# SPDX-License-Identifier: GPL-2.0

config VIDEO_XILINX
	tristate "Xilinx Video IP (EXPERIMENTAL)"
	depends on VIDEO_V4L2 && VIDEO_V4L2_SUBDEV_API && OF && HAS_DMA
	select VIDEOBUF2_DMA_CONTIG
	select DMADEVICES
	select XILINX_FRMBUF
	select V4L2_FWNODE
	help
	  Driver for Xilinx Video IP Pipelines

if VIDEO_XILINX

config VIDEO_XILINX_AXI4S_SWITCH
	tristate "Xilinx AXI4-Stream Video Switch"
	depends on VIDEO_XILINX
	---help---
	  Driver for the Xilinx AXI4-Stream Video Switch. This is a
	  V4L sub device based driver. It supports fixed (TDEST based)
	  as well as dynamic (control register based) routing.
	  Say M to modularize. Say N if unsure.

config VIDEO_XILINX_CFA
	tristate "Xilinx Video Color Filter Array"
	depends on VIDEO_XILINX
	---help---
	  Driver for the Xilinx Color Filter Array

config VIDEO_XILINX_CRESAMPLE
	tristate "Xilinx Video Chroma Resampler"
	depends on VIDEO_XILINX
	---help---
	  Driver for the Xilinx Chroma Resampler

config VIDEO_XILINX_DEMOSAIC
	tristate "Xilinx Video Demosaic IP"
	depends on VIDEO_XILINX
	---help---
	  Driver for Xilinx Video Demosaic IP. This is a V4L sub-device
	  based driver for the Demosaic IP that takes input a Bayer video
	  stream format as input and generates an RGB video output.
	  Say M to modularize. Say N if unsure.

config VIDEO_XILINX_GAMMA
	tristate "Xilinx Gamma Correction LUT"
	depends on VIDEO_XILINX
	---help---
	  Driver for Xilinx Gamma Correction LUT IP. This is a V4L sub-device
	  based driver that exposes V4L controls to adjust Red, Blue and Green
	  Gamma Correction.

	  Say M to modularize. Say N if unsure.

config VIDEO_XILINX_HLS
	tristate "Xilinx Video HLS Core"
	depends on VIDEO_XILINX
	---help---
	  Driver for the Xilinx Video HLS Cores

config VIDEO_XILINX_REMAPPER
	tristate "Xilinx Video Remapper"
	depends on VIDEO_XILINX
	---help---
	  Driver for the Xilinx Video Remapper

config VIDEO_XILINX_RGB2YUV
	tristate "Xilinx Video RGB to YUV Convertor"
	depends on VIDEO_XILINX
	---help---
	  Driver for the Xilinx Video RGB to YUV Convertor

config VIDEO_XILINX_SCALER
	tristate "Xilinx Video Scaler"
	depends on VIDEO_XILINX
	---help---
	  Driver for the Xilinx Video Scaler

config VIDEO_XILINX_MULTISCALER
	tristate "Xilinx Video Multiscaler"
	depends on VIDEO_XILINX
	depends on VIDEO_DEV && VIDEO_V4L2
	select V4L2_MEM2MEM_DEV
	select VIDEOBUF2_DMA_CONTIG
	---help---
	  Driver for the Xilinx Video Multi Scaler. This is a V4L2 memory to
	  memory based driver. Multi-Scaler has max 8 channels which can be
	  programed for different scaling ratio.

config VIDEO_XILINX_SDIRXSS
	tristate "Xilinx SDI Rx Subsystem"
	depends on VIDEO_XILINX
	---help---
	  Driver for Xilinx SDI Rx Subsystem

config VIDEO_XILINX_SWITCH
	tristate "Xilinx Video Switch"
	depends on VIDEO_XILINX
	---help---
	  Driver for the Xilinx Video Switch

config VIDEO_XILINX_TPG
	tristate "Xilinx Video Test Pattern Generator"
	depends on VIDEO_XILINX
	select VIDEO_XILINX_VTC
	help
	  Driver for the Xilinx Video Test Pattern Generator

config VIDEO_XILINX_VPSS_CSC
	tristate "Xilinx VPSS CSC"
	depends on VIDEO_XILINX
	---help---
<<<<<<< HEAD
	  Driver for the Xilinx Video Test Pattern Generator

config VIDEO_XILINX_VPSS_CSC
	tristate "Xilinx VPSS CSC"
	depends on VIDEO_XILINX
	---help---
=======
>>>>>>> e0d688d4
	  Driver for the Xilinx Video Processing Sub-System (VPSS)
	  Color Space Conversion. The driver provides RGB to YUV444
	  conversion and provides video controls like Brightness,
	  Contrast, Color Gains that can be applied to video.
	  Say N if unsure. Say M to modularize.

config VIDEO_XILINX_VPSS_SCALER
	tristate "Xilinx Video VPSS Scaler"
	depends on VIDEO_XILINX
	---help---
	  Driver for Xilinx Video Processing Sub-System(VPSS) Scaler.
	  It allows upscaling and downscaling of video. It also supports
	  limited Color Space Conversion.
	  Say N if unsure.

config VIDEO_XILINX_VTC
	tristate "Xilinx Video Timing Controller"
	depends on VIDEO_XILINX
	help
	  Driver for the Xilinx Video Timing Controller

config VIDEO_XILINX_CSI2RXSS
	tristate "Xilinx CSI2 Rx Subsystem"
	depends on VIDEO_XILINX
	---help---
	  Driver for Xilinx MIPI CSI2 Rx Subsystem

config VIDEO_XILINX_SCD
	tristate "Xilinx Scene Change Detect"
	depends on VIDEO_XILINX
	---help---
	  Driver for Xilinx Scene Change Detection Controller.
	  The driver allows applications to pass video buffers and
	  provides if scene change detection is present between
	  adjacent frames.

config VIDEO_XILINX_M2M
	tristate "Xilinx Video mem2mem"
	depends on VIDEO_XILINX
	select V4L2_MEM2MEM_DEV
	---help---
<<<<<<< HEAD
	  Driver for the Xilinx Video Timing Controller

config VIDEO_XILINX_CSI2RXSS
	tristate "Xilinx CSI2 Rx Subsystem"
	depends on VIDEO_XILINX
	---help---
	  Driver for Xilinx MIPI CSI2 Rx Subsystem

config VIDEO_XILINX_SCD
	tristate "Xilinx Scene Change Detect"
	depends on VIDEO_XILINX
	---help---
	  Driver for Xilinx Scene Change Detection Controller.
	  The driver allows applications to pass video buffers and
	  provides if scene change detection is present between
	  adjacent frames.

config VIDEO_XILINX_M2M
	tristate "Xilinx Video mem2mem"
	depends on VIDEO_XILINX
	select V4L2_MEM2MEM_DEV
	---help---
=======
>>>>>>> e0d688d4
	  Driver for Xilinx V4L2 mem2mem pipeline operation to achieve memory
	  copy between two different physical memories using DMA transfers.

endif #VIDEO_XILINX<|MERGE_RESOLUTION|>--- conflicted
+++ resolved
@@ -110,15 +110,6 @@
 	tristate "Xilinx VPSS CSC"
 	depends on VIDEO_XILINX
 	---help---
-<<<<<<< HEAD
-	  Driver for the Xilinx Video Test Pattern Generator
-
-config VIDEO_XILINX_VPSS_CSC
-	tristate "Xilinx VPSS CSC"
-	depends on VIDEO_XILINX
-	---help---
-=======
->>>>>>> e0d688d4
 	  Driver for the Xilinx Video Processing Sub-System (VPSS)
 	  Color Space Conversion. The driver provides RGB to YUV444
 	  conversion and provides video controls like Brightness,
@@ -160,31 +151,6 @@
 	depends on VIDEO_XILINX
 	select V4L2_MEM2MEM_DEV
 	---help---
-<<<<<<< HEAD
-	  Driver for the Xilinx Video Timing Controller
-
-config VIDEO_XILINX_CSI2RXSS
-	tristate "Xilinx CSI2 Rx Subsystem"
-	depends on VIDEO_XILINX
-	---help---
-	  Driver for Xilinx MIPI CSI2 Rx Subsystem
-
-config VIDEO_XILINX_SCD
-	tristate "Xilinx Scene Change Detect"
-	depends on VIDEO_XILINX
-	---help---
-	  Driver for Xilinx Scene Change Detection Controller.
-	  The driver allows applications to pass video buffers and
-	  provides if scene change detection is present between
-	  adjacent frames.
-
-config VIDEO_XILINX_M2M
-	tristate "Xilinx Video mem2mem"
-	depends on VIDEO_XILINX
-	select V4L2_MEM2MEM_DEV
-	---help---
-=======
->>>>>>> e0d688d4
 	  Driver for Xilinx V4L2 mem2mem pipeline operation to achieve memory
 	  copy between two different physical memories using DMA transfers.
 
