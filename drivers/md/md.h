--- conflicted
+++ resolved
@@ -714,10 +714,6 @@
 extern void md_error(struct mddev *mddev, struct md_rdev *rdev);
 extern void md_finish_reshape(struct mddev *mddev);
 
-<<<<<<< HEAD
-extern int mddev_congested(struct mddev *mddev, int bits);
-=======
->>>>>>> d1988041
 extern bool __must_check md_flush_request(struct mddev *mddev, struct bio *bio);
 extern void md_super_write(struct mddev *mddev, struct md_rdev *rdev,
 			   sector_t sector, int size, struct page *page);
