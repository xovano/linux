// SPDX-License-Identifier: GPL-2.0
/*
 * Intel INT0002 "Virtual GPIO" driver
 *
 * Copyright (C) 2017 Hans de Goede <hdegoede@redhat.com>
 *
 * Loosely based on android x86 kernel code which is:
 *
 * Copyright (c) 2014, Intel Corporation.
 *
 * Author: Dyut Kumar Sil <dyut.k.sil@intel.com>
 *
 * Some peripherals on Bay Trail and Cherry Trail platforms signal a Power
 * Management Event (PME) to the Power Management Controller (PMC) to wakeup
 * the system. When this happens software needs to clear the PME bus 0 status
 * bit in the GPE0a_STS register to avoid an IRQ storm on IRQ 9.
 *
 * This is modelled in ACPI through the INT0002 ACPI device, which is
 * called a "Virtual GPIO controller" in ACPI because it defines the event
 * handler to call when the PME triggers through _AEI and _L02 / _E02
 * methods as would be done for a real GPIO interrupt in ACPI. Note this
 * is a hack to define an AML event handler for the PME while using existing
 * ACPI mechanisms, this is not a real GPIO at all.
 *
 * This driver will bind to the INT0002 device, and register as a GPIO
 * controller, letting gpiolib-acpi.c call the _L02 handler as it would
 * for a real GPIO controller.
 */

#include <linux/acpi.h>
#include <linux/bitmap.h>
#include <linux/gpio/driver.h>
#include <linux/interrupt.h>
#include <linux/io.h>
#include <linux/kernel.h>
#include <linux/module.h>
#include <linux/platform_device.h>
#include <linux/slab.h>
#include <linux/suspend.h>

#include <asm/cpu_device_id.h>
#include <asm/intel-family.h>

#define DRV_NAME			"INT0002 Virtual GPIO"

/* For some reason the virtual GPIO pin tied to the GPE is numbered pin 2 */
#define GPE0A_PME_B0_VIRT_GPIO_PIN	2

#define GPE0A_PME_B0_STS_BIT		BIT(13)
#define GPE0A_PME_B0_EN_BIT		BIT(13)
#define GPE0A_STS_PORT			0x420
#define GPE0A_EN_PORT			0x428

/*
 * As this is not a real GPIO at all, but just a hack to model an event in
 * ACPI the get / set functions are dummy functions.
 */

static int int0002_gpio_get(struct gpio_chip *chip, unsigned int offset)
{
	return 0;
}

static void int0002_gpio_set(struct gpio_chip *chip, unsigned int offset,
			     int value)
{
}

static int int0002_gpio_direction_output(struct gpio_chip *chip,
					 unsigned int offset, int value)
{
	return 0;
}

static void int0002_irq_ack(struct irq_data *data)
{
	outl(GPE0A_PME_B0_STS_BIT, GPE0A_STS_PORT);
}

static void int0002_irq_unmask(struct irq_data *data)
{
	u32 gpe_en_reg;

	gpe_en_reg = inl(GPE0A_EN_PORT);
	gpe_en_reg |= GPE0A_PME_B0_EN_BIT;
	outl(gpe_en_reg, GPE0A_EN_PORT);
}

static void int0002_irq_mask(struct irq_data *data)
{
	u32 gpe_en_reg;

	gpe_en_reg = inl(GPE0A_EN_PORT);
	gpe_en_reg &= ~GPE0A_PME_B0_EN_BIT;
	outl(gpe_en_reg, GPE0A_EN_PORT);
}

static int int0002_irq_set_wake(struct irq_data *data, unsigned int on)
{
	struct gpio_chip *chip = irq_data_get_irq_chip_data(data);
	struct platform_device *pdev = to_platform_device(chip->parent);
	int irq = platform_get_irq(pdev, 0);

	/* Propagate to parent irq */
	if (on)
		enable_irq_wake(irq);
	else
		disable_irq_wake(irq);

	return 0;
}

static irqreturn_t int0002_irq(int irq, void *data)
{
	struct gpio_chip *chip = data;
	u32 gpe_sts_reg;

	gpe_sts_reg = inl(GPE0A_STS_PORT);
	if (!(gpe_sts_reg & GPE0A_PME_B0_STS_BIT))
		return IRQ_NONE;

	generic_handle_irq(irq_find_mapping(chip->irq.domain,
					    GPE0A_PME_B0_VIRT_GPIO_PIN));

	pm_wakeup_hard_event(chip->parent);

	return IRQ_HANDLED;
}

static bool int0002_check_wake(void *data)
{
	u32 gpe_sts_reg;

	gpe_sts_reg = inl(GPE0A_STS_PORT);
	return (gpe_sts_reg & GPE0A_PME_B0_STS_BIT);
}

static struct irq_chip int0002_byt_irqchip = {
	.name			= DRV_NAME,
	.irq_ack		= int0002_irq_ack,
	.irq_mask		= int0002_irq_mask,
	.irq_unmask		= int0002_irq_unmask,
	.irq_set_wake		= int0002_irq_set_wake,
};

static struct irq_chip int0002_cht_irqchip = {
	.name			= DRV_NAME,
	.irq_ack		= int0002_irq_ack,
	.irq_mask		= int0002_irq_mask,
	.irq_unmask		= int0002_irq_unmask,
	/*
	 * No set_wake, on CHT the IRQ is typically shared with the ACPI SCI
	 * and we don't want to mess with the ACPI SCI irq settings.
	 */
	.flags			= IRQCHIP_SKIP_SET_WAKE,
};

static const struct x86_cpu_id int0002_cpu_ids[] = {
	X86_MATCH_INTEL_FAM6_MODEL(ATOM_SILVERMONT,	&int0002_byt_irqchip),
	X86_MATCH_INTEL_FAM6_MODEL(ATOM_AIRMONT,	&int0002_cht_irqchip),
	{}
};

static void int0002_init_irq_valid_mask(struct gpio_chip *chip,
					unsigned long *valid_mask,
					unsigned int ngpios)
{
	bitmap_clear(valid_mask, 0, GPE0A_PME_B0_VIRT_GPIO_PIN);
}

static int int0002_probe(struct platform_device *pdev)
{
	struct device *dev = &pdev->dev;
	const struct x86_cpu_id *cpu_id;
	struct gpio_chip *chip;
	struct gpio_irq_chip *girq;
	int irq, ret;

	/* Menlow has a different INT0002 device? <sigh> */
	cpu_id = x86_match_cpu(int0002_cpu_ids);
	if (!cpu_id)
		return -ENODEV;

	irq = platform_get_irq(pdev, 0);
	if (irq < 0)
		return irq;

	chip = devm_kzalloc(dev, sizeof(*chip), GFP_KERNEL);
	if (!chip)
		return -ENOMEM;

	chip->label = DRV_NAME;
	chip->parent = dev;
	chip->owner = THIS_MODULE;
	chip->get = int0002_gpio_get;
	chip->set = int0002_gpio_set;
	chip->direction_input = int0002_gpio_get;
	chip->direction_output = int0002_gpio_direction_output;
	chip->base = -1;
	chip->ngpio = GPE0A_PME_B0_VIRT_GPIO_PIN + 1;
	chip->irq.init_valid_mask = int0002_init_irq_valid_mask;

	/*
	 * We directly request the irq here instead of passing a flow-handler
	 * to gpiochip_set_chained_irqchip, because the irq is shared.
	 * FIXME: augment this if we managed to pull handling of shared
	 * IRQs into gpiolib.
	 */
	ret = devm_request_irq(dev, irq, int0002_irq,
			       IRQF_SHARED, "INT0002", chip);
	if (ret) {
		dev_err(dev, "Error requesting IRQ %d: %d\n", irq, ret);
		return ret;
	}

	girq = &chip->irq;
	girq->chip = (struct irq_chip *)cpu_id->driver_data;
	/* This let us handle the parent IRQ in the driver */
	girq->parent_handler = NULL;
	girq->num_parents = 0;
	girq->parents = NULL;
	girq->default_type = IRQ_TYPE_NONE;
	girq->handler = handle_edge_irq;

	ret = devm_gpiochip_add_data(dev, chip, NULL);
	if (ret) {
		dev_err(dev, "Error adding gpio chip: %d\n", ret);
		return ret;
	}

<<<<<<< HEAD
	gpiochip_set_chained_irqchip(chip, irq_chip, irq, NULL);

=======
>>>>>>> d1988041
	acpi_register_wakeup_handler(irq, int0002_check_wake, NULL);
	device_init_wakeup(dev, true);
	return 0;
}

static int int0002_remove(struct platform_device *pdev)
{
	device_init_wakeup(&pdev->dev, false);
	acpi_unregister_wakeup_handler(int0002_check_wake, NULL);
	return 0;
}

static const struct acpi_device_id int0002_acpi_ids[] = {
	{ "INT0002", 0 },
	{ },
};
MODULE_DEVICE_TABLE(acpi, int0002_acpi_ids);

static struct platform_driver int0002_driver = {
	.driver = {
		.name			= DRV_NAME,
		.acpi_match_table	= int0002_acpi_ids,
	},
	.probe	= int0002_probe,
	.remove	= int0002_remove,
};

module_platform_driver(int0002_driver);

MODULE_AUTHOR("Hans de Goede <hdegoede@redhat.com>");
MODULE_DESCRIPTION("Intel INT0002 Virtual GPIO driver");
MODULE_LICENSE("GPL v2");<|MERGE_RESOLUTION|>--- conflicted
+++ resolved
@@ -228,11 +228,6 @@
 		return ret;
 	}
 
-<<<<<<< HEAD
-	gpiochip_set_chained_irqchip(chip, irq_chip, irq, NULL);
-
-=======
->>>>>>> d1988041
 	acpi_register_wakeup_handler(irq, int0002_check_wake, NULL);
 	device_init_wakeup(dev, true);
 	return 0;
