--- conflicted
+++ resolved
@@ -65,13 +65,8 @@
 static int mtd_cls_suspend(struct device *dev, pm_message_t state)
 {
 	struct mtd_info *mtd = dev_to_mtd(dev);
-<<<<<<< HEAD
-	
-	if (mtd->suspend)
-=======
 
 	if (mtd && mtd->suspend)
->>>>>>> 80ffb3cc
 		return mtd->suspend(mtd);
 	else
 		return 0;
@@ -81,11 +76,7 @@
 {
 	struct mtd_info *mtd = dev_to_mtd(dev);
 	
-<<<<<<< HEAD
-	if (mtd->resume)
-=======
 	if (mtd && mtd->resume)
->>>>>>> 80ffb3cc
 		mtd->resume(mtd);
 	return 0;
 }
