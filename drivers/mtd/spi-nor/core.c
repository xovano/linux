--- conflicted
+++ resolved
@@ -3533,8 +3533,8 @@
  */
 static void spi_nor_try_unlock_all(struct spi_nor *nor)
 {
-<<<<<<< HEAD
 	const struct flash_info *info = nor->info;
+	int ret;
 
 	if (nor->jedec_id == CFI_MFR_ATMEL ||
 	    nor->jedec_id == CFI_MFR_INTEL ||
@@ -3543,20 +3543,11 @@
 		if (info->flags & SST_GLOBAL_PROT_UNLK) {
 			spi_nor_prot_unlock(nor);
 		} else {
-			return spi_nor_unlock(&nor->mtd, 0, nor->params->size);
+			ret = spi_nor_unlock(&nor->mtd, 0, nor->params->size);
+			if (ret)
+				dev_dbg(nor->dev, "Failed to unlock the entire flash memory array\n");
 		}
 	}
-	return 0;
-=======
-	int ret;
-
-	if (!(nor->flags & SNOR_F_HAS_LOCK))
-		return;
-
-	ret = spi_nor_unlock(&nor->mtd, 0, nor->params->size);
-	if (ret)
-		dev_dbg(nor->dev, "Failed to unlock the entire flash memory array\n");
->>>>>>> 5f4196ea
 }
 
 static int spi_nor_init(struct spi_nor *nor)
