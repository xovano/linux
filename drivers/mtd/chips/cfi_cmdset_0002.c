/*
 * Common Flash Interface support:
 *   AMD & Fujitsu Standard Vendor Command Set (ID 0x0002)
 *
 * Copyright (C) 2000 Crossnet Co. <info@crossnet.co.jp>
 * Copyright (C) 2004 Arcom Control Systems Ltd <linux@arcom.com>
 * Copyright (C) 2005 MontaVista Software Inc. <source@mvista.com>
 *
 * 2_by_8 routines added by Simon Munton
 *
 * 4_by_16 work by Carolyn J. Smith
 *
 * XIP support hooks by Vitaly Wool (based on code for Intel flash
 * by Nicolas Pitre)
 *
 * 25/09/2008 Christopher Moore: TopBottom fixup for many Macronix with CFI V1.0
 *
 * Occasionally maintained by Thayne Harbaugh tharbaugh at lnxi dot com
 *
 * This code is GPL
 */

#include <linux/module.h>
#include <linux/types.h>
#include <linux/kernel.h>
#include <linux/sched.h>
#include <asm/io.h>
#include <asm/byteorder.h>

#include <linux/errno.h>
#include <linux/slab.h>
#include <linux/delay.h>
#include <linux/interrupt.h>
#include <linux/reboot.h>
#include <linux/of.h>
#include <linux/of_platform.h>
#include <linux/mtd/map.h>
#include <linux/mtd/mtd.h>
#include <linux/mtd/cfi.h>
#include <linux/mtd/xip.h>

#define AMD_BOOTLOC_BUG
#define FORCE_WORD_WRITE 0

#define MAX_RETRIES 3

#define SST49LF004B		0x0060
#define SST49LF040B		0x0050
#define SST49LF008A		0x005a
#define AT49BV6416		0x00d6

/*
 * Status Register bit description. Used by flash devices that don't
 * support DQ polling (e.g. HyperFlash)
 */
#define CFI_SR_DRB		BIT(7)
#define CFI_SR_ESB		BIT(5)
#define CFI_SR_PSB		BIT(4)
#define CFI_SR_WBASB		BIT(3)
#define CFI_SR_SLSB		BIT(1)

static int cfi_amdstd_read (struct mtd_info *, loff_t, size_t, size_t *, u_char *);
static int cfi_amdstd_write_words(struct mtd_info *, loff_t, size_t, size_t *, const u_char *);
#if !FORCE_WORD_WRITE
static int cfi_amdstd_write_buffers(struct mtd_info *, loff_t, size_t, size_t *, const u_char *);
#endif
static int cfi_amdstd_erase_chip(struct mtd_info *, struct erase_info *);
static int cfi_amdstd_erase_varsize(struct mtd_info *, struct erase_info *);
static void cfi_amdstd_sync (struct mtd_info *);
static int cfi_amdstd_suspend (struct mtd_info *);
static void cfi_amdstd_resume (struct mtd_info *);
static int cfi_amdstd_reboot(struct notifier_block *, unsigned long, void *);
static int cfi_amdstd_get_fact_prot_info(struct mtd_info *, size_t,
					 size_t *, struct otp_info *);
static int cfi_amdstd_get_user_prot_info(struct mtd_info *, size_t,
					 size_t *, struct otp_info *);
static int cfi_amdstd_secsi_read (struct mtd_info *, loff_t, size_t, size_t *, u_char *);
static int cfi_amdstd_read_fact_prot_reg(struct mtd_info *, loff_t, size_t,
					 size_t *, u_char *);
static int cfi_amdstd_read_user_prot_reg(struct mtd_info *, loff_t, size_t,
					 size_t *, u_char *);
static int cfi_amdstd_write_user_prot_reg(struct mtd_info *, loff_t, size_t,
					  size_t *, u_char *);
static int cfi_amdstd_lock_user_prot_reg(struct mtd_info *, loff_t, size_t);

static int cfi_amdstd_panic_write(struct mtd_info *mtd, loff_t to, size_t len,
				  size_t *retlen, const u_char *buf);

static void cfi_amdstd_destroy(struct mtd_info *);

struct mtd_info *cfi_cmdset_0002(struct map_info *, int);
static struct mtd_info *cfi_amdstd_setup (struct mtd_info *);

static int get_chip(struct map_info *map, struct flchip *chip, unsigned long adr, int mode);
static void put_chip(struct map_info *map, struct flchip *chip, unsigned long adr);
#include "fwh_lock.h"

static int cfi_atmel_lock(struct mtd_info *mtd, loff_t ofs, uint64_t len);
static int cfi_atmel_unlock(struct mtd_info *mtd, loff_t ofs, uint64_t len);

static int cfi_ppb_lock(struct mtd_info *mtd, loff_t ofs, uint64_t len);
static int cfi_ppb_unlock(struct mtd_info *mtd, loff_t ofs, uint64_t len);
static int cfi_ppb_is_locked(struct mtd_info *mtd, loff_t ofs, uint64_t len);

static struct mtd_chip_driver cfi_amdstd_chipdrv = {
	.probe		= NULL, /* Not usable directly */
	.destroy	= cfi_amdstd_destroy,
	.name		= "cfi_cmdset_0002",
	.module		= THIS_MODULE
};

/*
 * Use status register to poll for Erase/write completion when DQ is not
 * supported. This is indicated by Bit[1:0] of SoftwareFeatures field in
 * CFI Primary Vendor-Specific Extended Query table 1.5
 */
static int cfi_use_status_reg(struct cfi_private *cfi)
{
	struct cfi_pri_amdstd *extp = cfi->cmdset_priv;
	u8 poll_mask = CFI_POLL_STATUS_REG | CFI_POLL_DQ;

	return extp->MinorVersion >= '5' &&
		(extp->SoftwareFeatures & poll_mask) == CFI_POLL_STATUS_REG;
}

static void cfi_check_err_status(struct map_info *map, struct flchip *chip,
				 unsigned long adr)
{
	struct cfi_private *cfi = map->fldrv_priv;
	map_word status;

	if (!cfi_use_status_reg(cfi))
		return;

	cfi_send_gen_cmd(0x70, cfi->addr_unlock1, chip->start, map, cfi,
			 cfi->device_type, NULL);
	status = map_read(map, adr);

	if (map_word_bitsset(map, status, CMD(0x3a))) {
		unsigned long chipstatus = MERGESTATUS(status);

		if (chipstatus & CFI_SR_ESB)
			pr_err("%s erase operation failed, status %lx\n",
			       map->name, chipstatus);
		if (chipstatus & CFI_SR_PSB)
			pr_err("%s program operation failed, status %lx\n",
			       map->name, chipstatus);
		if (chipstatus & CFI_SR_WBASB)
			pr_err("%s buffer program command aborted, status %lx\n",
			       map->name, chipstatus);
		if (chipstatus & CFI_SR_SLSB)
			pr_err("%s sector write protected, status %lx\n",
			       map->name, chipstatus);
	}
}

/* #define DEBUG_CFI_FEATURES */


#ifdef DEBUG_CFI_FEATURES
static void cfi_tell_features(struct cfi_pri_amdstd *extp)
{
	const char* erase_suspend[3] = {
		"Not supported", "Read only", "Read/write"
	};
	const char* top_bottom[6] = {
		"No WP", "8x8KiB sectors at top & bottom, no WP",
		"Bottom boot", "Top boot",
		"Uniform, Bottom WP", "Uniform, Top WP"
	};

	printk("  Silicon revision: %d\n", extp->SiliconRevision >> 1);
	printk("  Address sensitive unlock: %s\n",
	       (extp->SiliconRevision & 1) ? "Not required" : "Required");

	if (extp->EraseSuspend < ARRAY_SIZE(erase_suspend))
		printk("  Erase Suspend: %s\n", erase_suspend[extp->EraseSuspend]);
	else
		printk("  Erase Suspend: Unknown value %d\n", extp->EraseSuspend);

	if (extp->BlkProt == 0)
		printk("  Block protection: Not supported\n");
	else
		printk("  Block protection: %d sectors per group\n", extp->BlkProt);


	printk("  Temporary block unprotect: %s\n",
	       extp->TmpBlkUnprotect ? "Supported" : "Not supported");
	printk("  Block protect/unprotect scheme: %d\n", extp->BlkProtUnprot);
	printk("  Number of simultaneous operations: %d\n", extp->SimultaneousOps);
	printk("  Burst mode: %s\n",
	       extp->BurstMode ? "Supported" : "Not supported");
	if (extp->PageMode == 0)
		printk("  Page mode: Not supported\n");
	else
		printk("  Page mode: %d word page\n", extp->PageMode << 2);

	printk("  Vpp Supply Minimum Program/Erase Voltage: %d.%d V\n",
	       extp->VppMin >> 4, extp->VppMin & 0xf);
	printk("  Vpp Supply Maximum Program/Erase Voltage: %d.%d V\n",
	       extp->VppMax >> 4, extp->VppMax & 0xf);

	if (extp->TopBottom < ARRAY_SIZE(top_bottom))
		printk("  Top/Bottom Boot Block: %s\n", top_bottom[extp->TopBottom]);
	else
		printk("  Top/Bottom Boot Block: Unknown value %d\n", extp->TopBottom);
}
#endif

#ifdef AMD_BOOTLOC_BUG
/* Wheee. Bring me the head of someone at AMD. */
static void fixup_amd_bootblock(struct mtd_info *mtd)
{
	struct map_info *map = mtd->priv;
	struct cfi_private *cfi = map->fldrv_priv;
	struct cfi_pri_amdstd *extp = cfi->cmdset_priv;
	__u8 major = extp->MajorVersion;
	__u8 minor = extp->MinorVersion;

	if (((major << 8) | minor) < 0x3131) {
		/* CFI version 1.0 => don't trust bootloc */

		pr_debug("%s: JEDEC Vendor ID is 0x%02X Device ID is 0x%02X\n",
			map->name, cfi->mfr, cfi->id);

		/* AFAICS all 29LV400 with a bottom boot block have a device ID
		 * of 0x22BA in 16-bit mode and 0xBA in 8-bit mode.
		 * These were badly detected as they have the 0x80 bit set
		 * so treat them as a special case.
		 */
		if (((cfi->id == 0xBA) || (cfi->id == 0x22BA)) &&

			/* Macronix added CFI to their 2nd generation
			 * MX29LV400C B/T but AFAICS no other 29LV400 (AMD,
			 * Fujitsu, Spansion, EON, ESI and older Macronix)
			 * has CFI.
			 *
			 * Therefore also check the manufacturer.
			 * This reduces the risk of false detection due to
			 * the 8-bit device ID.
			 */
			(cfi->mfr == CFI_MFR_MACRONIX)) {
			pr_debug("%s: Macronix MX29LV400C with bottom boot block"
				" detected\n", map->name);
			extp->TopBottom = 2;	/* bottom boot */
		} else
		if (cfi->id & 0x80) {
			printk(KERN_WARNING "%s: JEDEC Device ID is 0x%02X. Assuming broken CFI table.\n", map->name, cfi->id);
			extp->TopBottom = 3;	/* top boot */
		} else {
			extp->TopBottom = 2;	/* bottom boot */
		}

		pr_debug("%s: AMD CFI PRI V%c.%c has no boot block field;"
			" deduced %s from Device ID\n", map->name, major, minor,
			extp->TopBottom == 2 ? "bottom" : "top");
	}
}
#endif

#if !FORCE_WORD_WRITE
static void fixup_use_write_buffers(struct mtd_info *mtd)
{
	struct map_info *map = mtd->priv;
	struct cfi_private *cfi = map->fldrv_priv;
	if (cfi->cfiq->BufWriteTimeoutTyp) {
		pr_debug("Using buffer write method\n");
		mtd->_write = cfi_amdstd_write_buffers;
	}
}
#endif /* !FORCE_WORD_WRITE */

/* Atmel chips don't use the same PRI format as AMD chips */
static void fixup_convert_atmel_pri(struct mtd_info *mtd)
{
	struct map_info *map = mtd->priv;
	struct cfi_private *cfi = map->fldrv_priv;
	struct cfi_pri_amdstd *extp = cfi->cmdset_priv;
	struct cfi_pri_atmel atmel_pri;

	memcpy(&atmel_pri, extp, sizeof(atmel_pri));
	memset((char *)extp + 5, 0, sizeof(*extp) - 5);

	if (atmel_pri.Features & 0x02)
		extp->EraseSuspend = 2;

	/* Some chips got it backwards... */
	if (cfi->id == AT49BV6416) {
		if (atmel_pri.BottomBoot)
			extp->TopBottom = 3;
		else
			extp->TopBottom = 2;
	} else {
		if (atmel_pri.BottomBoot)
			extp->TopBottom = 2;
		else
			extp->TopBottom = 3;
	}

	/* burst write mode not supported */
	cfi->cfiq->BufWriteTimeoutTyp = 0;
	cfi->cfiq->BufWriteTimeoutMax = 0;
}

static void fixup_use_secsi(struct mtd_info *mtd)
{
	/* Setup for chips with a secsi area */
	mtd->_read_user_prot_reg = cfi_amdstd_secsi_read;
	mtd->_read_fact_prot_reg = cfi_amdstd_secsi_read;
}

static void fixup_use_erase_chip(struct mtd_info *mtd)
{
	struct map_info *map = mtd->priv;
	struct cfi_private *cfi = map->fldrv_priv;
	if ((cfi->cfiq->NumEraseRegions == 1) &&
		((cfi->cfiq->EraseRegionInfo[0] & 0xffff) == 0)) {
		mtd->_erase = cfi_amdstd_erase_chip;
	}

}

/*
 * Some Atmel chips (e.g. the AT49BV6416) power-up with all sectors
 * locked by default.
 */
static void fixup_use_atmel_lock(struct mtd_info *mtd)
{
	mtd->_lock = cfi_atmel_lock;
	mtd->_unlock = cfi_atmel_unlock;
	mtd->flags |= MTD_POWERUP_LOCK;
}

static void fixup_old_sst_eraseregion(struct mtd_info *mtd)
{
	struct map_info *map = mtd->priv;
	struct cfi_private *cfi = map->fldrv_priv;

	/*
	 * These flashes report two separate eraseblock regions based on the
	 * sector_erase-size and block_erase-size, although they both operate on the
	 * same memory. This is not allowed according to CFI, so we just pick the
	 * sector_erase-size.
	 */
	cfi->cfiq->NumEraseRegions = 1;
}

static void fixup_sst39vf(struct mtd_info *mtd)
{
	struct map_info *map = mtd->priv;
	struct cfi_private *cfi = map->fldrv_priv;

	fixup_old_sst_eraseregion(mtd);

	cfi->addr_unlock1 = 0x5555;
	cfi->addr_unlock2 = 0x2AAA;
}

static void fixup_sst39vf_rev_b(struct mtd_info *mtd)
{
	struct map_info *map = mtd->priv;
	struct cfi_private *cfi = map->fldrv_priv;

	fixup_old_sst_eraseregion(mtd);

	cfi->addr_unlock1 = 0x555;
	cfi->addr_unlock2 = 0x2AA;

	cfi->sector_erase_cmd = CMD(0x50);
}

static void fixup_sst38vf640x_sectorsize(struct mtd_info *mtd)
{
	struct map_info *map = mtd->priv;
	struct cfi_private *cfi = map->fldrv_priv;

	fixup_sst39vf_rev_b(mtd);

	/*
	 * CFI reports 1024 sectors (0x03ff+1) of 64KBytes (0x0100*256) where
	 * it should report a size of 8KBytes (0x0020*256).
	 */
	cfi->cfiq->EraseRegionInfo[0] = 0x002003ff;
	pr_warn("%s: Bad 38VF640x CFI data; adjusting sector size from 64 to 8KiB\n",
		mtd->name);
}

static void fixup_s29gl064n_sectors(struct mtd_info *mtd)
{
	struct map_info *map = mtd->priv;
	struct cfi_private *cfi = map->fldrv_priv;

	if ((cfi->cfiq->EraseRegionInfo[0] & 0xffff) == 0x003f) {
		cfi->cfiq->EraseRegionInfo[0] |= 0x0040;
		pr_warn("%s: Bad S29GL064N CFI data; adjust from 64 to 128 sectors\n",
			mtd->name);
	}
}

static void fixup_s29gl032n_sectors(struct mtd_info *mtd)
{
	struct map_info *map = mtd->priv;
	struct cfi_private *cfi = map->fldrv_priv;

	if ((cfi->cfiq->EraseRegionInfo[1] & 0xffff) == 0x007e) {
		cfi->cfiq->EraseRegionInfo[1] &= ~0x0040;
		pr_warn("%s: Bad S29GL032N CFI data; adjust from 127 to 63 sectors\n",
			mtd->name);
	}
}

static void fixup_s29ns512p_sectors(struct mtd_info *mtd)
{
	struct map_info *map = mtd->priv;
	struct cfi_private *cfi = map->fldrv_priv;

	/*
	 *  S29NS512P flash uses more than 8bits to report number of sectors,
	 * which is not permitted by CFI.
	 */
	cfi->cfiq->EraseRegionInfo[0] = 0x020001ff;
	pr_warn("%s: Bad S29NS512P CFI data; adjust to 512 sectors\n",
		mtd->name);
}

/* Used to fix CFI-Tables of chips without Extended Query Tables */
static struct cfi_fixup cfi_nopri_fixup_table[] = {
	{ CFI_MFR_SST, 0x234a, fixup_sst39vf }, /* SST39VF1602 */
	{ CFI_MFR_SST, 0x234b, fixup_sst39vf }, /* SST39VF1601 */
	{ CFI_MFR_SST, 0x235a, fixup_sst39vf }, /* SST39VF3202 */
	{ CFI_MFR_SST, 0x235b, fixup_sst39vf }, /* SST39VF3201 */
	{ CFI_MFR_SST, 0x235c, fixup_sst39vf_rev_b }, /* SST39VF3202B */
	{ CFI_MFR_SST, 0x235d, fixup_sst39vf_rev_b }, /* SST39VF3201B */
	{ CFI_MFR_SST, 0x236c, fixup_sst39vf_rev_b }, /* SST39VF6402B */
	{ CFI_MFR_SST, 0x236d, fixup_sst39vf_rev_b }, /* SST39VF6401B */
	{ 0, 0, NULL }
};

static struct cfi_fixup cfi_fixup_table[] = {
	{ CFI_MFR_ATMEL, CFI_ID_ANY, fixup_convert_atmel_pri },
#ifdef AMD_BOOTLOC_BUG
	{ CFI_MFR_AMD, CFI_ID_ANY, fixup_amd_bootblock },
	{ CFI_MFR_AMIC, CFI_ID_ANY, fixup_amd_bootblock },
	{ CFI_MFR_MACRONIX, CFI_ID_ANY, fixup_amd_bootblock },
#endif
	{ CFI_MFR_AMD, 0x0050, fixup_use_secsi },
	{ CFI_MFR_AMD, 0x0053, fixup_use_secsi },
	{ CFI_MFR_AMD, 0x0055, fixup_use_secsi },
	{ CFI_MFR_AMD, 0x0056, fixup_use_secsi },
	{ CFI_MFR_AMD, 0x005C, fixup_use_secsi },
	{ CFI_MFR_AMD, 0x005F, fixup_use_secsi },
	{ CFI_MFR_AMD, 0x0c01, fixup_s29gl064n_sectors },
	{ CFI_MFR_AMD, 0x1301, fixup_s29gl064n_sectors },
	{ CFI_MFR_AMD, 0x1a00, fixup_s29gl032n_sectors },
	{ CFI_MFR_AMD, 0x1a01, fixup_s29gl032n_sectors },
	{ CFI_MFR_AMD, 0x3f00, fixup_s29ns512p_sectors },
	{ CFI_MFR_SST, 0x536a, fixup_sst38vf640x_sectorsize }, /* SST38VF6402 */
	{ CFI_MFR_SST, 0x536b, fixup_sst38vf640x_sectorsize }, /* SST38VF6401 */
	{ CFI_MFR_SST, 0x536c, fixup_sst38vf640x_sectorsize }, /* SST38VF6404 */
	{ CFI_MFR_SST, 0x536d, fixup_sst38vf640x_sectorsize }, /* SST38VF6403 */
#if !FORCE_WORD_WRITE
	{ CFI_MFR_ANY, CFI_ID_ANY, fixup_use_write_buffers },
#endif
	{ 0, 0, NULL }
};
static struct cfi_fixup jedec_fixup_table[] = {
	{ CFI_MFR_SST, SST49LF004B, fixup_use_fwh_lock },
	{ CFI_MFR_SST, SST49LF040B, fixup_use_fwh_lock },
	{ CFI_MFR_SST, SST49LF008A, fixup_use_fwh_lock },
	{ 0, 0, NULL }
};

static struct cfi_fixup fixup_table[] = {
	/* The CFI vendor ids and the JEDEC vendor IDs appear
	 * to be common.  It is like the devices id's are as
	 * well.  This table is to pick all cases where
	 * we know that is the case.
	 */
	{ CFI_MFR_ANY, CFI_ID_ANY, fixup_use_erase_chip },
	{ CFI_MFR_ATMEL, AT49BV6416, fixup_use_atmel_lock },
	{ 0, 0, NULL }
};


static void cfi_fixup_major_minor(struct cfi_private *cfi,
				  struct cfi_pri_amdstd *extp)
{
	if (cfi->mfr == CFI_MFR_SAMSUNG) {
		if ((extp->MajorVersion == '0' && extp->MinorVersion == '0') ||
		    (extp->MajorVersion == '3' && extp->MinorVersion == '3')) {
			/*
			 * Samsung K8P2815UQB and K8D6x16UxM chips
			 * report major=0 / minor=0.
			 * K8D3x16UxC chips report major=3 / minor=3.
			 */
			printk(KERN_NOTICE "  Fixing Samsung's Amd/Fujitsu"
			       " Extended Query version to 1.%c\n",
			       extp->MinorVersion);
			extp->MajorVersion = '1';
		}
	}

	/*
	 * SST 38VF640x chips report major=0xFF / minor=0xFF.
	 */
	if (cfi->mfr == CFI_MFR_SST && (cfi->id >> 4) == 0x0536) {
		extp->MajorVersion = '1';
		extp->MinorVersion = '0';
	}
}

static int is_m29ew(struct cfi_private *cfi)
{
	if (cfi->mfr == CFI_MFR_INTEL &&
	    ((cfi->device_type == CFI_DEVICETYPE_X8 && (cfi->id & 0xff) == 0x7e) ||
	     (cfi->device_type == CFI_DEVICETYPE_X16 && cfi->id == 0x227e)))
		return 1;
	return 0;
}

/*
 * From TN-13-07: Patching the Linux Kernel and U-Boot for M29 Flash, page 20:
 * Some revisions of the M29EW suffer from erase suspend hang ups. In
 * particular, it can occur when the sequence
 * Erase Confirm -> Suspend -> Program -> Resume
 * causes a lockup due to internal timing issues. The consequence is that the
 * erase cannot be resumed without inserting a dummy command after programming
 * and prior to resuming. [...] The work-around is to issue a dummy write cycle
 * that writes an F0 command code before the RESUME command.
 */
static void cfi_fixup_m29ew_erase_suspend(struct map_info *map,
					  unsigned long adr)
{
	struct cfi_private *cfi = map->fldrv_priv;
	/* before resume, insert a dummy 0xF0 cycle for Micron M29EW devices */
	if (is_m29ew(cfi))
		map_write(map, CMD(0xF0), adr);
}

/*
 * From TN-13-07: Patching the Linux Kernel and U-Boot for M29 Flash, page 22:
 *
 * Some revisions of the M29EW (for example, A1 and A2 step revisions)
 * are affected by a problem that could cause a hang up when an ERASE SUSPEND
 * command is issued after an ERASE RESUME operation without waiting for a
 * minimum delay.  The result is that once the ERASE seems to be completed
 * (no bits are toggling), the contents of the Flash memory block on which
 * the erase was ongoing could be inconsistent with the expected values
 * (typically, the array value is stuck to the 0xC0, 0xC4, 0x80, or 0x84
 * values), causing a consequent failure of the ERASE operation.
 * The occurrence of this issue could be high, especially when file system
 * operations on the Flash are intensive.  As a result, it is recommended
 * that a patch be applied.  Intensive file system operations can cause many
 * calls to the garbage routine to free Flash space (also by erasing physical
 * Flash blocks) and as a result, many consecutive SUSPEND and RESUME
 * commands can occur.  The problem disappears when a delay is inserted after
 * the RESUME command by using the udelay() function available in Linux.
 * The DELAY value must be tuned based on the customer's platform.
 * The maximum value that fixes the problem in all cases is 500us.
 * But, in our experience, a delay of 30 µs to 50 µs is sufficient
 * in most cases.
 * We have chosen 500µs because this latency is acceptable.
 */
static void cfi_fixup_m29ew_delay_after_resume(struct cfi_private *cfi)
{
	/*
	 * Resolving the Delay After Resume Issue see Micron TN-13-07
	 * Worst case delay must be 500µs but 30-50µs should be ok as well
	 */
	if (is_m29ew(cfi))
		cfi_udelay(500);
}

struct mtd_info *cfi_cmdset_0002(struct map_info *map, int primary)
{
	struct cfi_private *cfi = map->fldrv_priv;
	struct device_node __maybe_unused *np = map->device_node;
	struct mtd_info *mtd;
	int i;

	mtd = kzalloc(sizeof(*mtd), GFP_KERNEL);
	if (!mtd)
		return NULL;
	mtd->priv = map;
	mtd->type = MTD_NORFLASH;

	/* Fill in the default mtd operations */
	mtd->_erase   = cfi_amdstd_erase_varsize;
	mtd->_write   = cfi_amdstd_write_words;
	mtd->_read    = cfi_amdstd_read;
	mtd->_sync    = cfi_amdstd_sync;
	mtd->_suspend = cfi_amdstd_suspend;
	mtd->_resume  = cfi_amdstd_resume;
	mtd->_read_user_prot_reg = cfi_amdstd_read_user_prot_reg;
	mtd->_read_fact_prot_reg = cfi_amdstd_read_fact_prot_reg;
	mtd->_get_fact_prot_info = cfi_amdstd_get_fact_prot_info;
	mtd->_get_user_prot_info = cfi_amdstd_get_user_prot_info;
	mtd->_write_user_prot_reg = cfi_amdstd_write_user_prot_reg;
	mtd->_lock_user_prot_reg = cfi_amdstd_lock_user_prot_reg;
	mtd->flags   = MTD_CAP_NORFLASH;
	mtd->name    = map->name;
	mtd->writesize = 1;
	mtd->writebufsize = cfi_interleave(cfi) << cfi->cfiq->MaxBufWriteSize;

	pr_debug("MTD %s(): write buffer size %d\n", __func__,
			mtd->writebufsize);

	mtd->_panic_write = cfi_amdstd_panic_write;
	mtd->reboot_notifier.notifier_call = cfi_amdstd_reboot;

	if (cfi->cfi_mode==CFI_MODE_CFI){
		unsigned char bootloc;
		__u16 adr = primary?cfi->cfiq->P_ADR:cfi->cfiq->A_ADR;
		struct cfi_pri_amdstd *extp;

		extp = (struct cfi_pri_amdstd*)cfi_read_pri(map, adr, sizeof(*extp), "Amd/Fujitsu");
		if (extp) {
			/*
			 * It's a real CFI chip, not one for which the probe
			 * routine faked a CFI structure.
			 */
			cfi_fixup_major_minor(cfi, extp);

			/*
			 * Valid primary extension versions are: 1.0, 1.1, 1.2, 1.3, 1.4, 1.5
			 * see: http://cs.ozerki.net/zap/pub/axim-x5/docs/cfi_r20.pdf, page 19 
			 *      http://www.spansion.com/Support/AppNotes/cfi_100_20011201.pdf
			 *      http://www.spansion.com/Support/Datasheets/s29ws-p_00_a12_e.pdf
			 *      http://www.spansion.com/Support/Datasheets/S29GL_128S_01GS_00_02_e.pdf
			 */
			if (extp->MajorVersion != '1' ||
			    (extp->MajorVersion == '1' && (extp->MinorVersion < '0' || extp->MinorVersion > '5'))) {
				printk(KERN_ERR "  Unknown Amd/Fujitsu Extended Query "
				       "version %c.%c (%#02x/%#02x).\n",
				       extp->MajorVersion, extp->MinorVersion,
				       extp->MajorVersion, extp->MinorVersion);
				kfree(extp);
				kfree(mtd);
				return NULL;
			}

			printk(KERN_INFO "  Amd/Fujitsu Extended Query version %c.%c.\n",
			       extp->MajorVersion, extp->MinorVersion);

			/* Install our own private info structure */
			cfi->cmdset_priv = extp;

			/* Apply cfi device specific fixups */
			cfi_fixup(mtd, cfi_fixup_table);

#ifdef DEBUG_CFI_FEATURES
			/* Tell the user about it in lots of lovely detail */
			cfi_tell_features(extp);
#endif

#ifdef CONFIG_OF
			if (np && of_property_read_bool(
				    np, "use-advanced-sector-protection")
			    && extp->BlkProtUnprot == 8) {
				printk(KERN_INFO "  Advanced Sector Protection (PPB Locking) supported\n");
				mtd->_lock = cfi_ppb_lock;
				mtd->_unlock = cfi_ppb_unlock;
				mtd->_is_locked = cfi_ppb_is_locked;
			}
#endif

			bootloc = extp->TopBottom;
			if ((bootloc < 2) || (bootloc > 5)) {
				printk(KERN_WARNING "%s: CFI contains unrecognised boot "
				       "bank location (%d). Assuming bottom.\n",
				       map->name, bootloc);
				bootloc = 2;
			}

			if (bootloc == 3 && cfi->cfiq->NumEraseRegions > 1) {
				printk(KERN_WARNING "%s: Swapping erase regions for top-boot CFI table.\n", map->name);

				for (i=0; i<cfi->cfiq->NumEraseRegions / 2; i++) {
					int j = (cfi->cfiq->NumEraseRegions-1)-i;

					swap(cfi->cfiq->EraseRegionInfo[i],
					     cfi->cfiq->EraseRegionInfo[j]);
				}
			}
			/* Set the default CFI lock/unlock addresses */
			cfi->addr_unlock1 = 0x555;
			cfi->addr_unlock2 = 0x2aa;
		}
		cfi_fixup(mtd, cfi_nopri_fixup_table);

		if (!cfi->addr_unlock1 || !cfi->addr_unlock2) {
			kfree(mtd);
			return NULL;
		}

	} /* CFI mode */
	else if (cfi->cfi_mode == CFI_MODE_JEDEC) {
		/* Apply jedec specific fixups */
		cfi_fixup(mtd, jedec_fixup_table);
	}
	/* Apply generic fixups */
	cfi_fixup(mtd, fixup_table);

	for (i=0; i< cfi->numchips; i++) {
		cfi->chips[i].word_write_time = 1<<cfi->cfiq->WordWriteTimeoutTyp;
		cfi->chips[i].buffer_write_time = 1<<cfi->cfiq->BufWriteTimeoutTyp;
		cfi->chips[i].erase_time = 1<<cfi->cfiq->BlockEraseTimeoutTyp;
		/*
		 * First calculate the timeout max according to timeout field
		 * of struct cfi_ident that probed from chip's CFI aera, if
		 * available. Specify a minimum of 2000us, in case the CFI data
		 * is wrong.
		 */
		if (cfi->cfiq->BufWriteTimeoutTyp &&
		    cfi->cfiq->BufWriteTimeoutMax)
			cfi->chips[i].buffer_write_time_max =
				1 << (cfi->cfiq->BufWriteTimeoutTyp +
				      cfi->cfiq->BufWriteTimeoutMax);
		else
			cfi->chips[i].buffer_write_time_max = 0;

		cfi->chips[i].buffer_write_time_max =
			max(cfi->chips[i].buffer_write_time_max, 2000);

		cfi->chips[i].ref_point_counter = 0;
		init_waitqueue_head(&(cfi->chips[i].wq));
	}

	map->fldrv = &cfi_amdstd_chipdrv;

	return cfi_amdstd_setup(mtd);
}
struct mtd_info *cfi_cmdset_0006(struct map_info *map, int primary) __attribute__((alias("cfi_cmdset_0002")));
struct mtd_info *cfi_cmdset_0701(struct map_info *map, int primary) __attribute__((alias("cfi_cmdset_0002")));
EXPORT_SYMBOL_GPL(cfi_cmdset_0002);
EXPORT_SYMBOL_GPL(cfi_cmdset_0006);
EXPORT_SYMBOL_GPL(cfi_cmdset_0701);

static struct mtd_info *cfi_amdstd_setup(struct mtd_info *mtd)
{
	struct map_info *map = mtd->priv;
	struct cfi_private *cfi = map->fldrv_priv;
	unsigned long devsize = (1<<cfi->cfiq->DevSize) * cfi->interleave;
	unsigned long offset = 0;
	int i,j;

	printk(KERN_NOTICE "number of %s chips: %d\n",
	       (cfi->cfi_mode == CFI_MODE_CFI)?"CFI":"JEDEC",cfi->numchips);
	/* Select the correct geometry setup */
	mtd->size = devsize * cfi->numchips;

	mtd->numeraseregions = cfi->cfiq->NumEraseRegions * cfi->numchips;
	mtd->eraseregions = kmalloc_array(mtd->numeraseregions,
					  sizeof(struct mtd_erase_region_info),
					  GFP_KERNEL);
	if (!mtd->eraseregions)
		goto setup_err;

	for (i=0; i<cfi->cfiq->NumEraseRegions; i++) {
		unsigned long ernum, ersize;
		ersize = ((cfi->cfiq->EraseRegionInfo[i] >> 8) & ~0xff) * cfi->interleave;
		ernum = (cfi->cfiq->EraseRegionInfo[i] & 0xffff) + 1;

		if (mtd->erasesize < ersize) {
			mtd->erasesize = ersize;
		}
		for (j=0; j<cfi->numchips; j++) {
			mtd->eraseregions[(j*cfi->cfiq->NumEraseRegions)+i].offset = (j*devsize)+offset;
			mtd->eraseregions[(j*cfi->cfiq->NumEraseRegions)+i].erasesize = ersize;
			mtd->eraseregions[(j*cfi->cfiq->NumEraseRegions)+i].numblocks = ernum;
		}
		offset += (ersize * ernum);
	}
	if (offset != devsize) {
		/* Argh */
		printk(KERN_WARNING "Sum of regions (%lx) != total size of set of interleaved chips (%lx)\n", offset, devsize);
		goto setup_err;
	}

	__module_get(THIS_MODULE);
	register_reboot_notifier(&mtd->reboot_notifier);
	return mtd;

 setup_err:
	kfree(mtd->eraseregions);
	kfree(mtd);
	kfree(cfi->cmdset_priv);
	kfree(cfi->cfiq);
	return NULL;
}

/*
 * Return true if the chip is ready.
 *
 * Ready is one of: read mode, query mode, erase-suspend-read mode (in any
 * non-suspended sector) and is indicated by no toggle bits toggling.
 *
 * Note that anything more complicated than checking if no bits are toggling
 * (including checking DQ5 for an error status) is tricky to get working
 * correctly and is therefore not done	(particularly with interleaved chips
 * as each chip must be checked independently of the others).
 */
static int __xipram chip_ready(struct map_info *map, struct flchip *chip,
			       unsigned long addr)
{
	struct cfi_private *cfi = map->fldrv_priv;
	map_word d, t;

	if (cfi_use_status_reg(cfi)) {
		map_word ready = CMD(CFI_SR_DRB);
		/*
		 * For chips that support status register, check device
		 * ready bit
		 */
		cfi_send_gen_cmd(0x70, cfi->addr_unlock1, chip->start, map, cfi,
				 cfi->device_type, NULL);
		d = map_read(map, addr);

		return map_word_andequal(map, d, ready, ready);
	}

	d = map_read(map, addr);
	t = map_read(map, addr);

	return map_word_equal(map, d, t);
}

/*
 * Return true if the chip is ready and has the correct value.
 *
 * Ready is one of: read mode, query mode, erase-suspend-read mode (in any
 * non-suspended sector) and it is indicated by no bits toggling.
 *
 * Error are indicated by toggling bits or bits held with the wrong value,
 * or with bits toggling.
 *
 * Note that anything more complicated than checking if no bits are toggling
 * (including checking DQ5 for an error status) is tricky to get working
 * correctly and is therefore not done	(particularly with interleaved chips
 * as each chip must be checked independently of the others).
 *
 */
static int __xipram chip_good(struct map_info *map, struct flchip *chip,
			      unsigned long addr, map_word expected)
{
	struct cfi_private *cfi = map->fldrv_priv;
	map_word oldd, curd;

	if (cfi_use_status_reg(cfi)) {
		map_word ready = CMD(CFI_SR_DRB);
		map_word err = CMD(CFI_SR_PSB | CFI_SR_ESB);
		/*
		 * For chips that support status register, check device
		 * ready bit and Erase/Program status bit to know if
		 * operation succeeded.
		 */
		cfi_send_gen_cmd(0x70, cfi->addr_unlock1, chip->start, map, cfi,
				 cfi->device_type, NULL);
		curd = map_read(map, addr);

		if (map_word_andequal(map, curd, ready, ready))
			return !map_word_bitsset(map, curd, err);

		return 0;
	}

	oldd = map_read(map, addr);
	curd = map_read(map, addr);

	return	map_word_equal(map, oldd, curd) &&
		map_word_equal(map, curd, expected);
}

static int get_chip(struct map_info *map, struct flchip *chip, unsigned long adr, int mode)
{
	DECLARE_WAITQUEUE(wait, current);
	struct cfi_private *cfi = map->fldrv_priv;
	unsigned long timeo;
	struct cfi_pri_amdstd *cfip = (struct cfi_pri_amdstd *)cfi->cmdset_priv;

 resettime:
	timeo = jiffies + HZ;
 retry:
	switch (chip->state) {

	case FL_STATUS:
		for (;;) {
			if (chip_ready(map, chip, adr))
				break;

			if (time_after(jiffies, timeo)) {
				printk(KERN_ERR "Waiting for chip to be ready timed out.\n");
				return -EIO;
			}
			mutex_unlock(&chip->mutex);
			cfi_udelay(1);
			mutex_lock(&chip->mutex);
			/* Someone else might have been playing with it. */
			goto retry;
		}

	case FL_READY:
	case FL_CFI_QUERY:
	case FL_JEDEC_QUERY:
		return 0;

	case FL_ERASING:
		if (!cfip || !(cfip->EraseSuspend & (0x1|0x2)) ||
		    !(mode == FL_READY || mode == FL_POINT ||
		    (mode == FL_WRITING && (cfip->EraseSuspend & 0x2))))
			goto sleep;

		/* Do not allow suspend iff read/write to EB address */
		if ((adr & chip->in_progress_block_mask) ==
		    chip->in_progress_block_addr)
			goto sleep;

		/* Erase suspend */
		/* It's harmless to issue the Erase-Suspend and Erase-Resume
		 * commands when the erase algorithm isn't in progress. */
		map_write(map, CMD(0xB0), chip->in_progress_block_addr);
		chip->oldstate = FL_ERASING;
		chip->state = FL_ERASE_SUSPENDING;
		chip->erase_suspended = 1;
		for (;;) {
			if (chip_ready(map, chip, adr))
				break;

			if (time_after(jiffies, timeo)) {
				/* Should have suspended the erase by now.
				 * Send an Erase-Resume command as either
				 * there was an error (so leave the erase
				 * routine to recover from it) or we trying to
				 * use the erase-in-progress sector. */
				put_chip(map, chip, adr);
				printk(KERN_ERR "MTD %s(): chip not ready after erase suspend\n", __func__);
				return -EIO;
			}

			mutex_unlock(&chip->mutex);
			cfi_udelay(1);
			mutex_lock(&chip->mutex);
			/* Nobody will touch it while it's in state FL_ERASE_SUSPENDING.
			   So we can just loop here. */
		}
		chip->state = FL_READY;
		return 0;

	case FL_XIP_WHILE_ERASING:
		if (mode != FL_READY && mode != FL_POINT &&
		    (!cfip || !(cfip->EraseSuspend&2)))
			goto sleep;
		chip->oldstate = chip->state;
		chip->state = FL_READY;
		return 0;

	case FL_SHUTDOWN:
		/* The machine is rebooting */
		return -EIO;

	case FL_POINT:
		/* Only if there's no operation suspended... */
		if (mode == FL_READY && chip->oldstate == FL_READY)
			return 0;
		/* fall through */

	default:
	sleep:
		set_current_state(TASK_UNINTERRUPTIBLE);
		add_wait_queue(&chip->wq, &wait);
		mutex_unlock(&chip->mutex);
		schedule();
		remove_wait_queue(&chip->wq, &wait);
		mutex_lock(&chip->mutex);
		goto resettime;
	}
}


static void put_chip(struct map_info *map, struct flchip *chip, unsigned long adr)
{
	struct cfi_private *cfi = map->fldrv_priv;

	switch(chip->oldstate) {
	case FL_ERASING:
		cfi_fixup_m29ew_erase_suspend(map,
			chip->in_progress_block_addr);
		map_write(map, cfi->sector_erase_cmd, chip->in_progress_block_addr);
		cfi_fixup_m29ew_delay_after_resume(cfi);
		chip->oldstate = FL_READY;
		chip->state = FL_ERASING;
		break;

	case FL_XIP_WHILE_ERASING:
		chip->state = chip->oldstate;
		chip->oldstate = FL_READY;
		break;

	case FL_READY:
	case FL_STATUS:
		break;
	default:
		printk(KERN_ERR "MTD: put_chip() called with oldstate %d!!\n", chip->oldstate);
	}
	wake_up(&chip->wq);
}

#ifdef CONFIG_MTD_XIP

/*
 * No interrupt what so ever can be serviced while the flash isn't in array
 * mode.  This is ensured by the xip_disable() and xip_enable() functions
 * enclosing any code path where the flash is known not to be in array mode.
 * And within a XIP disabled code path, only functions marked with __xipram
 * may be called and nothing else (it's a good thing to inspect generated
 * assembly to make sure inline functions were actually inlined and that gcc
 * didn't emit calls to its own support functions). Also configuring MTD CFI
 * support to a single buswidth and a single interleave is also recommended.
 */

static void xip_disable(struct map_info *map, struct flchip *chip,
			unsigned long adr)
{
	/* TODO: chips with no XIP use should ignore and return */
	(void) map_read(map, adr); /* ensure mmu mapping is up to date */
	local_irq_disable();
}

static void __xipram xip_enable(struct map_info *map, struct flchip *chip,
				unsigned long adr)
{
	struct cfi_private *cfi = map->fldrv_priv;

	if (chip->state != FL_POINT && chip->state != FL_READY) {
		map_write(map, CMD(0xf0), adr);
		chip->state = FL_READY;
	}
	(void) map_read(map, adr);
	xip_iprefetch();
	local_irq_enable();
}

/*
 * When a delay is required for the flash operation to complete, the
 * xip_udelay() function is polling for both the given timeout and pending
 * (but still masked) hardware interrupts.  Whenever there is an interrupt
 * pending then the flash erase operation is suspended, array mode restored
 * and interrupts unmasked.  Task scheduling might also happen at that
 * point.  The CPU eventually returns from the interrupt or the call to
 * schedule() and the suspended flash operation is resumed for the remaining
 * of the delay period.
 *
 * Warning: this function _will_ fool interrupt latency tracing tools.
 */

static void __xipram xip_udelay(struct map_info *map, struct flchip *chip,
				unsigned long adr, int usec)
{
	struct cfi_private *cfi = map->fldrv_priv;
	struct cfi_pri_amdstd *extp = cfi->cmdset_priv;
	map_word status, OK = CMD(0x80);
	unsigned long suspended, start = xip_currtime();
	flstate_t oldstate;

	do {
		cpu_relax();
		if (xip_irqpending() && extp &&
		    ((chip->state == FL_ERASING && (extp->EraseSuspend & 2))) &&
		    (cfi_interleave_is_1(cfi) || chip->oldstate == FL_READY)) {
			/*
			 * Let's suspend the erase operation when supported.
			 * Note that we currently don't try to suspend
			 * interleaved chips if there is already another
			 * operation suspended (imagine what happens
			 * when one chip was already done with the current
			 * operation while another chip suspended it, then
			 * we resume the whole thing at once).  Yes, it
			 * can happen!
			 */
			map_write(map, CMD(0xb0), adr);
			usec -= xip_elapsed_since(start);
			suspended = xip_currtime();
			do {
				if (xip_elapsed_since(suspended) > 100000) {
					/*
					 * The chip doesn't want to suspend
					 * after waiting for 100 msecs.
					 * This is a critical error but there
					 * is not much we can do here.
					 */
					return;
				}
				status = map_read(map, adr);
			} while (!map_word_andequal(map, status, OK, OK));

			/* Suspend succeeded */
			oldstate = chip->state;
			if (!map_word_bitsset(map, status, CMD(0x40)))
				break;
			chip->state = FL_XIP_WHILE_ERASING;
			chip->erase_suspended = 1;
			map_write(map, CMD(0xf0), adr);
			(void) map_read(map, adr);
			xip_iprefetch();
			local_irq_enable();
			mutex_unlock(&chip->mutex);
			xip_iprefetch();
			cond_resched();

			/*
			 * We're back.  However someone else might have
			 * decided to go write to the chip if we are in
			 * a suspended erase state.  If so let's wait
			 * until it's done.
			 */
			mutex_lock(&chip->mutex);
			while (chip->state != FL_XIP_WHILE_ERASING) {
				DECLARE_WAITQUEUE(wait, current);
				set_current_state(TASK_UNINTERRUPTIBLE);
				add_wait_queue(&chip->wq, &wait);
				mutex_unlock(&chip->mutex);
				schedule();
				remove_wait_queue(&chip->wq, &wait);
				mutex_lock(&chip->mutex);
			}
			/* Disallow XIP again */
			local_irq_disable();

			/* Correct Erase Suspend Hangups for M29EW */
			cfi_fixup_m29ew_erase_suspend(map, adr);
			/* Resume the write or erase operation */
			map_write(map, cfi->sector_erase_cmd, adr);
			chip->state = oldstate;
			start = xip_currtime();
		} else if (usec >= 1000000/HZ) {
			/*
			 * Try to save on CPU power when waiting delay
			 * is at least a system timer tick period.
			 * No need to be extremely accurate here.
			 */
			xip_cpu_idle();
		}
		status = map_read(map, adr);
	} while (!map_word_andequal(map, status, OK, OK)
		 && xip_elapsed_since(start) < usec);
}

#define UDELAY(map, chip, adr, usec)  xip_udelay(map, chip, adr, usec)

/*
 * The INVALIDATE_CACHED_RANGE() macro is normally used in parallel while
 * the flash is actively programming or erasing since we have to poll for
 * the operation to complete anyway.  We can't do that in a generic way with
 * a XIP setup so do it before the actual flash operation in this case
 * and stub it out from INVALIDATE_CACHE_UDELAY.
 */
#define XIP_INVAL_CACHED_RANGE(map, from, size)  \
	INVALIDATE_CACHED_RANGE(map, from, size)

#define INVALIDATE_CACHE_UDELAY(map, chip, adr, len, usec)  \
	UDELAY(map, chip, adr, usec)

/*
 * Extra notes:
 *
 * Activating this XIP support changes the way the code works a bit.  For
 * example the code to suspend the current process when concurrent access
 * happens is never executed because xip_udelay() will always return with the
 * same chip state as it was entered with.  This is why there is no care for
 * the presence of add_wait_queue() or schedule() calls from within a couple
 * xip_disable()'d  areas of code, like in do_erase_oneblock for example.
 * The queueing and scheduling are always happening within xip_udelay().
 *
 * Similarly, get_chip() and put_chip() just happen to always be executed
 * with chip->state set to FL_READY (or FL_XIP_WHILE_*) where flash state
 * is in array mode, therefore never executing many cases therein and not
 * causing any problem with XIP.
 */

#else

#define xip_disable(map, chip, adr)
#define xip_enable(map, chip, adr)
#define XIP_INVAL_CACHED_RANGE(x...)

#define UDELAY(map, chip, adr, usec)  \
do {  \
	mutex_unlock(&chip->mutex);  \
	cfi_udelay(usec);  \
	mutex_lock(&chip->mutex);  \
} while (0)

#define INVALIDATE_CACHE_UDELAY(map, chip, adr, len, usec)  \
do {  \
	mutex_unlock(&chip->mutex);  \
	INVALIDATE_CACHED_RANGE(map, adr, len);  \
	cfi_udelay(usec);  \
	mutex_lock(&chip->mutex);  \
} while (0)

#endif

static inline int do_read_onechip(struct map_info *map, struct flchip *chip, loff_t adr, size_t len, u_char *buf)
{
	unsigned long cmd_addr;
	struct cfi_private *cfi = map->fldrv_priv;
	int ret;

	adr += chip->start;

	/* Ensure cmd read/writes are aligned. */
	cmd_addr = adr & ~(map_bankwidth(map)-1);

	mutex_lock(&chip->mutex);
	ret = get_chip(map, chip, cmd_addr, FL_READY);
	if (ret) {
		mutex_unlock(&chip->mutex);
		return ret;
	}

	if (chip->state != FL_POINT && chip->state != FL_READY) {
		map_write(map, CMD(0xf0), cmd_addr);
		chip->state = FL_READY;
	}

	map_copy_from(map, buf, adr, len);

	put_chip(map, chip, cmd_addr);

	mutex_unlock(&chip->mutex);
	return 0;
}


static int cfi_amdstd_read (struct mtd_info *mtd, loff_t from, size_t len, size_t *retlen, u_char *buf)
{
	struct map_info *map = mtd->priv;
	struct cfi_private *cfi = map->fldrv_priv;
	unsigned long ofs;
	int chipnum;
	int ret = 0;

	/* ofs: offset within the first chip that the first read should start */
	chipnum = (from >> cfi->chipshift);
	ofs = from - (chipnum <<  cfi->chipshift);

	while (len) {
		unsigned long thislen;

		if (chipnum >= cfi->numchips)
			break;

		if ((len + ofs -1) >> cfi->chipshift)
			thislen = (1<<cfi->chipshift) - ofs;
		else
			thislen = len;

		ret = do_read_onechip(map, &cfi->chips[chipnum], ofs, thislen, buf);
		if (ret)
			break;

		*retlen += thislen;
		len -= thislen;
		buf += thislen;

		ofs = 0;
		chipnum++;
	}
	return ret;
}

typedef int (*otp_op_t)(struct map_info *map, struct flchip *chip,
			loff_t adr, size_t len, u_char *buf, size_t grouplen);

static inline void otp_enter(struct map_info *map, struct flchip *chip,
			     loff_t adr, size_t len)
{
	struct cfi_private *cfi = map->fldrv_priv;

	cfi_send_gen_cmd(0xAA, cfi->addr_unlock1, chip->start, map, cfi,
			 cfi->device_type, NULL);
	cfi_send_gen_cmd(0x55, cfi->addr_unlock2, chip->start, map, cfi,
			 cfi->device_type, NULL);
	cfi_send_gen_cmd(0x88, cfi->addr_unlock1, chip->start, map, cfi,
			 cfi->device_type, NULL);

	INVALIDATE_CACHED_RANGE(map, chip->start + adr, len);
}

static inline void otp_exit(struct map_info *map, struct flchip *chip,
			    loff_t adr, size_t len)
{
	struct cfi_private *cfi = map->fldrv_priv;

	cfi_send_gen_cmd(0xAA, cfi->addr_unlock1, chip->start, map, cfi,
			 cfi->device_type, NULL);
	cfi_send_gen_cmd(0x55, cfi->addr_unlock2, chip->start, map, cfi,
			 cfi->device_type, NULL);
	cfi_send_gen_cmd(0x90, cfi->addr_unlock1, chip->start, map, cfi,
			 cfi->device_type, NULL);
	cfi_send_gen_cmd(0x00, cfi->addr_unlock1, chip->start, map, cfi,
			 cfi->device_type, NULL);

	INVALIDATE_CACHED_RANGE(map, chip->start + adr, len);
}

static inline int do_read_secsi_onechip(struct map_info *map,
					struct flchip *chip, loff_t adr,
					size_t len, u_char *buf,
					size_t grouplen)
{
	DECLARE_WAITQUEUE(wait, current);

 retry:
	mutex_lock(&chip->mutex);

	if (chip->state != FL_READY){
		set_current_state(TASK_UNINTERRUPTIBLE);
		add_wait_queue(&chip->wq, &wait);

		mutex_unlock(&chip->mutex);

		schedule();
		remove_wait_queue(&chip->wq, &wait);

		goto retry;
	}

	adr += chip->start;

	chip->state = FL_READY;

	otp_enter(map, chip, adr, len);
	map_copy_from(map, buf, adr, len);
	otp_exit(map, chip, adr, len);

	wake_up(&chip->wq);
	mutex_unlock(&chip->mutex);

	return 0;
}

static int cfi_amdstd_secsi_read (struct mtd_info *mtd, loff_t from, size_t len, size_t *retlen, u_char *buf)
{
	struct map_info *map = mtd->priv;
	struct cfi_private *cfi = map->fldrv_priv;
	unsigned long ofs;
	int chipnum;
	int ret = 0;

	/* ofs: offset within the first chip that the first read should start */
	/* 8 secsi bytes per chip */
	chipnum=from>>3;
	ofs=from & 7;

	while (len) {
		unsigned long thislen;

		if (chipnum >= cfi->numchips)
			break;

		if ((len + ofs -1) >> 3)
			thislen = (1<<3) - ofs;
		else
			thislen = len;

		ret = do_read_secsi_onechip(map, &cfi->chips[chipnum], ofs,
					    thislen, buf, 0);
		if (ret)
			break;

		*retlen += thislen;
		len -= thislen;
		buf += thislen;

		ofs = 0;
		chipnum++;
	}
	return ret;
}

static int __xipram do_write_oneword(struct map_info *map, struct flchip *chip,
				     unsigned long adr, map_word datum,
				     int mode);

static int do_otp_write(struct map_info *map, struct flchip *chip, loff_t adr,
			size_t len, u_char *buf, size_t grouplen)
{
	int ret;
	while (len) {
		unsigned long bus_ofs = adr & ~(map_bankwidth(map)-1);
		int gap = adr - bus_ofs;
		int n = min_t(int, len, map_bankwidth(map) - gap);
		map_word datum = map_word_ff(map);

		if (n != map_bankwidth(map)) {
			/* partial write of a word, load old contents */
			otp_enter(map, chip, bus_ofs, map_bankwidth(map));
			datum = map_read(map, bus_ofs);
			otp_exit(map, chip, bus_ofs, map_bankwidth(map));
		}

		datum = map_word_load_partial(map, datum, buf, gap, n);
		ret = do_write_oneword(map, chip, bus_ofs, datum, FL_OTP_WRITE);
		if (ret)
			return ret;

		adr += n;
		buf += n;
		len -= n;
	}

	return 0;
}

static int do_otp_lock(struct map_info *map, struct flchip *chip, loff_t adr,
		       size_t len, u_char *buf, size_t grouplen)
{
	struct cfi_private *cfi = map->fldrv_priv;
	uint8_t lockreg;
	unsigned long timeo;
	int ret;

	/* make sure area matches group boundaries */
	if ((adr != 0) || (len != grouplen))
		return -EINVAL;

	mutex_lock(&chip->mutex);
	ret = get_chip(map, chip, chip->start, FL_LOCKING);
	if (ret) {
		mutex_unlock(&chip->mutex);
		return ret;
	}
	chip->state = FL_LOCKING;

	/* Enter lock register command */
	cfi_send_gen_cmd(0xAA, cfi->addr_unlock1, chip->start, map, cfi,
			 cfi->device_type, NULL);
	cfi_send_gen_cmd(0x55, cfi->addr_unlock2, chip->start, map, cfi,
			 cfi->device_type, NULL);
	cfi_send_gen_cmd(0x40, cfi->addr_unlock1, chip->start, map, cfi,
			 cfi->device_type, NULL);

	/* read lock register */
	lockreg = cfi_read_query(map, 0);

	/* set bit 0 to protect extended memory block */
	lockreg &= ~0x01;

	/* set bit 0 to protect extended memory block */
	/* write lock register */
	map_write(map, CMD(0xA0), chip->start);
	map_write(map, CMD(lockreg), chip->start);

	/* wait for chip to become ready */
	timeo = jiffies + msecs_to_jiffies(2);
	for (;;) {
		if (chip_ready(map, chip, adr))
			break;

		if (time_after(jiffies, timeo)) {
			pr_err("Waiting for chip to be ready timed out.\n");
			ret = -EIO;
			break;
		}
		UDELAY(map, chip, 0, 1);
	}

	/* exit protection commands */
	map_write(map, CMD(0x90), chip->start);
	map_write(map, CMD(0x00), chip->start);

	chip->state = FL_READY;
	put_chip(map, chip, chip->start);
	mutex_unlock(&chip->mutex);

	return ret;
}

static int cfi_amdstd_otp_walk(struct mtd_info *mtd, loff_t from, size_t len,
			       size_t *retlen, u_char *buf,
			       otp_op_t action, int user_regs)
{
	struct map_info *map = mtd->priv;
	struct cfi_private *cfi = map->fldrv_priv;
	int ofs_factor = cfi->interleave * cfi->device_type;
	unsigned long base;
	int chipnum;
	struct flchip *chip;
	uint8_t otp, lockreg;
	int ret;

	size_t user_size, factory_size, otpsize;
	loff_t user_offset, factory_offset, otpoffset;
	int user_locked = 0, otplocked;

	*retlen = 0;

	for (chipnum = 0; chipnum < cfi->numchips; chipnum++) {
		chip = &cfi->chips[chipnum];
		factory_size = 0;
		user_size = 0;

		/* Micron M29EW family */
		if (is_m29ew(cfi)) {
			base = chip->start;

			/* check whether secsi area is factory locked
			   or user lockable */
			mutex_lock(&chip->mutex);
			ret = get_chip(map, chip, base, FL_CFI_QUERY);
			if (ret) {
				mutex_unlock(&chip->mutex);
				return ret;
			}
			cfi_qry_mode_on(base, map, cfi);
			otp = cfi_read_query(map, base + 0x3 * ofs_factor);
			cfi_qry_mode_off(base, map, cfi);
			put_chip(map, chip, base);
			mutex_unlock(&chip->mutex);

			if (otp & 0x80) {
				/* factory locked */
				factory_offset = 0;
				factory_size = 0x100;
			} else {
				/* customer lockable */
				user_offset = 0;
				user_size = 0x100;

				mutex_lock(&chip->mutex);
				ret = get_chip(map, chip, base, FL_LOCKING);
				if (ret) {
					mutex_unlock(&chip->mutex);
					return ret;
				}

				/* Enter lock register command */
				cfi_send_gen_cmd(0xAA, cfi->addr_unlock1,
						 chip->start, map, cfi,
						 cfi->device_type, NULL);
				cfi_send_gen_cmd(0x55, cfi->addr_unlock2,
						 chip->start, map, cfi,
						 cfi->device_type, NULL);
				cfi_send_gen_cmd(0x40, cfi->addr_unlock1,
						 chip->start, map, cfi,
						 cfi->device_type, NULL);
				/* read lock register */
				lockreg = cfi_read_query(map, 0);
				/* exit protection commands */
				map_write(map, CMD(0x90), chip->start);
				map_write(map, CMD(0x00), chip->start);
				put_chip(map, chip, chip->start);
				mutex_unlock(&chip->mutex);

				user_locked = ((lockreg & 0x01) == 0x00);
			}
		}

		otpsize = user_regs ? user_size : factory_size;
		if (!otpsize)
			continue;
		otpoffset = user_regs ? user_offset : factory_offset;
		otplocked = user_regs ? user_locked : 1;

		if (!action) {
			/* return otpinfo */
			struct otp_info *otpinfo;
			len -= sizeof(*otpinfo);
			if (len <= 0)
				return -ENOSPC;
			otpinfo = (struct otp_info *)buf;
			otpinfo->start = from;
			otpinfo->length = otpsize;
			otpinfo->locked = otplocked;
			buf += sizeof(*otpinfo);
			*retlen += sizeof(*otpinfo);
			from += otpsize;
		} else if ((from < otpsize) && (len > 0)) {
			size_t size;
			size = (len < otpsize - from) ? len : otpsize - from;
			ret = action(map, chip, otpoffset + from, size, buf,
				     otpsize);
			if (ret < 0)
				return ret;

			buf += size;
			len -= size;
			*retlen += size;
			from = 0;
		} else {
			from -= otpsize;
		}
	}
	return 0;
}

static int cfi_amdstd_get_fact_prot_info(struct mtd_info *mtd, size_t len,
					 size_t *retlen, struct otp_info *buf)
{
	return cfi_amdstd_otp_walk(mtd, 0, len, retlen, (u_char *)buf,
				   NULL, 0);
}

static int cfi_amdstd_get_user_prot_info(struct mtd_info *mtd, size_t len,
					 size_t *retlen, struct otp_info *buf)
{
	return cfi_amdstd_otp_walk(mtd, 0, len, retlen, (u_char *)buf,
				   NULL, 1);
}

static int cfi_amdstd_read_fact_prot_reg(struct mtd_info *mtd, loff_t from,
					 size_t len, size_t *retlen,
					 u_char *buf)
{
	return cfi_amdstd_otp_walk(mtd, from, len, retlen,
				   buf, do_read_secsi_onechip, 0);
}

static int cfi_amdstd_read_user_prot_reg(struct mtd_info *mtd, loff_t from,
					 size_t len, size_t *retlen,
					 u_char *buf)
{
	return cfi_amdstd_otp_walk(mtd, from, len, retlen,
				   buf, do_read_secsi_onechip, 1);
}

static int cfi_amdstd_write_user_prot_reg(struct mtd_info *mtd, loff_t from,
					  size_t len, size_t *retlen,
					  u_char *buf)
{
	return cfi_amdstd_otp_walk(mtd, from, len, retlen, buf,
				   do_otp_write, 1);
}

static int cfi_amdstd_lock_user_prot_reg(struct mtd_info *mtd, loff_t from,
					 size_t len)
{
	size_t retlen;
	return cfi_amdstd_otp_walk(mtd, from, len, &retlen, NULL,
				   do_otp_lock, 1);
}

static int __xipram do_write_oneword_once(struct map_info *map,
					  struct flchip *chip,
					  unsigned long adr, map_word datum,
					  int mode, struct cfi_private *cfi)
{
	unsigned long timeo = jiffies + HZ;
	/*
	 * We use a 1ms + 1 jiffies generic timeout for writes (most devices
	 * have a max write time of a few hundreds usec). However, we should
	 * use the maximum timeout value given by the chip at probe time
	 * instead.  Unfortunately, struct flchip does have a field for
	 * maximum timeout, only for typical which can be far too short
	 * depending of the conditions.	 The ' + 1' is to avoid having a
	 * timeout of 0 jiffies if HZ is smaller than 1000.
	 */
	unsigned long uWriteTimeout = (HZ / 1000) + 1;
	int ret = 0;

	cfi_send_gen_cmd(0xAA, cfi->addr_unlock1, chip->start, map, cfi, cfi->device_type, NULL);
	cfi_send_gen_cmd(0x55, cfi->addr_unlock2, chip->start, map, cfi, cfi->device_type, NULL);
	cfi_send_gen_cmd(0xA0, cfi->addr_unlock1, chip->start, map, cfi, cfi->device_type, NULL);
	map_write(map, datum, adr);
	chip->state = mode;

	INVALIDATE_CACHE_UDELAY(map, chip,
				adr, map_bankwidth(map),
				chip->word_write_time);

	/* See comment above for timeout value. */
	timeo = jiffies + uWriteTimeout;
	for (;;) {
		if (chip->state != mode) {
			/* Someone's suspended the write. Sleep */
			DECLARE_WAITQUEUE(wait, current);

			set_current_state(TASK_UNINTERRUPTIBLE);
			add_wait_queue(&chip->wq, &wait);
			mutex_unlock(&chip->mutex);
			schedule();
			remove_wait_queue(&chip->wq, &wait);
			timeo = jiffies + (HZ / 2); /* FIXME */
			mutex_lock(&chip->mutex);
			continue;
		}

		/*
		 * We check "time_after" and "!chip_good" before checking
		 * "chip_good" to avoid the failure due to scheduling.
		 */
<<<<<<< HEAD
		if (time_after(jiffies, timeo) && !chip_good(map, adr, datum)) {
=======
		if (time_after(jiffies, timeo) &&
		    !chip_good(map, chip, adr, datum)) {
>>>>>>> f7688b48
			xip_enable(map, chip, adr);
			printk(KERN_WARNING "MTD %s(): software timeout\n", __func__);
			xip_disable(map, chip, adr);
			ret = -EIO;
			break;
		}

<<<<<<< HEAD
		if (chip_good(map, adr, datum))
=======
		if (chip_good(map, chip, adr, datum))
>>>>>>> f7688b48
			break;

		/* Latency issues. Drop the lock, wait a while and retry */
		UDELAY(map, chip, adr, 1);
	}
<<<<<<< HEAD

	/* Did we succeed? */
	if (ret) {
		/* reset on all failures. */
		map_write(map, CMD(0xF0), chip->start);
		/* FIXME - should have reset delay before continuing */

		if (++retry_cnt <= MAX_RETRIES) {
			ret = 0;
			goto retry;
		}
=======

	return ret;
}

static int __xipram do_write_oneword_start(struct map_info *map,
					   struct flchip *chip,
					   unsigned long adr, int mode)
{
	int ret = 0;

	mutex_lock(&chip->mutex);

	ret = get_chip(map, chip, adr, mode);
	if (ret) {
		mutex_unlock(&chip->mutex);
		return ret;
>>>>>>> f7688b48
	}

	if (mode == FL_OTP_WRITE)
		otp_enter(map, chip, adr, map_bankwidth(map));

	return ret;
}

static void __xipram do_write_oneword_done(struct map_info *map,
					   struct flchip *chip,
					   unsigned long adr, int mode)
{
	if (mode == FL_OTP_WRITE)
		otp_exit(map, chip, adr, map_bankwidth(map));

	chip->state = FL_READY;
	DISABLE_VPP(map);
	put_chip(map, chip, adr);

	mutex_unlock(&chip->mutex);
}

static int __xipram do_write_oneword_retry(struct map_info *map,
					   struct flchip *chip,
					   unsigned long adr, map_word datum,
					   int mode)
{
	struct cfi_private *cfi = map->fldrv_priv;
	int ret = 0;
	map_word oldd;
	int retry_cnt = 0;

	/*
	 * Check for a NOP for the case when the datum to write is already
	 * present - it saves time and works around buggy chips that corrupt
	 * data at other locations when 0xff is written to a location that
	 * already contains 0xff.
	 */
	oldd = map_read(map, adr);
	if (map_word_equal(map, oldd, datum)) {
		pr_debug("MTD %s(): NOP\n", __func__);
		return ret;
	}

	XIP_INVAL_CACHED_RANGE(map, adr, map_bankwidth(map));
	ENABLE_VPP(map);
	xip_disable(map, chip, adr);

 retry:
	ret = do_write_oneword_once(map, chip, adr, datum, mode, cfi);
	if (ret) {
		/* reset on all failures. */
		cfi_check_err_status(map, chip, adr);
		map_write(map, CMD(0xF0), chip->start);
		/* FIXME - should have reset delay before continuing */

		if (++retry_cnt <= MAX_RETRIES) {
			ret = 0;
			goto retry;
		}
	}
	xip_enable(map, chip, adr);

	return ret;
}

static int __xipram do_write_oneword(struct map_info *map, struct flchip *chip,
				     unsigned long adr, map_word datum,
				     int mode)
{
	int ret = 0;

	adr += chip->start;

	pr_debug("MTD %s(): WRITE 0x%.8lx(0x%.8lx)\n", __func__, adr,
		 datum.x[0]);

	ret = do_write_oneword_start(map, chip, adr, mode);
	if (ret)
		return ret;

	ret = do_write_oneword_retry(map, chip, adr, datum, mode);

	do_write_oneword_done(map, chip, adr, mode);

	return ret;
}


static int cfi_amdstd_write_words(struct mtd_info *mtd, loff_t to, size_t len,
				  size_t *retlen, const u_char *buf)
{
	struct map_info *map = mtd->priv;
	struct cfi_private *cfi = map->fldrv_priv;
	int ret = 0;
	int chipnum;
	unsigned long ofs, chipstart;
	DECLARE_WAITQUEUE(wait, current);

	chipnum = to >> cfi->chipshift;
	ofs = to  - (chipnum << cfi->chipshift);
	chipstart = cfi->chips[chipnum].start;

	/* If it's not bus-aligned, do the first byte write */
	if (ofs & (map_bankwidth(map)-1)) {
		unsigned long bus_ofs = ofs & ~(map_bankwidth(map)-1);
		int i = ofs - bus_ofs;
		int n = 0;
		map_word tmp_buf;

 retry:
		mutex_lock(&cfi->chips[chipnum].mutex);

		if (cfi->chips[chipnum].state != FL_READY) {
			set_current_state(TASK_UNINTERRUPTIBLE);
			add_wait_queue(&cfi->chips[chipnum].wq, &wait);

			mutex_unlock(&cfi->chips[chipnum].mutex);

			schedule();
			remove_wait_queue(&cfi->chips[chipnum].wq, &wait);
			goto retry;
		}

		/* Load 'tmp_buf' with old contents of flash */
		tmp_buf = map_read(map, bus_ofs+chipstart);

		mutex_unlock(&cfi->chips[chipnum].mutex);

		/* Number of bytes to copy from buffer */
		n = min_t(int, len, map_bankwidth(map)-i);

		tmp_buf = map_word_load_partial(map, tmp_buf, buf, i, n);

		ret = do_write_oneword(map, &cfi->chips[chipnum],
				       bus_ofs, tmp_buf, FL_WRITING);
		if (ret)
			return ret;

		ofs += n;
		buf += n;
		(*retlen) += n;
		len -= n;

		if (ofs >> cfi->chipshift) {
			chipnum ++;
			ofs = 0;
			if (chipnum == cfi->numchips)
				return 0;
		}
	}

	/* We are now aligned, write as much as possible */
	while(len >= map_bankwidth(map)) {
		map_word datum;

		datum = map_word_load(map, buf);

		ret = do_write_oneword(map, &cfi->chips[chipnum],
				       ofs, datum, FL_WRITING);
		if (ret)
			return ret;

		ofs += map_bankwidth(map);
		buf += map_bankwidth(map);
		(*retlen) += map_bankwidth(map);
		len -= map_bankwidth(map);

		if (ofs >> cfi->chipshift) {
			chipnum ++;
			ofs = 0;
			if (chipnum == cfi->numchips)
				return 0;
			chipstart = cfi->chips[chipnum].start;
		}
	}

	/* Write the trailing bytes if any */
	if (len & (map_bankwidth(map)-1)) {
		map_word tmp_buf;

 retry1:
		mutex_lock(&cfi->chips[chipnum].mutex);

		if (cfi->chips[chipnum].state != FL_READY) {
			set_current_state(TASK_UNINTERRUPTIBLE);
			add_wait_queue(&cfi->chips[chipnum].wq, &wait);

			mutex_unlock(&cfi->chips[chipnum].mutex);

			schedule();
			remove_wait_queue(&cfi->chips[chipnum].wq, &wait);
			goto retry1;
		}

		tmp_buf = map_read(map, ofs + chipstart);

		mutex_unlock(&cfi->chips[chipnum].mutex);

		tmp_buf = map_word_load_partial(map, tmp_buf, buf, 0, len);

		ret = do_write_oneword(map, &cfi->chips[chipnum],
				       ofs, tmp_buf, FL_WRITING);
		if (ret)
			return ret;

		(*retlen) += len;
	}

	return 0;
}

#if !FORCE_WORD_WRITE
static int __xipram do_write_buffer_wait(struct map_info *map,
					 struct flchip *chip, unsigned long adr,
					 map_word datum)
{
	unsigned long timeo;
	unsigned long u_write_timeout;
	int ret = 0;

	/*
	 * Timeout is calculated according to CFI data, if available.
	 * See more comments in cfi_cmdset_0002().
	 */
	u_write_timeout = usecs_to_jiffies(chip->buffer_write_time_max);
	timeo = jiffies + u_write_timeout;

	for (;;) {
		if (chip->state != FL_WRITING) {
			/* Someone's suspended the write. Sleep */
			DECLARE_WAITQUEUE(wait, current);

			set_current_state(TASK_UNINTERRUPTIBLE);
			add_wait_queue(&chip->wq, &wait);
			mutex_unlock(&chip->mutex);
			schedule();
			remove_wait_queue(&chip->wq, &wait);
			timeo = jiffies + (HZ / 2); /* FIXME */
			mutex_lock(&chip->mutex);
			continue;
		}

		/*
		 * We check "time_after" and "!chip_good" before checking
		 * "chip_good" to avoid the failure due to scheduling.
		 */
		if (time_after(jiffies, timeo) &&
		    !chip_good(map, chip, adr, datum)) {
			ret = -EIO;
			break;
		}

		if (chip_good(map, chip, adr, datum))
			break;

		/* Latency issues. Drop the lock, wait a while and retry */
		UDELAY(map, chip, adr, 1);
	}

	return ret;
}

static void __xipram do_write_buffer_reset(struct map_info *map,
					   struct flchip *chip,
					   struct cfi_private *cfi)
{
	/*
	 * Recovery from write-buffer programming failures requires
	 * the write-to-buffer-reset sequence.  Since the last part
	 * of the sequence also works as a normal reset, we can run
	 * the same commands regardless of why we are here.
	 * See e.g.
	 * http://www.spansion.com/Support/Application%20Notes/MirrorBit_Write_Buffer_Prog_Page_Buffer_Read_AN.pdf
	 */
	cfi_send_gen_cmd(0xAA, cfi->addr_unlock1, chip->start, map, cfi,
			 cfi->device_type, NULL);
	cfi_send_gen_cmd(0x55, cfi->addr_unlock2, chip->start, map, cfi,
			 cfi->device_type, NULL);
	cfi_send_gen_cmd(0xF0, cfi->addr_unlock1, chip->start, map, cfi,
			 cfi->device_type, NULL);

	/* FIXME - should have reset delay before continuing */
}

/*
 * FIXME: interleaved mode not tested, and probably not supported!
 */
static int __xipram do_write_buffer(struct map_info *map, struct flchip *chip,
				    unsigned long adr, const u_char *buf,
				    int len)
{
	struct cfi_private *cfi = map->fldrv_priv;
	int ret = -EIO;
	unsigned long cmd_adr;
	int z, words;
	map_word datum;

	adr += chip->start;
	cmd_adr = adr;

	mutex_lock(&chip->mutex);
	ret = get_chip(map, chip, adr, FL_WRITING);
	if (ret) {
		mutex_unlock(&chip->mutex);
		return ret;
	}

	datum = map_word_load(map, buf);

	pr_debug("MTD %s(): WRITE 0x%.8lx(0x%.8lx)\n",
		 __func__, adr, datum.x[0]);

	XIP_INVAL_CACHED_RANGE(map, adr, len);
	ENABLE_VPP(map);
	xip_disable(map, chip, cmd_adr);

	cfi_send_gen_cmd(0xAA, cfi->addr_unlock1, chip->start, map, cfi, cfi->device_type, NULL);
	cfi_send_gen_cmd(0x55, cfi->addr_unlock2, chip->start, map, cfi, cfi->device_type, NULL);

	/* Write Buffer Load */
	map_write(map, CMD(0x25), cmd_adr);

	chip->state = FL_WRITING_TO_BUFFER;

	/* Write length of data to come */
	words = len / map_bankwidth(map);
	map_write(map, CMD(words - 1), cmd_adr);
	/* Write data */
	z = 0;
	while(z < words * map_bankwidth(map)) {
		datum = map_word_load(map, buf);
		map_write(map, datum, adr + z);

		z += map_bankwidth(map);
		buf += map_bankwidth(map);
	}
	z -= map_bankwidth(map);

	adr += z;

	/* Write Buffer Program Confirm: GO GO GO */
	map_write(map, CMD(0x29), cmd_adr);
	chip->state = FL_WRITING;

	INVALIDATE_CACHE_UDELAY(map, chip,
				adr, map_bankwidth(map),
				chip->word_write_time);

	ret = do_write_buffer_wait(map, chip, adr, datum);
	if (ret) {
		cfi_check_err_status(map, chip, adr);
		do_write_buffer_reset(map, chip, cfi);
		pr_err("MTD %s(): software timeout, address:0x%.8lx.\n",
		       __func__, adr);
	}

	xip_enable(map, chip, adr);

	chip->state = FL_READY;
	DISABLE_VPP(map);
	put_chip(map, chip, adr);
	mutex_unlock(&chip->mutex);

	return ret;
}


static int cfi_amdstd_write_buffers(struct mtd_info *mtd, loff_t to, size_t len,
				    size_t *retlen, const u_char *buf)
{
	struct map_info *map = mtd->priv;
	struct cfi_private *cfi = map->fldrv_priv;
	int wbufsize = cfi_interleave(cfi) << cfi->cfiq->MaxBufWriteSize;
	int ret = 0;
	int chipnum;
	unsigned long ofs;

	chipnum = to >> cfi->chipshift;
	ofs = to  - (chipnum << cfi->chipshift);

	/* If it's not bus-aligned, do the first word write */
	if (ofs & (map_bankwidth(map)-1)) {
		size_t local_len = (-ofs)&(map_bankwidth(map)-1);
		if (local_len > len)
			local_len = len;
		ret = cfi_amdstd_write_words(mtd, ofs + (chipnum<<cfi->chipshift),
					     local_len, retlen, buf);
		if (ret)
			return ret;
		ofs += local_len;
		buf += local_len;
		len -= local_len;

		if (ofs >> cfi->chipshift) {
			chipnum ++;
			ofs = 0;
			if (chipnum == cfi->numchips)
				return 0;
		}
	}

	/* Write buffer is worth it only if more than one word to write... */
	while (len >= map_bankwidth(map) * 2) {
		/* We must not cross write block boundaries */
		int size = wbufsize - (ofs & (wbufsize-1));

		if (size > len)
			size = len;
		if (size % map_bankwidth(map))
			size -= size % map_bankwidth(map);

		ret = do_write_buffer(map, &cfi->chips[chipnum],
				      ofs, buf, size);
		if (ret)
			return ret;

		ofs += size;
		buf += size;
		(*retlen) += size;
		len -= size;

		if (ofs >> cfi->chipshift) {
			chipnum ++;
			ofs = 0;
			if (chipnum == cfi->numchips)
				return 0;
		}
	}

	if (len) {
		size_t retlen_dregs = 0;

		ret = cfi_amdstd_write_words(mtd, ofs + (chipnum<<cfi->chipshift),
					     len, &retlen_dregs, buf);

		*retlen += retlen_dregs;
		return ret;
	}

	return 0;
}
#endif /* !FORCE_WORD_WRITE */

/*
 * Wait for the flash chip to become ready to write data
 *
 * This is only called during the panic_write() path. When panic_write()
 * is called, the kernel is in the process of a panic, and will soon be
 * dead. Therefore we don't take any locks, and attempt to get access
 * to the chip as soon as possible.
 */
static int cfi_amdstd_panic_wait(struct map_info *map, struct flchip *chip,
				 unsigned long adr)
{
	struct cfi_private *cfi = map->fldrv_priv;
	int retries = 10;
	int i;

	/*
	 * If the driver thinks the chip is idle, and no toggle bits
	 * are changing, then the chip is actually idle for sure.
	 */
	if (chip->state == FL_READY && chip_ready(map, chip, adr))
		return 0;

	/*
	 * Try several times to reset the chip and then wait for it
	 * to become idle. The upper limit of a few milliseconds of
	 * delay isn't a big problem: the kernel is dying anyway. It
	 * is more important to save the messages.
	 */
	while (retries > 0) {
		const unsigned long timeo = (HZ / 1000) + 1;

		/* send the reset command */
		map_write(map, CMD(0xF0), chip->start);

		/* wait for the chip to become ready */
		for (i = 0; i < jiffies_to_usecs(timeo); i++) {
			if (chip_ready(map, chip, adr))
				return 0;

			udelay(1);
		}

		retries--;
	}

	/* the chip never became ready */
	return -EBUSY;
}

/*
 * Write out one word of data to a single flash chip during a kernel panic
 *
 * This is only called during the panic_write() path. When panic_write()
 * is called, the kernel is in the process of a panic, and will soon be
 * dead. Therefore we don't take any locks, and attempt to get access
 * to the chip as soon as possible.
 *
 * The implementation of this routine is intentionally similar to
 * do_write_oneword(), in order to ease code maintenance.
 */
static int do_panic_write_oneword(struct map_info *map, struct flchip *chip,
				  unsigned long adr, map_word datum)
{
	const unsigned long uWriteTimeout = (HZ / 1000) + 1;
	struct cfi_private *cfi = map->fldrv_priv;
	int retry_cnt = 0;
	map_word oldd;
	int ret = 0;
	int i;

	adr += chip->start;

	ret = cfi_amdstd_panic_wait(map, chip, adr);
	if (ret)
		return ret;

	pr_debug("MTD %s(): PANIC WRITE 0x%.8lx(0x%.8lx)\n",
			__func__, adr, datum.x[0]);

	/*
	 * Check for a NOP for the case when the datum to write is already
	 * present - it saves time and works around buggy chips that corrupt
	 * data at other locations when 0xff is written to a location that
	 * already contains 0xff.
	 */
	oldd = map_read(map, adr);
	if (map_word_equal(map, oldd, datum)) {
		pr_debug("MTD %s(): NOP\n", __func__);
		goto op_done;
	}

	ENABLE_VPP(map);

retry:
	cfi_send_gen_cmd(0xAA, cfi->addr_unlock1, chip->start, map, cfi, cfi->device_type, NULL);
	cfi_send_gen_cmd(0x55, cfi->addr_unlock2, chip->start, map, cfi, cfi->device_type, NULL);
	cfi_send_gen_cmd(0xA0, cfi->addr_unlock1, chip->start, map, cfi, cfi->device_type, NULL);
	map_write(map, datum, adr);

	for (i = 0; i < jiffies_to_usecs(uWriteTimeout); i++) {
		if (chip_ready(map, chip, adr))
			break;

		udelay(1);
	}

	if (!chip_good(map, chip, adr, datum)) {
		/* reset on all failures. */
		cfi_check_err_status(map, chip, adr);
		map_write(map, CMD(0xF0), chip->start);
		/* FIXME - should have reset delay before continuing */

		if (++retry_cnt <= MAX_RETRIES)
			goto retry;

		ret = -EIO;
	}

op_done:
	DISABLE_VPP(map);
	return ret;
}

/*
 * Write out some data during a kernel panic
 *
 * This is used by the mtdoops driver to save the dying messages from a
 * kernel which has panic'd.
 *
 * This routine ignores all of the locking used throughout the rest of the
 * driver, in order to ensure that the data gets written out no matter what
 * state this driver (and the flash chip itself) was in when the kernel crashed.
 *
 * The implementation of this routine is intentionally similar to
 * cfi_amdstd_write_words(), in order to ease code maintenance.
 */
static int cfi_amdstd_panic_write(struct mtd_info *mtd, loff_t to, size_t len,
				  size_t *retlen, const u_char *buf)
{
	struct map_info *map = mtd->priv;
	struct cfi_private *cfi = map->fldrv_priv;
	unsigned long ofs, chipstart;
	int ret = 0;
	int chipnum;

	chipnum = to >> cfi->chipshift;
	ofs = to - (chipnum << cfi->chipshift);
	chipstart = cfi->chips[chipnum].start;

	/* If it's not bus aligned, do the first byte write */
	if (ofs & (map_bankwidth(map) - 1)) {
		unsigned long bus_ofs = ofs & ~(map_bankwidth(map) - 1);
		int i = ofs - bus_ofs;
		int n = 0;
		map_word tmp_buf;

		ret = cfi_amdstd_panic_wait(map, &cfi->chips[chipnum], bus_ofs);
		if (ret)
			return ret;

		/* Load 'tmp_buf' with old contents of flash */
		tmp_buf = map_read(map, bus_ofs + chipstart);

		/* Number of bytes to copy from buffer */
		n = min_t(int, len, map_bankwidth(map) - i);

		tmp_buf = map_word_load_partial(map, tmp_buf, buf, i, n);

		ret = do_panic_write_oneword(map, &cfi->chips[chipnum],
					     bus_ofs, tmp_buf);
		if (ret)
			return ret;

		ofs += n;
		buf += n;
		(*retlen) += n;
		len -= n;

		if (ofs >> cfi->chipshift) {
			chipnum++;
			ofs = 0;
			if (chipnum == cfi->numchips)
				return 0;
		}
	}

	/* We are now aligned, write as much as possible */
	while (len >= map_bankwidth(map)) {
		map_word datum;

		datum = map_word_load(map, buf);

		ret = do_panic_write_oneword(map, &cfi->chips[chipnum],
					     ofs, datum);
		if (ret)
			return ret;

		ofs += map_bankwidth(map);
		buf += map_bankwidth(map);
		(*retlen) += map_bankwidth(map);
		len -= map_bankwidth(map);

		if (ofs >> cfi->chipshift) {
			chipnum++;
			ofs = 0;
			if (chipnum == cfi->numchips)
				return 0;

			chipstart = cfi->chips[chipnum].start;
		}
	}

	/* Write the trailing bytes if any */
	if (len & (map_bankwidth(map) - 1)) {
		map_word tmp_buf;

		ret = cfi_amdstd_panic_wait(map, &cfi->chips[chipnum], ofs);
		if (ret)
			return ret;

		tmp_buf = map_read(map, ofs + chipstart);

		tmp_buf = map_word_load_partial(map, tmp_buf, buf, 0, len);

		ret = do_panic_write_oneword(map, &cfi->chips[chipnum],
					     ofs, tmp_buf);
		if (ret)
			return ret;

		(*retlen) += len;
	}

	return 0;
}


/*
 * Handle devices with one erase region, that only implement
 * the chip erase command.
 */
static int __xipram do_erase_chip(struct map_info *map, struct flchip *chip)
{
	struct cfi_private *cfi = map->fldrv_priv;
	unsigned long timeo = jiffies + HZ;
	unsigned long int adr;
	DECLARE_WAITQUEUE(wait, current);
	int ret = 0;
	int retry_cnt = 0;

	adr = cfi->addr_unlock1;

	mutex_lock(&chip->mutex);
	ret = get_chip(map, chip, adr, FL_ERASING);
	if (ret) {
		mutex_unlock(&chip->mutex);
		return ret;
	}

	pr_debug("MTD %s(): ERASE 0x%.8lx\n",
	       __func__, chip->start);

	XIP_INVAL_CACHED_RANGE(map, adr, map->size);
	ENABLE_VPP(map);
	xip_disable(map, chip, adr);

 retry:
	cfi_send_gen_cmd(0xAA, cfi->addr_unlock1, chip->start, map, cfi, cfi->device_type, NULL);
	cfi_send_gen_cmd(0x55, cfi->addr_unlock2, chip->start, map, cfi, cfi->device_type, NULL);
	cfi_send_gen_cmd(0x80, cfi->addr_unlock1, chip->start, map, cfi, cfi->device_type, NULL);
	cfi_send_gen_cmd(0xAA, cfi->addr_unlock1, chip->start, map, cfi, cfi->device_type, NULL);
	cfi_send_gen_cmd(0x55, cfi->addr_unlock2, chip->start, map, cfi, cfi->device_type, NULL);
	cfi_send_gen_cmd(0x10, cfi->addr_unlock1, chip->start, map, cfi, cfi->device_type, NULL);

	chip->state = FL_ERASING;
	chip->erase_suspended = 0;
	chip->in_progress_block_addr = adr;
	chip->in_progress_block_mask = ~(map->size - 1);

	INVALIDATE_CACHE_UDELAY(map, chip,
				adr, map->size,
				chip->erase_time*500);

	timeo = jiffies + (HZ*20);

	for (;;) {
		if (chip->state != FL_ERASING) {
			/* Someone's suspended the erase. Sleep */
			set_current_state(TASK_UNINTERRUPTIBLE);
			add_wait_queue(&chip->wq, &wait);
			mutex_unlock(&chip->mutex);
			schedule();
			remove_wait_queue(&chip->wq, &wait);
			mutex_lock(&chip->mutex);
			continue;
		}
		if (chip->erase_suspended) {
			/* This erase was suspended and resumed.
			   Adjust the timeout */
			timeo = jiffies + (HZ*20); /* FIXME */
			chip->erase_suspended = 0;
		}

		if (chip_good(map, chip, adr, map_word_ff(map)))
			break;

		if (time_after(jiffies, timeo)) {
			printk(KERN_WARNING "MTD %s(): software timeout\n",
			       __func__);
			ret = -EIO;
			break;
		}

		/* Latency issues. Drop the lock, wait a while and retry */
		UDELAY(map, chip, adr, 1000000/HZ);
	}
	/* Did we succeed? */
	if (ret) {
		/* reset on all failures. */
		cfi_check_err_status(map, chip, adr);
		map_write(map, CMD(0xF0), chip->start);
		/* FIXME - should have reset delay before continuing */

		if (++retry_cnt <= MAX_RETRIES) {
			ret = 0;
			goto retry;
		}
	}

	chip->state = FL_READY;
	xip_enable(map, chip, adr);
	DISABLE_VPP(map);
	put_chip(map, chip, adr);
	mutex_unlock(&chip->mutex);

	return ret;
}


static int __xipram do_erase_oneblock(struct map_info *map, struct flchip *chip, unsigned long adr, int len, void *thunk)
{
	struct cfi_private *cfi = map->fldrv_priv;
	unsigned long timeo = jiffies + HZ;
	DECLARE_WAITQUEUE(wait, current);
	int ret = 0;
	int retry_cnt = 0;

	adr += chip->start;

	mutex_lock(&chip->mutex);
	ret = get_chip(map, chip, adr, FL_ERASING);
	if (ret) {
		mutex_unlock(&chip->mutex);
		return ret;
	}

	pr_debug("MTD %s(): ERASE 0x%.8lx\n",
		 __func__, adr);

	XIP_INVAL_CACHED_RANGE(map, adr, len);
	ENABLE_VPP(map);
	xip_disable(map, chip, adr);

 retry:
	cfi_send_gen_cmd(0xAA, cfi->addr_unlock1, chip->start, map, cfi, cfi->device_type, NULL);
	cfi_send_gen_cmd(0x55, cfi->addr_unlock2, chip->start, map, cfi, cfi->device_type, NULL);
	cfi_send_gen_cmd(0x80, cfi->addr_unlock1, chip->start, map, cfi, cfi->device_type, NULL);
	cfi_send_gen_cmd(0xAA, cfi->addr_unlock1, chip->start, map, cfi, cfi->device_type, NULL);
	cfi_send_gen_cmd(0x55, cfi->addr_unlock2, chip->start, map, cfi, cfi->device_type, NULL);
	map_write(map, cfi->sector_erase_cmd, adr);

	chip->state = FL_ERASING;
	chip->erase_suspended = 0;
	chip->in_progress_block_addr = adr;
	chip->in_progress_block_mask = ~(len - 1);

	INVALIDATE_CACHE_UDELAY(map, chip,
				adr, len,
				chip->erase_time*500);

	timeo = jiffies + (HZ*20);

	for (;;) {
		if (chip->state != FL_ERASING) {
			/* Someone's suspended the erase. Sleep */
			set_current_state(TASK_UNINTERRUPTIBLE);
			add_wait_queue(&chip->wq, &wait);
			mutex_unlock(&chip->mutex);
			schedule();
			remove_wait_queue(&chip->wq, &wait);
			mutex_lock(&chip->mutex);
			continue;
		}
		if (chip->erase_suspended) {
			/* This erase was suspended and resumed.
			   Adjust the timeout */
			timeo = jiffies + (HZ*20); /* FIXME */
			chip->erase_suspended = 0;
		}

		if (chip_good(map, chip, adr, map_word_ff(map)))
			break;

		if (time_after(jiffies, timeo)) {
			printk(KERN_WARNING "MTD %s(): software timeout\n",
			       __func__);
			ret = -EIO;
			break;
		}

		/* Latency issues. Drop the lock, wait a while and retry */
		UDELAY(map, chip, adr, 1000000/HZ);
	}
	/* Did we succeed? */
	if (ret) {
		/* reset on all failures. */
		cfi_check_err_status(map, chip, adr);
		map_write(map, CMD(0xF0), chip->start);
		/* FIXME - should have reset delay before continuing */

		if (++retry_cnt <= MAX_RETRIES) {
			ret = 0;
			goto retry;
		}
	}

	chip->state = FL_READY;
	xip_enable(map, chip, adr);
	DISABLE_VPP(map);
	put_chip(map, chip, adr);
	mutex_unlock(&chip->mutex);
	return ret;
}


static int cfi_amdstd_erase_varsize(struct mtd_info *mtd, struct erase_info *instr)
{
	return cfi_varsize_frob(mtd, do_erase_oneblock, instr->addr,
				instr->len, NULL);
}


static int cfi_amdstd_erase_chip(struct mtd_info *mtd, struct erase_info *instr)
{
	struct map_info *map = mtd->priv;
	struct cfi_private *cfi = map->fldrv_priv;

	if (instr->addr != 0)
		return -EINVAL;

	if (instr->len != mtd->size)
		return -EINVAL;

	return do_erase_chip(map, &cfi->chips[0]);
}

static int do_atmel_lock(struct map_info *map, struct flchip *chip,
			 unsigned long adr, int len, void *thunk)
{
	struct cfi_private *cfi = map->fldrv_priv;
	int ret;

	mutex_lock(&chip->mutex);
	ret = get_chip(map, chip, adr + chip->start, FL_LOCKING);
	if (ret)
		goto out_unlock;
	chip->state = FL_LOCKING;

	pr_debug("MTD %s(): LOCK 0x%08lx len %d\n", __func__, adr, len);

	cfi_send_gen_cmd(0xAA, cfi->addr_unlock1, chip->start, map, cfi,
			 cfi->device_type, NULL);
	cfi_send_gen_cmd(0x55, cfi->addr_unlock2, chip->start, map, cfi,
			 cfi->device_type, NULL);
	cfi_send_gen_cmd(0x80, cfi->addr_unlock1, chip->start, map, cfi,
			 cfi->device_type, NULL);
	cfi_send_gen_cmd(0xAA, cfi->addr_unlock1, chip->start, map, cfi,
			 cfi->device_type, NULL);
	cfi_send_gen_cmd(0x55, cfi->addr_unlock2, chip->start, map, cfi,
			 cfi->device_type, NULL);
	map_write(map, CMD(0x40), chip->start + adr);

	chip->state = FL_READY;
	put_chip(map, chip, adr + chip->start);
	ret = 0;

out_unlock:
	mutex_unlock(&chip->mutex);
	return ret;
}

static int do_atmel_unlock(struct map_info *map, struct flchip *chip,
			   unsigned long adr, int len, void *thunk)
{
	struct cfi_private *cfi = map->fldrv_priv;
	int ret;

	mutex_lock(&chip->mutex);
	ret = get_chip(map, chip, adr + chip->start, FL_UNLOCKING);
	if (ret)
		goto out_unlock;
	chip->state = FL_UNLOCKING;

	pr_debug("MTD %s(): LOCK 0x%08lx len %d\n", __func__, adr, len);

	cfi_send_gen_cmd(0xAA, cfi->addr_unlock1, chip->start, map, cfi,
			 cfi->device_type, NULL);
	map_write(map, CMD(0x70), adr);

	chip->state = FL_READY;
	put_chip(map, chip, adr + chip->start);
	ret = 0;

out_unlock:
	mutex_unlock(&chip->mutex);
	return ret;
}

static int cfi_atmel_lock(struct mtd_info *mtd, loff_t ofs, uint64_t len)
{
	return cfi_varsize_frob(mtd, do_atmel_lock, ofs, len, NULL);
}

static int cfi_atmel_unlock(struct mtd_info *mtd, loff_t ofs, uint64_t len)
{
	return cfi_varsize_frob(mtd, do_atmel_unlock, ofs, len, NULL);
}

/*
 * Advanced Sector Protection - PPB (Persistent Protection Bit) locking
 */

struct ppb_lock {
	struct flchip *chip;
	unsigned long adr;
	int locked;
};

#define DO_XXLOCK_ONEBLOCK_LOCK		((void *)1)
#define DO_XXLOCK_ONEBLOCK_UNLOCK	((void *)2)
#define DO_XXLOCK_ONEBLOCK_GETLOCK	((void *)3)

static int __maybe_unused do_ppb_xxlock(struct map_info *map,
					struct flchip *chip,
					unsigned long adr, int len, void *thunk)
{
	struct cfi_private *cfi = map->fldrv_priv;
	unsigned long timeo;
	int ret;

	adr += chip->start;
	mutex_lock(&chip->mutex);
	ret = get_chip(map, chip, adr, FL_LOCKING);
	if (ret) {
		mutex_unlock(&chip->mutex);
		return ret;
	}

	pr_debug("MTD %s(): XXLOCK 0x%08lx len %d\n", __func__, adr, len);

	cfi_send_gen_cmd(0xAA, cfi->addr_unlock1, chip->start, map, cfi,
			 cfi->device_type, NULL);
	cfi_send_gen_cmd(0x55, cfi->addr_unlock2, chip->start, map, cfi,
			 cfi->device_type, NULL);
	/* PPB entry command */
	cfi_send_gen_cmd(0xC0, cfi->addr_unlock1, chip->start, map, cfi,
			 cfi->device_type, NULL);

	if (thunk == DO_XXLOCK_ONEBLOCK_LOCK) {
		chip->state = FL_LOCKING;
		map_write(map, CMD(0xA0), adr);
		map_write(map, CMD(0x00), adr);
	} else if (thunk == DO_XXLOCK_ONEBLOCK_UNLOCK) {
		/*
		 * Unlocking of one specific sector is not supported, so we
		 * have to unlock all sectors of this device instead
		 */
		chip->state = FL_UNLOCKING;
		map_write(map, CMD(0x80), chip->start);
		map_write(map, CMD(0x30), chip->start);
	} else if (thunk == DO_XXLOCK_ONEBLOCK_GETLOCK) {
		chip->state = FL_JEDEC_QUERY;
		/* Return locked status: 0->locked, 1->unlocked */
		ret = !cfi_read_query(map, adr);
	} else
		BUG();

	/*
	 * Wait for some time as unlocking of all sectors takes quite long
	 */
	timeo = jiffies + msecs_to_jiffies(2000);	/* 2s max (un)locking */
	for (;;) {
		if (chip_ready(map, chip, adr))
			break;

		if (time_after(jiffies, timeo)) {
			printk(KERN_ERR "Waiting for chip to be ready timed out.\n");
			ret = -EIO;
			break;
		}

		UDELAY(map, chip, adr, 1);
	}

	/* Exit BC commands */
	map_write(map, CMD(0x90), chip->start);
	map_write(map, CMD(0x00), chip->start);

	chip->state = FL_READY;
	put_chip(map, chip, adr);
	mutex_unlock(&chip->mutex);

	return ret;
}

static int __maybe_unused cfi_ppb_lock(struct mtd_info *mtd, loff_t ofs,
				       uint64_t len)
{
	return cfi_varsize_frob(mtd, do_ppb_xxlock, ofs, len,
				DO_XXLOCK_ONEBLOCK_LOCK);
}

static int __maybe_unused cfi_ppb_unlock(struct mtd_info *mtd, loff_t ofs,
					 uint64_t len)
{
	struct mtd_erase_region_info *regions = mtd->eraseregions;
	struct map_info *map = mtd->priv;
	struct cfi_private *cfi = map->fldrv_priv;
	struct ppb_lock *sect;
	unsigned long adr;
	loff_t offset;
	uint64_t length;
	int chipnum;
	int i;
	int sectors;
	int ret;
	int max_sectors;

	/*
	 * PPB unlocking always unlocks all sectors of the flash chip.
	 * We need to re-lock all previously locked sectors. So lets
	 * first check the locking status of all sectors and save
	 * it for future use.
	 */
	max_sectors = 0;
	for (i = 0; i < mtd->numeraseregions; i++)
		max_sectors += regions[i].numblocks;

	sect = kcalloc(max_sectors, sizeof(struct ppb_lock), GFP_KERNEL);
	if (!sect)
		return -ENOMEM;

	/*
	 * This code to walk all sectors is a slightly modified version
	 * of the cfi_varsize_frob() code.
	 */
	i = 0;
	chipnum = 0;
	adr = 0;
	sectors = 0;
	offset = 0;
	length = mtd->size;

	while (length) {
		int size = regions[i].erasesize;

		/*
		 * Only test sectors that shall not be unlocked. The other
		 * sectors shall be unlocked, so lets keep their locking
		 * status at "unlocked" (locked=0) for the final re-locking.
		 */
		if ((offset < ofs) || (offset >= (ofs + len))) {
			sect[sectors].chip = &cfi->chips[chipnum];
			sect[sectors].adr = adr;
			sect[sectors].locked = do_ppb_xxlock(
				map, &cfi->chips[chipnum], adr, 0,
				DO_XXLOCK_ONEBLOCK_GETLOCK);
		}

		adr += size;
		offset += size;
		length -= size;

		if (offset == regions[i].offset + size * regions[i].numblocks)
			i++;

		if (adr >> cfi->chipshift) {
			if (offset >= (ofs + len))
				break;
			adr = 0;
			chipnum++;

			if (chipnum >= cfi->numchips)
				break;
		}

		sectors++;
		if (sectors >= max_sectors) {
			printk(KERN_ERR "Only %d sectors for PPB locking supported!\n",
			       max_sectors);
			kfree(sect);
			return -EINVAL;
		}
	}

	/* Now unlock the whole chip */
	ret = cfi_varsize_frob(mtd, do_ppb_xxlock, ofs, len,
			       DO_XXLOCK_ONEBLOCK_UNLOCK);
	if (ret) {
		kfree(sect);
		return ret;
	}

	/*
	 * PPB unlocking always unlocks all sectors of the flash chip.
	 * We need to re-lock all previously locked sectors.
	 */
	for (i = 0; i < sectors; i++) {
		if (sect[i].locked)
			do_ppb_xxlock(map, sect[i].chip, sect[i].adr, 0,
				      DO_XXLOCK_ONEBLOCK_LOCK);
	}

	kfree(sect);
	return ret;
}

static int __maybe_unused cfi_ppb_is_locked(struct mtd_info *mtd, loff_t ofs,
					    uint64_t len)
{
	return cfi_varsize_frob(mtd, do_ppb_xxlock, ofs, len,
				DO_XXLOCK_ONEBLOCK_GETLOCK) ? 1 : 0;
}

static void cfi_amdstd_sync (struct mtd_info *mtd)
{
	struct map_info *map = mtd->priv;
	struct cfi_private *cfi = map->fldrv_priv;
	int i;
	struct flchip *chip;
	int ret = 0;
	DECLARE_WAITQUEUE(wait, current);

	for (i=0; !ret && i<cfi->numchips; i++) {
		chip = &cfi->chips[i];

	retry:
		mutex_lock(&chip->mutex);

		switch(chip->state) {
		case FL_READY:
		case FL_STATUS:
		case FL_CFI_QUERY:
		case FL_JEDEC_QUERY:
			chip->oldstate = chip->state;
			chip->state = FL_SYNCING;
			/* No need to wake_up() on this state change -
			 * as the whole point is that nobody can do anything
			 * with the chip now anyway.
			 */
			/* fall through */
		case FL_SYNCING:
			mutex_unlock(&chip->mutex);
			break;

		default:
			/* Not an idle state */
			set_current_state(TASK_UNINTERRUPTIBLE);
			add_wait_queue(&chip->wq, &wait);

			mutex_unlock(&chip->mutex);

			schedule();

			remove_wait_queue(&chip->wq, &wait);

			goto retry;
		}
	}

	/* Unlock the chips again */

	for (i--; i >=0; i--) {
		chip = &cfi->chips[i];

		mutex_lock(&chip->mutex);

		if (chip->state == FL_SYNCING) {
			chip->state = chip->oldstate;
			wake_up(&chip->wq);
		}
		mutex_unlock(&chip->mutex);
	}
}


static int cfi_amdstd_suspend(struct mtd_info *mtd)
{
	struct map_info *map = mtd->priv;
	struct cfi_private *cfi = map->fldrv_priv;
	int i;
	struct flchip *chip;
	int ret = 0;

	for (i=0; !ret && i<cfi->numchips; i++) {
		chip = &cfi->chips[i];

		mutex_lock(&chip->mutex);

		switch(chip->state) {
		case FL_READY:
		case FL_STATUS:
		case FL_CFI_QUERY:
		case FL_JEDEC_QUERY:
			chip->oldstate = chip->state;
			chip->state = FL_PM_SUSPENDED;
			/* No need to wake_up() on this state change -
			 * as the whole point is that nobody can do anything
			 * with the chip now anyway.
			 */
		case FL_PM_SUSPENDED:
			break;

		default:
			ret = -EAGAIN;
			break;
		}
		mutex_unlock(&chip->mutex);
	}

	/* Unlock the chips again */

	if (ret) {
		for (i--; i >=0; i--) {
			chip = &cfi->chips[i];

			mutex_lock(&chip->mutex);

			if (chip->state == FL_PM_SUSPENDED) {
				chip->state = chip->oldstate;
				wake_up(&chip->wq);
			}
			mutex_unlock(&chip->mutex);
		}
	}

	return ret;
}


static void cfi_amdstd_resume(struct mtd_info *mtd)
{
	struct map_info *map = mtd->priv;
	struct cfi_private *cfi = map->fldrv_priv;
	int i;
	struct flchip *chip;

	for (i=0; i<cfi->numchips; i++) {

		chip = &cfi->chips[i];

		mutex_lock(&chip->mutex);

		if (chip->state == FL_PM_SUSPENDED) {
			chip->state = FL_READY;
			map_write(map, CMD(0xF0), chip->start);
			wake_up(&chip->wq);
		}
		else
			printk(KERN_ERR "Argh. Chip not in PM_SUSPENDED state upon resume()\n");

		mutex_unlock(&chip->mutex);
	}
}


/*
 * Ensure that the flash device is put back into read array mode before
 * unloading the driver or rebooting.  On some systems, rebooting while
 * the flash is in query/program/erase mode will prevent the CPU from
 * fetching the bootloader code, requiring a hard reset or power cycle.
 */
static int cfi_amdstd_reset(struct mtd_info *mtd)
{
	struct map_info *map = mtd->priv;
	struct cfi_private *cfi = map->fldrv_priv;
	int i, ret;
	struct flchip *chip;

	for (i = 0; i < cfi->numchips; i++) {

		chip = &cfi->chips[i];

		mutex_lock(&chip->mutex);

		ret = get_chip(map, chip, chip->start, FL_SHUTDOWN);
		if (!ret) {
			map_write(map, CMD(0xF0), chip->start);
			chip->state = FL_SHUTDOWN;
			put_chip(map, chip, chip->start);
		}

		mutex_unlock(&chip->mutex);
	}

	return 0;
}


static int cfi_amdstd_reboot(struct notifier_block *nb, unsigned long val,
			       void *v)
{
	struct mtd_info *mtd;

	mtd = container_of(nb, struct mtd_info, reboot_notifier);
	cfi_amdstd_reset(mtd);
	return NOTIFY_DONE;
}


static void cfi_amdstd_destroy(struct mtd_info *mtd)
{
	struct map_info *map = mtd->priv;
	struct cfi_private *cfi = map->fldrv_priv;

	cfi_amdstd_reset(mtd);
	unregister_reboot_notifier(&mtd->reboot_notifier);
	kfree(cfi->cmdset_priv);
	kfree(cfi->cfiq);
	kfree(cfi);
	kfree(mtd->eraseregions);
}

MODULE_LICENSE("GPL");
MODULE_AUTHOR("Crossnet Co. <info@crossnet.co.jp> et al.");
MODULE_DESCRIPTION("MTD chip driver for AMD/Fujitsu flash chips");
MODULE_ALIAS("cfi_cmdset_0006");
MODULE_ALIAS("cfi_cmdset_0701");<|MERGE_RESOLUTION|>--- conflicted
+++ resolved
@@ -1690,12 +1690,8 @@
 		 * We check "time_after" and "!chip_good" before checking
 		 * "chip_good" to avoid the failure due to scheduling.
 		 */
-<<<<<<< HEAD
-		if (time_after(jiffies, timeo) && !chip_good(map, adr, datum)) {
-=======
 		if (time_after(jiffies, timeo) &&
 		    !chip_good(map, chip, adr, datum)) {
->>>>>>> f7688b48
 			xip_enable(map, chip, adr);
 			printk(KERN_WARNING "MTD %s(): software timeout\n", __func__);
 			xip_disable(map, chip, adr);
@@ -1703,29 +1699,12 @@
 			break;
 		}
 
-<<<<<<< HEAD
-		if (chip_good(map, adr, datum))
-=======
 		if (chip_good(map, chip, adr, datum))
->>>>>>> f7688b48
 			break;
 
 		/* Latency issues. Drop the lock, wait a while and retry */
 		UDELAY(map, chip, adr, 1);
 	}
-<<<<<<< HEAD
-
-	/* Did we succeed? */
-	if (ret) {
-		/* reset on all failures. */
-		map_write(map, CMD(0xF0), chip->start);
-		/* FIXME - should have reset delay before continuing */
-
-		if (++retry_cnt <= MAX_RETRIES) {
-			ret = 0;
-			goto retry;
-		}
-=======
 
 	return ret;
 }
@@ -1742,7 +1721,6 @@
 	if (ret) {
 		mutex_unlock(&chip->mutex);
 		return ret;
->>>>>>> f7688b48
 	}
 
 	if (mode == FL_OTP_WRITE)
