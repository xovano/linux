/* linux/arch/arm/mach-exynos4/mct.c
 *
 * Copyright (c) 2011 Samsung Electronics Co., Ltd.
 *		http://www.samsung.com
 *
 * EXYNOS4 MCT(Multi-Core Timer) support
 *
 * This program is free software; you can redistribute it and/or modify
 * it under the terms of the GNU General Public License version 2 as
 * published by the Free Software Foundation.
*/

#include <linux/sched.h>
#include <linux/interrupt.h>
#include <linux/irq.h>
#include <linux/err.h>
#include <linux/clk.h>
#include <linux/clockchips.h>
#include <linux/cpu.h>
#include <linux/platform_device.h>
#include <linux/delay.h>
#include <linux/percpu.h>
#include <linux/of.h>
#include <linux/of_irq.h>
#include <linux/of_address.h>
#include <linux/clocksource.h>

#include <asm/mach/time.h>

#define EXYNOS4_MCTREG(x)		(x)
#define EXYNOS4_MCT_G_CNT_L		EXYNOS4_MCTREG(0x100)
#define EXYNOS4_MCT_G_CNT_U		EXYNOS4_MCTREG(0x104)
#define EXYNOS4_MCT_G_CNT_WSTAT		EXYNOS4_MCTREG(0x110)
#define EXYNOS4_MCT_G_COMP0_L		EXYNOS4_MCTREG(0x200)
#define EXYNOS4_MCT_G_COMP0_U		EXYNOS4_MCTREG(0x204)
#define EXYNOS4_MCT_G_COMP0_ADD_INCR	EXYNOS4_MCTREG(0x208)
#define EXYNOS4_MCT_G_TCON		EXYNOS4_MCTREG(0x240)
#define EXYNOS4_MCT_G_INT_CSTAT		EXYNOS4_MCTREG(0x244)
#define EXYNOS4_MCT_G_INT_ENB		EXYNOS4_MCTREG(0x248)
#define EXYNOS4_MCT_G_WSTAT		EXYNOS4_MCTREG(0x24C)
#define _EXYNOS4_MCT_L_BASE		EXYNOS4_MCTREG(0x300)
#define EXYNOS4_MCT_L_BASE(x)		(_EXYNOS4_MCT_L_BASE + (0x100 * x))
#define EXYNOS4_MCT_L_MASK		(0xffffff00)

#define MCT_L_TCNTB_OFFSET		(0x00)
#define MCT_L_ICNTB_OFFSET		(0x08)
#define MCT_L_TCON_OFFSET		(0x20)
#define MCT_L_INT_CSTAT_OFFSET		(0x30)
#define MCT_L_INT_ENB_OFFSET		(0x34)
#define MCT_L_WSTAT_OFFSET		(0x40)
#define MCT_G_TCON_START		(1 << 8)
#define MCT_G_TCON_COMP0_AUTO_INC	(1 << 1)
#define MCT_G_TCON_COMP0_ENABLE		(1 << 0)
#define MCT_L_TCON_INTERVAL_MODE	(1 << 2)
#define MCT_L_TCON_INT_START		(1 << 1)
#define MCT_L_TCON_TIMER_START		(1 << 0)

#define TICK_BASE_CNT	1

enum {
	MCT_INT_SPI,
	MCT_INT_PPI
};

enum {
	MCT_G0_IRQ,
	MCT_G1_IRQ,
	MCT_G2_IRQ,
	MCT_G3_IRQ,
	MCT_L0_IRQ,
	MCT_L1_IRQ,
	MCT_L2_IRQ,
	MCT_L3_IRQ,
	MCT_NR_IRQS,
};

static void __iomem *reg_base;
static unsigned long clk_rate;
static unsigned int mct_int_type;
static int mct_irqs[MCT_NR_IRQS];

struct mct_clock_event_device {
	struct clock_event_device evt;
	unsigned long base;
	char name[10];
};

static void exynos4_mct_write(unsigned int value, unsigned long offset)
{
	unsigned long stat_addr;
	u32 mask;
	u32 i;

	__raw_writel(value, reg_base + offset);

	if (likely(offset >= EXYNOS4_MCT_L_BASE(0))) {
		stat_addr = (offset & ~EXYNOS4_MCT_L_MASK) + MCT_L_WSTAT_OFFSET;
		switch (offset & EXYNOS4_MCT_L_MASK) {
		case MCT_L_TCON_OFFSET:
			mask = 1 << 3;		/* L_TCON write status */
			break;
		case MCT_L_ICNTB_OFFSET:
			mask = 1 << 1;		/* L_ICNTB write status */
			break;
		case MCT_L_TCNTB_OFFSET:
			mask = 1 << 0;		/* L_TCNTB write status */
			break;
		default:
			return;
		}
	} else {
		switch (offset) {
		case EXYNOS4_MCT_G_TCON:
			stat_addr = EXYNOS4_MCT_G_WSTAT;
			mask = 1 << 16;		/* G_TCON write status */
			break;
		case EXYNOS4_MCT_G_COMP0_L:
			stat_addr = EXYNOS4_MCT_G_WSTAT;
			mask = 1 << 0;		/* G_COMP0_L write status */
			break;
		case EXYNOS4_MCT_G_COMP0_U:
			stat_addr = EXYNOS4_MCT_G_WSTAT;
			mask = 1 << 1;		/* G_COMP0_U write status */
			break;
		case EXYNOS4_MCT_G_COMP0_ADD_INCR:
			stat_addr = EXYNOS4_MCT_G_WSTAT;
			mask = 1 << 2;		/* G_COMP0_ADD_INCR w status */
			break;
		case EXYNOS4_MCT_G_CNT_L:
			stat_addr = EXYNOS4_MCT_G_CNT_WSTAT;
			mask = 1 << 0;		/* G_CNT_L write status */
			break;
		case EXYNOS4_MCT_G_CNT_U:
			stat_addr = EXYNOS4_MCT_G_CNT_WSTAT;
			mask = 1 << 1;		/* G_CNT_U write status */
			break;
		default:
			return;
		}
	}

	/* Wait maximum 1 ms until written values are applied */
	for (i = 0; i < loops_per_jiffy / 1000 * HZ; i++)
		if (__raw_readl(reg_base + stat_addr) & mask) {
			__raw_writel(mask, reg_base + stat_addr);
			return;
		}

	panic("MCT hangs after writing %d (offset:0x%lx)\n", value, offset);
}

/* Clocksource handling */
static void exynos4_mct_frc_start(u32 hi, u32 lo)
{
	u32 reg;

	exynos4_mct_write(lo, EXYNOS4_MCT_G_CNT_L);
	exynos4_mct_write(hi, EXYNOS4_MCT_G_CNT_U);

	reg = __raw_readl(reg_base + EXYNOS4_MCT_G_TCON);
	reg |= MCT_G_TCON_START;
	exynos4_mct_write(reg, EXYNOS4_MCT_G_TCON);
}

static cycle_t exynos4_frc_read(struct clocksource *cs)
{
	unsigned int lo, hi;
	u32 hi2 = __raw_readl(reg_base + EXYNOS4_MCT_G_CNT_U);

	do {
		hi = hi2;
		lo = __raw_readl(reg_base + EXYNOS4_MCT_G_CNT_L);
		hi2 = __raw_readl(reg_base + EXYNOS4_MCT_G_CNT_U);
	} while (hi != hi2);

	return ((cycle_t)hi << 32) | lo;
}

static void exynos4_frc_resume(struct clocksource *cs)
{
	exynos4_mct_frc_start(0, 0);
}

struct clocksource mct_frc = {
	.name		= "mct-frc",
	.rating		= 400,
	.read		= exynos4_frc_read,
	.mask		= CLOCKSOURCE_MASK(64),
	.flags		= CLOCK_SOURCE_IS_CONTINUOUS,
	.resume		= exynos4_frc_resume,
};

static void __init exynos4_clocksource_init(void)
{
	exynos4_mct_frc_start(0, 0);

	if (clocksource_register_hz(&mct_frc, clk_rate))
		panic("%s: can't register clocksource\n", mct_frc.name);
}

static void exynos4_mct_comp0_stop(void)
{
	unsigned int tcon;

	tcon = __raw_readl(reg_base + EXYNOS4_MCT_G_TCON);
	tcon &= ~(MCT_G_TCON_COMP0_ENABLE | MCT_G_TCON_COMP0_AUTO_INC);

	exynos4_mct_write(tcon, EXYNOS4_MCT_G_TCON);
	exynos4_mct_write(0, EXYNOS4_MCT_G_INT_ENB);
}

static void exynos4_mct_comp0_start(enum clock_event_mode mode,
				    unsigned long cycles)
{
	unsigned int tcon;
	cycle_t comp_cycle;

	tcon = __raw_readl(reg_base + EXYNOS4_MCT_G_TCON);

	if (mode == CLOCK_EVT_MODE_PERIODIC) {
		tcon |= MCT_G_TCON_COMP0_AUTO_INC;
		exynos4_mct_write(cycles, EXYNOS4_MCT_G_COMP0_ADD_INCR);
	}

	comp_cycle = exynos4_frc_read(&mct_frc) + cycles;
	exynos4_mct_write((u32)comp_cycle, EXYNOS4_MCT_G_COMP0_L);
	exynos4_mct_write((u32)(comp_cycle >> 32), EXYNOS4_MCT_G_COMP0_U);

	exynos4_mct_write(0x1, EXYNOS4_MCT_G_INT_ENB);

	tcon |= MCT_G_TCON_COMP0_ENABLE;
	exynos4_mct_write(tcon , EXYNOS4_MCT_G_TCON);
}

static int exynos4_comp_set_next_event(unsigned long cycles,
				       struct clock_event_device *evt)
{
	exynos4_mct_comp0_start(evt->mode, cycles);

	return 0;
}

static void exynos4_comp_set_mode(enum clock_event_mode mode,
				  struct clock_event_device *evt)
{
	unsigned long cycles_per_jiffy;
	exynos4_mct_comp0_stop();

	switch (mode) {
	case CLOCK_EVT_MODE_PERIODIC:
		cycles_per_jiffy =
			(((unsigned long long) NSEC_PER_SEC / HZ * evt->mult) >> evt->shift);
		exynos4_mct_comp0_start(mode, cycles_per_jiffy);
		break;

	case CLOCK_EVT_MODE_ONESHOT:
	case CLOCK_EVT_MODE_UNUSED:
	case CLOCK_EVT_MODE_SHUTDOWN:
	case CLOCK_EVT_MODE_RESUME:
		break;
	}
}

static struct clock_event_device mct_comp_device = {
	.name		= "mct-comp",
	.features       = CLOCK_EVT_FEAT_PERIODIC | CLOCK_EVT_FEAT_ONESHOT,
	.rating		= 250,
	.set_next_event	= exynos4_comp_set_next_event,
	.set_mode	= exynos4_comp_set_mode,
};

static irqreturn_t exynos4_mct_comp_isr(int irq, void *dev_id)
{
	struct clock_event_device *evt = dev_id;

	exynos4_mct_write(0x1, EXYNOS4_MCT_G_INT_CSTAT);

	evt->event_handler(evt);

	return IRQ_HANDLED;
}

static struct irqaction mct_comp_event_irq = {
	.name		= "mct_comp_irq",
	.flags		= IRQF_TIMER | IRQF_IRQPOLL,
	.handler	= exynos4_mct_comp_isr,
	.dev_id		= &mct_comp_device,
};

static void exynos4_clockevent_init(void)
{
	mct_comp_device.cpumask = cpumask_of(0);
	clockevents_config_and_register(&mct_comp_device, clk_rate,
					0xf, 0xffffffff);
	setup_irq(mct_irqs[MCT_G0_IRQ], &mct_comp_event_irq);
}

static DEFINE_PER_CPU(struct mct_clock_event_device, percpu_mct_tick);

/* Clock event handling */
static void exynos4_mct_tick_stop(struct mct_clock_event_device *mevt)
{
	unsigned long tmp;
	unsigned long mask = MCT_L_TCON_INT_START | MCT_L_TCON_TIMER_START;
	unsigned long offset = mevt->base + MCT_L_TCON_OFFSET;

	tmp = __raw_readl(reg_base + offset);
	if (tmp & mask) {
		tmp &= ~mask;
		exynos4_mct_write(tmp, offset);
	}
}

static void exynos4_mct_tick_start(unsigned long cycles,
				   struct mct_clock_event_device *mevt)
{
	unsigned long tmp;

	exynos4_mct_tick_stop(mevt);

	tmp = (1 << 31) | cycles;	/* MCT_L_UPDATE_ICNTB */

	/* update interrupt count buffer */
	exynos4_mct_write(tmp, mevt->base + MCT_L_ICNTB_OFFSET);

	/* enable MCT tick interrupt */
	exynos4_mct_write(0x1, mevt->base + MCT_L_INT_ENB_OFFSET);

	tmp = __raw_readl(reg_base + mevt->base + MCT_L_TCON_OFFSET);
	tmp |= MCT_L_TCON_INT_START | MCT_L_TCON_TIMER_START |
	       MCT_L_TCON_INTERVAL_MODE;
	exynos4_mct_write(tmp, mevt->base + MCT_L_TCON_OFFSET);
}

static int exynos4_tick_set_next_event(unsigned long cycles,
				       struct clock_event_device *evt)
{
	struct mct_clock_event_device *mevt = this_cpu_ptr(&percpu_mct_tick);

	exynos4_mct_tick_start(cycles, mevt);

	return 0;
}

static inline void exynos4_tick_set_mode(enum clock_event_mode mode,
					 struct clock_event_device *evt)
{
	struct mct_clock_event_device *mevt = this_cpu_ptr(&percpu_mct_tick);
	unsigned long cycles_per_jiffy;

	exynos4_mct_tick_stop(mevt);

	switch (mode) {
	case CLOCK_EVT_MODE_PERIODIC:
		cycles_per_jiffy =
			(((unsigned long long) NSEC_PER_SEC / HZ * evt->mult) >> evt->shift);
		exynos4_mct_tick_start(cycles_per_jiffy, mevt);
		break;

	case CLOCK_EVT_MODE_ONESHOT:
	case CLOCK_EVT_MODE_UNUSED:
	case CLOCK_EVT_MODE_SHUTDOWN:
	case CLOCK_EVT_MODE_RESUME:
		break;
	}
}

static int exynos4_mct_tick_clear(struct mct_clock_event_device *mevt)
{
	struct clock_event_device *evt = &mevt->evt;

	/*
	 * This is for supporting oneshot mode.
	 * Mct would generate interrupt periodically
	 * without explicit stopping.
	 */
	if (evt->mode != CLOCK_EVT_MODE_PERIODIC)
		exynos4_mct_tick_stop(mevt);

	/* Clear the MCT tick interrupt */
	if (__raw_readl(reg_base + mevt->base + MCT_L_INT_CSTAT_OFFSET) & 1) {
		exynos4_mct_write(0x1, mevt->base + MCT_L_INT_CSTAT_OFFSET);
		return 1;
	} else {
		return 0;
	}
}

static irqreturn_t exynos4_mct_tick_isr(int irq, void *dev_id)
{
	struct mct_clock_event_device *mevt = dev_id;
	struct clock_event_device *evt = &mevt->evt;

	exynos4_mct_tick_clear(mevt);

	evt->event_handler(evt);

	return IRQ_HANDLED;
}

static int exynos4_local_timer_setup(struct clock_event_device *evt)
{
	struct mct_clock_event_device *mevt;
	unsigned int cpu = smp_processor_id();

	mevt = container_of(evt, struct mct_clock_event_device, evt);

	mevt->base = EXYNOS4_MCT_L_BASE(cpu);
	sprintf(mevt->name, "mct_tick%d", cpu);

	evt->name = mevt->name;
	evt->cpumask = cpumask_of(cpu);
	evt->set_next_event = exynos4_tick_set_next_event;
	evt->set_mode = exynos4_tick_set_mode;
	evt->features = CLOCK_EVT_FEAT_PERIODIC | CLOCK_EVT_FEAT_ONESHOT;
	evt->rating = 450;
	clockevents_config_and_register(evt, clk_rate / (TICK_BASE_CNT + 1),
					0xf, 0x7fffffff);

	exynos4_mct_write(TICK_BASE_CNT, mevt->base + MCT_L_TCNTB_OFFSET);

	if (mct_int_type == MCT_INT_SPI) {
		evt->irq = mct_irqs[MCT_L0_IRQ + cpu];
		if (request_irq(evt->irq, exynos4_mct_tick_isr,
				IRQF_TIMER | IRQF_NOBALANCING,
				evt->name, mevt)) {
			pr_err("exynos-mct: cannot register IRQ %d\n",
				evt->irq);
			return -EIO;
		}
		irq_set_affinity(evt->irq, cpumask_of(cpu));
	} else {
		enable_percpu_irq(mct_irqs[MCT_L0_IRQ], 0);
	}

	return 0;
}

static void __cpuinit exynos4_local_timer_stop(struct clock_event_device *evt)
{
	evt->set_mode(CLOCK_EVT_MODE_UNUSED, evt);
	if (mct_int_type == MCT_INT_SPI)
		free_irq(evt->irq, this_cpu_ptr(&percpu_mct_tick));
	else
		disable_percpu_irq(mct_irqs[MCT_L0_IRQ]);
}

<<<<<<< HEAD
static struct local_timer_ops exynos4_mct_tick_ops = {
	.setup	= exynos4_local_timer_setup,
	.stop	= exynos4_local_timer_stop,
=======
static int __cpuinit exynos4_mct_cpu_notify(struct notifier_block *self,
					   unsigned long action, void *hcpu)
{
	struct mct_clock_event_device *mevt;

	/*
	 * Grab cpu pointer in each case to avoid spurious
	 * preemptible warnings
	 */
	switch (action & ~CPU_TASKS_FROZEN) {
	case CPU_STARTING:
		mevt = this_cpu_ptr(&percpu_mct_tick);
		exynos4_local_timer_setup(&mevt->evt);
		break;
	case CPU_DYING:
		mevt = this_cpu_ptr(&percpu_mct_tick);
		exynos4_local_timer_stop(&mevt->evt);
		break;
	}

	return NOTIFY_OK;
}

static struct notifier_block exynos4_mct_cpu_nb __cpuinitdata = {
	.notifier_call = exynos4_mct_cpu_notify,
>>>>>>> 060fd304
};

static void __init exynos4_timer_resources(struct device_node *np, void __iomem *base)
{
	int err;
	struct mct_clock_event_device *mevt = this_cpu_ptr(&percpu_mct_tick);
	struct clk *mct_clk, *tick_clk;

	tick_clk = np ? of_clk_get_by_name(np, "fin_pll") :
				clk_get(NULL, "fin_pll");
	if (IS_ERR(tick_clk))
		panic("%s: unable to determine tick clock rate\n", __func__);
	clk_rate = clk_get_rate(tick_clk);

	mct_clk = np ? of_clk_get_by_name(np, "mct") : clk_get(NULL, "mct");
	if (IS_ERR(mct_clk))
		panic("%s: unable to retrieve mct clock instance\n", __func__);
	clk_prepare_enable(mct_clk);

	reg_base = base;
	if (!reg_base)
		panic("%s: unable to ioremap mct address space\n", __func__);

	if (mct_int_type == MCT_INT_PPI) {

		err = request_percpu_irq(mct_irqs[MCT_L0_IRQ],
					 exynos4_mct_tick_isr, "MCT",
					 &percpu_mct_tick);
		WARN(err, "MCT: can't request IRQ %d (%d)\n",
		     mct_irqs[MCT_L0_IRQ], err);
	}

	err = register_cpu_notifier(&exynos4_mct_cpu_nb);
	if (err)
		goto out_irq;

	/* Immediately configure the timer on the boot CPU */
	exynos4_local_timer_setup(&mevt->evt);
	return;

out_irq:
	free_percpu_irq(mct_irqs[MCT_L0_IRQ], &percpu_mct_tick);
}

void __init mct_init(void __iomem *base, int irq_g0, int irq_l0, int irq_l1)
{
	mct_irqs[MCT_G0_IRQ] = irq_g0;
	mct_irqs[MCT_L0_IRQ] = irq_l0;
	mct_irqs[MCT_L1_IRQ] = irq_l1;
	mct_int_type = MCT_INT_SPI;

	exynos4_timer_resources(NULL, base);
	exynos4_clocksource_init();
	exynos4_clockevent_init();
}

static void __init mct_init_dt(struct device_node *np, unsigned int int_type)
{
	u32 nr_irqs, i;

	mct_int_type = int_type;

	/* This driver uses only one global timer interrupt */
	mct_irqs[MCT_G0_IRQ] = irq_of_parse_and_map(np, MCT_G0_IRQ);

	/*
	 * Find out the number of local irqs specified. The local
	 * timer irqs are specified after the four global timer
	 * irqs are specified.
	 */
#ifdef CONFIG_OF
	nr_irqs = of_irq_count(np);
#else
	nr_irqs = 0;
#endif
	for (i = MCT_L0_IRQ; i < nr_irqs; i++)
		mct_irqs[i] = irq_of_parse_and_map(np, i);

	exynos4_timer_resources(np, of_iomap(np, 0));
	exynos4_clocksource_init();
	exynos4_clockevent_init();
}


static void __init mct_init_spi(struct device_node *np)
{
	return mct_init_dt(np, MCT_INT_SPI);
}

static void __init mct_init_ppi(struct device_node *np)
{
	return mct_init_dt(np, MCT_INT_PPI);
}
CLOCKSOURCE_OF_DECLARE(exynos4210, "samsung,exynos4210-mct", mct_init_spi);
CLOCKSOURCE_OF_DECLARE(exynos4412, "samsung,exynos4412-mct", mct_init_ppi);<|MERGE_RESOLUTION|>--- conflicted
+++ resolved
@@ -436,7 +436,7 @@
 	return 0;
 }
 
-static void __cpuinit exynos4_local_timer_stop(struct clock_event_device *evt)
+static void exynos4_local_timer_stop(struct clock_event_device *evt)
 {
 	evt->set_mode(CLOCK_EVT_MODE_UNUSED, evt);
 	if (mct_int_type == MCT_INT_SPI)
@@ -445,12 +445,7 @@
 		disable_percpu_irq(mct_irqs[MCT_L0_IRQ]);
 }
 
-<<<<<<< HEAD
-static struct local_timer_ops exynos4_mct_tick_ops = {
-	.setup	= exynos4_local_timer_setup,
-	.stop	= exynos4_local_timer_stop,
-=======
-static int __cpuinit exynos4_mct_cpu_notify(struct notifier_block *self,
+static int exynos4_mct_cpu_notify(struct notifier_block *self,
 					   unsigned long action, void *hcpu)
 {
 	struct mct_clock_event_device *mevt;
@@ -473,9 +468,8 @@
 	return NOTIFY_OK;
 }
 
-static struct notifier_block exynos4_mct_cpu_nb __cpuinitdata = {
+static struct notifier_block exynos4_mct_cpu_nb = {
 	.notifier_call = exynos4_mct_cpu_notify,
->>>>>>> 060fd304
 };
 
 static void __init exynos4_timer_resources(struct device_node *np, void __iomem *base)
