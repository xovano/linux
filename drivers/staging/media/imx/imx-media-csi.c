--- conflicted
+++ resolved
@@ -1103,11 +1103,7 @@
 			     struct v4l2_subdev_format *sink_fmt)
 {
 	struct csi_priv *priv = v4l2_get_subdevdata(sd);
-<<<<<<< HEAD
-	struct v4l2_fwnode_endpoint upstream_ep;
-=======
 	struct v4l2_fwnode_endpoint upstream_ep = { .bus_type = 0 };
->>>>>>> f7688b48
 	bool is_csi2;
 	int ret;
 
