#
# Misc strange devices
#

menu "Misc devices"

config SENSORS_LIS3LV02D
	tristate
	depends on INPUT
	select INPUT_POLLDEV
	default n

config AD525X_DPOT
	tristate "Analog Devices Digital Potentiometers"
	depends on (I2C || SPI) && SYSFS
	help
	  If you say yes here, you get support for the Analog Devices
	  AD5258, AD5259, AD5251, AD5252, AD5253, AD5254, AD5255
	  AD5160, AD5161, AD5162, AD5165, AD5200, AD5201, AD5203,
	  AD5204, AD5206, AD5207, AD5231, AD5232, AD5233, AD5235,
	  AD5260, AD5262, AD5263, AD5290, AD5291, AD5292, AD5293,
	  AD7376, AD8400, AD8402, AD8403, ADN2850, AD5241, AD5242,
	  AD5243, AD5245, AD5246, AD5247, AD5248, AD5280, AD5282,
	  ADN2860, AD5273, AD5171, AD5170, AD5172, AD5173, AD5270,
	  AD5271, AD5272, AD5274
	  digital potentiometer chips.

	  See Documentation/misc-devices/ad525x_dpot.txt for the
	  userspace interface.

	  This driver can also be built as a module.  If so, the module
	  will be called ad525x_dpot.

config AD525X_DPOT_I2C
	tristate "support I2C bus connection"
	depends on AD525X_DPOT && I2C
	help
	  Say Y here if you have a digital potentiometers hooked to an I2C bus.

	  To compile this driver as a module, choose M here: the
	  module will be called ad525x_dpot-i2c.

config AD525X_DPOT_SPI
	tristate "support SPI bus connection"
	depends on AD525X_DPOT && SPI_MASTER
	help
	  Say Y here if you have a digital potentiometers hooked to an SPI bus.

	  If unsure, say N (but it's safe to say "Y").

	  To compile this driver as a module, choose M here: the
	  module will be called ad525x_dpot-spi.

config ATMEL_TCLIB
	bool "Atmel AT32/AT91 Timer/Counter Library"
	depends on (AVR32 || ARCH_AT91)
	help
	  Select this if you want a library to allocate the Timer/Counter
	  blocks found on many Atmel processors.  This facilitates using
	  these blocks by different drivers despite processor differences.

config ATMEL_TCB_CLKSRC
	bool "TC Block Clocksource"
	depends on ATMEL_TCLIB
	default y
	help
	  Select this to get a high precision clocksource based on a
	  TC block with a 5+ MHz base clock rate.  Two timer channels
	  are combined to make a single 32-bit timer.

	  When GENERIC_CLOCKEVENTS is defined, the third timer channel
	  may be used as a clock event device supporting oneshot mode
	  (delays of up to two seconds) based on the 32 KiHz clock.

config ATMEL_TCB_CLKSRC_BLOCK
	int
	depends on ATMEL_TCB_CLKSRC
	prompt "TC Block" if CPU_AT32AP700X
	default 0
	range 0 1
	help
	  Some chips provide more than one TC block, so you have the
	  choice of which one to use for the clock framework.  The other
	  TC can be used for other purposes, such as PWM generation and
	  interval timing.

config DUMMY_IRQ
	tristate "Dummy IRQ handler"
	default n
	---help---
	  This module accepts a single 'irq' parameter, which it should register for.
	  The sole purpose of this module is to help with debugging of systems on
	  which spurious IRQs would happen on disabled IRQ vector.

config IBM_ASM
	tristate "Device driver for IBM RSA service processor"
	depends on X86 && PCI && INPUT
	depends on SERIAL_8250 || SERIAL_8250=n
	---help---
	  This option enables device driver support for in-band access to the
	  IBM RSA (Condor) service processor in eServer xSeries systems.
	  The ibmasm device driver allows user space application to access
	  ASM (Advanced Systems Management) functions on the service
	  processor. The driver is meant to be used in conjunction with
	  a user space API.
	  The ibmasm driver also enables the OS to use the UART on the
	  service processor board as a regular serial port. To make use of
	  this feature serial driver support (CONFIG_SERIAL_8250) must be
	  enabled.

	  WARNING: This software may not be supported or function
	  correctly on your IBM server. Please consult the IBM ServerProven
	  website <http://www-03.ibm.com/systems/info/x86servers/serverproven/compat/us/>
	  for information on the specific driver level and support statement
	  for your IBM server.

config PHANTOM
	tristate "Sensable PHANToM (PCI)"
	depends on PCI
	help
	  Say Y here if you want to build a driver for Sensable PHANToM device.

	  This driver is only for PCI PHANToMs.

	  If you choose to build module, its name will be phantom. If unsure,
	  say N here.

config INTEL_MID_PTI
	tristate "Parallel Trace Interface for MIPI P1149.7 cJTAG standard"
	depends on PCI && TTY && (X86_INTEL_MID || COMPILE_TEST)
	default n
	help
	  The PTI (Parallel Trace Interface) driver directs
	  trace data routed from various parts in the system out
	  through an Intel Penwell PTI port and out of the mobile
	  device for analysis with a debugging tool (Lauterbach or Fido).

	  You should select this driver if the target kernel is meant for
	  an Intel Atom (non-netbook) mobile device containing a MIPI
	  P1149.7 standard implementation.

config SGI_IOC4
	tristate "SGI IOC4 Base IO support"
	depends on PCI
	---help---
	  This option enables basic support for the IOC4 chip on certain
	  SGI IO controller cards (IO9, IO10, and PCI-RT).  This option
	  does not enable any specific functions on such a card, but provides
	  necessary infrastructure for other drivers to utilize.

	  If you have an SGI Altix with an IOC4-based card say Y.
	  Otherwise say N.

config TIFM_CORE
	tristate "TI Flash Media interface support"
	depends on PCI
	help
	  If you want support for Texas Instruments(R) Flash Media adapters
	  you should select this option and then also choose an appropriate
	  host adapter, such as 'TI Flash Media PCI74xx/PCI76xx host adapter
	  support', if you have a TI PCI74xx compatible card reader, for
	  example.
	  You will also have to select some flash card format drivers. MMC/SD
	  cards are supported via 'MMC/SD Card support: TI Flash Media MMC/SD
	  Interface support (MMC_TIFM_SD)'.

	  To compile this driver as a module, choose M here: the module will
	  be called tifm_core.

config TIFM_7XX1
	tristate "TI Flash Media PCI74xx/PCI76xx host adapter support"
	depends on PCI && TIFM_CORE
	default TIFM_CORE
	help
	  This option enables support for Texas Instruments(R) PCI74xx and
	  PCI76xx families of Flash Media adapters, found in many laptops.
	  To make actual use of the device, you will have to select some
	  flash card format drivers, as outlined in the TIFM_CORE Help.

	  To compile this driver as a module, choose M here: the module will
	  be called tifm_7xx1.

config ICS932S401
	tristate "Integrated Circuits ICS932S401"
	depends on I2C
	help
	  If you say yes here you get support for the Integrated Circuits
	  ICS932S401 clock control chips.

	  This driver can also be built as a module. If so, the module
	  will be called ics932s401.

config ATMEL_SSC
	tristate "Device driver for Atmel SSC peripheral"
	depends on HAS_IOMEM && (AVR32 || ARCH_AT91 || COMPILE_TEST)
	---help---
	  This option enables device driver support for Atmel Synchronized
	  Serial Communication peripheral (SSC).

	  The SSC peripheral supports a wide variety of serial frame based
	  communications, i.e. I2S, SPI, etc.

	  If unsure, say N.

config XLNX_LCD
	tristate "Device driver for Xilinx Character LCD"
	depends on PPC_OF || MICROBLAZE
	---help---
	  This option enables device driver support for an Char LCD via GPIO

	  If unsure, say N.

config ENCLOSURE_SERVICES
	tristate "Enclosure Services"
	default n
	help
	  Provides support for intelligent enclosures (bays which
	  contain storage devices).  You also need either a host
	  driver (SCSI/ATA) which supports enclosures
	  or a SCSI enclosure device (SES) to use these services.

config SGI_XP
	tristate "Support communication between SGI SSIs"
	depends on NET
	depends on (IA64_GENERIC || IA64_SGI_SN2 || IA64_SGI_UV || X86_UV) && SMP
	select IA64_UNCACHED_ALLOCATOR if IA64_GENERIC || IA64_SGI_SN2
	select GENERIC_ALLOCATOR if IA64_GENERIC || IA64_SGI_SN2
	select SGI_GRU if X86_64 && SMP
	---help---
	  An SGI machine can be divided into multiple Single System
	  Images which act independently of each other and have
	  hardware based memory protection from the others.  Enabling
	  this feature will allow for direct communication between SSIs
	  based on a network adapter and DMA messaging.

config CS5535_MFGPT
	tristate "CS5535/CS5536 Geode Multi-Function General Purpose Timer (MFGPT) support"
	depends on MFD_CS5535
	default n
	help
	  This driver provides access to MFGPT functionality for other
	  drivers that need timers.  MFGPTs are available in the CS5535 and
	  CS5536 companion chips that are found in AMD Geode and several
	  other platforms.  They have a better resolution and max interval
	  than the generic PIT, and are suitable for use as high-res timers.
	  You probably don't want to enable this manually; other drivers that
	  make use of it should enable it.

config CS5535_MFGPT_DEFAULT_IRQ
	int
	depends on CS5535_MFGPT
	default 7
	help
	  MFGPTs on the CS5535 require an interrupt.  The selected IRQ
	  can be overridden as a module option as well as by driver that
	  use the cs5535_mfgpt_ API; however, different architectures might
	  want to use a different IRQ by default.  This is here for
	  architectures to set as necessary.

config CS5535_CLOCK_EVENT_SRC
	tristate "CS5535/CS5536 high-res timer (MFGPT) events"
	depends on GENERIC_CLOCKEVENTS && CS5535_MFGPT
	help
	  This driver provides a clock event source based on the MFGPT
	  timer(s) in the CS5535 and CS5536 companion chips.
	  MFGPTs have a better resolution and max interval than the
	  generic PIT, and are suitable for use as high-res timers.

config HP_ILO
	tristate "Channel interface driver for the HP iLO processor"
	depends on PCI
	default n
	help
	  The channel interface driver allows applications to communicate
	  with iLO management processors present on HP ProLiant servers.
	  Upon loading, the driver creates /dev/hpilo/dXccbN files, which
	  can be used to gather data from the management processor, via
	  read and write system calls.

	  To compile this driver as a module, choose M here: the
	  module will be called hpilo.

config QCOM_COINCELL
	tristate "Qualcomm coincell charger support"
	depends on MFD_SPMI_PMIC || COMPILE_TEST
	help
	  This driver supports the coincell block found inside of
	  Qualcomm PMICs.  The coincell charger provides a means to
	  charge a coincell battery or backup capacitor which is used
	  to maintain PMIC register and RTC state in the absence of
	  external power.

config SGI_GRU
	tristate "SGI GRU driver"
	depends on X86_UV && SMP
	default n
	select MMU_NOTIFIER
	---help---
	The GRU is a hardware resource located in the system chipset. The GRU
	contains memory that can be mmapped into the user address space. This memory is
	used to communicate with the GRU to perform functions such as load/store,
	scatter/gather, bcopy, AMOs, etc.  The GRU is directly accessed by user
	instructions using user virtual addresses. GRU instructions (ex., bcopy) use
	user virtual addresses for operands.

	If you are not running on a SGI UV system, say N.

config SGI_GRU_DEBUG
	bool  "SGI GRU driver debug"
	depends on SGI_GRU
	default n
	---help---
	This option enables additional debugging code for the SGI GRU driver.
	If you are unsure, say N.

config APDS9802ALS
	tristate "Medfield Avago APDS9802 ALS Sensor module"
	depends on I2C
	help
	  If you say yes here you get support for the ALS APDS9802 ambient
	  light sensor.

	  This driver can also be built as a module.  If so, the module
	  will be called apds9802als.

config ISL29003
	tristate "Intersil ISL29003 ambient light sensor"
	depends on I2C && SYSFS
	help
	  If you say yes here you get support for the Intersil ISL29003
	  ambient light sensor.

	  This driver can also be built as a module.  If so, the module
	  will be called isl29003.

config ISL29020
	tristate "Intersil ISL29020 ambient light sensor"
	depends on I2C
	help
	  If you say yes here you get support for the Intersil ISL29020
	  ambient light sensor.

	  This driver can also be built as a module.  If so, the module
	  will be called isl29020.

config SENSORS_TSL2550
	tristate "Taos TSL2550 ambient light sensor"
	depends on I2C && SYSFS
	help
	  If you say yes here you get support for the Taos TSL2550
	  ambient light sensor.

	  This driver can also be built as a module.  If so, the module
	  will be called tsl2550.

config SENSORS_BH1770
         tristate "BH1770GLC / SFH7770 combined ALS - Proximity sensor"
         depends on I2C
         ---help---
           Say Y here if you want to build a driver for BH1770GLC (ROHM) or
	   SFH7770 (Osram) combined ambient light and proximity sensor chip.

           To compile this driver as a module, choose M here: the
           module will be called bh1770glc. If unsure, say N here.

config SENSORS_APDS990X
	 tristate "APDS990X combined als and proximity sensors"
	 depends on I2C
	 default n
	 ---help---
	   Say Y here if you want to build a driver for Avago APDS990x
	   combined ambient light and proximity sensor chip.

	   To compile this driver as a module, choose M here: the
	   module will be called apds990x. If unsure, say N here.

config HMC6352
	tristate "Honeywell HMC6352 compass"
	depends on I2C
	help
	  This driver provides support for the Honeywell HMC6352 compass,
	  providing configuration and heading data via sysfs.

config DS1682
	tristate "Dallas DS1682 Total Elapsed Time Recorder with Alarm"
	depends on I2C
	help
	  If you say yes here you get support for Dallas Semiconductor
	  DS1682 Total Elapsed Time Recorder.

	  This driver can also be built as a module.  If so, the module
	  will be called ds1682.

config SPEAR13XX_PCIE_GADGET
	bool "PCIe gadget support for SPEAr13XX platform"
	depends on ARCH_SPEAR13XX && BROKEN
	default n
	help
	 This option enables gadget support for PCIe controller. If
	 board file defines any controller as PCIe endpoint then a sysfs
	 entry will be created for that controller. User can use these
	 sysfs node to configure PCIe EP as per his requirements.

config TI_DAC7512
	tristate "Texas Instruments DAC7512"
	depends on SPI && SYSFS
	help
	  If you say yes here you get support for the Texas Instruments
	  DAC7512 16-bit digital-to-analog converter.

	  This driver can also be built as a module. If so, the module
	  will be called ti_dac7512.

config VMWARE_BALLOON
	tristate "VMware Balloon Driver"
	depends on VMWARE_VMCI && X86 && HYPERVISOR_GUEST
	help
	  This is VMware physical memory management driver which acts
	  like a "balloon" that can be inflated to reclaim physical pages
	  by reserving them in the guest and invalidating them in the
	  monitor, freeing up the underlying machine pages so they can
	  be allocated to other guests. The balloon can also be deflated
	  to allow the guest to use more physical memory.

	  If unsure, say N.

	  To compile this driver as a module, choose M here: the
	  module will be called vmw_balloon.

config ARM_CHARLCD
	bool "ARM Ltd. Character LCD Driver"
	depends on PLAT_VERSATILE
	help
	  This is a driver for the character LCD found on the ARM Ltd.
	  Versatile and RealView Platform Baseboards. It doesn't do
	  very much more than display the text "ARM Linux" on the first
	  line and the Linux version on the second line, but that's
	  still useful.

config PCH_PHUB
	tristate "Intel EG20T PCH/LAPIS Semicon IOH(ML7213/ML7223/ML7831) PHUB"
	select GENERIC_NET_UTILS
	depends on PCI && (X86_32 || MIPS || COMPILE_TEST)
	help
	  This driver is for PCH(Platform controller Hub) PHUB(Packet Hub) of
	  Intel Topcliff which is an IOH(Input/Output Hub) for x86 embedded
	  processor. The Topcliff has MAC address and Option ROM data in SROM.
	  This driver can access MAC address and Option ROM data in SROM.

	  This driver also can be used for LAPIS Semiconductor's IOH,
	  ML7213/ML7223/ML7831.
	  ML7213 which is for IVI(In-Vehicle Infotainment) use.
	  ML7223 IOH is for MP(Media Phone) use.
	  ML7831 IOH is for general purpose use.
	  ML7213/ML7223/ML7831 is companion chip for Intel Atom E6xx series.
	  ML7213/ML7223/ML7831 is completely compatible for Intel EG20T PCH.

	  To compile this driver as a module, choose M here: the module will
	  be called pch_phub.

config USB_SWITCH_FSA9480
	tristate "FSA9480 USB Switch"
	depends on I2C
	help
	  The FSA9480 is a USB port accessory detector and switch.
	  The FSA9480 is fully controlled using I2C and enables USB data,
	  stereo and mono audio, video, microphone and UART data to use
	  a common connector port.

config LATTICE_ECP3_CONFIG
	tristate "Lattice ECP3 FPGA bitstream configuration via SPI"
	depends on SPI && SYSFS
	select FW_LOADER
	default	n
	help
	  This option enables support for bitstream configuration (programming
	  or loading) of the Lattice ECP3 FPGA family via SPI.

	  If unsure, say N.

config SRAM
	bool "Generic on-chip SRAM driver"
	depends on HAS_IOMEM
	select GENERIC_ALLOCATOR
	help
	  This driver allows you to declare a memory region to be managed by
	  the genalloc API. It is supposed to be used for small on-chip SRAM
	  areas found on many SoCs.

config VEXPRESS_SYSCFG
	bool "Versatile Express System Configuration driver"
	depends on VEXPRESS_CONFIG
	default y
	help
	  ARM Ltd. Versatile Express uses specialised platform configuration
	  bus. System Configuration interface is one of the possible means
	  of generating transactions on this bus.
config PANEL
	tristate "Parallel port LCD/Keypad Panel support"
	depends on PARPORT
	---help---
	  Say Y here if you have an HD44780 or KS-0074 LCD connected to your
	  parallel port. This driver also features 4 and 6-key keypads. The LCD
	  is accessible through the /dev/lcd char device (10, 156), and the
	  keypad through /dev/keypad (10, 185). Both require misc device to be
	  enabled. This code can either be compiled as a module, or linked into
	  the kernel and started at boot. If you don't understand what all this
	  is about, say N.

config PANEL_PARPORT
	int "Default parallel port number (0=LPT1)"
	depends on PANEL
	range 0 255
	default "0"
	---help---
	  This is the index of the parallel port the panel is connected to. One
	  driver instance only supports one parallel port, so if your keypad
	  and LCD are connected to two separate ports, you have to start two
	  modules with different arguments. Numbering starts with '0' for LPT1,
	  and so on.

config PANEL_PROFILE
	int "Default panel profile (0-5, 0=custom)"
	depends on PANEL
	range 0 5
	default "5"
	---help---
	  To ease configuration, the driver supports different configuration
	  profiles for past and recent wirings. These profiles can also be
	  used to define an approximative configuration, completed by a few
	  other options. Here are the profiles :

	    0 = custom (see further)
	    1 = 2x16 parallel LCD, old keypad
	    2 = 2x16 serial LCD (KS-0074), new keypad
	    3 = 2x16 parallel LCD (Hantronix), no keypad
	    4 = 2x16 parallel LCD (Nexcom NSA1045) with Nexcom's keypad
	    5 = 2x40 parallel LCD (old one), with old keypad

	  Custom configurations allow you to define how your display is
	  wired to the parallel port, and how it works. This is only intended
	  for experts.

config PANEL_KEYPAD
	depends on PANEL && PANEL_PROFILE="0"
	int "Keypad type (0=none, 1=old 6 keys, 2=new 6 keys, 3=Nexcom 4 keys)"
	range 0 3
	default 0
	---help---
	  This enables and configures a keypad connected to the parallel port.
	  The keys will be read from character device 10,185. Valid values are :

	    0 : do not enable this driver
	    1 : old 6 keys keypad
	    2 : new 6 keys keypad, as used on the server at www.ant-computing.com
	    3 : Nexcom NSA1045's 4 keys keypad

	  New profiles can be described in the driver source. The driver also
	  supports simultaneous keys pressed when the keypad supports them.

config PANEL_LCD
	depends on PANEL && PANEL_PROFILE="0"
	int "LCD type (0=none, 1=custom, 2=old //, 3=ks0074, 4=hantronix, 5=Nexcom)"
	range 0 5
	default 0
	---help---
	   This enables and configures an LCD connected to the parallel port.
	   The driver includes an interpreter for escape codes starting with
	   '\e[L' which are specific to the LCD, and a few ANSI codes. The
	   driver will be registered as character device 10,156, usually
	   under the name '/dev/lcd'. There are a total of 6 supported types :

	     0 : do not enable the driver
	     1 : custom configuration and wiring (see further)
	     2 : 2x16 & 2x40 parallel LCD (old wiring)
	     3 : 2x16 serial LCD (KS-0074 based)
	     4 : 2x16 parallel LCD (Hantronix wiring)
	     5 : 2x16 parallel LCD (Nexcom wiring)

	   When type '1' is specified, other options will appear to configure
	   more precise aspects (wiring, dimensions, protocol, ...). Please note
	   that those values changed from the 2.4 driver for better consistency.

config PANEL_LCD_HEIGHT
	depends on PANEL && PANEL_PROFILE="0" && PANEL_LCD="1"
	int "Number of lines on the LCD (1-2)"
	range 1 2
	default 2
	---help---
	  This is the number of visible character lines on the LCD in custom profile.
	  It can either be 1 or 2.

config PANEL_LCD_WIDTH
	depends on PANEL && PANEL_PROFILE="0" && PANEL_LCD="1"
	int "Number of characters per line on the LCD (1-40)"
	range 1 40
	default 40
	---help---
	  This is the number of characters per line on the LCD in custom profile.
	  Common values are 16,20,24,40.

config PANEL_LCD_BWIDTH
	depends on PANEL && PANEL_PROFILE="0" && PANEL_LCD="1"
	int "Internal LCD line width (1-40, 40 by default)"
	range 1 40
	default 40
	---help---
	  Most LCDs use a standard controller which supports hardware lines of 40
	  characters, although sometimes only 16, 20 or 24 of them are really wired
	  to the terminal. This results in some non-visible but addressable characters,
	  and is the case for most parallel LCDs. Other LCDs, and some serial ones,
	  however, use the same line width internally as what is visible. The KS0074
	  for example, uses 16 characters per line for 16 visible characters per line.

	  This option lets you configure the value used by your LCD in 'custom' profile.
	  If you don't know, put '40' here.

config PANEL_LCD_HWIDTH
	depends on PANEL && PANEL_PROFILE="0" && PANEL_LCD="1"
	int "Hardware LCD line width (1-64, 64 by default)"
	range 1 64
	default 64
	---help---
	  Most LCDs use a single address bit to differentiate line 0 and line 1. Since
	  some of them need to be able to address 40 chars with the lower bits, they
	  often use the immediately superior power of 2, which is 64, to address the
	  next line.

	  If you don't know what your LCD uses, in doubt let 16 here for a 2x16, and
	  64 here for a 2x40.

config PANEL_LCD_CHARSET
	depends on PANEL && PANEL_PROFILE="0" && PANEL_LCD="1"
	int "LCD character set (0=normal, 1=KS0074)"
	range 0 1
	default 0
	---help---
	  Some controllers such as the KS0074 use a somewhat strange character set
	  where many symbols are at unusual places. The driver knows how to map
	  'standard' ASCII characters to the character sets used by these controllers.
	  Valid values are :

	     0 : normal (untranslated) character set
	     1 : KS0074 character set

	  If you don't know, use the normal one (0).

config PANEL_LCD_PROTO
	depends on PANEL && PANEL_PROFILE="0" && PANEL_LCD="1"
	int "LCD communication mode (0=parallel 8 bits, 1=serial)"
	range 0 1
	default 0
	---help---
	  This driver now supports any serial or parallel LCD wired to a parallel
	  port. But before assigning signals, the driver needs to know if it will
	  be driving a serial LCD or a parallel one. Serial LCDs only use 2 wires
	  (SDA/SCL), while parallel ones use 2 or 3 wires for the control signals
	  (E, RS, sometimes RW), and 4 or 8 for the data. Use 0 here for a 8 bits
	  parallel LCD, and 1 for a serial LCD.

config PANEL_LCD_PIN_E
	depends on PANEL && PANEL_PROFILE="0" && PANEL_LCD="1" && PANEL_LCD_PROTO="0"
        int "Parallel port pin number & polarity connected to the LCD E signal (-17...17) "
	range -17 17
	default 14
	---help---
	  This describes the number of the parallel port pin to which the LCD 'E'
	  signal has been connected. It can be :

	          0 : no connection (eg: connected to ground)
	      1..17 : directly connected to any of these pins on the DB25 plug
	    -1..-17 : connected to the same pin through an inverter (eg: transistor).

	  Default for the 'E' pin in custom profile is '14' (AUTOFEED).

config PANEL_LCD_PIN_RS
	depends on PANEL && PANEL_PROFILE="0" && PANEL_LCD="1" && PANEL_LCD_PROTO="0"
        int "Parallel port pin number & polarity connected to the LCD RS signal (-17...17) "
	range -17 17
	default 17
	---help---
	  This describes the number of the parallel port pin to which the LCD 'RS'
	  signal has been connected. It can be :

	          0 : no connection (eg: connected to ground)
	      1..17 : directly connected to any of these pins on the DB25 plug
	    -1..-17 : connected to the same pin through an inverter (eg: transistor).

	  Default for the 'RS' pin in custom profile is '17' (SELECT IN).

config PANEL_LCD_PIN_RW
	depends on PANEL && PANEL_PROFILE="0" && PANEL_LCD="1" && PANEL_LCD_PROTO="0"
        int "Parallel port pin number & polarity connected to the LCD RW signal (-17...17) "
	range -17 17
	default 16
	---help---
	  This describes the number of the parallel port pin to which the LCD 'RW'
	  signal has been connected. It can be :

	          0 : no connection (eg: connected to ground)
	      1..17 : directly connected to any of these pins on the DB25 plug
	    -1..-17 : connected to the same pin through an inverter (eg: transistor).

	  Default for the 'RW' pin in custom profile is '16' (INIT).

config PANEL_LCD_PIN_SCL
	depends on PANEL && PANEL_PROFILE="0" && PANEL_LCD="1" && PANEL_LCD_PROTO!="0"
        int "Parallel port pin number & polarity connected to the LCD SCL signal (-17...17) "
	range -17 17
	default 1
	---help---
	  This describes the number of the parallel port pin to which the serial
	  LCD 'SCL' signal has been connected. It can be :

	          0 : no connection (eg: connected to ground)
	      1..17 : directly connected to any of these pins on the DB25 plug
	    -1..-17 : connected to the same pin through an inverter (eg: transistor).

	  Default for the 'SCL' pin in custom profile is '1' (STROBE).

config PANEL_LCD_PIN_SDA
	depends on PANEL && PANEL_PROFILE="0" && PANEL_LCD="1" && PANEL_LCD_PROTO!="0"
        int "Parallel port pin number & polarity connected to the LCD SDA signal (-17...17) "
	range -17 17
	default 2
	---help---
	  This describes the number of the parallel port pin to which the serial
	  LCD 'SDA' signal has been connected. It can be :

	          0 : no connection (eg: connected to ground)
	      1..17 : directly connected to any of these pins on the DB25 plug
	    -1..-17 : connected to the same pin through an inverter (eg: transistor).

	  Default for the 'SDA' pin in custom profile is '2' (D0).

config PANEL_LCD_PIN_BL
	depends on PANEL && PANEL_PROFILE="0" && PANEL_LCD="1"
        int "Parallel port pin number & polarity connected to the LCD backlight signal (-17...17) "
	range -17 17
	default 0
	---help---
	  This describes the number of the parallel port pin to which the LCD 'BL' signal
          has been connected. It can be :

	          0 : no connection (eg: connected to ground)
	      1..17 : directly connected to any of these pins on the DB25 plug
	    -1..-17 : connected to the same pin through an inverter (eg: transistor).

	  Default for the 'BL' pin in custom profile is '0' (uncontrolled).

config PANEL_CHANGE_MESSAGE
	depends on PANEL
	bool "Change LCD initialization message ?"
	default "n"
	---help---
	  This allows you to replace the boot message indicating the kernel version
	  and the driver version with a custom message. This is useful on appliances
	  where a simple 'Starting system' message can be enough to stop a customer
	  from worrying.

	  If you say 'Y' here, you'll be able to choose a message yourself. Otherwise,
	  say 'N' and keep the default message with the version.

config PANEL_BOOT_MESSAGE
	depends on PANEL && PANEL_CHANGE_MESSAGE="y"
	string "New initialization message"
	default ""
	---help---
	  This allows you to replace the boot message indicating the kernel version
	  and the driver version with a custom message. This is useful on appliances
	  where a simple 'Starting system' message can be enough to stop a customer
	  from worrying.

	  An empty message will only clear the display at driver init time. Any other
	  printf()-formatted message is valid with newline and escape codes.

<<<<<<< HEAD
config ALTERA_HWMUTEX
	tristate "Altera Hardware Mutex"
	help
	  This option enables device driver support for Altera Hardware Mutex.
	  Say Y here if you want to use the Altera hardware mutex support.

config ALTERA_SYSID
	tristate "Altera System ID"
	help
	This enables Altera System ID soft core driver.

config ALTERA_ILC
	tristate "Altera Interrupt Latency Counter driver"
	help
	  This enables the Interrupt Latency Counter driver for the Altera
	  SOCFPGA platform.

=======
config XILINX_TRAFGEN
	tristate "Xilinx Traffic Generator"
	help
	  This option enables support for the Xilinx Traffic Generator driver.
	  It is designed to generate AXI4 traffic which can be used to stress
	  different modules/interconnect connected in the system. Different
	  configurable options which are provided through sysfs entries allow
	  allow the user to generate a wide variety of traffic based on their
	  their requirements.

	  If unsure, say N

config XILINX_VCU
       tristate "Xilinx VCU Init"
       default n
       help
          Driver for the Xilinx VCU Init based on the logicoreIP.

source "drivers/misc/jesd204b/Kconfig"
>>>>>>> 863b8ff9
source "drivers/misc/c2port/Kconfig"
source "drivers/misc/eeprom/Kconfig"
source "drivers/misc/cb710/Kconfig"
source "drivers/misc/ti-st/Kconfig"
source "drivers/misc/lis3lv02d/Kconfig"
source "drivers/misc/altera-stapl/Kconfig"
source "drivers/misc/mei/Kconfig"
source "drivers/misc/mathworks/Kconfig"
source "drivers/misc/vmw_vmci/Kconfig"
source "drivers/misc/mic/Kconfig"
source "drivers/misc/genwqe/Kconfig"
source "drivers/misc/echo/Kconfig"
source "drivers/misc/cxl/Kconfig"
endmenu<|MERGE_RESOLUTION|>--- conflicted
+++ resolved
@@ -774,7 +774,6 @@
 	  An empty message will only clear the display at driver init time. Any other
 	  printf()-formatted message is valid with newline and escape codes.
 
-<<<<<<< HEAD
 config ALTERA_HWMUTEX
 	tristate "Altera Hardware Mutex"
 	help
@@ -792,7 +791,6 @@
 	  This enables the Interrupt Latency Counter driver for the Altera
 	  SOCFPGA platform.
 
-=======
 config XILINX_TRAFGEN
 	tristate "Xilinx Traffic Generator"
 	help
@@ -812,7 +810,6 @@
           Driver for the Xilinx VCU Init based on the logicoreIP.
 
 source "drivers/misc/jesd204b/Kconfig"
->>>>>>> 863b8ff9
 source "drivers/misc/c2port/Kconfig"
 source "drivers/misc/eeprom/Kconfig"
 source "drivers/misc/cb710/Kconfig"
