// SPDX-License-Identifier: GPL-2.0
/*
 * ADAR1000 4-Channel, X Band and Ku Band Beamformer
 *
 * Copyright 2020 Analog Devices Inc.
 */

#include <linux/bitfield.h>
#include <linux/module.h>
#include <linux/regmap.h>
#include <linux/kernel.h>
#include <linux/firmware.h>
#include <linux/spi/spi.h>
#include <linux/err.h>
#include <linux/debugfs.h>

#include <linux/of.h>

#include <linux/iio/iio.h>
#include <linux/iio/sysfs.h>

#define ADAR1000_INTERFACE_CFG_A	0x00
#define ADAR1000_INTERFACE_CFG_B	0x01
#define ADAR1000_DEV_CFG		0x02
#define ADAR1000_CHIP_TYPE		0x03
#define ADAR1000_PRODUCT_ID_H		0x04
#define ADAR1000_PRODUCT_ID_L		0x05
#define ADAR1000_SCRATCH_PAD		0x0A
#define ADAR1000_SPI_REV		0x0B
#define ADAR1000_VENDOR_ID_H		0x0C
#define ADAR1000_VENDOR_ID_L		0x0D
#define ADAR1000_TRANSFER_REG		0x0F
#define ADAR1000_CH_RX_GAIN(x)		(0x10 + (x))
#define ADAR1000_CH_RX_PHASE_I(x)	(0x14 + 2 * (x))
#define ADAR1000_CH_RX_PHASE_Q(x)	(0x15 + 2 * (x))
#define ADAR1000_CH_TX_GAIN(x)		(0x1C + (x))
#define ADAR1000_CH_TX_PHASE_I(x)	(0x20 + 2 * (x))
#define ADAR1000_CH_TX_PHASE_Q(x)	(0x21 + 2 * (x))
#define ADAR1000_LD_WRK_REGS		0x28
#define ADAR1000_CH_PA_BIAS_ON(x)	(0x29 + (x))
#define ADAR1000_LNA_BIAS_ON		0x2D
#define ADAR1000_RX_ENABLES		0x2E
#define ADAR1000_TX_ENABLES		0x2F
#define ADAR1000_MISC_ENABLES		0x30
#define ADAR1000_SW_CTRL		0x31
#define ADAR1000_ADC_CTRL		0x32
#define ADAR1000_ADC_OUTPUT		0x33
#define ADAR1000_BIAS_CURRENT_RX_LNA	0x34
#define ADAR1000_BIAS_CURRENT_RX	0x35
#define ADAR1000_BIAS_CURRENT_TX	0x36
#define ADAR1000_BIAS_CURRENT_TX_DRV	0x37
#define ADAR1000_MEM_CTRL		0x38
#define ADAR1000_RX_CHX_MEM		0x39
#define ADAR1000_TX_CHX_MEM		0x3A
#define ADAR1000_RX_CH_MEM(x)		(0x3D + (x))
#define ADAR1000_TX_CH_MEM(x)		(0x41 + (x))
#define ADAR1000_REV_ID			0x45
#define ADAR1000_CH_PA_BIAS_OFF(x)	(0x46 + (x))
#define ADAR1000_LNA_BIAS_OFF		0x4A
#define ADAR1000_TX_TO_RX_DELAY_CTRL	0x4B
#define ADAR1000_RX_TO_TX_DELAY_CTRL	0x4C
#define ADAR1000_TX_BEAM_STEP_START	0x4D
#define ADAR1000_TX_BEAM_STEP_STOP	0x4E
#define ADAR1000_RX_BEAM_STEP_START	0x4F
#define ADAR1000_RX_BEAM_STEP_STOP	0x50
#define ADAR1000_RX_BIAS_RAM_CTL	0x51
#define ADAR1000_TX_BIAS_RAM_CTL	0x52
#define ADAR1000_LDO_TRIM_CTL_0		0x400
#define ADAR1000_LDO_TRIM_CTL_1		0x401

/* ADAR1000_INTERFACE_CFG_A */
#define ADAR1000_SOFTRESET		BIT(7)
#define ADAR1000_LSB_FIRST		BIT(6)
#define ADAR1000_ADDR_ASCN		BIT(5)
#define ADAR1000_SDOACTIVE		BIT(4)
#define ADAR1000_SDOACTIVE_		BIT(3)
#define ADAR1000_ADDR_ASCN_		BIT(2)
#define ADAR1000_LSB_FIRST_		BIT(1)
#define ADAR1000_SOFTRESET_		BIT(0)

/* ADAR1000_ADC_CTRL */
#define ADAR1000_ADC_CLKFREQ_SEL	BIT(7)
#define ADAR1000_AC_EN			BIT(6)
#define ADAR1000_CLK_EN			BIT(5)
#define ADAR1000_ST_CONV		BIT(4)
#define ADAR1000_MUX_SEL_MSK		GENMASK(3, 1)
#define ADAR1000_MUX_SEL(x)		FIELD_PREP(ADAR1000_MUX_SEL_MSK, x)
#define ADAR1000_ADC_EOC		BIT(0)

/* ADAR1000_CH_GAIN */
#define ADAR1000_CH_ATTN		BIT(7)
#define ADAR1000_VGA_GAIN_MSK		GENMASK(6, 0)
#define ADAR1000_VGA_GAIN(x)		FIELD_PREP(ADAR1000_VGA_GAIN_MSK, x)

/* ADAR1000_CH polarity and phase for I and Q */
#define ADAR1000_VM_POL			BIT(5)
#define ADAR1000_VM_GAIN_MSK		GENMASK(4, 0)
#define ADAR1000_VM_GAIN(x)		FIELD_PREP(ADAR1000_VM_GAIN_MSK, x)

/* ADAR1000 LDO trim select */
#define ADAR1000_LDO_TRIM_SEL_MSK	GENMASK(1, 0)
#define ADAR1000_LDO_TRIM_SEL(x)	FIELD_PREP(ADAR1000_LDO_TRIM_SEL_MSK, x)

/* ADAR1000_MEM_CTRL */
#define ADAR1000_SCAN_MODE_EN		BIT(7)
#define ADAR1000_BEAM_RAM_BYPASS	BIT(6)
#define ADAR1000_BIAS_RAM_BYPASS	BIT(5)
#define ADAR1000_TX_BEAM_STEP_EN	BIT(3)
#define ADAR1000_RX_BEAM_STEP_EN	BIT(2)
#define ADAR1000_TX_CHX_RAM_BYPASS	BIT(1)
#define ADAR1000_RX_CHX_RAM_BYPASS	BIT(0)

/* ADAR1000_CH_MEM */
#define CHX_RAM_FETCH			BIT(7)

/* ADAR1000_SW_CTRL */
#define ADAR1000_SW_DRV_TR_STATE	BIT(7)
#define ADAR1000_TX_EN			BIT(6)
#define ADAR1000_RX_EN			BIT(5)
#define ADAR1000_SW_DRV_EN_TR		BIT(4)
#define ADAR1000_SW_DRV_EN_POL		BIT(3)
#define ADAR1000_TR_SOURCE		BIT(2)
#define ADAR1000_TR_SPI			BIT(1)
#define ADAR1000_POL			BIT(0)

/* RX_ENABLES/TX_ENABLES */
#define ADAR1000_CH1_EN			BIT(6)
#define ADAR1000_CH2_EN			BIT(5)
#define ADAR1000_CH3_EN			BIT(4)
#define ADAR1000_CH4_EN			BIT(3)
#define ADAR1000_RX_LNA_EN		BIT(2)
#define ADAR1000_TX_DRV_EN		BIT(2)
#define ADAR1000_VM_EN			BIT(1)
#define ADAR1000_VGA_EN			BIT(0)

/* ADAR1000_MISC_ENABLES */
#define ADAR1000_SW_DRV_TR_MODE_SEL	BIT(7)
#define ADAR1000_BIAS_CTRL		BIT(6)
#define ADAR1000_BIAS_EN		BIT(5)
#define ADAR1000_LNA_BIAS_OUT_EN	BIT(4)
#define ADAR1000_CH_DET_EN(ch)		(0x08 >> (ch))

/* ADAR1000_LD_WRK_REGS */
#define ADAR1000_LDTX_OVERRIDE		BIT(1)
#define ADAR1000_LDRX_OVERRIDE		BIT(0)

/* ADAR1000_RX_BIAS_RAM_CTL/ADAR1000_TX_BIAS_RAM_CTL */
#define ADAR1000_BIAS_RAM_FETCH		BIT(3)

#define ADAR1000_SPI_ADDR_MSK		GENMASK(14, 13)
#define ADAR1000_SPI_ADDR(x)		FIELD_PREP(ADAR1000_SPI_ADDR_MSK, x)

/* ADAR1000_TX_TO_RX_DELAY_CTRL/ADAR1000_RX_TO_TX_DELAY_CTRL */
#define ADAR1000_DELAY1_MSK		GENMASK(7, 4)
#define ADAR1000_DELAY2_MSK		GENMASK(3, 0)

/* SPI write all */
#define ADAR1000_SPI_WR_ALL		0x800

#define ADAR1000_MAX_DEV		4

/* Memory access */
#define ADAR1000_RAM_ACCESS_RX	0x1000
#define ADAR1000_RAM_ACCESS_TX	0x1800

/* RAM register 8-bit each */
#define ADAR1000_RAM_BEAM_POS_0(ch, pos)	(0x04 * (ch) + (pos << 4))
#define ADAR1000_RAM_BEAM_POS_1(ch, pos)	(0x04 * (ch) + 0x01 + (pos << 4))
#define ADAR1000_RAM_BEAM_POS_2(ch, pos)	(0x04 * (ch) + 0x02 + (pos << 4))

#define ADAR1000_RAM_RX_BIAS_SET_0(pos)		(0x780 + (pos << 4))
#define ADAR1000_RAM_RX_BIAS_SET_1(pos)		(0x780 + (pos << 4) + 0x01)
#define ADAR1000_RAM_RX_BIAS_SET_2(pos)		(0x780 + (pos << 4) + 0x04)
#define ADAR1000_RAM_RX_BIAS_SET_3(pos)		(0x780 + (pos << 4) + 0x05)

#define ADAR1000_RAM_TX_BIAS_SET_0(pos)		(0x780 + (pos << 4))
#define ADAR1000_RAM_TX_BIAS_SET_1(pos)		(0x780 + (pos << 4) + 0x01)
#define ADAR1000_RAM_TX_BIAS_SET_2(pos)		(0x780 + (pos << 4) + 0x02)
#define ADAR1000_RAM_TX_BIAS_SET_3(pos)		(0x780 + (pos << 4) + 0x04)
#define ADAR1000_RAM_TX_BIAS_SET_4(pos)		(0x780 + (pos << 4) + 0x05)
#define ADAR1000_RAM_TX_BIAS_SET_5(pos)		(0x780 + (pos << 4) + 0x06)
#define ADAR1000_RAM_TX_BIAS_SET_6(pos)		(0x780 + (pos << 4) + 0x08)
#define ADAR1000_RAM_TX_BIAS_SET_7(pos)		(0x780 + (pos << 4) + 0x09)
#define ADAR1000_RAM_TX_BIAS_SET_8(pos)		(0x780 + (pos << 4) + 0x0C)
#define ADAR1000_RAM_TX_BIAS_SET_9(pos)		(0x780 + (pos << 4) + 0x0D)

/* Beam position Vector Modulator (VM) and VGA Decoding - (bit 0 to bit 23) */
#define ADAR1000_RAM_VGA_GAIN_MSK	GENMASK(6, 0)
#define ADAR1000_RAM_VGA_GAIN(x)	FIELD_PREP(ADAR1000_RAM_VGA_GAIN_MSK, x)
#define ADAR1000_RAM_ATTENUATOR		BIT(7)
#define ADAR1000_RAM_VM_I_GAIN_MSK	GENMASK(12, 8)
#define ADAR1000_RAM_VM_I_GAIN(x)	FIELD_PREP(ADAR1000_RAM_VM_I_GAIN_MSK, x)
#define ADAR1000_RAM_VM_I_POL		BIT(13)
#define ADAR1000_RAM_VM_Q_GAIN_MSK	GENMASK(20, 16)
#define ADAR1000_RAM_VM_Q_GAIN(x)	FIELD_PREP(ADAR1000_RAM_VM_Q_GAIN_MSK, x)
#define ADAR1000_RAM_VM_Q_POL		BIT(21)

/* Receiver Bias setting decoding - (bit 0 to bit 31) - 4 bytes */
#define ADAR1000_RAM_RX_EXT_LNA_OFF_MSK	GENMASK(7, 0)
#define ADAR1000_RAM_RX_EXT_LNA_OFF(x)	FIELD_PREP(ADAR1000_RAM_RX_EXT_LNA_OFF_MSK, x)
#define ADAR1000_RAM_RX_EXT_LNA_ON_MSK	GENMASK(15, 8)
#define ADAR1000_RAM_RX_EXT_LNA_ON(x)	FIELD_PREP(ADAR1000_RAM_RX_EXT_LNA_ON_MSK, x)
#define ADAR1000_RAM_RX_VGA_BIAS_MSK	GENMASK(19, 16)
#define ADAR1000_RAM_RX_VGA_BIAS(x)	FIELD_PREP(ADAR1000_RAM_RX_VGA_BIAS_MSK, x)
#define ADAR1000_RAM_RX_VM_BIAS_MSK	GENMASK(22, 20)
#define ADAR1000_RAM_RX_VM_BIAS(x)	FIELD_PREP(ADAR1000_RAM_RX_VM_BIAS_MSK, x)
#define ADAR1000_RAM_RX_LNA_BIAS_MSK	GENMASK(27, 23)
#define ADAR1000_RAM_RX_LNA_BIAS(x)	FIELD_PREP(ADAR1000_RAM_RX_LNA_BIAS_MSK, x)

/* Transmitter Bias setting decoding - 10 bytes (bit 0 to bit 79 */
#define ADAR1000_RAM_TX_EXT_PA1_BIAS_OFF_MSK	GENMASK(7, 0)
#define ADAR1000_RAM_TX_EXT_PA1_BIAS_OFF(x)	FIELD_PREP(ADAR1000_RAM_TX_EXT_PA1_BIAS_OFF_MSK, x)
#define ADAR1000_RAM_TX_EXT_PA2_BIAS_OFF_MSK	GENMASK(15, 8)
#define ADAR1000_RAM_TX_EXT_PA2_BIAS_OFF(x)	FIELD_PREP(ADAR1000_RAM_TX_EXT_PA2_BIAS_OFF_MSK, x)
#define ADAR1000_RAM_TX_EXT_PA3_BIAS_OFF_MSK	GENMASK(23, 16)
#define ADAR1000_RAM_TX_EXT_PA3_BIAS_OFF(x)	FIELD_PREP(ADAR1000_RAM_TX_EXT_PA3_BIAS_OFF_MSK, x)
#define ADAR1000_RAM_TX_EXT_PA1_BIAS_ON_MSK	GENMASK(31, 24)
#define ADAR1000_RAM_TX_EXT_PA1_BIAS_ON(x)	FIELD_PREP(ADAR1000_RAM_TX_EXT_PA1_BIAS_ON_MSK, x)
#define ADAR1000_RAM_TX_EXT_PA2_BIAS_ON_MSK	GENMASK(39, 32)
#define ADAR1000_RAM_TX_EXT_PA2_BIAS_ON(x)	FIELD_PREP(ADAR1000_RAM_TX_EXT_PA2_BIAS_ON_MSK, x)
#define ADAR1000_RAM_TX_EXT_PA3_BIAS_ON_MSK	GENMASK(47, 40)
#define ADAR1000_RAM_TX_EXT_PA3_BIAS_ON(x)	FIELD_PREP(ADAR1000_RAM_TX_EXT_PA3_BIAS_ON_MSK, x)
#define ADAR1000_RAM_TX_EXT_PA4_BIAS_OFF_MSK	GENMASK(55, 48)
#define ADAR1000_RAM_TX_EXT_PA4_BIAS_OFF(x)	FIELD_PREP(ADAR1000_RAM_TX_EXT_PA4_BIAS_OFF_MSK, x)
#define ADAR1000_RAM_TX_EXT_PA4_BIAS_ON_MSK	GENMASK(63, 56)
#define ADAR1000_RAM_TX_EXT_PA4_BIAS_ON(x)	FIELD_PREP(ADAR1000_RAM_TX_EXT_PA4_BIAS_ON_MSK, x)
#define ADAR1000_RAM_TX_VGA_BIAS_MSK		GENMASK(67, 64)
#define ADAR1000_RAM_TX_VGA_BIAS(x)		FIELD_PREP(ADAR1000_RAM_TX_VGA_BIAS_MSK, x)
#define ADAR1000_RAM_TX_VM_BIAS_MSK		GENMASK(70, 68)
#define ADAR1000_RAM_TX_VM_BIAS(x)		FIELD_PREP(ADAR1000_RAM_TX_VM_BIAS_MSK, x)
#define ADAR1000_RAM_TX_DRV_BIAS_MSK		GENMASK(74, 72)
#define ADAR1000_RAM_TX_DRV_BIAS(x)		FIELD_PREP(ADAR1000_RAM_TX_DRV_BIAS_MSK, x)

#define ADAR1000_RAM_BEAM_POS_MIN	0
#define ADAR1000_RAM_BEAM_POS_MAX	120

#define ADAR1000_RAM_BIAS_SET_MIN	1
#define ADAR1000_RAM_BIAS_SET_MAX	7

struct adar1000_phase {
	u32 val;
	u32 val2;
	u8 vm_gain_i;
	u8 vm_gain_q;
};

struct adar1000_beam_position {
	int atten;
	int gain_val;
	int phase_val;
	int phase_val2;
};

struct adar1000_rx_bias_setting {
	u8 lna_bias_off;
	u8 lna_bias_on;
	u8 bias_current_rx;
	u8 bias_current_rx_lna;
};

struct adar1000_tx_bias_setting {
	u8 ch1_pa_bias_off;
	u8 ch2_pa_bias_off;
	u8 ch3_pa_bias_off;
	u8 ch4_pa_bias_off;
	u8 ch1_pa_bias_on;
	u8 ch2_pa_bias_on;
	u8 ch3_pa_bias_on;
	u8 ch4_pa_bias_on;
	u8 bias_current_tx;
	u8 bias_current_tx_drv;
};

struct adar1000_state {
	struct spi_device	*spi;
	struct regmap		*regmap;
	struct iio_dev 		*indio_dev;
	u16			dev_addr;

	int			tx_phase[4];
	int			rx_phase[4];
	struct adar1000_phase	*pt_info;
	unsigned int		pt_size;
	struct bin_attribute	bin_pt;
	char			*bin_attr_buf;

	/* RAM memory members */
	u8			load_beam_idx;
	u8			save_beam_idx;
	struct adar1000_beam_position rx_beam_pos[121];
	struct adar1000_beam_position tx_beam_pos[121];

	u8			load_bias_idx;
	u8			save_bias_idx;
	struct adar1000_rx_bias_setting rx_bias[7];
	struct adar1000_tx_bias_setting tx_bias[7];
};

static const struct regmap_config adar1000_regmap_config = {
	.reg_bits = 16,
	.val_bits = 8,
	.read_flag_mask = BIT(7),
};

/* Phase values Table 13, 14, 15, 16 page 34 of the datasheet - these values
 * keep the vector modulator constant.
 */
static const struct adar1000_phase adar1000_phase_values[] = {
	{0, 0, 0x3f, 0x20}, {2, 8125, 0x3f, 0x21}, {5, 6250, 0x3f, 0x23},
	{8, 4375, 0x3F, 0x24}, {11, 2500, 0x3F, 0x26}, {14, 625, 0x3E, 0x27},
	{16, 8750, 0x3E, 0x28}, {19, 6875, 0x3D, 0x2A}, {22, 5000, 0x3D, 0x2B},
	{25, 3125, 0x3C, 0x2D}, {28, 1250, 0x3C, 0x2E}, {30, 9375, 0x3B, 0x2F},
	{33, 7500, 0x3A, 0x30}, {36, 5625, 0x39, 0x31}, {39, 3750, 0x38, 0x33},
	{42, 1875, 0x37, 0x34}, {45, 0, 0x36, 0x35}, {47, 8125, 0x35, 0x36},
	{50, 6250, 0x34, 0x37}, {53, 4375, 0x33, 0x38}, {56, 2500, 0x32, 0x38},
	{59, 625, 0x30, 0x39}, {61, 8750, 0x2F, 0x3A}, {64, 6875, 0x2E, 0x3A},
	{67, 5000, 0x2C, 0x3B}, {70, 3125, 0x2B, 0x3C}, {73, 1250, 0x2A, 0x3C},
	{75, 9375, 0x28, 0x3C}, {78, 7500, 0x27, 0x3D}, {81, 5625, 0x25, 0x3D},
	{84, 3750, 0x24, 0x3D}, {87, 1875, 0x22, 0x3D}, {90, 0, 0x21, 0x3D},
	{92, 8125, 0x01, 0x3D}, {95, 6250, 0x03, 0x3D}, {98, 4375, 0x04, 0x3D},
	{101, 2500, 0x06, 0x3D}, {104, 625, 0x07, 0x3C}, {106, 8750, 0x08, 0x3C},
	{109, 6875, 0x0A, 0x3C}, {112, 5000, 0x0B, 0x3B}, {115, 3125, 0x0D, 0x3A},
	{118, 1250, 0x0E, 0x3A}, {120, 9375, 0x0F, 0x39}, {123, 7500, 0x11, 0x38},
	{126, 5625, 0x12, 0x38}, {129, 3750, 0x13, 0x37}, {132, 1875, 0x14, 0x36},
	{135, 0, 0x16, 0x35}, {137, 8125, 0x17, 0x34}, {140, 6250, 0x18, 0x33},
	{143, 4375, 0x19, 0x31}, {146, 2500, 0x19, 0x30}, {149, 625, 0x1A, 0x2F},
	{151, 8750, 0x1B, 0x2E}, {154, 6875, 0x1C, 0x2D}, {157, 5000, 0x1C, 0x2B},
	{160, 3125, 0x1D, 0x2A}, {163, 1250, 0x1E, 0x28}, {165, 9375, 0x1E, 0x27},
	{168, 7500, 0x1E, 0x26}, {171, 5625, 0x1F, 0x24}, {174, 3750, 0x1F, 0x23},
	{177, 1875, 0x1F, 0x21}, {180, 0, 0x1F, 0x20}, {182, 8125, 0x1F, 0x01},
	{185, 6250, 0x1F, 0x03}, {188, 4375, 0x1F, 0x04}, {191, 2500, 0x1F, 0x06},
	{194, 625, 0x1E, 0x07}, {196, 8750, 0x1E, 0x08}, {199, 6875, 0x1D, 0x0A},
	{202, 5000, 0x1D, 0x0B}, {205, 3125, 0x1C, 0x0D}, {208, 1250, 0x1C, 0x0E},
	{210, 9375, 0x1B, 0x0F}, {213, 7500, 0x1A, 0x10}, {216, 5625, 0x19, 0x11},
	{219, 3750, 0x18, 0x13}, {222, 1875, 0x17, 0x14}, {225, 0, 0x16, 0x15},
	{227, 8125, 0x15, 0x16}, {230, 6250, 0x14, 0x17}, {233, 4375, 0x13, 0x18},
	{236, 2500, 0x12, 0x18}, {239, 625, 0x10, 0x19}, {241, 8750, 0x0F, 0x1A},
	{244, 6875, 0x0E, 0x1A}, {247, 5000, 0x0C, 0x1B}, {250, 3125, 0x0B, 0x1C},
	{253, 1250, 0x0A, 0x1C}, {255, 9375, 0x08, 0x1C}, {258, 7500, 0x07, 0x1D},
	{261, 5625, 0x05, 0x1D}, {264, 3750, 0x04, 0x1D}, {267, 1875, 0x02, 0x1D},
	{270, 0, 0x01, 0x1D}, {272, 8125, 0x21, 0x1D}, {275, 6250, 0x23, 0x1D},
	{278, 4375, 0x24, 0x1D}, {281, 2500, 0x26, 0x1D}, {284, 625, 0x27, 0x1C},
	{286, 8750, 0x28, 0x1C}, {289, 6875, 0x2A, 0x1C}, {292, 5000, 0x2B, 0x1B},
	{295, 3125, 0x2D, 0x1A}, {298, 1250, 0x2E, 0x1A}, {300, 9375, 0x2F, 0x19},
	{303, 7500, 0x31, 0x18}, {306, 5625, 0x32, 0x18}, {309, 3750, 0x33, 0x17},
	{312, 1875, 0x34, 0x16}, {315, 0, 0x36, 0x15}, {317, 8125, 0x37, 0x14},
	{320, 6250, 0x38, 0x13}, {323, 4375, 0x39, 0x11}, {326, 2500, 0x39, 0x10},
	{329, 625, 0x3A, 0x0F}, {331, 8750, 0x3B, 0x0E}, {334, 6875, 0x3C, 0x0D},
	{337, 5000, 0x3C, 0x0B}, {340, 3125, 0x3D, 0x0A}, {343, 1250, 0x3E, 0x08},
	{345, 9375, 0x3E, 0x07}, {348, 7500, 0x3E, 0x06}, {351, 5625, 0x3F, 0x04},
	{354, 3750, 0x3F, 0x03}, {357, 1875, 0x3F, 0x01}
};

static int adar1000_mode_4wire(struct adar1000_state *st, bool enable)
{
	int ret;
	uint8_t tmp;

	if (enable)
		tmp = ADAR1000_SDOACTIVE | ADAR1000_SDOACTIVE_;
	else
		tmp = 0;

	ret = regmap_write(st->regmap, st->dev_addr |
			   ADAR1000_INTERFACE_CFG_A, tmp);
	if (ret < 0)
		return ret;

	/* If device addr is 0 treat the broadcast scenario and reset all other
	 * devices back to 3-wire SPI mode
	 */
	if (st->dev_addr != 0 || !enable)
		return 0;

	ret = regmap_write(st->regmap, ADAR1000_SPI_ADDR(1) |
			   ADAR1000_INTERFACE_CFG_A, 0);
	if (ret < 0)
		return ret;

	ret = regmap_write(st->regmap, ADAR1000_SPI_ADDR(2) |
			   ADAR1000_INTERFACE_CFG_A, 0);
	if (ret < 0)
		return ret;

	return regmap_write(st->regmap, ADAR1000_SPI_ADDR(3) |
			    ADAR1000_INTERFACE_CFG_A, 0);
}

static int adar1000_reg_access(struct iio_dev *indio_dev,
			       u32 reg, u32 writeval,
			       u32 *readval)
{
	struct adar1000_state *st = iio_priv(indio_dev);
	int ret;

	ret = adar1000_mode_4wire(st, 1);
	if (ret < 0)
		return ret;

	if (readval)
		ret = regmap_read(st->regmap, st->dev_addr | reg, readval);
	else
		ret = regmap_write(st->regmap, st->dev_addr | reg, writeval);
	if (ret < 0)
		return ret;

	return adar1000_mode_4wire(st, 0);
}

static int adar1000_get_atten(struct adar1000_state *st, u32 ch_num, u8 output)
{
	u32 val, reg;
	int ret;

	if (output)
		reg = ADAR1000_CH_TX_GAIN(ch_num);
	else
		reg = ADAR1000_CH_RX_GAIN(ch_num);

	ret = adar1000_mode_4wire(st, 1);
	if (ret < 0)
		return ret;

	ret = regmap_read(st->regmap, st->dev_addr | reg, &val);
	if (ret < 0)
		return ret;

	ret = adar1000_mode_4wire(st, 0);
	if (ret < 0)
		return ret;

	val &= ~ADAR1000_CH_ATTN;

	return val;
}

static int adar1000_set_atten(struct adar1000_state *st, u32 atten_mdb,
			      u32 ch_num, u8 output)
{
	u32 reg;
	int ret;

	if (output)
		reg = ADAR1000_CH_TX_GAIN(ch_num);
	else
		reg = ADAR1000_CH_RX_GAIN(ch_num);

	ret = adar1000_mode_4wire(st, 1);
	if (ret < 0)
		return ret;

	ret = regmap_update_bits(st->regmap, st->dev_addr | reg,
				 (u32)~ADAR1000_CH_ATTN, atten_mdb);
	if (ret < 0)
		return ret;

	return adar1000_mode_4wire(st, 0);
}

static int adar1000_read_adc(struct adar1000_state *st, u8 adc_ch, u32 *adc_data)
{
	u32 adc_ctrl;
	int ret, timeout = 100;

	/* Setup ADC operation */
	ret = regmap_write(st->regmap, st->dev_addr |
			   ADAR1000_ADC_CTRL, ADAR1000_AC_EN | ADAR1000_CLK_EN |
			   ADAR1000_MUX_SEL(adc_ch) | ADAR1000_ST_CONV);
	if (ret < 0)
		return ret;

	ret = adar1000_mode_4wire(st, 1);
	if (ret < 0)
		return ret;

	do {
		ret = regmap_read(st->regmap, st->dev_addr | ADAR1000_ADC_CTRL,
				  &adc_ctrl);
		if (ret < 0)
			return ret;

		timeout = timeout -1;
		if (timeout == 0)
			return -ENOENT;

		mdelay(1);
	} while (!(adc_ctrl & ADAR1000_ADC_EOC));

	/* Read ADC sample */
	ret = regmap_read(st->regmap, st->dev_addr | ADAR1000_ADC_OUTPUT,
			  adc_data);
	if (ret < 0)
		return ret;

	/* Disable ADC */
	ret = regmap_write(st->regmap, st->dev_addr | ADAR1000_ADC_CTRL, 0);
	if (ret < 0)
		return ret;

	return adar1000_mode_4wire(st, 0);
}

static void adar1000_phase_search(struct adar1000_state *st, int val, int val2,
				  u32 *vm_gain_i, u32 *vm_gain_q, int *value_degree)
{
	int i, prev, next;

	val %= 360;
	if (val < 0)
		val += 360;

	for (i = 0; i < st->pt_size - 1; i++) {
		if (st->pt_info[i].val > val)
			break;
	}

	prev = st->pt_info[i - 1].val * 10000 +	st->pt_info[i - 1].val2;
	next = st->pt_info[i].val * 10000 + st->pt_info[i].val2;
	*value_degree = val * 10000 + val2 / 100;

	/* If value is over the last entry in the pt_info */
	if (next < *value_degree) {
		prev = next;
		next = st->pt_info[0].val * 10000 + st->pt_info[0].val2;
	}

	if ((*value_degree - prev) < (next - *value_degree)) {
		*vm_gain_i = st->pt_info[i - 1].vm_gain_i;
		*vm_gain_q = st->pt_info[i - 1].vm_gain_q;
		*value_degree = prev;
	} else {
		*vm_gain_i = st->pt_info[i].vm_gain_i;
		*vm_gain_q = st->pt_info[i].vm_gain_q;
		*value_degree = next;
	}
}

static int adar1000_set_phase(struct adar1000_state *st, u8 ch_num, u8 output,
			      int val, int val2)
{
	int ret, value;
	u32 vm_gain_i, vm_gain_q;
	u16 reg_i, reg_q;

	adar1000_phase_search(st, val, val2, &vm_gain_i, &vm_gain_q, &value);

	if (output) {
		reg_i = st->dev_addr | ADAR1000_CH_TX_PHASE_I(ch_num);
		reg_q = st->dev_addr | ADAR1000_CH_TX_PHASE_Q(ch_num);
		st->tx_phase[ch_num] = value;
	} else {
		reg_i = st->dev_addr | ADAR1000_CH_RX_PHASE_I(ch_num);
		reg_q = st->dev_addr | ADAR1000_CH_RX_PHASE_Q(ch_num);
		st->rx_phase[ch_num] = value;
	}

	ret = regmap_write(st->regmap, reg_i, vm_gain_i);
	if (ret < 0)
		return ret;

	return regmap_write(st->regmap, reg_q, vm_gain_q);
}

static int adar1000_get_phase(struct adar1000_state *st, u8 ch_num, u8 output,
			      u32 *val, u32 *val2)
{
	if (output) {
		*val = st->tx_phase[ch_num] / 10000;
		*val2 = (st->tx_phase[ch_num] % 10000) * 100;
	} else {
		*val = st->rx_phase[ch_num] / 10000;
		*val2 = (st->rx_phase[ch_num] % 10000) * 100;
	}

	return IIO_VAL_INT_PLUS_MICRO;
}

static int adar1000_read_raw(struct iio_dev *indio_dev,
			     struct iio_chan_spec const *chan,
			     int *val, int *val2, long m)
{
	struct adar1000_state *st = iio_priv(indio_dev);
	int ret, ch;

	switch (m) {
	case IIO_CHAN_INFO_RAW:
		if (chan->type != IIO_TEMP)
			ch = chan->channel + 1;
		else
			ch = chan->channel;

		ret = adar1000_read_adc(st, ch, val);
		if (ret < 0)
			return ret;

		return IIO_VAL_INT;
	case IIO_CHAN_INFO_HARDWAREGAIN:
		ret = adar1000_get_atten(st, chan->channel, chan->output);
		if (ret < 0)
			return ret;

		*val = -1 * (ret / 1000);
		*val2 = (ret % 1000) * 1000;

		if (!*val)
			*val2 *= -1;

		return IIO_VAL_INT_PLUS_MICRO;
	case IIO_CHAN_INFO_PHASE:
		return adar1000_get_phase(st, chan->channel, chan->output,
					  val, val2);
	default:
		return -EINVAL;
	}
};

static int adar1000_write_raw(struct iio_dev *indio_dev,
			      struct iio_chan_spec const *chan,
			      int val, int val2, long mask)
{
	struct adar1000_state *st = iio_priv(indio_dev);

	switch (mask) {
	case IIO_CHAN_INFO_HARDWAREGAIN:
		return adar1000_set_atten(st, val, chan->channel,
					   chan->output);
	case IIO_CHAN_INFO_PHASE:
		return adar1000_set_phase(st, chan->channel, chan->output,
					  val, val2);
	default:
		return -EINVAL;
	};
}

static int adar1000_write_raw_get_fmt(struct iio_dev *indio_dev,
				      struct iio_chan_spec const *chan,
				      long mask)
{
	switch (mask) {
	case IIO_CHAN_INFO_HARDWAREGAIN:
		return IIO_VAL_INT_PLUS_MICRO_DB;
	case IIO_CHAN_INFO_PHASE:
		return IIO_VAL_INT_PLUS_MICRO;
	default:
		return -EINVAL;
	}
}

enum adar1000_iio_dev_attr {
	ADAR1000_RX_VGA,
	ADAR1000_RX_VM,
	ADAR1000_RX_LNA,
	ADAR1000_TX_VGA,
	ADAR1000_TX_VM,
	ADAR1000_TX_DRV,
	ADAR1000_LNABIAS_ON,
	ADAR1000_LNABIAS_OFF,
	ADAR1000_CUR_RX_LNA,
	ADAR1000_CUR_RX,
	ADAR1000_CUR_TX,
	ADAR1000_CUR_TX_DRV,
	ADAR1000_SW_DRV_TR_MODE_SEL_,
	ADAR1000_BIAS_CTRL_,
	ADAR1000_BIAS_EN_,
	ADAR1000_LNA_BIAS_OUT_EN_,
};

static ssize_t adar1000_store(struct device *dev,
			      struct device_attribute *attr,
			      const char *buf, size_t len)
{
	struct iio_dev *indio_dev = dev_to_iio_dev(dev);
	struct iio_dev_attr *this_attr = to_iio_dev_attr(attr);
	struct adar1000_state *st = iio_priv(indio_dev);
	bool readin;
	u8 readval;
	u16 reg = 0;
	int ret = 0;
	u32 val = 0, mask = 0;

	switch ((u32)this_attr->address) {
	case ADAR1000_RX_VGA:
		reg = ADAR1000_RX_ENABLES;
		mask = ADAR1000_VGA_EN;
		ret = kstrtobool(buf, &readin);
		if (ret)
			return ret;

		if (readin)
			val = ADAR1000_VGA_EN;
		break;
	case ADAR1000_RX_VM:
		reg = ADAR1000_RX_ENABLES;
		mask = ADAR1000_VM_EN;
		ret = kstrtobool(buf, &readin);
		if (ret)
			return ret;

		if (readin)
			val = ADAR1000_VM_EN;
		break;
	case ADAR1000_RX_LNA:
		reg = ADAR1000_RX_ENABLES;
		mask = ADAR1000_RX_LNA_EN;
		ret = kstrtobool(buf, &readin);
		if (ret)
			return ret;

		if (readin)
			val = ADAR1000_RX_LNA_EN;
		break;
	case ADAR1000_TX_VGA:
		reg = ADAR1000_TX_ENABLES;
		mask = ADAR1000_VGA_EN;
		ret = kstrtobool(buf, &readin);
		if (ret)
			return ret;

		if (readin)
			val = ADAR1000_VGA_EN;
		break;
	case ADAR1000_TX_VM:
		reg = ADAR1000_TX_ENABLES;
		mask = ADAR1000_VM_EN;
		ret = kstrtobool(buf, &readin);
		if (ret)
			return ret;

		if (readin)
			val = ADAR1000_VM_EN;
		break;
	case ADAR1000_TX_DRV:
		reg = ADAR1000_TX_ENABLES;
		mask = ADAR1000_TX_DRV_EN;
		ret = kstrtobool(buf, &readin);
		if (ret)
			return ret;

		if (readin)
			val = ADAR1000_TX_DRV_EN;
		break;
	case ADAR1000_LNABIAS_ON:
		reg = ADAR1000_LNA_BIAS_ON;
		ret = kstrtou8(buf, 10, &readval);
		if (ret)
			return ret;
		break;
	case ADAR1000_LNABIAS_OFF:
		reg = ADAR1000_LNA_BIAS_OFF;
		ret = kstrtou8(buf, 10, &readval);
		if (ret)
			return ret;
		break;
	case ADAR1000_CUR_RX_LNA:
		reg = ADAR1000_BIAS_CURRENT_RX_LNA;
		ret = kstrtou8(buf, 10, &readval);
		if (ret)
			return ret;

		readval &= 0xf;
		break;
	case ADAR1000_CUR_RX:
		reg = ADAR1000_BIAS_CURRENT_RX;
		ret = kstrtou8(buf, 10, &readval);
		if (ret)
			return ret;

		readval &= 0x7f;
		break;
	case ADAR1000_CUR_TX:
		reg = ADAR1000_BIAS_CURRENT_TX;
		ret = kstrtou8(buf, 10, &readval);
		if (ret)
			return ret;

		readval &= 0x7f;
		break;
	case ADAR1000_CUR_TX_DRV:
		reg = ADAR1000_BIAS_CURRENT_TX_DRV;
		ret = kstrtou8(buf, 10, &readval);
		if (ret)
			return ret;

		readval &= 0x7;
		break;
	case ADAR1000_SW_DRV_TR_MODE_SEL_:
		reg = ADAR1000_MISC_ENABLES;
		mask = ADAR1000_SW_DRV_TR_MODE_SEL;
		ret = kstrtobool(buf, &readin);
		if (ret)
			return ret;

		if (readin)
			val = ADAR1000_SW_DRV_TR_MODE_SEL;
		break;
	case ADAR1000_BIAS_CTRL_:
		reg = ADAR1000_MISC_ENABLES;
		mask = ADAR1000_BIAS_CTRL;
		ret = kstrtobool(buf, &readin);
		if (ret)
			return ret;

		if (readin)
			val = ADAR1000_BIAS_CTRL;
		break;
	case ADAR1000_BIAS_EN_:
		reg = ADAR1000_MISC_ENABLES;
		mask = ADAR1000_BIAS_EN;
		ret = kstrtobool(buf, &readin);
		if (ret)
			return ret;

		if (!readin)
			val = ADAR1000_BIAS_EN;
		break;
	case ADAR1000_LNA_BIAS_OUT_EN_:
		reg = ADAR1000_MISC_ENABLES;
		mask = ADAR1000_LNA_BIAS_OUT_EN;
		ret = kstrtobool(buf, &readin);
		if (ret)
			return ret;

		if (readin)
			val = ADAR1000_LNA_BIAS_OUT_EN;
		break;
	default:
		return -EINVAL;
	}

	if (mask) {
		ret = adar1000_mode_4wire(st, 1);
		if (ret < 0)
			return ret;

		ret = regmap_update_bits(st->regmap, st->dev_addr | reg, mask, val);
		if (ret < 0)
			return ret;

		ret = adar1000_mode_4wire(st, 0);
	} else {
		ret = regmap_write(st->regmap, st->dev_addr | reg, readval);
	}

	return ret ? ret : len;
}

static ssize_t adar1000_show(struct device *dev,
			struct device_attribute *attr,
			char *buf)
{
	struct iio_dev *indio_dev = dev_to_iio_dev(dev);
	struct iio_dev_attr *this_attr = to_iio_dev_attr(attr);
	struct adar1000_state *st = iio_priv(indio_dev);
	int ret = 0;
	u16 reg = 0;
	unsigned int val, mask = 0;

	ret = adar1000_mode_4wire(st, 1);
	if (ret < 0)
		return ret;

	switch ((u32)this_attr->address) {
	case ADAR1000_RX_VGA:
		reg = ADAR1000_RX_ENABLES;
		mask = ADAR1000_VGA_EN;
		break;
	case ADAR1000_RX_VM:
		reg = ADAR1000_RX_ENABLES;
		mask = ADAR1000_VM_EN;
		break;
	case ADAR1000_RX_LNA:
		reg = ADAR1000_RX_ENABLES;
		mask = ADAR1000_RX_LNA_EN;
		break;
	case ADAR1000_TX_VGA:
		reg = ADAR1000_TX_ENABLES;
		mask = ADAR1000_VGA_EN;
		break;
	case ADAR1000_TX_VM:
		reg = ADAR1000_TX_ENABLES;
		mask = ADAR1000_VM_EN;
		break;
	case ADAR1000_TX_DRV:
		reg = ADAR1000_TX_ENABLES;
		mask = ADAR1000_TX_DRV_EN;
		break;
	case ADAR1000_LNABIAS_ON:
		reg = ADAR1000_LNA_BIAS_ON;
		break;
	case ADAR1000_LNABIAS_OFF:
		reg = ADAR1000_LNA_BIAS_OFF;
		break;
	case ADAR1000_CUR_RX_LNA:
		reg = ADAR1000_BIAS_CURRENT_RX_LNA;
		break;
	case ADAR1000_CUR_RX:
		reg = ADAR1000_BIAS_CURRENT_RX;
		break;
	case ADAR1000_CUR_TX:
		reg = ADAR1000_BIAS_CURRENT_TX;
		break;
	case ADAR1000_CUR_TX_DRV:
		reg = ADAR1000_BIAS_CURRENT_TX_DRV;
		break;
	case ADAR1000_SW_DRV_TR_MODE_SEL_:
		reg = ADAR1000_MISC_ENABLES;
		mask = ADAR1000_SW_DRV_TR_MODE_SEL;
		break;
	case ADAR1000_BIAS_CTRL_:
		reg = ADAR1000_MISC_ENABLES;
		mask = ADAR1000_BIAS_CTRL;
		break;
	case ADAR1000_BIAS_EN_:
		reg = ADAR1000_MISC_ENABLES;
		mask = ADAR1000_BIAS_EN;
		break;
	case ADAR1000_LNA_BIAS_OUT_EN_:
		reg = ADAR1000_MISC_ENABLES;
		mask = ADAR1000_LNA_BIAS_OUT_EN;
		break;
	default:
		return -EINVAL;
	}

	ret = regmap_read(st->regmap, st->dev_addr | reg, &val);
	if (ret < 0)
		return ret;

	ret = adar1000_mode_4wire(st, 0);
	if (ret < 0)
		return ret;

	if (mask)
		val = !!(val & mask);

	return sprintf(buf, "%d\n", val);
}

static ssize_t adar1000_reset(struct device *dev,
			      struct device_attribute *attr,
			      const char *buf, size_t len)
{
	struct iio_dev *indio_dev = dev_to_iio_dev(dev);
	struct adar1000_state *st = iio_priv(indio_dev);
	int ret;

	/* Reset device */
	ret = regmap_write(st->regmap, st->dev_addr | ADAR1000_INTERFACE_CFG_A,
			   ADAR1000_SOFTRESET | ADAR1000_SOFTRESET_);
	if (ret < 0)
		return ret;

	/* Clear phase values */
	memset(st->tx_phase, 0, sizeof(st->tx_phase));
	memset(st->rx_phase, 0, sizeof(st->rx_phase));

	return ret ? ret : len;
}

static ssize_t adar1000_seq_en_show(struct device *dev,
				    struct device_attribute *attr, char *buf)
{
	struct iio_dev *indio_dev = dev_to_iio_dev(dev);
	struct adar1000_state *st = iio_priv(indio_dev);
	unsigned int val, mask;
	int ret;

	ret = adar1000_mode_4wire(st, 1);
	if (ret < 0)
		return ret;

	ret = regmap_read(st->regmap, st->dev_addr | ADAR1000_MEM_CTRL, &val);
	if (ret < 0)
		return ret;

	ret = adar1000_mode_4wire(st, 0);
	if (ret < 0)
		return ret;

	mask = ADAR1000_TX_BEAM_STEP_EN | ADAR1000_RX_BEAM_STEP_EN;

	return sprintf(buf, "%d\n", (val & mask) == mask);
}

static ssize_t adar1000_seq_en_store(struct device *dev,
				     struct device_attribute *attr,
				     const char *buf, size_t len)
{
	struct iio_dev *indio_dev = dev_to_iio_dev(dev);
	struct adar1000_state *st = iio_priv(indio_dev);
	bool readin;
	u8 val;
	int ret;

	ret = adar1000_mode_4wire(st, 1);
	if (ret < 0)
		return ret;

	ret = kstrtobool(buf, &readin);
	if (ret)
		return ret;

	/* Setup sequencer */
	if (readin)
		val = ADAR1000_TX_BEAM_STEP_EN | ADAR1000_RX_BEAM_STEP_EN;
	else
		val = 0;

	ret = regmap_update_bits(st->regmap, st->dev_addr | ADAR1000_MEM_CTRL,
				 ADAR1000_TX_BEAM_STEP_EN | ADAR1000_RX_BEAM_STEP_EN,
				 val);
	if (ret < 0)
		return ret;

	ret = adar1000_mode_4wire(st, 0);

	return ret ? ret : len;
}

static ssize_t adar1000_gen_clk_cycles(struct device *dev,
				       struct device_attribute *attr,
				       const char *buf, size_t len)
{
	struct iio_dev *indio_dev = dev_to_iio_dev(dev);
	struct adar1000_state *st = iio_priv(indio_dev);
	struct spi_message m;
	struct spi_transfer t = {0};
	int ret;
	u8 buff = 0xff;

	/* Generate clock cycles to load new data from RAM */
	t.tx_buf = &buff;
	t.bits_per_word = 8;
	t.len = 1;

	spi_message_init_with_transfers(&m, &t, 1);

	ret = spi_sync_locked(st->spi, &m);

	return ret ? ret : len;
}

enum adar1000_iio_delay_attr {
	ADAR1000_TX_RX_DELAY1,
	ADAR1000_TX_RX_DELAY2,
	ADAR1000_RX_TX_DELAY1,
	ADAR1000_RX_TX_DELAY2,
};

static ssize_t adar1000_delay_show(struct device *dev,
				   struct device_attribute *attr,
				   char *buf)
{
	struct iio_dev *indio_dev = dev_to_iio_dev(dev);
	struct iio_dev_attr *this_attr = to_iio_dev_attr(attr);
	struct adar1000_state *st = iio_priv(indio_dev);
	int ret;
	u16 reg;
	u32 val;

	switch ((u32)this_attr->address) {
	case ADAR1000_TX_RX_DELAY1:
		reg = ADAR1000_TX_TO_RX_DELAY_CTRL;
		break;
	case ADAR1000_TX_RX_DELAY2:
		reg = ADAR1000_TX_TO_RX_DELAY_CTRL;
		break;
	case ADAR1000_RX_TX_DELAY1:
		reg = ADAR1000_RX_TO_TX_DELAY_CTRL;
		break;
	case ADAR1000_RX_TX_DELAY2:
		reg = ADAR1000_RX_TO_TX_DELAY_CTRL;
		break;
	default:
		return -EINVAL;
	}

	ret = adar1000_mode_4wire(st, 1);
	if (ret < 0)
		return ret;

	ret = regmap_read(st->regmap, st->dev_addr | reg, &val);
	if (ret < 0)
		return ret;

	ret = adar1000_mode_4wire(st, 0);
	if (ret < 0)
		return ret;

	if ((u32)this_attr->address % 2)
		val = FIELD_GET(ADAR1000_DELAY2_MSK, val);
	else
		val = FIELD_GET(ADAR1000_DELAY1_MSK, val);

	return sprintf(buf, "%d\n", val);
}

static ssize_t adar1000_delay_store(struct device *dev,
				    struct device_attribute *attr,
				    const char *buf, size_t len)
{
	struct iio_dev *indio_dev = dev_to_iio_dev(dev);
	struct iio_dev_attr *this_attr = to_iio_dev_attr(attr);
	struct adar1000_state *st = iio_priv(indio_dev);
	int ret;
	u16 reg;
	u8 readval;

	ret = kstrtou8(buf, 10, &readval);
		if (ret)
			return ret;

	switch ((u32)this_attr->address) {
	case ADAR1000_TX_RX_DELAY1:
		reg = ADAR1000_TX_TO_RX_DELAY_CTRL;
		readval = FIELD_PREP(ADAR1000_DELAY1_MSK, readval);
		break;
	case ADAR1000_TX_RX_DELAY2:
		reg = ADAR1000_TX_TO_RX_DELAY_CTRL;
		readval = FIELD_PREP(ADAR1000_DELAY2_MSK, readval);
		break;
	case ADAR1000_RX_TX_DELAY1:
		reg = ADAR1000_RX_TO_TX_DELAY_CTRL;
		readval = FIELD_PREP(ADAR1000_DELAY1_MSK, readval);
		break;
	case ADAR1000_RX_TX_DELAY2:
		reg = ADAR1000_RX_TO_TX_DELAY_CTRL;
		readval = FIELD_PREP(ADAR1000_DELAY2_MSK, readval);
		break;
	default:
		return -EINVAL;
	}

	ret = regmap_write(st->regmap, st->dev_addr | reg, readval);

	return ret ? ret : len;
}

enum adar1000_iio_memctl_attr {
	ADAR1000_COMMON_MEM_EN,
	ADAR1000_BEAM_MEM_EN,
	ADAR1000_BIAS_MEM_EN,
	ADAR1000_STATIC_RX_BEAM_POS,
	ADAR1000_STATIC_TX_BEAM_POS,
};

static ssize_t adar1000_memctl_show(struct device *dev,
				    struct device_attribute *attr,
				    char *buf)
{
	struct iio_dev *indio_dev = dev_to_iio_dev(dev);
	struct iio_dev_attr *this_attr = to_iio_dev_attr(attr);
	struct adar1000_state *st = iio_priv(indio_dev);
	int ret;
	u16 reg;
	u8 mask;
	u32 val;

	switch ((u32)this_attr->address) {
	case ADAR1000_COMMON_MEM_EN:
		reg = ADAR1000_MEM_CTRL;
		mask = ADAR1000_TX_CHX_RAM_BYPASS | ADAR1000_RX_CHX_RAM_BYPASS;
		break;
	case ADAR1000_BEAM_MEM_EN:
		reg = ADAR1000_MEM_CTRL;
		mask = ADAR1000_BEAM_RAM_BYPASS;
		break;
	case ADAR1000_BIAS_MEM_EN:
		reg = ADAR1000_MEM_CTRL;
		mask = ADAR1000_BIAS_RAM_BYPASS;
		break;
	case ADAR1000_STATIC_RX_BEAM_POS:
		reg = ADAR1000_RX_CHX_MEM;
		mask = 0x7F;
		break;
	case ADAR1000_STATIC_TX_BEAM_POS:
		reg = ADAR1000_TX_CHX_MEM;
		mask = 0x7F;
		break;
	default:
		return -EINVAL;
	}

	ret = adar1000_mode_4wire(st, 1);
	if (ret < 0)
		return ret;

	ret = regmap_read(st->regmap, st->dev_addr | reg, &val);
	if (ret < 0)
		return ret;

	ret = adar1000_mode_4wire(st, 0);
	if (ret < 0)
		return ret;

	if ((u32)this_attr->address <= ADAR1000_BIAS_MEM_EN)
		return sprintf(buf, "%d\n", !(val & mask));
	else
		return sprintf(buf, "%d\n", val & mask);
}

static ssize_t adar1000_memctl_store(struct device *dev,
				     struct device_attribute *attr,
				     const char *buf, size_t len)
{
	struct iio_dev *indio_dev = dev_to_iio_dev(dev);
	struct iio_dev_attr *this_attr = to_iio_dev_attr(attr);
	struct adar1000_state *st = iio_priv(indio_dev);
	int ret;
	u16 reg;
	u8 readval = 0, mask;
	bool readin;


	switch ((u32)this_attr->address) {
	case ADAR1000_COMMON_MEM_EN:
		ret = kstrtobool(buf, &readin);
		if (ret)
			return ret;

		reg = ADAR1000_MEM_CTRL;
		mask = ADAR1000_TX_CHX_RAM_BYPASS | ADAR1000_RX_CHX_RAM_BYPASS;

		ret = adar1000_mode_4wire(st, 1);
		if (ret < 0)
			return ret;

		if (!readin)
			readval = mask;

		ret = regmap_update_bits(st->regmap, st->dev_addr | reg,
					 mask, readval);
		if (ret < 0)
			return ret;

		ret = adar1000_mode_4wire(st, 0);
		break;
	case ADAR1000_BEAM_MEM_EN:
		ret = kstrtobool(buf, &readin);
		if (ret)
			return ret;

		reg = ADAR1000_MEM_CTRL;
		mask = ADAR1000_BEAM_RAM_BYPASS;

		ret = adar1000_mode_4wire(st, 1);
		if (ret < 0)
			return ret;

		if (!readin)
			readval = mask;

		ret = regmap_update_bits(st->regmap, st->dev_addr | reg,
					 mask, readval);
		if (ret < 0)
			return ret;

		ret = adar1000_mode_4wire(st, 0);
		break;
	case ADAR1000_BIAS_MEM_EN:
		ret = kstrtobool(buf, &readin);
		if (ret)
			return ret;

		reg = ADAR1000_MEM_CTRL;
		mask = ADAR1000_BIAS_RAM_BYPASS;

		ret = adar1000_mode_4wire(st, 1);
		if (ret < 0)
			return ret;

		if (!readin)
			readval = mask;

		ret = regmap_update_bits(st->regmap, st->dev_addr | reg,
					 mask, readval);
		if (ret < 0)
			return ret;

		ret = adar1000_mode_4wire(st, 0);
		break;
	case ADAR1000_STATIC_RX_BEAM_POS:
		ret = kstrtou8(buf, 10, &readval);
		if (ret)
			return ret;

		ret = regmap_write(st->regmap, st->dev_addr | ADAR1000_RX_CHX_MEM,
				   readval | CHX_RAM_FETCH);
		break;
	case ADAR1000_STATIC_TX_BEAM_POS:
		ret = kstrtou8(buf, 10, &readval);
		if (ret)
			return ret;

		ret = regmap_write(st->regmap, st->dev_addr | ADAR1000_TX_CHX_MEM,
				   readval | CHX_RAM_FETCH);
		break;
	default:
		return -EINVAL;
	}

	return ret ? ret : len;
}

enum adar1000_iio_swctl_attr {
	ADAR1000_SW_DRV_TR_STATE_,
	ADAR1000_TX_EN_,
	ADAR1000_RX_EN_,
	ADAR1000_SW_DRV_EN_TR_,
	ADAR1000_SW_DRV_EN_POL_,
	ADAR1000_TR_SOURCE_,
	ADAR1000_TR_SPI_,
	ADAR1000_POL_,
};

static ssize_t adar1000_swctl_show(struct device *dev,
				   struct device_attribute *attr,
				   char *buf)
{
	struct iio_dev *indio_dev = dev_to_iio_dev(dev);
	struct iio_dev_attr *this_attr = to_iio_dev_attr(attr);
	struct adar1000_state *st = iio_priv(indio_dev);
	int ret;
	u32 val;

	ret = adar1000_mode_4wire(st, 1);
	if (ret < 0)
		return ret;

	ret = regmap_read(st->regmap, st->dev_addr | ADAR1000_SW_CTRL, &val);
	if (ret < 0)
		return ret;

	ret = adar1000_mode_4wire(st, 0);
	if (ret < 0)
		return ret;

	switch ((u32)this_attr->address) {
	case ADAR1000_SW_DRV_TR_STATE_:
		val = FIELD_GET(ADAR1000_SW_DRV_TR_STATE, val);
		break;
	case ADAR1000_TX_EN_:
		val = FIELD_GET(ADAR1000_TX_EN, val);
		break;
	case ADAR1000_RX_EN_:
		val = FIELD_GET(ADAR1000_RX_EN, val);
		break;
	case ADAR1000_SW_DRV_EN_TR_:
		val = FIELD_GET(ADAR1000_SW_DRV_EN_TR, val);
		break;
	case ADAR1000_SW_DRV_EN_POL_:
		val = FIELD_GET(ADAR1000_SW_DRV_EN_POL, val);
		break;
	case ADAR1000_TR_SOURCE_:
		val = FIELD_GET(ADAR1000_TR_SOURCE, val);
		break;
	case ADAR1000_TR_SPI_:
		val = FIELD_GET(ADAR1000_TR_SPI, val);
		break;
	case ADAR1000_POL_:
		val = FIELD_GET(ADAR1000_POL, val);
		break;
	default:
		return -EINVAL;
	}

	return sprintf(buf, "%d\n", val);
}

static ssize_t adar1000_swctl_store(struct device *dev,
				    struct device_attribute *attr,
				    const char *buf, size_t len)
{
	struct iio_dev *indio_dev = dev_to_iio_dev(dev);
	struct iio_dev_attr *this_attr = to_iio_dev_attr(attr);
	struct adar1000_state *st = iio_priv(indio_dev);
	int ret;
	u8 val = 0, mask;
	bool readin;

	ret = kstrtobool(buf, &readin);
	if (ret)
		return ret;

	switch ((u32)this_attr->address) {
	case ADAR1000_SW_DRV_TR_STATE_:
		mask = ADAR1000_SW_DRV_TR_STATE;
		break;
	case ADAR1000_TX_EN_:
		mask = ADAR1000_TX_EN;
		break;
	case ADAR1000_RX_EN_:
		mask = ADAR1000_RX_EN;
		break;
	case ADAR1000_SW_DRV_EN_TR_:
		mask = ADAR1000_SW_DRV_EN_TR;
		break;
	case ADAR1000_SW_DRV_EN_POL_:
		mask = ADAR1000_SW_DRV_EN_POL;
		break;
	case ADAR1000_TR_SOURCE_:
		mask = ADAR1000_TR_SOURCE;
		break;
	case ADAR1000_TR_SPI_:
		mask = ADAR1000_TR_SPI;
		break;
	case ADAR1000_POL_:
		mask = ADAR1000_POL;
		break;
	default:
		return -EINVAL;
	}

	ret = adar1000_mode_4wire(st, 1);
	if (ret < 0)
		return ret;

	if (readin)
		val = mask;

	ret = regmap_update_bits(st->regmap, st->dev_addr | ADAR1000_SW_CTRL,
				 mask, val);
	if (ret < 0)
		return ret;

	ret = adar1000_mode_4wire(st, 0);

	return ret ? ret : len;
}

enum adar1000_iio_ldwrk_attr {
	ADAR1000_LDTX,
	ADAR1000_LDRX,
};

static ssize_t adar1000_ldwrk_store(struct device *dev,
				    struct device_attribute *attr,
				    const char *buf, size_t len)
{
	struct iio_dev *indio_dev = dev_to_iio_dev(dev);
	struct iio_dev_attr *this_attr = to_iio_dev_attr(attr);
	struct adar1000_state *st = iio_priv(indio_dev);
	int ret;
	u8 val = 0;
	bool readin;

	ret = kstrtobool(buf, &readin);
	if (ret)
		return ret;

	switch ((u32)this_attr->address) {
	case ADAR1000_LDTX:
		val = ADAR1000_LDTX_OVERRIDE;
		break;
	case ADAR1000_LDRX:
		val = ADAR1000_LDRX_OVERRIDE;
		break;
	default:
		return -EINVAL;
	}

	if (readin)
		ret = regmap_write(st->regmap, st->dev_addr | ADAR1000_LD_WRK_REGS, val);

	return ret ? ret : len;
}


static IIO_DEVICE_ATTR(rx_vga_enable, 0644,
		       adar1000_show, adar1000_store, ADAR1000_RX_VGA);

static IIO_DEVICE_ATTR(rx_vm_enable, 0644,
		       adar1000_show, adar1000_store, ADAR1000_RX_VM);

static IIO_DEVICE_ATTR(rx_lna_enable, 0644,
		       adar1000_show, adar1000_store, ADAR1000_RX_LNA);

static IIO_DEVICE_ATTR(tx_vga_enable, 0644,
		       adar1000_show, adar1000_store, ADAR1000_TX_VGA);

static IIO_DEVICE_ATTR(tx_vm_enable, 0644,
		       adar1000_show, adar1000_store, ADAR1000_TX_VM);

static IIO_DEVICE_ATTR(tx_drv_enable, 0644,
		       adar1000_show, adar1000_store, ADAR1000_TX_DRV);

/* MISC_ENABLES */
static IIO_DEVICE_ATTR(sw_drv_tr_mode_sel, 0644,
		       adar1000_show, adar1000_store, ADAR1000_SW_DRV_TR_MODE_SEL_);
static IIO_DEVICE_ATTR(bias_ctrl, 0644,
		       adar1000_show, adar1000_store, ADAR1000_BIAS_CTRL_);
static IIO_DEVICE_ATTR(bias_enable, 0644,
		       adar1000_show, adar1000_store, ADAR1000_BIAS_EN_);
static IIO_DEVICE_ATTR(lna_bias_out_enable, 0644,
		       adar1000_show, adar1000_store, ADAR1000_LNA_BIAS_OUT_EN_);

/* MEM_CTL attirbutes */
static IIO_DEVICE_ATTR(common_mem_enable, 0644,
		       adar1000_memctl_show, adar1000_memctl_store, ADAR1000_COMMON_MEM_EN);
static IIO_DEVICE_ATTR(beam_mem_enable, 0644,
		       adar1000_memctl_show, adar1000_memctl_store, ADAR1000_BEAM_MEM_EN);
static IIO_DEVICE_ATTR(bias_mem_enable, 0644,
		       adar1000_memctl_show, adar1000_memctl_store, ADAR1000_BIAS_MEM_EN);
static IIO_DEVICE_ATTR(static_rx_beam_pos_load, 0644,
		       adar1000_memctl_show, adar1000_memctl_store, ADAR1000_STATIC_RX_BEAM_POS);
static IIO_DEVICE_ATTR(static_tx_beam_pos_load, 0644,
		       adar1000_memctl_show, adar1000_memctl_store, ADAR1000_STATIC_TX_BEAM_POS);

/* SW_CTL attributes */
static IIO_DEVICE_ATTR(sw_drv_tr_state, 0644,
		       adar1000_swctl_show, adar1000_swctl_store, ADAR1000_SW_DRV_TR_STATE_);
static IIO_DEVICE_ATTR(tx_en, 0644,
		       adar1000_swctl_show, adar1000_swctl_store, ADAR1000_TX_EN_);
static IIO_DEVICE_ATTR(rx_en, 0644,
		       adar1000_swctl_show, adar1000_swctl_store, ADAR1000_RX_EN_);
static IIO_DEVICE_ATTR(sw_drv_en_tr, 0644,
		       adar1000_swctl_show, adar1000_swctl_store, ADAR1000_SW_DRV_EN_TR_);
static IIO_DEVICE_ATTR(sw_drv_en_pol, 0644,
		       adar1000_swctl_show, adar1000_swctl_store, ADAR1000_SW_DRV_EN_POL_);
static IIO_DEVICE_ATTR(tr_source, 0644,
		       adar1000_swctl_show, adar1000_swctl_store, ADAR1000_TR_SOURCE_);
static IIO_DEVICE_ATTR(tr_spi, 0644,
		       adar1000_swctl_show, adar1000_swctl_store, ADAR1000_TR_SPI_);
static IIO_DEVICE_ATTR(pol, 0644,
		       adar1000_swctl_show, adar1000_swctl_store, ADAR1000_POL_);

/* LNA BIAS setting */
static IIO_DEVICE_ATTR(lna_bias_off, 0644,
		       adar1000_show, adar1000_store, ADAR1000_LNABIAS_OFF);

static IIO_DEVICE_ATTR(lna_bias_on, 0644,
		       adar1000_show, adar1000_store, ADAR1000_LNABIAS_ON);

/* BIAS current configurations */
static IIO_DEVICE_ATTR(bias_current_rx_lna, 0644,
		       adar1000_show, adar1000_store, ADAR1000_CUR_RX_LNA);

static IIO_DEVICE_ATTR(bias_current_rx, 0644,
		       adar1000_show, adar1000_store, ADAR1000_CUR_RX);

static IIO_DEVICE_ATTR(bias_current_tx, 0644,
		       adar1000_show, adar1000_store, ADAR1000_CUR_TX);

static IIO_DEVICE_ATTR(bias_current_tx_drv, 0644,
		       adar1000_show, adar1000_store, ADAR1000_CUR_TX_DRV);

/* Reset attribute */
static IIO_DEVICE_ATTR(reset, 0200, NULL, adar1000_reset, 0);

/* Load working registers attributes */
static IIO_DEVICE_ATTR(tx_load_spi, 0200, NULL, adar1000_ldwrk_store, ADAR1000_LDTX);
static IIO_DEVICE_ATTR(rx_load_spi, 0200, NULL, adar1000_ldwrk_store, ADAR1000_LDRX);

/* Sequencer enable attribute - should be called before TR_LOAD */
static IIO_DEVICE_ATTR(sequencer_enable, 0644, adar1000_seq_en_show, adar1000_seq_en_store, 0);

/* Generate CLK cycles for SPI */
static IIO_DEVICE_ATTR(gen_clk_cycles, 0200, NULL, adar1000_gen_clk_cycles, 0);

/* Delay attributes */
static IIO_DEVICE_ATTR(tx_to_rx_delay_1, 0644,
		       adar1000_delay_show, adar1000_delay_store, ADAR1000_TX_RX_DELAY1);
static IIO_DEVICE_ATTR(tx_to_rx_delay_2, 0644,
		       adar1000_delay_show, adar1000_delay_store, ADAR1000_TX_RX_DELAY2);
static IIO_DEVICE_ATTR(rx_to_tx_delay_1, 0644,
		       adar1000_delay_show, adar1000_delay_store, ADAR1000_RX_TX_DELAY1);
static IIO_DEVICE_ATTR(rx_to_tx_delay_2, 0644,
		       adar1000_delay_show, adar1000_delay_store, ADAR1000_RX_TX_DELAY2);

static struct attribute *adar1000_attributes[] = {
	&iio_dev_attr_rx_vga_enable.dev_attr.attr,
	&iio_dev_attr_rx_vm_enable.dev_attr.attr,
	&iio_dev_attr_rx_lna_enable.dev_attr.attr,
	&iio_dev_attr_tx_vga_enable.dev_attr.attr,
	&iio_dev_attr_tx_vm_enable.dev_attr.attr,
	&iio_dev_attr_tx_drv_enable.dev_attr.attr,
	&iio_dev_attr_lna_bias_off.dev_attr.attr,
	&iio_dev_attr_lna_bias_on.dev_attr.attr,
	&iio_dev_attr_bias_current_rx_lna.dev_attr.attr,
	&iio_dev_attr_bias_current_rx.dev_attr.attr,
	&iio_dev_attr_bias_current_tx.dev_attr.attr,
	&iio_dev_attr_bias_current_tx_drv.dev_attr.attr,
	&iio_dev_attr_reset.dev_attr.attr,
	&iio_dev_attr_sequencer_enable.dev_attr.attr,
	&iio_dev_attr_gen_clk_cycles.dev_attr.attr,
	&iio_dev_attr_sw_drv_tr_mode_sel.dev_attr.attr,
	&iio_dev_attr_bias_ctrl.dev_attr.attr,
	&iio_dev_attr_bias_enable.dev_attr.attr,
	&iio_dev_attr_lna_bias_out_enable.dev_attr.attr,
	&iio_dev_attr_tx_to_rx_delay_1.dev_attr.attr,
	&iio_dev_attr_tx_to_rx_delay_2.dev_attr.attr,
	&iio_dev_attr_rx_to_tx_delay_1.dev_attr.attr,
	&iio_dev_attr_rx_to_tx_delay_2.dev_attr.attr,
	&iio_dev_attr_common_mem_enable.dev_attr.attr,
	&iio_dev_attr_beam_mem_enable.dev_attr.attr,
	&iio_dev_attr_bias_mem_enable.dev_attr.attr,
	&iio_dev_attr_static_rx_beam_pos_load.dev_attr.attr,
	&iio_dev_attr_static_tx_beam_pos_load.dev_attr.attr,
	&iio_dev_attr_sw_drv_tr_state.dev_attr.attr,
	&iio_dev_attr_tx_en.dev_attr.attr,
	&iio_dev_attr_rx_en.dev_attr.attr,
	&iio_dev_attr_sw_drv_en_tr.dev_attr.attr,
	&iio_dev_attr_sw_drv_en_pol.dev_attr.attr,
	&iio_dev_attr_tr_source.dev_attr.attr,
	&iio_dev_attr_tr_spi.dev_attr.attr,
	&iio_dev_attr_pol.dev_attr.attr,
	&iio_dev_attr_tx_load_spi.dev_attr.attr,
	&iio_dev_attr_rx_load_spi.dev_attr.attr,
	NULL,
};

static const struct attribute_group adar1000_attribute_group = {
	.attrs = adar1000_attributes,
};

static const struct iio_info adar1000_info = {
	.read_raw = &adar1000_read_raw,
	.write_raw = &adar1000_write_raw,
	.write_raw_get_fmt = &adar1000_write_raw_get_fmt,
	.debugfs_reg_access = &adar1000_reg_access,
	.attrs = &adar1000_attribute_group,
};

/* RAM access - BEAM Position */
static int adar1000_beam_load(struct adar1000_state *st, u32 channel, bool tx,
			      u32 profile)
{
	if (profile < ADAR1000_RAM_BEAM_POS_MIN || profile > ADAR1000_RAM_BEAM_POS_MAX)
		return -EINVAL;

	st->load_beam_idx = profile;

	if (tx)
		return regmap_write(st->regmap, st->dev_addr | ADAR1000_TX_CH_MEM(channel),
				    CHX_RAM_FETCH | profile);
	else
		return regmap_write(st->regmap, st->dev_addr | ADAR1000_RX_CH_MEM(channel),
				    CHX_RAM_FETCH | profile);
}

static int adar1000_beam_save(struct adar1000_state *st, u32 channel, bool tx,
			      u32 profile, struct adar1000_beam_position beam)
{
	int phase_value;
	u16 ram_access_tx_rx;
	u32 vm_gain_i, vm_gain_q;
	struct reg_sequence regs[3] = {0};

	if (profile < ADAR1000_RAM_BEAM_POS_MIN || profile > ADAR1000_RAM_BEAM_POS_MAX)
		return -EINVAL;

	st->save_beam_idx = profile;

	/* Set phase value */
	adar1000_phase_search(st, beam.phase_val, beam.phase_val2,
			      &vm_gain_i, &vm_gain_q, &phase_value);
	beam.phase_val = phase_value / 10000;
	beam.phase_val2 = phase_value % 10000 * 100;

	/* Set gain value & save beam information */
	if (tx) {
		ram_access_tx_rx = ADAR1000_RAM_ACCESS_TX;
		st->tx_beam_pos[profile] = beam;
	} else {
		ram_access_tx_rx = ADAR1000_RAM_ACCESS_RX;
		st->rx_beam_pos[profile] = beam;
	}

	regs[0].reg = st->dev_addr | ADAR1000_RAM_BEAM_POS_0(channel, profile) | ram_access_tx_rx;

	if (beam.atten)
		regs[0].def = beam.gain_val | ADAR1000_CH_ATTN;
	else
		regs[0].def = beam.gain_val;

	regs[1].reg = st->dev_addr | ADAR1000_RAM_BEAM_POS_1(channel, profile) | ram_access_tx_rx;
	regs[1].def = vm_gain_i;
	regs[2].reg = st->dev_addr | ADAR1000_RAM_BEAM_POS_2(channel, profile) | ram_access_tx_rx;
	regs[2].def = vm_gain_q;

	return regmap_multi_reg_write(st->regmap, regs, ARRAY_SIZE(regs));
}

static int adar1000_bias_load(struct adar1000_state *st, u32 channel, bool tx,
			      u32 setting)
{
	if (setting < ADAR1000_RAM_BIAS_SET_MIN || setting > ADAR1000_RAM_BIAS_SET_MAX)
		return -EINVAL;

	/* Bias settings are from 1 to 7 so subtract 1 to get the index */
	st->load_bias_idx = setting - 1;

	if (tx)
		return regmap_write(st->regmap, st->dev_addr | ADAR1000_TX_BIAS_RAM_CTL,
				    ADAR1000_BIAS_RAM_FETCH  | (setting - 1));
	else
		return regmap_write(st->regmap, st->dev_addr | ADAR1000_RX_BIAS_RAM_CTL,
				    ADAR1000_BIAS_RAM_FETCH  | (setting - 1));
}

static int adar1000_bias_save(struct adar1000_state *st, u32 channel, bool tx,
			      u32 setting, void * const bias)
{
	int cnt;
	struct reg_sequence regs[10] = {0};

	if (setting < ADAR1000_RAM_BIAS_SET_MIN || setting > ADAR1000_RAM_BIAS_SET_MAX)
		return -EINVAL;

	/* Bias settings are from 1 to 7 so subtract 1 to get the index */
	st->save_bias_idx = setting - 1;

	if (tx) {
		regs[0].reg = st->dev_addr | ADAR1000_RAM_TX_BIAS_SET_0(setting) | ADAR1000_RAM_ACCESS_TX;
		regs[0].def = ((struct adar1000_tx_bias_setting*)bias)->ch1_pa_bias_off;
		regs[1].reg = st->dev_addr | ADAR1000_RAM_TX_BIAS_SET_1(setting) | ADAR1000_RAM_ACCESS_TX;
		regs[1].def = ((struct adar1000_tx_bias_setting*)bias)->ch2_pa_bias_off;
		regs[2].reg = st->dev_addr | ADAR1000_RAM_TX_BIAS_SET_2(setting) | ADAR1000_RAM_ACCESS_TX;
		regs[2].def = ((struct adar1000_tx_bias_setting*)bias)->ch3_pa_bias_off;

		regs[3].reg = st->dev_addr | ADAR1000_RAM_TX_BIAS_SET_3(setting) | ADAR1000_RAM_ACCESS_TX;
		regs[3].def = ((struct adar1000_tx_bias_setting*)bias)->ch1_pa_bias_on;
		regs[4].reg = st->dev_addr | ADAR1000_RAM_TX_BIAS_SET_4(setting) | ADAR1000_RAM_ACCESS_TX;
		regs[4].def = ((struct adar1000_tx_bias_setting*)bias)->ch2_pa_bias_on;
		regs[5].reg = st->dev_addr | ADAR1000_RAM_TX_BIAS_SET_5(setting) | ADAR1000_RAM_ACCESS_TX;
		regs[5].def = ((struct adar1000_tx_bias_setting*)bias)->ch3_pa_bias_on;

		regs[6].reg = st->dev_addr | ADAR1000_RAM_TX_BIAS_SET_6(setting) | ADAR1000_RAM_ACCESS_TX;
		regs[6].def = ((struct adar1000_tx_bias_setting*)bias)->ch4_pa_bias_off;
		regs[7].reg = st->dev_addr | ADAR1000_RAM_TX_BIAS_SET_7(setting) | ADAR1000_RAM_ACCESS_TX;
		regs[7].def = ((struct adar1000_tx_bias_setting*)bias)->ch4_pa_bias_on;
		regs[8].reg = st->dev_addr | ADAR1000_RAM_TX_BIAS_SET_8(setting) | ADAR1000_RAM_ACCESS_TX;
		regs[8].def = ((struct adar1000_tx_bias_setting*)bias)->bias_current_tx;
		regs[9].reg = st->dev_addr | ADAR1000_RAM_TX_BIAS_SET_9(setting) | ADAR1000_RAM_ACCESS_TX;
		regs[9].def = ((struct adar1000_tx_bias_setting*)bias)->bias_current_tx_drv;
		cnt = 10;

		st->tx_bias[setting -1] = *(struct adar1000_tx_bias_setting*)bias;
	} else {
		regs[0].reg = st->dev_addr | ADAR1000_RAM_RX_BIAS_SET_0(setting) | ADAR1000_RAM_ACCESS_RX;
		regs[0].def = ((struct adar1000_rx_bias_setting*)bias)->lna_bias_off;
		regs[1].reg = st->dev_addr | ADAR1000_RAM_RX_BIAS_SET_1(setting) | ADAR1000_RAM_ACCESS_RX;
		regs[1].def = ((struct adar1000_rx_bias_setting*)bias)->lna_bias_on;
		regs[2].reg = st->dev_addr | ADAR1000_RAM_RX_BIAS_SET_2(setting) | ADAR1000_RAM_ACCESS_RX;
		regs[2].def = ((struct adar1000_rx_bias_setting*)bias)->bias_current_rx;
		regs[3].reg = st->dev_addr | ADAR1000_RAM_RX_BIAS_SET_3(setting) | ADAR1000_RAM_ACCESS_RX;
		regs[3].def = ((struct adar1000_rx_bias_setting*)bias)->bias_current_rx_lna;
		cnt = 4;

		st->rx_bias[setting - 1] = *(struct adar1000_rx_bias_setting*)bias;
	}

	return regmap_multi_reg_write(st->regmap, regs, cnt);
}

enum beam_pos_info {
	BEAM_POS_LOAD,
	BEAM_POS_SAVE,
	BIAS_SET_LOAD,
	BIAS_SET_SAVE,
};

static int adar1000_bias_parse(struct adar1000_state *st, bool tx, const char *buf,
			       size_t len,  u64 *readin, void **value_bias)
{
	int ret;
	char *line, *ptr = (char*) buf;
	int val, i = 0, j = 0, cnt;
	u8 tmp[10];

	while ((line = strsep(&ptr, ","))) {
		if (line >= buf + len)
			break;

		if (j == 0) {
			ret = kstrtoull(buf, 10, readin);
			if (ret < 0)
				return ret;
			j++;
			continue;
		}

		ret = sscanf(line, "%d", &val);
		if (ret == 1)
			tmp[i] = val;
		i++;
	}

	if (tx)
		cnt = sizeof(struct adar1000_tx_bias_setting);
	else
		cnt = sizeof(struct adar1000_rx_bias_setting);


	*value_bias = devm_kzalloc(&st->spi->dev, cnt, GFP_KERNEL);
	if (!*value_bias)
		return -ENOMEM;

	memcpy(*value_bias, tmp, cnt);

	return 0;
}

static ssize_t adar1000_ram_write(struct iio_dev *indio_dev,
				       uintptr_t private,
				       const struct iio_chan_spec *chan,
				       const char *buf, size_t len)
{
	struct adar1000_state *st = iio_priv(indio_dev);
	u64 readin;
	int ret = 0;

	switch (private) {
	case BEAM_POS_LOAD: {
		ret = kstrtoull(buf, 10, &readin);
		if (ret)
			return ret;

		ret = adar1000_beam_load(st, chan->channel, chan->output == 1,
					 readin);
		break;
	}
	case BEAM_POS_SAVE: {
		char *line, *ptr = (char*) buf;
		int val, val2, tmp[4], i = 0, j = 0;
		struct adar1000_beam_position value;

		while ((line = strsep(&ptr, ","))) {
			if (line >= buf + len)
				break;

			if (j == 0) {
				ret = kstrtoull(buf, 10, &readin);
				if (ret < 0)
					return ret;
				j++;
				continue;
			}

			ret = sscanf(line, "%d.%d", &val, &val2);
			if (ret == 1) {
				tmp[i] = val;
			} else if (ret == 2) {
				tmp[i] = val;
				tmp[i + 1] = val2;
			}
			i += ret;
		}

		value.atten = tmp[0];
		value.gain_val = tmp[1];
		value.phase_val = tmp[2];
		value.phase_val2 = tmp[3];

		ret = adar1000_beam_save(st, chan->channel,
					 chan->output == 1, readin, value);

		break;
	}
	case BIAS_SET_LOAD:
		ret = kstrtoull(buf, 10, &readin);
		if (ret)
			return ret;

		ret = adar1000_bias_load(st, chan->channel, chan->output == 1, readin);
		break;
	case BIAS_SET_SAVE: {
		void *value_bias = NULL;

		ret = adar1000_bias_parse(st, chan->output == 1, buf, len,
					  &readin, &value_bias);
		if (ret < 0)
			return ret;

		ret = adar1000_bias_save(st, chan->channel, chan->output == 1, readin, value_bias);
		break;
	}
	}

	return ret ? ret : len;
}

static ssize_t adar1000_ram_read(struct iio_dev *indio_dev,
				      uintptr_t private,
				      const struct iio_chan_spec *chan,
				      char *buf)
{
	struct adar1000_state *st = iio_priv(indio_dev);
	u64 val = 0;
	size_t len = 0;
	int ret = 0;

	switch (private) {
	case BEAM_POS_SAVE:
		if (chan->output == 1)
			len += sprintf(buf, "%d, %d, %d, %d.%06u\n",
				       st->save_beam_idx,
				       st->tx_beam_pos[st->save_beam_idx].atten,
				       st->tx_beam_pos[st->save_beam_idx].gain_val,
				       st->tx_beam_pos[st->save_beam_idx].phase_val,
				       st->tx_beam_pos[st->save_beam_idx].phase_val2);
		else
			len += sprintf(buf, "%d, %d, %d, %d.%06u\n",
				       st->save_beam_idx,
				       st->rx_beam_pos[st->save_beam_idx].atten,
				       st->rx_beam_pos[st->save_beam_idx].gain_val,
				       st->rx_beam_pos[st->save_beam_idx].phase_val,
				       st->rx_beam_pos[st->save_beam_idx].phase_val2);
		val = st->save_beam_idx;
		break;
	case BEAM_POS_LOAD:
		val  = st->load_beam_idx;
		len += sprintf(buf + len, "%llu\n", val);
		break;
	case BIAS_SET_LOAD:
		val  = st->load_bias_idx + 1;
		len += sprintf(buf + len, "%llu\n", val);
		break;
	case BIAS_SET_SAVE:
		if (chan->output == 1)
			len += sprintf(buf, "%d, %d, %d, %d, %d, %d, %d, %d, %d, %d, %d\n",
				       st->save_bias_idx + 1,
				       st->tx_bias[st->save_bias_idx].ch1_pa_bias_off,
				       st->tx_bias[st->save_bias_idx].ch2_pa_bias_off,
				       st->tx_bias[st->save_bias_idx].ch3_pa_bias_off,
				       st->tx_bias[st->save_bias_idx].ch4_pa_bias_off,
				       st->tx_bias[st->save_bias_idx].ch1_pa_bias_on,
				       st->tx_bias[st->save_bias_idx].ch2_pa_bias_on,
				       st->tx_bias[st->save_bias_idx].ch3_pa_bias_on,
				       st->tx_bias[st->save_bias_idx].ch4_pa_bias_on,
				       st->tx_bias[st->save_bias_idx].bias_current_tx,
				       st->tx_bias[st->save_bias_idx].bias_current_tx_drv);
		else
			len += sprintf(buf, "%d, %d, %d, %d, %d\n",
				       st->save_bias_idx + 1,
				       st->rx_bias[st->save_bias_idx].lna_bias_off,
				       st->rx_bias[st->save_bias_idx].lna_bias_on,
				       st->rx_bias[st->save_bias_idx].bias_current_rx,
				       st->rx_bias[st->save_bias_idx].bias_current_rx_lna);
		val = st->save_beam_idx;
		break;
	default:
		ret = 0;
	}

	return ret < 0 ? ret : len;
}

enum adar1000_enables {
	ADAR1000_POWERDOWN,
	ADAR1000_DETECTOR,
	ADAR1000_PA_BIAS_ON,
	ADAR1000_PA_BIAS_OFF,
	ADAR1000_ATTEN,
};

static ssize_t adar1000_read_enable(struct iio_dev *indio_dev,
				    uintptr_t private,
				    const struct iio_chan_spec *chan,
				    char *buf)
{
	struct adar1000_state *st = iio_priv(indio_dev);
	u16 reg = 0;
	unsigned int val;
	int ret;

	ret = adar1000_mode_4wire(st, 1);
	if (ret < 0)
		return ret;

	switch (private) {
	case ADAR1000_POWERDOWN:
		if (chan->output)
			reg = ADAR1000_TX_ENABLES;
		else
			reg = ADAR1000_RX_ENABLES;

		ret = regmap_read(st->regmap, st->dev_addr | reg, &val);
		if (ret < 0)
			return ret;

		val = !(val & (0x40 >> chan->channel));

		break;
	case ADAR1000_DETECTOR:
		ret = regmap_read(st->regmap, st->dev_addr | ADAR1000_MISC_ENABLES, &val);
		if (ret < 0)
			return ret;

		val = (val & 0xf) & (0x8 >> chan->channel);

		break;
	case ADAR1000_PA_BIAS_ON:
		ret = regmap_read(st->regmap, st->dev_addr |
				  ADAR1000_CH_PA_BIAS_ON(chan->channel), &val);
		if (ret < 0)
			return ret;
		break;
	case ADAR1000_PA_BIAS_OFF:
		ret = regmap_read(st->regmap, st->dev_addr |
				  ADAR1000_CH_PA_BIAS_OFF(chan->channel), &val);
		if (ret < 0)
			return ret;

		break;
	case ADAR1000_ATTEN:
		if (chan->output)
			reg = ADAR1000_CH_TX_GAIN(chan->channel);
		else
			reg = ADAR1000_CH_RX_GAIN(chan->channel);

		ret = regmap_read(st->regmap, st->dev_addr | reg, &val);
		if (ret < 0)
			return ret;

		val = FIELD_GET(ADAR1000_CH_ATTN, val);
		break;
	}

	ret = adar1000_mode_4wire(st, 0);
	if (ret < 0)
		return ret;

	return sprintf(buf, "%d\n", val);
}

static ssize_t adar1000_write_enable(struct iio_dev *indio_dev,
				     uintptr_t private,
				     const struct iio_chan_spec *chan,
				     const char *buf, size_t len)
{
	struct adar1000_state *st = iio_priv(indio_dev);
	u16 reg = 0;
	unsigned int val = 0, mask = 0;
	bool readin;
	u8 readval;
	int ret;

	switch (private) {
	case ADAR1000_POWERDOWN:
		ret = kstrtobool(buf, &readin);
		if (ret)
			return ret;

		if (chan->output)
			reg = ADAR1000_TX_ENABLES;
		else
			reg = ADAR1000_RX_ENABLES;

		mask = ADAR1000_CH1_EN >> chan->channel;
		if (!readin)
			val = ADAR1000_CH1_EN >> chan->channel;

		break;
	case ADAR1000_DETECTOR:
		ret = kstrtobool(buf, &readin);
		if (ret)
			return ret;

		mask = ADAR1000_CH_DET_EN(chan->channel);
		if (readin)
			val = ADAR1000_CH_DET_EN(chan->channel);

		reg = ADAR1000_MISC_ENABLES;
		break;
	case ADAR1000_PA_BIAS_ON:
		ret = kstrtou8(buf, 10, &readval);
		if (ret)
			return ret;

		reg = ADAR1000_CH_PA_BIAS_ON(chan->channel);
		break;
	case ADAR1000_PA_BIAS_OFF:
		ret = kstrtou8(buf, 10, &readval);
		if (ret)
			return ret;

		reg = ADAR1000_CH_PA_BIAS_OFF(chan->channel);
		break;
	case ADAR1000_ATTEN:
		ret = kstrtobool(buf, &readin);
		if (ret)
			return ret;

		if (chan->output)
			reg = ADAR1000_CH_TX_GAIN(chan->channel);
		else
			reg = ADAR1000_CH_RX_GAIN(chan->channel);

		mask = ADAR1000_CH_ATTN;
		if (readin)
			val = mask;

		break;
	}

	if (mask) {
		ret = adar1000_mode_4wire(st, 1);
		if (ret < 0)
			return ret;

		ret = regmap_update_bits(st->regmap, st->dev_addr | reg, mask, val);
		if (ret < 0)
			return ret;

		ret = adar1000_mode_4wire(st, 0);
	} else {
		ret = regmap_write(st->regmap, st->dev_addr | reg, readval);
	}

	return ret ? ret : len;
}

enum adar1000_sequence {
	ADAR1000_SEQ_START,
	ADAR1000_SEQ_STOP
};

static ssize_t adar1000_seq_show(struct iio_dev *indio_dev,  uintptr_t private,
				 const struct iio_chan_spec *chan, char *buf)
{
	struct adar1000_state *st = iio_priv(indio_dev);
	u16 reg = 0;
	unsigned int val;
	int ret;

	ret = adar1000_mode_4wire(st, 1);
	if (ret < 0)
		return ret;

	switch(private) {
	case ADAR1000_SEQ_START:
		if (chan->output)
			reg = ADAR1000_TX_BEAM_STEP_START;
		else
			reg = ADAR1000_RX_BEAM_STEP_START;
		break;
	case ADAR1000_SEQ_STOP:
		if (chan->output)
			reg = ADAR1000_TX_BEAM_STEP_STOP;
		else
			reg = ADAR1000_RX_BEAM_STEP_STOP;
		break;
	}

	ret = regmap_read(st->regmap, st->dev_addr | reg, &val);
	if (ret < 0)
		return ret;

	ret = adar1000_mode_4wire(st, 0);
	if (ret < 0)
		return ret;

	return sprintf(buf, "%d\n", val);
}

static ssize_t adar1000_seq_store(struct iio_dev *indio_dev, uintptr_t private,
				  const struct iio_chan_spec *chan, const char *buf, size_t len)
{
	struct adar1000_state *st = iio_priv(indio_dev);
	u16 reg = 0;
	u8 readval;
	int ret;

	ret = kstrtou8(buf, 10, &readval);
	if (ret)
		return ret;

	switch(private) {
	case ADAR1000_SEQ_START:
		if (chan->output)
			reg = ADAR1000_TX_BEAM_STEP_START;
		else
			reg = ADAR1000_RX_BEAM_STEP_START;
		break;
	case ADAR1000_SEQ_STOP:
		if (chan->output)
			reg = ADAR1000_TX_BEAM_STEP_STOP;
		else
			reg = ADAR1000_RX_BEAM_STEP_STOP;
		break;
	}

	ret = regmap_write(st->regmap, st->dev_addr | reg, readval);

	return ret ? ret : len;
}

#define _ADAR1000_SEQ_INFO(_name, _private) { \
	.name = _name, \
	.read = adar1000_seq_show, \
	.write = adar1000_seq_store, \
	.shared = IIO_SHARED_BY_TYPE, \
	.private = _private, \
}

#define _ADAR1000_ENABLES_INFO(_name, _private) { \
	.name = _name, \
	.read = adar1000_read_enable, \
	.write = adar1000_write_enable, \
	.shared = IIO_SEPARATE, \
	.private = _private, \
}

#define _ADAR1000_BEAM_POS_INFO(_name, _ident) { \
	.name = _name, \
	.read = adar1000_ram_read, \
	.write = adar1000_ram_write, \
	.private = _ident, \
}

#define _ADAR1000_RAM_BIAS_INFO(_name, _private) { \
	.name = _name, \
	.read = adar1000_ram_read, \
	.write = adar1000_ram_write, \
	.shared = IIO_SHARED_BY_TYPE, \
	.private = _private, \
}

static const struct iio_chan_spec_ext_info adar1000_rx_ext_info[] = {
	_ADAR1000_BEAM_POS_INFO("beam_pos_load", BEAM_POS_LOAD),
	_ADAR1000_BEAM_POS_INFO("beam_pos_save", BEAM_POS_SAVE),
	_ADAR1000_RAM_BIAS_INFO("bias_set_load", BIAS_SET_LOAD),
	_ADAR1000_RAM_BIAS_INFO("bias_set_save", BIAS_SET_SAVE),
	_ADAR1000_SEQ_INFO("sequence_start", ADAR1000_SEQ_START),
	_ADAR1000_SEQ_INFO("sequence_end", ADAR1000_SEQ_STOP),
	_ADAR1000_ENABLES_INFO("powerdown", ADAR1000_POWERDOWN),
	_ADAR1000_ENABLES_INFO("attenuation", ADAR1000_ATTEN),
	{ },
};

static const struct iio_chan_spec_ext_info adar1000_tx_ext_info[] = {
	_ADAR1000_BEAM_POS_INFO("beam_pos_load", BEAM_POS_LOAD),
	_ADAR1000_BEAM_POS_INFO("beam_pos_save", BEAM_POS_SAVE),
	_ADAR1000_RAM_BIAS_INFO("bias_set_load", BIAS_SET_LOAD),
	_ADAR1000_RAM_BIAS_INFO("bias_set_save", BIAS_SET_SAVE),
	_ADAR1000_ENABLES_INFO("detector_en", ADAR1000_DETECTOR),
	_ADAR1000_SEQ_INFO("sequence_start", ADAR1000_SEQ_START),
	_ADAR1000_SEQ_INFO("sequence_end", ADAR1000_SEQ_STOP),
	_ADAR1000_ENABLES_INFO("powerdown", ADAR1000_POWERDOWN),
	_ADAR1000_ENABLES_INFO("pa_bias_on", ADAR1000_PA_BIAS_ON),
	_ADAR1000_ENABLES_INFO("pa_bias_off", ADAR1000_PA_BIAS_OFF),
	_ADAR1000_ENABLES_INFO("attenuation", ADAR1000_ATTEN),
	{ },
};

static const struct iio_chan_spec_ext_info adar1000_det_ext_info[] = {
	{ }
};

#define ADAR1000_RX_CHANNEL(_num)				\
{								\
	.type = IIO_VOLTAGE,					\
	.indexed = 1,						\
	.channel = (_num),					\
	.info_mask_separate = BIT(IIO_CHAN_INFO_HARDWAREGAIN) | \
		BIT(IIO_CHAN_INFO_PHASE),			\
	.extend_name = "RX",					\
	.ext_info = adar1000_rx_ext_info,			\
}

#define ADAR1000_TX_CHANNEL(_num)				\
{								\
	.type = IIO_VOLTAGE,					\
	.indexed = 1,						\
	.output = 1,						\
	.channel = (_num),					\
	.info_mask_separate = BIT(IIO_CHAN_INFO_HARDWAREGAIN) | \
		BIT(IIO_CHAN_INFO_PHASE) |			\
		BIT(IIO_CHAN_INFO_RAW),				\
	.extend_name = "TX",					\
	.ext_info = adar1000_tx_ext_info,			\
}

#define ADAR1000_TEMP_CHANNEL(_num)				\
{	.type = IIO_TEMP,					\
	.indexed = 1,						\
	.channel = (_num),					\
	.info_mask_separate = BIT(IIO_CHAN_INFO_RAW),		\
}

static const struct iio_chan_spec adar1000_chan[] = {
	ADAR1000_TEMP_CHANNEL(0),
	ADAR1000_RX_CHANNEL(0),
	ADAR1000_RX_CHANNEL(1),
	ADAR1000_RX_CHANNEL(2),
	ADAR1000_RX_CHANNEL(3),
	ADAR1000_TX_CHANNEL(0),
	ADAR1000_TX_CHANNEL(1),
	ADAR1000_TX_CHANNEL(2),
	ADAR1000_TX_CHANNEL(3),
};

static void adar1000_free_pt(struct adar1000_state *st,
			     struct adar1000_phase *table)
{
	if (!table || table == adar1000_phase_values)
		return;

	devm_kfree(&st->spi->dev, table);
}

static struct adar1000_phase *adar1000_parse_pt(struct adar1000_state *st,
						char *data, u32 size)
{
	struct adar1000_phase *table;
	unsigned int model, count;
	bool header_found;
	int i = 0, ret = 0;
	char *line, *ptr = data;

	header_found = false;

	while ((line = strsep(&ptr, "\n"))) {
		if (line >= data + size)
			break;

		if (line[0] == '#') /* skip comment lines */
			continue;

		if (!header_found) {

			ret = sscanf(line, " <phasetable ADAR%i table entries=%i>",
				     &model, &count);

			if (ret == 2) {
				if (!(model == 1000)) {
					ret = -EINVAL;
					goto out;
				}
				table = devm_kzalloc(&st->spi->dev,
					sizeof(struct adar1000_phase) * count,
					GFP_KERNEL);
				if (!table) {
					ret = -ENOMEM;
					goto out;
				}

				header_found = true;
				i = 0;

				continue;
			} else {
				header_found = false;
			}
		}

		if (header_found) {
			int a, b, c, d;

			ret = sscanf(line, " %i.%i,%i,%i", &a, &b, &c, &d);
			if (ret == 4) {
				if (i >= count)
					goto out;

				table[i].val = a;
				table[i].val2 = b;
				table[i].vm_gain_i = c;
				table[i].vm_gain_q = d;
				i++;
				continue;
			} else if (strstr(line, "</phasetable>")) {
				goto done;
			} else {
				dev_err(&st->spi->dev,
					"ERROR: Malformed phase table");
				goto out_free_table;
			}
		}
	}

done:
	if (header_found) {
		st->pt_size = count;
		return table;
	} else {
		return ERR_PTR(ret);
	}

out_free_table:
	adar1000_free_pt(st, table);

out:
	return ERR_PTR(ret);
}

static int adar1000_request_pt(struct adar1000_state *st)
{
	const struct firmware *fw;
	struct adar1000_phase *phase_table;
	const char *name;
	char *cpy;
	int ret;

	if (of_property_read_string(st->indio_dev->dev.of_node,
				    "adi,phasetable-name", &name))
		return -ENOENT;

	ret = request_firmware(&fw, name, &st->spi->dev);
	if (ret) {
		dev_err(&st->spi->dev,
			"request_firmware(%s) failed with %i\n", name, ret);
		return ret;
	}

	cpy = devm_kzalloc(&st->spi->dev, fw->size, GFP_KERNEL);
	if (!cpy)
		goto out;

	memcpy(cpy, fw->data, fw->size);

	phase_table = adar1000_parse_pt(st, cpy, fw->size);
	if (IS_ERR_OR_NULL(phase_table)) {
		ret = PTR_ERR(phase_table);
		goto out;
	}

	adar1000_free_pt(st, st->pt_info);

	st->pt_info = phase_table;

out:
	release_firmware(fw);

	return ret;
}

static ssize_t adar1000_pt_bin_write(struct file *filp, struct kobject *kobj,
				     struct bin_attribute *bin_attr,
				     char *buf, loff_t off, size_t count)
{
	struct iio_dev *indio_dev = dev_to_iio_dev(kobj_to_dev(kobj));
	struct adar1000_state *st = iio_priv(indio_dev);
	struct adar1000_phase *table;

	if (off == 0) {
		if (!st->bin_attr_buf) {
			st->bin_attr_buf = devm_kzalloc(&st->spi->dev,
							bin_attr->size,
							GFP_KERNEL);
			if (!st->bin_attr_buf)
				return -ENOMEM;
		} else {
			memset(st->bin_attr_buf, 0, bin_attr->size);
		}
	}

	memcpy(st->bin_attr_buf + off, buf, count);

	if (strnstr(st->bin_attr_buf, "</phasetable>", off + count) == NULL)
		return count;

	table = adar1000_parse_pt(st, st->bin_attr_buf, off + count);
	if (IS_ERR_OR_NULL(table))
		return PTR_ERR(table);

	adar1000_free_pt(st, st->pt_info);

	st->pt_info = table;

	return count;
}

static ssize_t adar1000_pt_bin_read(struct file *filp, struct kobject *kobj,
				    struct bin_attribute *bin_attr,
				    char *buf, loff_t off, size_t count)
{

	struct iio_dev *indio_dev = dev_to_iio_dev(kobj_to_dev(kobj));
	struct adar1000_state *st = iio_priv(indio_dev);
	int ret, i, len = 0;
	char *tab;

	tab = kzalloc(count, GFP_KERNEL);
	if (!tab)
		return -ENOMEM;

	len += snprintf(tab + len, count - len,
			"<phasetable ADAR%i table entries=%i>\n", 1000,
			st->pt_size);

	for (i = 0; i < st->pt_size; i++)
		len += snprintf(tab + len, count - len,
			"%d.%04u, 0x%.2X, 0x%.2X\n",
			st->pt_info[i].val,
			st->pt_info[i].val2,
			st->pt_info[i].vm_gain_i,
			st->pt_info[i].vm_gain_q);

	len += snprintf(tab + len, count - len, "</phasetable>\n");

	ret = memory_read_from_buffer(buf, count, &off, tab, len);

	kfree(tab);

	return ret;
}

static int adar1000_setup(struct iio_dev *indio_dev)
{
	struct adar1000_state *st = iio_priv(indio_dev);
	int ret;

	/* Load phase values */
	ret = adar1000_request_pt(st);
	if (ret < 0) {
		st->pt_info = (struct adar1000_phase *)&adar1000_phase_values[0];
		st->pt_size = ARRAY_SIZE(adar1000_phase_values);
	}

	/* Reset device */
	ret = regmap_write(st->regmap, st->dev_addr |
			   ADAR1000_INTERFACE_CFG_A,
			   ADAR1000_SOFTRESET | ADAR1000_SOFTRESET_);
	if (ret < 0)
		return ret;

	/* Adjust LDOs */
	ret = regmap_write(st->regmap, st->dev_addr |
			   ADAR1000_LDO_TRIM_CTL_1,
			   ADAR1000_LDO_TRIM_SEL(2));
	if (ret < 0)
		return ret;

	return regmap_write(st->regmap, st->dev_addr | ADAR1000_LDO_TRIM_CTL_0, 0x55);
}

static int adar1000_probe(struct spi_device *spi)
{
	struct iio_dev *indio_dev;
	struct adar1000_state *st;
	struct device_node *child, *np = spi->dev.of_node;
	struct regmap *regmap;
	int ret, cnt = 0, num_dev;
	u32 tmp;

	num_dev = of_get_available_child_count(np);
	if (num_dev < 1 || num_dev > ADAR1000_MAX_DEV) {
		dev_err(&spi->dev, "Number of devices is incorrect (%d)\n",
			num_dev);
		return -ENODEV;
	}

	regmap = devm_regmap_init_spi(spi, &adar1000_regmap_config);
	if (IS_ERR(regmap)) {
		dev_err(&spi->dev, "Error initializing spi regmap: %ld\n",
			PTR_ERR(regmap));
		return PTR_ERR(regmap);
	}

	for_each_available_child_of_node(np, child) {
		indio_dev = devm_iio_device_alloc(&spi->dev, sizeof(*st));
		if (!indio_dev)
			return -ENOMEM;

<<<<<<< HEAD
		st[cnt] = iio_priv(indio_dev[cnt]);
		st[cnt]->indio_dev = indio_dev[cnt];
		spi_set_drvdata(spi, indio_dev[cnt]);
		st[cnt]->spi = spi;
		st[cnt]->regmap = regmap;
=======
		st = iio_priv(indio_dev);
		st->spi = spi;
		st->regmap = regmap;
>>>>>>> 2c188ecd

		ret = of_property_read_u32(child, "reg", &tmp);
		if (ret < 0)
			return ret;

		st->dev_addr = ADAR1000_SPI_ADDR(tmp);

		sysfs_bin_attr_init(&st->bin_pt);
		st->bin_pt.attr.name = "phase_table_config";
		st->bin_pt.attr.mode = 0644;
		st->bin_pt.write = adar1000_pt_bin_write;
		st->bin_pt.read = adar1000_pt_bin_read;
		st->bin_pt.size = 4096;

		indio_dev->dev.parent = &spi->dev;
		indio_dev->dev.of_node = child;
		indio_dev->name = child->name;
		indio_dev->info = &adar1000_info;
		indio_dev->modes = INDIO_DIRECT_MODE;
		indio_dev->channels = adar1000_chan;
		indio_dev->num_channels = ARRAY_SIZE(adar1000_chan);

		ret = adar1000_setup(indio_dev);
		if (ret < 0) {
			dev_err(&spi->dev, "Setup failed (%d)\n", ret);
			return ret;
		}

		ret = devm_iio_device_register(&spi->dev, indio_dev);
		if (ret < 0)
			return ret;

		ret = sysfs_create_bin_file(&indio_dev->dev.kobj,
					    &st->bin_pt);
		if (ret < 0)
			return ret;

		cnt++;
	}

	return 0;
}

static const struct of_device_id adar1000_of_match[] = {
	{ .compatible = "adi,adar1000"},
	{ }
};
MODULE_DEVICE_TABLE(of, adar1000_of_match);

static struct spi_driver adar1000_driver = {
	.driver = {
		.name	= "adar1000",
		.of_match_table = adar1000_of_match,
	},
	.probe		= adar1000_probe,
};
module_spi_driver(adar1000_driver);

MODULE_AUTHOR("Mircea Caprioru <mircea.caprioru@analog.com>");
MODULE_DESCRIPTION("Analog Devices ADAR1000 Beamformer");
MODULE_LICENSE("GPL v2");<|MERGE_RESOLUTION|>--- conflicted
+++ resolved
@@ -2553,17 +2553,10 @@
 		if (!indio_dev)
 			return -ENOMEM;
 
-<<<<<<< HEAD
-		st[cnt] = iio_priv(indio_dev[cnt]);
-		st[cnt]->indio_dev = indio_dev[cnt];
-		spi_set_drvdata(spi, indio_dev[cnt]);
-		st[cnt]->spi = spi;
-		st[cnt]->regmap = regmap;
-=======
 		st = iio_priv(indio_dev);
+		st->indio_dev = indio_dev;
 		st->spi = spi;
 		st->regmap = regmap;
->>>>>>> 2c188ecd
 
 		ret = of_property_read_u32(child, "reg", &tmp);
 		if (ret < 0)
