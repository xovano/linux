// SPDX-License-Identifier: GPL-2.0-or-later
/*
 * Copyright 2014-2015 Analog Devices Inc.
 *  Author: Lars-Peter Clausen <lars@metafoo.de>
 */

#include <linux/slab.h>
#include <linux/kernel.h>
#include <linux/dmaengine.h>
#include <linux/dma-mapping.h>
#include <linux/spinlock.h>
#include <linux/err.h>
#include <linux/module.h>

#include <linux/iio/iio.h>
#include <linux/iio/sysfs.h>
#include <linux/iio/buffer.h>
#include <linux/iio/buffer_impl.h>
#include <linux/iio/buffer-dma.h>
#include <linux/iio/buffer-dmaengine.h>

/*
 * The IIO DMAengine buffer combines the generic IIO DMA buffer infrastructure
 * with the DMAengine framework. The generic IIO DMA buffer infrastructure is
 * used to manage the buffer memory and implement the IIO buffer operations
 * while the DMAengine framework is used to perform the DMA transfers. Combined
 * this results in a device independent fully functional DMA buffer
 * implementation that can be used by device drivers for peripherals which are
 * connected to a DMA controller which has a DMAengine driver implementation.
 */

struct dmaengine_buffer {
	struct iio_dma_buffer_queue queue;

	struct dma_chan *chan;
	struct list_head active;

	size_t align;
	size_t max_size;
};

static struct dmaengine_buffer *iio_buffer_to_dmaengine_buffer(
		struct iio_buffer *buffer)
{
	return container_of(buffer, struct dmaengine_buffer, queue.buffer);
}

static void iio_dmaengine_buffer_block_done(void *data,
		const struct dmaengine_result *result)
{
	struct iio_dma_buffer_block *block = data;
	unsigned long flags;

	spin_lock_irqsave(&block->queue->list_lock, flags);
	list_del(&block->head);
	spin_unlock_irqrestore(&block->queue->list_lock, flags);
<<<<<<< HEAD
	block->block.bytes_used -= result->residue;
=======
	block->bytes_used -= result->residue;
>>>>>>> 256af411
	iio_dma_buffer_block_done(block);
}

int iio_dmaengine_buffer_submit_block(struct iio_dma_buffer_queue *queue,
	struct iio_dma_buffer_block *block, int direction)
{
	struct dmaengine_buffer *dmaengine_buffer;
	struct dma_async_tx_descriptor *desc;
	dma_cookie_t cookie;

	dmaengine_buffer = iio_buffer_to_dmaengine_buffer(&block->queue->buffer);

	if (direction == DMA_DEV_TO_MEM)
		block->block.bytes_used = block->block.size;
	block->block.bytes_used = min_t(size_t, block->block.bytes_used,
			dmaengine_buffer->max_size);
	block->block.bytes_used = rounddown(block->block.bytes_used,
			dmaengine_buffer->align);
	if (block->block.bytes_used == 0) {
		iio_dma_buffer_block_done(block);
		return 0;
	}

	if (block->block.flags & IIO_BUFFER_BLOCK_FLAG_CYCLIC) {
		desc = dmaengine_prep_dma_cyclic(dmaengine_buffer->chan,
			block->phys_addr, block->block.bytes_used,
			block->block.bytes_used, direction, 0);
		if (!desc)
			return -ENOMEM;
	} else {
		desc = dmaengine_prep_slave_single(dmaengine_buffer->chan,
			block->phys_addr, block->block.bytes_used, direction,
			DMA_PREP_INTERRUPT);
		if (!desc)
			return -ENOMEM;

		desc->callback_result = iio_dmaengine_buffer_block_done;
		desc->callback_param = block;
	}

<<<<<<< HEAD
	spin_lock_irq(&dmaengine_buffer->queue.list_lock);
	list_add_tail(&block->head, &dmaengine_buffer->active);
	spin_unlock_irq(&dmaengine_buffer->queue.list_lock);
=======
	desc->callback_result = iio_dmaengine_buffer_block_done;
	desc->callback_param = block;
>>>>>>> 256af411

	cookie = dmaengine_submit(desc);
	if (dma_submit_error(cookie))
		return dma_submit_error(cookie);

	dma_async_issue_pending(dmaengine_buffer->chan);

	return 0;
}
EXPORT_SYMBOL_GPL(iio_dmaengine_buffer_submit_block);

void iio_dmaengine_buffer_abort(struct iio_dma_buffer_queue *queue)
{
	struct dmaengine_buffer *dmaengine_buffer =
		iio_buffer_to_dmaengine_buffer(&queue->buffer);

	dmaengine_terminate_sync(dmaengine_buffer->chan);
	iio_dma_buffer_block_list_abort(queue, &dmaengine_buffer->active);
}
EXPORT_SYMBOL_GPL(iio_dmaengine_buffer_abort);

static void iio_dmaengine_buffer_release(struct iio_buffer *buf)
{
	struct dmaengine_buffer *dmaengine_buffer =
		iio_buffer_to_dmaengine_buffer(buf);

	iio_dma_buffer_release(&dmaengine_buffer->queue);
	kfree(dmaengine_buffer);
}

static const struct iio_buffer_access_funcs iio_dmaengine_buffer_ops = {
	.read = iio_dma_buffer_read,
<<<<<<< HEAD
	.write = iio_dma_buffer_write,
=======
>>>>>>> 256af411
	.set_bytes_per_datum = iio_dma_buffer_set_bytes_per_datum,
	.set_length = iio_dma_buffer_set_length,
	.enable = iio_dma_buffer_enable,
	.disable = iio_dma_buffer_disable,
	.data_available = iio_dma_buffer_data_available,
	.space_available = iio_dma_buffer_space_available,
	.release = iio_dmaengine_buffer_release,

	.alloc_blocks = iio_dma_buffer_alloc_blocks,
	.free_blocks = iio_dma_buffer_free_blocks,
	.query_block = iio_dma_buffer_query_block,
	.enqueue_block = iio_dma_buffer_enqueue_block,
	.dequeue_block = iio_dma_buffer_dequeue_block,
	.mmap = iio_dma_buffer_mmap,

	.modes = INDIO_BUFFER_HARDWARE,
	.flags = INDIO_BUFFER_FLAG_FIXED_WATERMARK,
};

#if 0
static const struct iio_dma_buffer_ops iio_dmaengine_default_ops = {
	.submit = iio_dmaengine_buffer_submit_block,
	.abort = iio_dmaengine_buffer_abort,
};
#endif

static ssize_t iio_dmaengine_buffer_get_length_align(struct device *dev,
	struct device_attribute *attr, char *buf)
{
	struct iio_dev *indio_dev = dev_to_iio_dev(dev);
	struct dmaengine_buffer *dmaengine_buffer =
		iio_buffer_to_dmaengine_buffer(indio_dev->buffer);

	return sprintf(buf, "%zu\n", dmaengine_buffer->align);
}

static IIO_DEVICE_ATTR(length_align_bytes, 0444,
		       iio_dmaengine_buffer_get_length_align, NULL, 0);

static const struct attribute *iio_dmaengine_buffer_attrs[] = {
	&iio_dev_attr_length_align_bytes.dev_attr.attr,
	NULL,
};

static ssize_t iio_dmaengine_buffer_get_length_align(struct device *dev,
	struct device_attribute *attr, char *buf)
{
	struct iio_dev *indio_dev = dev_to_iio_dev(dev);
	struct dmaengine_buffer *dmaengine_buffer =
		iio_buffer_to_dmaengine_buffer(indio_dev->buffer);

	return sprintf(buf, "%zu\n", dmaengine_buffer->align);
}

static IIO_DEVICE_ATTR(length_align_bytes, 0444,
		       iio_dmaengine_buffer_get_length_align, NULL, 0);

static const struct attribute *iio_dmaengine_buffer_attrs[] = {
	&iio_dev_attr_length_align_bytes.dev_attr.attr,
	NULL,
};

/**
 * iio_dmaengine_buffer_alloc() - Allocate new buffer which uses DMAengine
 * @dev: Parent device for the buffer
 * @channel: DMA channel name, typically "rx".
 *
 * This allocates a new IIO buffer which internally uses the DMAengine framework
 * to perform its transfers. The parent device will be used to request the DMA
 * channel.
 *
 * Once done using the buffer iio_dmaengine_buffer_free() should be used to
 * release it.
 */
<<<<<<< HEAD
struct iio_buffer *iio_dmaengine_buffer_alloc(struct device *dev,
	const char *channel, const struct iio_dma_buffer_ops *ops,
	void *driver_data)
=======
static struct iio_buffer *iio_dmaengine_buffer_alloc(struct device *dev,
	const char *channel)
>>>>>>> 256af411
{
	struct dmaengine_buffer *dmaengine_buffer;
	unsigned int width, src_width, dest_width;
	struct dma_slave_caps caps;
	struct dma_chan *chan;
	int ret;

	dmaengine_buffer = kzalloc(sizeof(*dmaengine_buffer), GFP_KERNEL);
	if (!dmaengine_buffer)
		return ERR_PTR(-ENOMEM);

	chan = dma_request_chan(dev, channel);
	if (IS_ERR(chan)) {
		ret = PTR_ERR(chan);
		goto err_free;
	}

	ret = dma_get_slave_caps(chan, &caps);
	if (ret < 0)
		goto err_free;

	/* Needs to be aligned to the maximum of the minimums */
	if (caps.src_addr_widths)
		src_width = __ffs(caps.src_addr_widths);
	else
		src_width = 1;
	if (caps.dst_addr_widths)
		dest_width = __ffs(caps.dst_addr_widths);
	else
		dest_width = 1;
	width = max(src_width, dest_width);

	if (!width) { /* FIXME */
		pr_warn("%s:%d width %d (DMA width >= 256-bits ?)\n",
			__func__,__LINE__, width);
		width = 32;
	}

	INIT_LIST_HEAD(&dmaengine_buffer->active);
	dmaengine_buffer->chan = chan;
	dmaengine_buffer->align = width;
	dmaengine_buffer->max_size = dma_get_max_seg_size(chan->device->dev);

<<<<<<< HEAD
	iio_dma_buffer_init(&dmaengine_buffer->queue, chan->device->dev, ops,
		driver_data);
=======
	iio_dma_buffer_init(&dmaengine_buffer->queue, chan->device->dev,
		&iio_dmaengine_default_ops);
>>>>>>> 256af411
	iio_buffer_set_attrs(&dmaengine_buffer->queue.buffer,
		iio_dmaengine_buffer_attrs);

	dmaengine_buffer->queue.buffer.access = &iio_dmaengine_buffer_ops;

	return &dmaengine_buffer->queue.buffer;

err_free:
	kfree(dmaengine_buffer);
	return ERR_PTR(ret);
}

/**
 * iio_dmaengine_buffer_free() - Free dmaengine buffer
 * @buffer: Buffer to free
 *
 * Frees a buffer previously allocated with iio_dmaengine_buffer_alloc().
 */
static void iio_dmaengine_buffer_free(struct iio_buffer *buffer)
{
	struct dmaengine_buffer *dmaengine_buffer =
		iio_buffer_to_dmaengine_buffer(buffer);

	iio_dma_buffer_exit(&dmaengine_buffer->queue);
	dma_release_channel(dmaengine_buffer->chan);

	iio_buffer_put(buffer);
}
<<<<<<< HEAD
EXPORT_SYMBOL_GPL(iio_dmaengine_buffer_free);
=======
>>>>>>> 256af411

static void __devm_iio_dmaengine_buffer_free(struct device *dev, void *res)
{
	iio_dmaengine_buffer_free(*(struct iio_buffer **)res);
}

/**
 * devm_iio_dmaengine_buffer_alloc() - Resource-managed iio_dmaengine_buffer_alloc()
 * @dev: Parent device for the buffer
 * @channel: DMA channel name, typically "rx".
 *
 * This allocates a new IIO buffer which internally uses the DMAengine framework
 * to perform its transfers. The parent device will be used to request the DMA
 * channel.
 *
 * The buffer will be automatically de-allocated once the device gets destroyed.
 */
struct iio_buffer *devm_iio_dmaengine_buffer_alloc(struct device *dev,
<<<<<<< HEAD
	const char *channel, const struct iio_dma_buffer_ops *ops,
	void *driver_data)
=======
	const char *channel)
>>>>>>> 256af411
{
	struct iio_buffer **bufferp, *buffer;

	bufferp = devres_alloc(__devm_iio_dmaengine_buffer_free,
			       sizeof(*bufferp), GFP_KERNEL);
	if (!bufferp)
		return ERR_PTR(-ENOMEM);

<<<<<<< HEAD
	buffer = iio_dmaengine_buffer_alloc(dev, channel, ops, driver_data);
=======
	buffer = iio_dmaengine_buffer_alloc(dev, channel);
>>>>>>> 256af411
	if (IS_ERR(buffer)) {
		devres_free(bufferp);
		return buffer;
	}

	*bufferp = buffer;
	devres_add(dev, bufferp);

	return buffer;
}
EXPORT_SYMBOL_GPL(devm_iio_dmaengine_buffer_alloc);

MODULE_AUTHOR("Lars-Peter Clausen <lars@metafoo.de>");
MODULE_DESCRIPTION("DMA buffer for the IIO framework");
MODULE_LICENSE("GPL");<|MERGE_RESOLUTION|>--- conflicted
+++ resolved
@@ -54,11 +54,7 @@
 	spin_lock_irqsave(&block->queue->list_lock, flags);
 	list_del(&block->head);
 	spin_unlock_irqrestore(&block->queue->list_lock, flags);
-<<<<<<< HEAD
 	block->block.bytes_used -= result->residue;
-=======
-	block->bytes_used -= result->residue;
->>>>>>> 256af411
 	iio_dma_buffer_block_done(block);
 }
 
@@ -99,14 +95,9 @@
 		desc->callback_param = block;
 	}
 
-<<<<<<< HEAD
 	spin_lock_irq(&dmaengine_buffer->queue.list_lock);
 	list_add_tail(&block->head, &dmaengine_buffer->active);
 	spin_unlock_irq(&dmaengine_buffer->queue.list_lock);
-=======
-	desc->callback_result = iio_dmaengine_buffer_block_done;
-	desc->callback_param = block;
->>>>>>> 256af411
 
 	cookie = dmaengine_submit(desc);
 	if (dma_submit_error(cookie))
@@ -139,10 +130,7 @@
 
 static const struct iio_buffer_access_funcs iio_dmaengine_buffer_ops = {
 	.read = iio_dma_buffer_read,
-<<<<<<< HEAD
 	.write = iio_dma_buffer_write,
-=======
->>>>>>> 256af411
 	.set_bytes_per_datum = iio_dma_buffer_set_bytes_per_datum,
 	.set_length = iio_dma_buffer_set_length,
 	.enable = iio_dma_buffer_enable,
@@ -187,24 +175,6 @@
 	NULL,
 };
 
-static ssize_t iio_dmaengine_buffer_get_length_align(struct device *dev,
-	struct device_attribute *attr, char *buf)
-{
-	struct iio_dev *indio_dev = dev_to_iio_dev(dev);
-	struct dmaengine_buffer *dmaengine_buffer =
-		iio_buffer_to_dmaengine_buffer(indio_dev->buffer);
-
-	return sprintf(buf, "%zu\n", dmaengine_buffer->align);
-}
-
-static IIO_DEVICE_ATTR(length_align_bytes, 0444,
-		       iio_dmaengine_buffer_get_length_align, NULL, 0);
-
-static const struct attribute *iio_dmaengine_buffer_attrs[] = {
-	&iio_dev_attr_length_align_bytes.dev_attr.attr,
-	NULL,
-};
-
 /**
  * iio_dmaengine_buffer_alloc() - Allocate new buffer which uses DMAengine
  * @dev: Parent device for the buffer
@@ -217,14 +187,9 @@
  * Once done using the buffer iio_dmaengine_buffer_free() should be used to
  * release it.
  */
-<<<<<<< HEAD
 struct iio_buffer *iio_dmaengine_buffer_alloc(struct device *dev,
 	const char *channel, const struct iio_dma_buffer_ops *ops,
 	void *driver_data)
-=======
-static struct iio_buffer *iio_dmaengine_buffer_alloc(struct device *dev,
-	const char *channel)
->>>>>>> 256af411
 {
 	struct dmaengine_buffer *dmaengine_buffer;
 	unsigned int width, src_width, dest_width;
@@ -268,13 +233,8 @@
 	dmaengine_buffer->align = width;
 	dmaengine_buffer->max_size = dma_get_max_seg_size(chan->device->dev);
 
-<<<<<<< HEAD
 	iio_dma_buffer_init(&dmaengine_buffer->queue, chan->device->dev, ops,
 		driver_data);
-=======
-	iio_dma_buffer_init(&dmaengine_buffer->queue, chan->device->dev,
-		&iio_dmaengine_default_ops);
->>>>>>> 256af411
 	iio_buffer_set_attrs(&dmaengine_buffer->queue.buffer,
 		iio_dmaengine_buffer_attrs);
 
@@ -293,7 +253,7 @@
  *
  * Frees a buffer previously allocated with iio_dmaengine_buffer_alloc().
  */
-static void iio_dmaengine_buffer_free(struct iio_buffer *buffer)
+void iio_dmaengine_buffer_free(struct iio_buffer *buffer)
 {
 	struct dmaengine_buffer *dmaengine_buffer =
 		iio_buffer_to_dmaengine_buffer(buffer);
@@ -303,10 +263,7 @@
 
 	iio_buffer_put(buffer);
 }
-<<<<<<< HEAD
 EXPORT_SYMBOL_GPL(iio_dmaengine_buffer_free);
-=======
->>>>>>> 256af411
 
 static void __devm_iio_dmaengine_buffer_free(struct device *dev, void *res)
 {
@@ -325,12 +282,8 @@
  * The buffer will be automatically de-allocated once the device gets destroyed.
  */
 struct iio_buffer *devm_iio_dmaengine_buffer_alloc(struct device *dev,
-<<<<<<< HEAD
 	const char *channel, const struct iio_dma_buffer_ops *ops,
 	void *driver_data)
-=======
-	const char *channel)
->>>>>>> 256af411
 {
 	struct iio_buffer **bufferp, *buffer;
 
@@ -339,11 +292,7 @@
 	if (!bufferp)
 		return ERR_PTR(-ENOMEM);
 
-<<<<<<< HEAD
 	buffer = iio_dmaengine_buffer_alloc(dev, channel, ops, driver_data);
-=======
-	buffer = iio_dmaengine_buffer_alloc(dev, channel);
->>>>>>> 256af411
 	if (IS_ERR(buffer)) {
 		devres_free(bufferp);
 		return buffer;
