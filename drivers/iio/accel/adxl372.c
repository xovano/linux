--- conflicted
+++ resolved
@@ -139,19 +139,10 @@
 #define ADXL372_INT1_MAP_LOW_MODE(x)		(((x) & 0x1) << 7)
 
 /* ADX372_THRESH */
-<<<<<<< HEAD
-#define ADXL372_THRESH_VAL_H_MSK		GENMASK(10, 3)
-#define ADXL372_THRESH_VAL_H_SEL(x)		\
-		FIELD_GET(ADXL372_THRESH_VAL_H_MSK, x)
-#define ADXL372_THRESH_VAL_L_MSK		GENMASK(2, 0)
-#define ADXL372_THRESH_VAL_L_SEL(x)		\
-		FIELD_GET(ADXL372_THRESH_VAL_L_MSK, x)
-=======
 #define ADXL372_THRESH_VAL_H_MSK	GENMASK(10, 3)
 #define ADXL372_THRESH_VAL_H_SEL(x)	FIELD_GET(ADXL372_THRESH_VAL_H_MSK, x)
 #define ADXL372_THRESH_VAL_L_MSK	GENMASK(2, 0)
 #define ADXL372_THRESH_VAL_L_SEL(x)	FIELD_GET(ADXL372_THRESH_VAL_L_MSK, x)
->>>>>>> 256af411
 
 /* The ADXL372 includes a deep, 512 sample FIFO buffer */
 #define ADXL372_FIFO_SIZE			512
@@ -247,32 +238,6 @@
 	{ BIT(0) | BIT(1) | BIT(2), ADXL372_XYZ_FIFO },
 };
 
-<<<<<<< HEAD
-static ssize_t adxl372_read_threshold_value(struct iio_dev *, uintptr_t,
-					    const struct iio_chan_spec *,
-					    char *);
-
-static ssize_t adxl372_write_threshold_value(struct iio_dev *, uintptr_t,
-					     struct iio_chan_spec const *,
-					     const char *, size_t);
-
-static const struct iio_chan_spec_ext_info adxl372_ext_info[] = {
-	{
-		.name = "threshold_activity",
-		.shared = IIO_SEPARATE,
-		.read = adxl372_read_threshold_value,
-		.write = adxl372_write_threshold_value,
-		.private = ADXL372_X_THRESH_ACT_H,
-	},
-	{
-		.name = "threshold_inactivity",
-		.shared = IIO_SEPARATE,
-		.read = adxl372_read_threshold_value,
-		.write = adxl372_write_threshold_value,
-		.private = ADXL372_X_THRESH_INACT_H,
-	},
-	{},
-=======
 static const struct iio_event_spec adxl372_events[] = {
 	{
 		.type = IIO_EV_TYPE_THRESH,
@@ -285,7 +250,6 @@
 		.mask_separate = BIT(IIO_EV_INFO_VALUE),
 		.mask_shared_by_all = BIT(IIO_EV_INFO_PERIOD) | BIT(IIO_EV_INFO_ENABLE),
 	},
->>>>>>> 256af411
 };
 
 #define ADXL372_ACCEL_CHANNEL(index, reg, axis) {			\
@@ -305,12 +269,8 @@
 		.shift = 4,						\
 		.endianness = IIO_BE,					\
 	},								\
-<<<<<<< HEAD
-	.ext_info = adxl372_ext_info,					\
-=======
 	.event_spec = adxl372_events,					\
 	.num_event_specs = ARRAY_SIZE(adxl372_events)			\
->>>>>>> 256af411
 }
 
 static const struct iio_chan_spec adxl372_channels[] = {
@@ -339,14 +299,10 @@
 	unsigned long			int2_bitmask;
 	u16				watermark;
 	__be16				fifo_buf[ADXL372_FIFO_SIZE];
-<<<<<<< HEAD
 	__be16				fifo_sample[3];
 	unsigned int			axis_nr_top;
 	bool				peak_fifo_mode_en;
-=======
-	bool				peak_fifo_mode_en;
 	struct mutex			threshold_m; /* lock for threshold */
->>>>>>> 256af411
 };
 
 static const unsigned long adxl372_channel_masks[] = {
@@ -358,100 +314,44 @@
 	0
 };
 
-<<<<<<< HEAD
-static ssize_t adxl372_read_threshold_value(struct iio_dev *indio_dev,
-					    uintptr_t private,
-					    const struct iio_chan_spec *chan,
-					    char *buf)
-{
-	struct adxl372_state *st = iio_priv(indio_dev);
-	unsigned int addr;
-	__be16 __regval;
+static ssize_t adxl372_read_threshold_value(struct iio_dev *indio_dev, unsigned int addr,
+					    u16 *threshold)
+{
+	struct adxl372_state *st = iio_priv(indio_dev);
+	__be16 raw_regval;
 	u16 regval;
 	int ret;
 
-	addr = (unsigned int)chan->ext_info->private;
-	addr = addr + chan->scan_index * 2;
-
-	ret = regmap_bulk_read(st->regmap, addr, &__regval, sizeof(__regval));
-	if (ret < 0)
-		return ret;
-
-	regval = be16_to_cpu(__regval);
+	ret = regmap_bulk_read(st->regmap, addr, &raw_regval, sizeof(raw_regval));
+	if (ret < 0)
+		return ret;
+
+	regval = be16_to_cpu(raw_regval);
 	regval >>= 5;
 
-	return sprintf(buf, "%d\n", regval);
-}
-
-static ssize_t adxl372_write_threshold_value(struct iio_dev *indio_dev,
-					     uintptr_t private,
-					     const struct iio_chan_spec *chan,
-					     const char *buf,
-					     size_t len)
-{
-	struct adxl372_state *st = iio_priv(indio_dev);
-	unsigned int addr;
-	u16 threshold;
-	int ret;
-
-	ret = kstrtou16(buf, 0, &threshold);
-	if (ret < 0)
-		return ret;
-
-	addr = chan->ext_info->private;
-	addr = addr + chan->scan_index * 2;
-
-	ret = regmap_write(st->regmap, addr,
-			   ADXL372_THRESH_VAL_H_SEL(threshold));
-	if (ret < 0)
-		return ret;
+	*threshold = regval;
+
+	return 0;
+}
+
+static ssize_t adxl372_write_threshold_value(struct iio_dev *indio_dev, unsigned int addr,
+					     u16 threshold)
+{
+	struct adxl372_state *st = iio_priv(indio_dev);
+	int ret;
+
+	mutex_lock(&st->threshold_m);
+	ret = regmap_write(st->regmap, addr, ADXL372_THRESH_VAL_H_SEL(threshold));
+	if (ret < 0)
+		goto unlock;
 
 	ret = regmap_update_bits(st->regmap, addr + 1, GENMASK(7, 5),
 				 ADXL372_THRESH_VAL_L_SEL(threshold) << 5);
-	if (ret < 0)
-		return ret;
-
-	return len;
-=======
-static ssize_t adxl372_read_threshold_value(struct iio_dev *indio_dev, unsigned int addr,
-					    u16 *threshold)
-{
-	struct adxl372_state *st = iio_priv(indio_dev);
-	__be16 raw_regval;
-	u16 regval;
-	int ret;
-
-	ret = regmap_bulk_read(st->regmap, addr, &raw_regval, sizeof(raw_regval));
-	if (ret < 0)
-		return ret;
-
-	regval = be16_to_cpu(raw_regval);
-	regval >>= 5;
-
-	*threshold = regval;
-
-	return 0;
-}
-
-static ssize_t adxl372_write_threshold_value(struct iio_dev *indio_dev, unsigned int addr,
-					     u16 threshold)
-{
-	struct adxl372_state *st = iio_priv(indio_dev);
-	int ret;
-
-	mutex_lock(&st->threshold_m);
-	ret = regmap_write(st->regmap, addr, ADXL372_THRESH_VAL_H_SEL(threshold));
-	if (ret < 0)
-		goto unlock;
-
-	ret = regmap_update_bits(st->regmap, addr + 1, GENMASK(7, 5),
-				 ADXL372_THRESH_VAL_L_SEL(threshold) << 5);
 
 unlock:
 	mutex_unlock(&st->threshold_m);
 
 	return ret;
->>>>>>> 256af411
 }
 
 static int adxl372_read_axis(struct adxl372_state *st, u8 addr)
@@ -837,10 +737,6 @@
 
 	/* Set inactivity timer to 10s */
 	ret = adxl372_set_inactivity_time_ms(st, 10000);
-	if (ret < 0)
-		return ret;
-
-	ret = adxl372_set_interrupts(st, 0, 0);
 	if (ret < 0)
 		return ret;
 
@@ -978,102 +874,6 @@
 	}
 }
 
-<<<<<<< HEAD
-static ssize_t adxl372_peak_fifo_en_get(struct device *dev,
-					struct device_attribute *attr,
-					char *buf)
-{
-	struct adxl372_state *st = iio_priv(dev_to_iio_dev(dev));
-
-	return sprintf(buf, "%d\n", st->peak_fifo_mode_en);
-}
-
-static ssize_t adxl372_peak_fifo_en_set(struct device *dev,
-					struct device_attribute *attr,
-					const char *buf, size_t len)
-{
-	struct adxl372_state *st = iio_priv(dev_to_iio_dev(dev));
-	bool val;
-	int ret;
-
-	ret = kstrtobool(buf, &val);
-	if (ret)
-		return ret;
-
-	st->peak_fifo_mode_en = val;
-
-	return len;
-}
-
-static IIO_DEVICE_ATTR(peak_fifo_mode_enable, 0644,
-		       adxl372_peak_fifo_en_get,
-		       adxl372_peak_fifo_en_set, 0);
-
-static ssize_t adxl372_time_activity_get(struct device *dev,
-					 struct device_attribute *attr,
-					 char *buf)
-{
-	struct adxl372_state *st = iio_priv(dev_to_iio_dev(dev));
-
-	return sprintf(buf, "%d\n", st->act_time_ms);
-}
-
-static ssize_t adxl372_time_activity_set(struct device *dev,
-					 struct device_attribute *attr,
-					 const char *buf, size_t len)
-{
-	struct adxl372_state *st = iio_priv(dev_to_iio_dev(dev));
-	unsigned int val;
-	int ret;
-
-	ret = kstrtouint(buf, 0, &val);
-	if (ret)
-		return ret;
-
-	ret = adxl372_set_activity_time_ms(st, val);
-	if (ret < 0)
-		return ret;
-
-	return len;
-}
-
-static IIO_DEVICE_ATTR(time_activity, 0644,
-		       adxl372_time_activity_get,
-		       adxl372_time_activity_set, 0);
-
-static ssize_t adxl372_time_inactivity_get(struct device *dev,
-					   struct device_attribute *attr,
-					   char *buf)
-{
-	struct adxl372_state *st = iio_priv(dev_to_iio_dev(dev));
-
-	return sprintf(buf, "%d\n", st->inact_time_ms);
-}
-
-static ssize_t adxl372_time_inactivity_set(struct device *dev,
-					   struct device_attribute *attr,
-					   const char *buf, size_t len)
-{
-	struct adxl372_state *st = iio_priv(dev_to_iio_dev(dev));
-	unsigned int val;
-	int ret;
-
-	ret = kstrtouint(buf, 0, &val);
-	if (ret)
-		return ret;
-
-	ret = adxl372_set_inactivity_time_ms(st, val);
-	if (ret)
-		return ret;
-
-	return len;
-}
-
-static IIO_DEVICE_ATTR(time_inactivity, 0644,
-		       adxl372_time_inactivity_get,
-		       adxl372_time_inactivity_set, 0);
-
-=======
 static int adxl372_read_event_value(struct iio_dev *indio_dev, const struct iio_chan_spec *chan,
 				    enum iio_event_type type, enum iio_event_direction dir,
 				    enum iio_event_info info, int *val, int *val2)
@@ -1197,7 +997,6 @@
 	return adxl372_set_interrupts(st, st->int1_bitmask, 0);
 }
 
->>>>>>> 256af411
 static ssize_t adxl372_show_filter_freq_avail(struct device *dev,
 					      struct device_attribute *attr,
 					      char *buf)
@@ -1270,12 +1069,8 @@
 	unsigned int mask;
 	int i, ret;
 
-<<<<<<< HEAD
-	ret = adxl372_set_interrupts(st, ADXL372_INT1_MAP_FIFO_FULL_MSK, 0);
-=======
 	st->int1_bitmask |= ADXL372_INT1_MAP_FIFO_FULL_MSK;
 	ret = adxl372_set_interrupts(st, st->int1_bitmask, 0);
->>>>>>> 256af411
 	if (ret < 0)
 		return ret;
 
@@ -1295,16 +1090,11 @@
 					  indio_dev->masklength);
 
 	/* Configure the FIFO to store sets of impact event peak. */
-<<<<<<< HEAD
-	if (st->fifo_set_size == 3 && st->peak_fifo_mode_en)
-		st->fifo_format = ADXL372_XYZ_PEAK_FIFO;
-=======
 	if (st->peak_fifo_mode_en) {
 		st->fifo_set_size = 3;
 		st->fifo_format = ADXL372_XYZ_PEAK_FIFO;
 	}
 
->>>>>>> 256af411
 	/*
 	 * The 512 FIFO samples can be allotted in several ways, such as:
 	 * 170 sample sets of concurrent 3-axis data
@@ -1320,12 +1110,8 @@
 	ret = adxl372_configure_fifo(st);
 	if (ret < 0) {
 		st->fifo_mode = ADXL372_FIFO_BYPASSED;
-<<<<<<< HEAD
-		adxl372_set_interrupts(st, 0, 0);
-=======
 		st->int1_bitmask &= ~ADXL372_INT1_MAP_FIFO_FULL_MSK;
 		adxl372_set_interrupts(st, st->int1_bitmask, 0);
->>>>>>> 256af411
 		return ret;
 	}
 
@@ -1403,9 +1189,6 @@
 static struct attribute *adxl372_attributes[] = {
 	&iio_const_attr_sampling_frequency_available.dev_attr.attr,
 	&iio_dev_attr_in_accel_filter_low_pass_3db_frequency_available.dev_attr.attr,
-	&iio_dev_attr_peak_fifo_mode_enable.dev_attr.attr,
-	&iio_dev_attr_time_inactivity.dev_attr.attr,
-	&iio_dev_attr_time_activity.dev_attr.attr,
 	NULL,
 };
 
