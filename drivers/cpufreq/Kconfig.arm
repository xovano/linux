#
# ARM CPU Frequency scaling drivers
#

config ARM_BIG_LITTLE_CPUFREQ
	tristate "Generic ARM big LITTLE CPUfreq driver"
	depends on ARM_CPU_TOPOLOGY && PM_OPP && HAVE_CLK
	help
	  This enables the Generic CPUfreq driver for ARM big.LITTLE platforms.

config ARM_DT_BL_CPUFREQ
	tristate "Generic probing via DT for ARM big LITTLE CPUfreq driver"
	depends on ARM_BIG_LITTLE_CPUFREQ && OF
	help
	  This enables probing via DT for Generic CPUfreq driver for ARM
	  big.LITTLE platform. This gets frequency tables from DT.

config ARM_EXYNOS_CPUFREQ
	bool "SAMSUNG EXYNOS SoCs"
	depends on ARCH_EXYNOS
	default y
	help
	  This adds the CPUFreq driver common part for Samsung
	  EXYNOS SoCs.

	  If in doubt, say N.

config ARM_EXYNOS4210_CPUFREQ
	def_bool CPU_EXYNOS4210
	help
	  This adds the CPUFreq driver for Samsung EXYNOS4210
	  SoC (S5PV310 or S5PC210).

config ARM_EXYNOS4X12_CPUFREQ
	def_bool (SOC_EXYNOS4212 || SOC_EXYNOS4412)
	help
	  This adds the CPUFreq driver for Samsung EXYNOS4X12
	  SoC (EXYNOS4212 or EXYNOS4412).

config ARM_EXYNOS5250_CPUFREQ
	def_bool SOC_EXYNOS5250
	help
	  This adds the CPUFreq driver for Samsung EXYNOS5250
	  SoC.

config ARM_EXYNOS5440_CPUFREQ
	def_bool SOC_EXYNOS5440
	depends on HAVE_CLK && PM_OPP && OF
	help
	  This adds the CPUFreq driver for Samsung EXYNOS5440
	  SoC. The nature of exynos5440 clock controller is
	  different than previous exynos controllers so not using
	  the common exynos framework.

config ARM_HIGHBANK_CPUFREQ
	tristate "Calxeda Highbank-based"
	depends on ARCH_HIGHBANK
	select CPU_FREQ_TABLE
	select GENERIC_CPUFREQ_CPU0
	select PM_OPP
	select REGULATOR

	default m
	help
	  This adds the CPUFreq driver for Calxeda Highbank SoC
	  based boards.

	  If in doubt, say N.

config ARM_IMX6Q_CPUFREQ
	tristate "Freescale i.MX6Q cpufreq support"
	depends on SOC_IMX6Q
	depends on REGULATOR_ANATOP
	help
	  This adds cpufreq driver support for Freescale i.MX6Q SOC.

	  If in doubt, say N.

config ARM_INTEGRATOR
	tristate "CPUfreq driver for ARM Integrator CPUs"
	depends on ARCH_INTEGRATOR
	default y
	help
	  This enables the CPUfreq driver for ARM Integrator CPUs.
	  If in doubt, say Y.

config ARM_KIRKWOOD_CPUFREQ
	def_bool ARCH_KIRKWOOD && OF
	help
	  This adds the CPUFreq driver for Marvell Kirkwood
	  SoCs.

config ARM_OMAP2PLUS_CPUFREQ
	bool "TI OMAP2+"
	depends on ARCH_OMAP2PLUS
	default ARCH_OMAP2PLUS
	select CPU_FREQ_TABLE

config ARM_S3C2416_CPUFREQ
	bool "S3C2416 CPU Frequency scaling support"
	depends on CPU_S3C2416
	help
	  This adds the CPUFreq driver for the Samsung S3C2416 and
	  S3C2450 SoC. The S3C2416 supports changing the rate of the
	  armdiv clock source and also entering a so called dynamic
	  voltage scaling mode in which it is possible to reduce the
	  core voltage of the cpu.

	  If in doubt, say N.

config ARM_S3C2416_CPUFREQ_VCORESCALE
	bool "Allow voltage scaling for S3C2416 arm core"
	depends on ARM_S3C2416_CPUFREQ && REGULATOR
	help
	  Enable CPU voltage scaling when entering the dvs mode.
	  It uses information gathered through existing hardware and
	  tests but not documented in any datasheet.

	  If in doubt, say N.

config ARM_S3C64XX_CPUFREQ
	bool "Samsung S3C64XX"
	depends on CPU_S3C6410
	default y
	help
	  This adds the CPUFreq driver for Samsung S3C6410 SoC.

	  If in doubt, say N.

config ARM_S5PV210_CPUFREQ
	bool "Samsung S5PV210 and S5PC110"
	depends on CPU_S5PV210
	select CPU_FREQ_TABLE
	default y
	help
	  This adds the CPUFreq driver for Samsung S5PV210 and
	  S5PC110 SoCs.

	  If in doubt, say N.

config ARM_SA1100_CPUFREQ
	bool

config ARM_SA1110_CPUFREQ
	bool

config ARM_SPEAR_CPUFREQ
	bool "SPEAr CPUFreq support"
	depends on PLAT_SPEAR
	default y
	help
<<<<<<< HEAD
	  This adds the CPUFreq driver support for SPEAr SOCs.

config ARM_HIGHBANK_CPUFREQ
	tristate "Calxeda Highbank-based"
	depends on ARCH_HIGHBANK
	select CPU_FREQ_TABLE
	select GENERIC_CPUFREQ_CPU0
	select PM_OPP
	select REGULATOR

	default m
	help
	  This adds the CPUFreq driver for Calxeda Highbank SoC
	  based boards.

	  If in doubt, say N.

config ARM_ZYNQ_CPUFREQ
	bool "Xilinx Zynq"
	depends on ARCH_ZYNQ
	default n
	select CPU_FREQ_TABLE
	select PM_OPP
	help
	  This adds the CPUFreq driver for Xilinx Zynq SoCs.
=======
	  This adds the CPUFreq driver support for SPEAr SOCs.
>>>>>>> 8bb495e3
<|MERGE_RESOLUTION|>--- conflicted
+++ resolved
@@ -149,23 +149,7 @@
 	depends on PLAT_SPEAR
 	default y
 	help
-<<<<<<< HEAD
 	  This adds the CPUFreq driver support for SPEAr SOCs.
-
-config ARM_HIGHBANK_CPUFREQ
-	tristate "Calxeda Highbank-based"
-	depends on ARCH_HIGHBANK
-	select CPU_FREQ_TABLE
-	select GENERIC_CPUFREQ_CPU0
-	select PM_OPP
-	select REGULATOR
-
-	default m
-	help
-	  This adds the CPUFreq driver for Calxeda Highbank SoC
-	  based boards.
-
-	  If in doubt, say N.
 
 config ARM_ZYNQ_CPUFREQ
 	bool "Xilinx Zynq"
@@ -175,6 +159,3 @@
 	select PM_OPP
 	help
 	  This adds the CPUFreq driver for Xilinx Zynq SoCs.
-=======
-	  This adds the CPUFreq driver support for SPEAr SOCs.
->>>>>>> 8bb495e3
