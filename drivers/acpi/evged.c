// SPDX-License-Identifier: GPL-2.0-only
/*
 * Generic Event Device for ACPI.
 *
 * Copyright (c) 2016, The Linux Foundation. All rights reserved.
 *
 * Generic Event Device allows platforms to handle interrupts in ACPI
 * ASL statements. It follows very similar to  _EVT method approach
 * from GPIO events. All interrupts are listed in _CRS and the handler
 * is written in _EVT method. Here is an example.
 *
 * Device (GED0)
 * {
 *
 *     Name (_HID, "ACPI0013")
 *     Name (_UID, 0)
 *     Method (_CRS, 0x0, Serialized)
 *     {
 *		Name (RBUF, ResourceTemplate ()
 *		{
 *		Interrupt(ResourceConsumer, Edge, ActiveHigh, Shared, , , )
 *		{123}
 *		}
 *     })
 *
 *     Method (_EVT, 1) {
 *             if (Lequal(123, Arg0))
 *             {
 *             }
 *     }
 * }
 */

#include <linux/err.h>
#include <linux/init.h>
#include <linux/interrupt.h>
#include <linux/list.h>
#include <linux/platform_device.h>
#include <linux/acpi.h>

#define MODULE_NAME	"acpi-ged"

struct acpi_ged_device {
	struct device *dev;
	struct list_head event_list;
};

struct acpi_ged_event {
	struct list_head node;
	struct device *dev;
	unsigned int gsi;
	unsigned int irq;
	acpi_handle handle;
};

static irqreturn_t acpi_ged_irq_handler(int irq, void *data)
{
	struct acpi_ged_event *event = data;
	acpi_status acpi_ret;

	acpi_ret = acpi_execute_simple_method(event->handle, NULL, event->gsi);
	if (ACPI_FAILURE(acpi_ret))
		dev_err_once(event->dev, "IRQ method execution failed\n");

	return IRQ_HANDLED;
}

static acpi_status acpi_ged_request_interrupt(struct acpi_resource *ares,
					      void *context)
{
	struct acpi_ged_event *event;
	unsigned int irq;
	unsigned int gsi;
	unsigned int irqflags = IRQF_ONESHOT;
	struct acpi_ged_device *geddev = context;
	struct device *dev = geddev->dev;
	acpi_handle handle = ACPI_HANDLE(dev);
	acpi_handle evt_handle;
	struct resource r;
	struct acpi_resource_irq *p = &ares->data.irq;
	struct acpi_resource_extended_irq *pext = &ares->data.extended_irq;
	char ev_name[5];
	u8 trigger;

	if (ares->type == ACPI_RESOURCE_TYPE_END_TAG)
		return AE_OK;

	if (!acpi_dev_resource_interrupt(ares, 0, &r)) {
		dev_err(dev, "unable to parse IRQ resource\n");
		return AE_ERROR;
	}
	if (ares->type == ACPI_RESOURCE_TYPE_IRQ) {
		gsi = p->interrupts[0];
		trigger = p->triggering;
	} else {
		gsi = pext->interrupts[0];
		trigger = pext->triggering;
	}

	irq = r.start;

	switch (gsi) {
	case 0 ... 255:
		sprintf(ev_name, "_%c%02X",
			trigger == ACPI_EDGE_SENSITIVE ? 'E' : 'L', gsi);

		if (ACPI_SUCCESS(acpi_get_handle(handle, ev_name, &evt_handle)))
			break;
<<<<<<< HEAD
		/* fall through */
=======
		fallthrough;
>>>>>>> d1988041
	default:
		if (ACPI_SUCCESS(acpi_get_handle(handle, "_EVT", &evt_handle)))
			break;

		dev_err(dev, "cannot locate _EVT method\n");
		return AE_ERROR;
	}

	event = devm_kzalloc(dev, sizeof(*event), GFP_KERNEL);
	if (!event)
		return AE_ERROR;

	event->gsi = gsi;
	event->dev = dev;
	event->irq = irq;
	event->handle = evt_handle;

	if (r.flags & IORESOURCE_IRQ_SHAREABLE)
		irqflags |= IRQF_SHARED;

	if (request_threaded_irq(irq, NULL, acpi_ged_irq_handler,
				 irqflags, "ACPI:Ged", event)) {
		dev_err(dev, "failed to setup event handler for irq %u\n", irq);
		return AE_ERROR;
	}

	dev_dbg(dev, "GED listening GSI %u @ IRQ %u\n", gsi, irq);
	list_add_tail(&event->node, &geddev->event_list);
	return AE_OK;
}

static int ged_probe(struct platform_device *pdev)
{
	struct acpi_ged_device *geddev;
	acpi_status acpi_ret;

	geddev = devm_kzalloc(&pdev->dev, sizeof(*geddev), GFP_KERNEL);
	if (!geddev)
		return -ENOMEM;

	geddev->dev = &pdev->dev;
	INIT_LIST_HEAD(&geddev->event_list);
	acpi_ret = acpi_walk_resources(ACPI_HANDLE(&pdev->dev), "_CRS",
				       acpi_ged_request_interrupt, geddev);
	if (ACPI_FAILURE(acpi_ret)) {
		dev_err(&pdev->dev, "unable to parse the _CRS record\n");
		return -EINVAL;
	}
	platform_set_drvdata(pdev, geddev);

	return 0;
}

static void ged_shutdown(struct platform_device *pdev)
{
	struct acpi_ged_device *geddev = platform_get_drvdata(pdev);
	struct acpi_ged_event *event, *next;

	list_for_each_entry_safe(event, next, &geddev->event_list, node) {
		free_irq(event->irq, event);
		list_del(&event->node);
		dev_dbg(geddev->dev, "GED releasing GSI %u @ IRQ %u\n",
			 event->gsi, event->irq);
	}
}

static int ged_remove(struct platform_device *pdev)
{
	ged_shutdown(pdev);
	return 0;
}

static const struct acpi_device_id ged_acpi_ids[] = {
	{"ACPI0013"},
	{},
};

static struct platform_driver ged_driver = {
	.probe = ged_probe,
	.remove = ged_remove,
	.shutdown = ged_shutdown,
	.driver = {
		.name = MODULE_NAME,
		.acpi_match_table = ACPI_PTR(ged_acpi_ids),
	},
};
builtin_platform_driver(ged_driver);<|MERGE_RESOLUTION|>--- conflicted
+++ resolved
@@ -106,11 +106,7 @@
 
 		if (ACPI_SUCCESS(acpi_get_handle(handle, ev_name, &evt_handle)))
 			break;
-<<<<<<< HEAD
-		/* fall through */
-=======
 		fallthrough;
->>>>>>> d1988041
 	default:
 		if (ACPI_SUCCESS(acpi_get_handle(handle, "_EVT", &evt_handle)))
 			break;
