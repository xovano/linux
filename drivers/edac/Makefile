#
# Makefile for the Linux kernel EDAC drivers.
#
# Copyright 02 Jul 2003, Linux Networx (http://lnxi.com)
# This file may be distributed under the terms of the
# GNU General Public License.
#

obj-$(CONFIG_EDAC)			:= edac_stub.o
obj-$(CONFIG_EDAC_MM_EDAC)		+= edac_core.o

edac_core-y	:= edac_mc.o edac_device.o edac_mc_sysfs.o
edac_core-y	+= edac_module.o edac_device_sysfs.o

edac_core-$(CONFIG_EDAC_DEBUG)		+= debugfs.o

ifdef CONFIG_PCI
edac_core-y	+= edac_pci.o edac_pci_sysfs.o
endif

obj-$(CONFIG_EDAC_GHES)			+= ghes_edac.o

edac_mce_amd-y				:= mce_amd.o
obj-$(CONFIG_EDAC_DECODE_MCE)		+= edac_mce_amd.o

obj-$(CONFIG_EDAC_AMD76X)		+= amd76x_edac.o
obj-$(CONFIG_EDAC_CPC925)		+= cpc925_edac.o
obj-$(CONFIG_EDAC_I5000)		+= i5000_edac.o
obj-$(CONFIG_EDAC_I5100)		+= i5100_edac.o
obj-$(CONFIG_EDAC_I5400)		+= i5400_edac.o
obj-$(CONFIG_EDAC_I7300)		+= i7300_edac.o
obj-$(CONFIG_EDAC_I7CORE)		+= i7core_edac.o
obj-$(CONFIG_EDAC_SBRIDGE)		+= sb_edac.o
obj-$(CONFIG_EDAC_E7XXX)		+= e7xxx_edac.o
obj-$(CONFIG_EDAC_E752X)		+= e752x_edac.o
obj-$(CONFIG_EDAC_I82443BXGX)		+= i82443bxgx_edac.o
obj-$(CONFIG_EDAC_I82875P)		+= i82875p_edac.o
obj-$(CONFIG_EDAC_I82975X)		+= i82975x_edac.o
obj-$(CONFIG_EDAC_I3000)		+= i3000_edac.o
obj-$(CONFIG_EDAC_I3200)		+= i3200_edac.o
obj-$(CONFIG_EDAC_IE31200)		+= ie31200_edac.o
obj-$(CONFIG_EDAC_X38)			+= x38_edac.o
obj-$(CONFIG_EDAC_I82860)		+= i82860_edac.o
obj-$(CONFIG_EDAC_R82600)		+= r82600_edac.o

amd64_edac_mod-y := amd64_edac.o
amd64_edac_mod-$(CONFIG_EDAC_DEBUG) += amd64_edac_dbg.o
amd64_edac_mod-$(CONFIG_EDAC_AMD64_ERROR_INJECTION) += amd64_edac_inj.o

obj-$(CONFIG_EDAC_AMD64)		+= amd64_edac_mod.o

obj-$(CONFIG_EDAC_PASEMI)		+= pasemi_edac.o
obj-$(CONFIG_EDAC_MPC85XX)		+= mpc85xx_edac.o
obj-$(CONFIG_EDAC_MV64X60)		+= mv64x60_edac.o
obj-$(CONFIG_EDAC_CELL)			+= cell_edac.o
obj-$(CONFIG_EDAC_PPC4XX)		+= ppc4xx_edac.o
obj-$(CONFIG_EDAC_AMD8111)		+= amd8111_edac.o
obj-$(CONFIG_EDAC_AMD8131)		+= amd8131_edac.o

obj-$(CONFIG_EDAC_TILE)			+= tile_edac.o

obj-$(CONFIG_EDAC_HIGHBANK_MC)	+= highbank_mc_edac.o
obj-$(CONFIG_EDAC_HIGHBANK_L2)	+= highbank_l2_edac.o

obj-$(CONFIG_EDAC_OCTEON_PC)		+= octeon_edac-pc.o
obj-$(CONFIG_EDAC_OCTEON_L2C)		+= octeon_edac-l2c.o
obj-$(CONFIG_EDAC_OCTEON_LMC)		+= octeon_edac-lmc.o
obj-$(CONFIG_EDAC_OCTEON_PCI)		+= octeon_edac-pci.o

obj-$(CONFIG_EDAC_ALTERA_MC)		+= altera_edac.o
<<<<<<< HEAD
obj-$(CONFIG_EDAC_PL310_L2)		+= pl310_edac_l2.o
=======
obj-$(CONFIG_EDAC_ALTERA_ECC_MGR)       += altera_ecc_mgr_edac.o
obj-$(CONFIG_EDAC_ALTERA_L2_ECC)        += altera_ecc_l2.o
obj-$(CONFIG_EDAC_ALTERA_OCRAM_ECC)     += altera_ecc_ocram.o
obj-$(CONFIG_EDAC_ALTERA_NAND_ECC)      += altera_ecc_nand.o
>>>>>>> 48850284
obj-$(CONFIG_EDAC_SYNOPSYS)		+= synopsys_edac.o
obj-$(CONFIG_EDAC_XGENE)		+= xgene_edac.o<|MERGE_RESOLUTION|>--- conflicted
+++ resolved
@@ -68,13 +68,10 @@
 obj-$(CONFIG_EDAC_OCTEON_PCI)		+= octeon_edac-pci.o
 
 obj-$(CONFIG_EDAC_ALTERA_MC)		+= altera_edac.o
-<<<<<<< HEAD
 obj-$(CONFIG_EDAC_PL310_L2)		+= pl310_edac_l2.o
-=======
 obj-$(CONFIG_EDAC_ALTERA_ECC_MGR)       += altera_ecc_mgr_edac.o
 obj-$(CONFIG_EDAC_ALTERA_L2_ECC)        += altera_ecc_l2.o
 obj-$(CONFIG_EDAC_ALTERA_OCRAM_ECC)     += altera_ecc_ocram.o
 obj-$(CONFIG_EDAC_ALTERA_NAND_ECC)      += altera_ecc_nand.o
->>>>>>> 48850284
 obj-$(CONFIG_EDAC_SYNOPSYS)		+= synopsys_edac.o
 obj-$(CONFIG_EDAC_XGENE)		+= xgene_edac.o