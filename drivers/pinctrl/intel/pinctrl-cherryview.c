--- conflicted
+++ resolved
@@ -1589,24 +1589,6 @@
 		}
 	}
 
-<<<<<<< HEAD
-	/* Do not add GPIOs that can only generate GPEs to the IRQ domain */
-	for (i = 0; i < community->npins; i++) {
-		const struct pinctrl_pin_desc *desc;
-		u32 intsel;
-
-		desc = &community->pins[i];
-
-		intsel = readl(chv_padreg(pctrl, desc->number, CHV_PADCTRL0));
-		intsel &= CHV_PADCTRL0_INTSEL_MASK;
-		intsel >>= CHV_PADCTRL0_INTSEL_SHIFT;
-
-		if (need_valid_mask && intsel >= community->nirqs)
-			clear_bit(desc->number, chip->irq.valid_mask);
-	}
-
-=======
->>>>>>> f7688b48
 	/*
 	 * The same set of machines in chv_no_valid_mask[] have incorrectly
 	 * configured GPIOs that generate spurious interrupts so we use
