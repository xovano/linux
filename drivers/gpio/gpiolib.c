// SPDX-License-Identifier: GPL-2.0

#include <linux/bitmap.h>
#include <linux/kernel.h>
#include <linux/module.h>
#include <linux/interrupt.h>
#include <linux/irq.h>
#include <linux/spinlock.h>
#include <linux/list.h>
#include <linux/device.h>
#include <linux/err.h>
#include <linux/debugfs.h>
#include <linux/seq_file.h>
#include <linux/gpio.h>
#include <linux/idr.h>
#include <linux/slab.h>
#include <linux/acpi.h>
#include <linux/gpio/driver.h>
#include <linux/gpio/machine.h>
#include <linux/pinctrl/consumer.h>
#include <linux/fs.h>
#include <linux/compat.h>
#include <linux/file.h>
#include <uapi/linux/gpio.h>

#include "gpiolib.h"
#include "gpiolib-of.h"
#include "gpiolib-acpi.h"
#include "gpiolib-cdev.h"
#include "gpiolib-sysfs.h"

#define CREATE_TRACE_POINTS
#include <trace/events/gpio.h>

/* Implementation infrastructure for GPIO interfaces.
 *
 * The GPIO programming interface allows for inlining speed-critical
 * get/set operations for common cases, so that access to SOC-integrated
 * GPIOs can sometimes cost only an instruction or two per bit.
 */


/* When debugging, extend minimal trust to callers and platform code.
 * Also emit diagnostic messages that may help initial bringup, when
 * board setup or driver bugs are most common.
 *
 * Otherwise, minimize overhead in what may be bitbanging codepaths.
 */
#ifdef	DEBUG
#define	extra_checks	1
#else
#define	extra_checks	0
#endif

/* Device and char device-related information */
static DEFINE_IDA(gpio_ida);
static dev_t gpio_devt;
#define GPIO_DEV_MAX 256 /* 256 GPIO chip devices supported */
static int gpio_bus_match(struct device *dev, struct device_driver *drv);
static struct bus_type gpio_bus_type = {
	.name = "gpio",
	.match = gpio_bus_match,
};

/*
 * Number of GPIOs to use for the fast path in set array
 */
#define FASTPATH_NGPIO CONFIG_GPIOLIB_FASTPATH_LIMIT

/* gpio_lock prevents conflicts during gpio_desc[] table updates.
 * While any GPIO is requested, its gpio_chip is not removable;
 * each GPIO's "requested" flag serves as a lock and refcount.
 */
DEFINE_SPINLOCK(gpio_lock);

static DEFINE_MUTEX(gpio_lookup_lock);
static LIST_HEAD(gpio_lookup_list);
LIST_HEAD(gpio_devices);

static DEFINE_MUTEX(gpio_machine_hogs_mutex);
static LIST_HEAD(gpio_machine_hogs);

static void gpiochip_free_hogs(struct gpio_chip *gc);
static int gpiochip_add_irqchip(struct gpio_chip *gc,
				struct lock_class_key *lock_key,
				struct lock_class_key *request_key);
static void gpiochip_irqchip_remove(struct gpio_chip *gc);
static int gpiochip_irqchip_init_hw(struct gpio_chip *gc);
static int gpiochip_irqchip_init_valid_mask(struct gpio_chip *gc);
static void gpiochip_irqchip_free_valid_mask(struct gpio_chip *gc);

static bool gpiolib_initialized;

static inline void desc_set_label(struct gpio_desc *d, const char *label)
{
	d->label = label;
}

/**
 * gpio_to_desc - Convert a GPIO number to its descriptor
 * @gpio: global GPIO number
 *
 * Returns:
 * The GPIO descriptor associated with the given GPIO, or %NULL if no GPIO
 * with the given number exists in the system.
 */
struct gpio_desc *gpio_to_desc(unsigned gpio)
{
	struct gpio_device *gdev;
	unsigned long flags;

	spin_lock_irqsave(&gpio_lock, flags);

	list_for_each_entry(gdev, &gpio_devices, list) {
		if (gdev->base <= gpio &&
		    gdev->base + gdev->ngpio > gpio) {
			spin_unlock_irqrestore(&gpio_lock, flags);
			return &gdev->descs[gpio - gdev->base];
		}
	}

	spin_unlock_irqrestore(&gpio_lock, flags);

	if (!gpio_is_valid(gpio))
		pr_warn("invalid GPIO %d\n", gpio);

	return NULL;
}
EXPORT_SYMBOL_GPL(gpio_to_desc);

/**
 * gpiochip_get_desc - get the GPIO descriptor corresponding to the given
 *                     hardware number for this chip
 * @gc: GPIO chip
 * @hwnum: hardware number of the GPIO for this chip
 *
 * Returns:
 * A pointer to the GPIO descriptor or ``ERR_PTR(-EINVAL)`` if no GPIO exists
 * in the given chip for the specified hardware number.
 */
struct gpio_desc *gpiochip_get_desc(struct gpio_chip *gc,
				    unsigned int hwnum)
{
	struct gpio_device *gdev = gc->gpiodev;

	if (hwnum >= gdev->ngpio)
		return ERR_PTR(-EINVAL);

	return &gdev->descs[hwnum];
}
EXPORT_SYMBOL_GPL(gpiochip_get_desc);

/**
 * desc_to_gpio - convert a GPIO descriptor to the integer namespace
 * @desc: GPIO descriptor
 *
 * This should disappear in the future but is needed since we still
 * use GPIO numbers for error messages and sysfs nodes.
 *
 * Returns:
 * The global GPIO number for the GPIO specified by its descriptor.
 */
int desc_to_gpio(const struct gpio_desc *desc)
{
	return desc->gdev->base + (desc - &desc->gdev->descs[0]);
}
EXPORT_SYMBOL_GPL(desc_to_gpio);


/**
 * gpiod_to_chip - Return the GPIO chip to which a GPIO descriptor belongs
 * @desc:	descriptor to return the chip of
 */
struct gpio_chip *gpiod_to_chip(const struct gpio_desc *desc)
{
	if (!desc || !desc->gdev)
		return NULL;
	return desc->gdev->chip;
}
EXPORT_SYMBOL_GPL(gpiod_to_chip);

/* dynamic allocation of GPIOs, e.g. on a hotplugged device */
static int gpiochip_find_base(int ngpio)
{
	struct gpio_device *gdev;
	int base = ARCH_NR_GPIOS - ngpio;

	list_for_each_entry_reverse(gdev, &gpio_devices, list) {
		/* found a free space? */
		if (gdev->base + gdev->ngpio <= base)
			break;
		else
			/* nope, check the space right before the chip */
			base = gdev->base - ngpio;
	}

	if (gpio_is_valid(base)) {
		pr_debug("%s: found new base at %d\n", __func__, base);
		return base;
	} else {
		pr_err("%s: cannot find free range\n", __func__);
		return -ENOSPC;
	}
}

/**
 * gpiod_get_direction - return the current direction of a GPIO
 * @desc:	GPIO to get the direction of
 *
 * Returns 0 for output, 1 for input, or an error code in case of error.
 *
 * This function may sleep if gpiod_cansleep() is true.
 */
int gpiod_get_direction(struct gpio_desc *desc)
{
	struct gpio_chip *gc;
	unsigned int offset;
	int ret;

	gc = gpiod_to_chip(desc);
	offset = gpio_chip_hwgpio(desc);

	/*
	 * Open drain emulation using input mode may incorrectly report
	 * input here, fix that up.
	 */
	if (test_bit(FLAG_OPEN_DRAIN, &desc->flags) &&
	    test_bit(FLAG_IS_OUT, &desc->flags))
		return 0;

	if (!gc->get_direction)
		return -ENOTSUPP;

	ret = gc->get_direction(gc, offset);
	if (ret < 0)
		return ret;

	/* GPIOF_DIR_IN or other positive, otherwise GPIOF_DIR_OUT */
	if (ret > 0)
		ret = 1;

	assign_bit(FLAG_IS_OUT, &desc->flags, !ret);

	return ret;
}
EXPORT_SYMBOL_GPL(gpiod_get_direction);

/*
 * Add a new chip to the global chips list, keeping the list of chips sorted
 * by range(means [base, base + ngpio - 1]) order.
 *
 * Return -EBUSY if the new chip overlaps with some other chip's integer
 * space.
 */
static int gpiodev_add_to_list(struct gpio_device *gdev)
{
	struct gpio_device *prev, *next;

	if (list_empty(&gpio_devices)) {
		/* initial entry in list */
		list_add_tail(&gdev->list, &gpio_devices);
		return 0;
	}

	next = list_entry(gpio_devices.next, struct gpio_device, list);
	if (gdev->base + gdev->ngpio <= next->base) {
		/* add before first entry */
		list_add(&gdev->list, &gpio_devices);
		return 0;
	}

	prev = list_entry(gpio_devices.prev, struct gpio_device, list);
	if (prev->base + prev->ngpio <= gdev->base) {
		/* add behind last entry */
		list_add_tail(&gdev->list, &gpio_devices);
		return 0;
	}

	list_for_each_entry_safe(prev, next, &gpio_devices, list) {
		/* at the end of the list */
		if (&next->list == &gpio_devices)
			break;

		/* add between prev and next */
		if (prev->base + prev->ngpio <= gdev->base
				&& gdev->base + gdev->ngpio <= next->base) {
			list_add(&gdev->list, &prev->list);
			return 0;
		}
	}

	dev_err(&gdev->dev, "GPIO integer space overlap, cannot add chip\n");
	return -EBUSY;
}

/*
 * Convert a GPIO name to its descriptor
 * Note that there is no guarantee that GPIO names are globally unique!
 * Hence this function will return, if it exists, a reference to the first GPIO
 * line found that matches the given name.
 */
static struct gpio_desc *gpio_name_to_desc(const char * const name)
{
	struct gpio_device *gdev;
	unsigned long flags;

	if (!name)
		return NULL;

	spin_lock_irqsave(&gpio_lock, flags);

	list_for_each_entry(gdev, &gpio_devices, list) {
		int i;

		for (i = 0; i != gdev->ngpio; ++i) {
			struct gpio_desc *desc = &gdev->descs[i];

			if (!desc->name)
				continue;

			if (!strcmp(desc->name, name)) {
				spin_unlock_irqrestore(&gpio_lock, flags);
				return desc;
			}
		}
	}

	spin_unlock_irqrestore(&gpio_lock, flags);

	return NULL;
}

/*
 * Take the names from gc->names and assign them to their GPIO descriptors.
 * Warn if a name is already used for a GPIO line on a different GPIO chip.
 *
 * Note that:
 *   1. Non-unique names are still accepted,
 *   2. Name collisions within the same GPIO chip are not reported.
 */
static int gpiochip_set_desc_names(struct gpio_chip *gc)
{
	struct gpio_device *gdev = gc->gpiodev;
	int i;

	/* First check all names if they are unique */
	for (i = 0; i != gc->ngpio; ++i) {
		struct gpio_desc *gpio;

		gpio = gpio_name_to_desc(gc->names[i]);
		if (gpio)
			dev_warn(&gdev->dev,
				 "Detected name collision for GPIO name '%s'\n",
				 gc->names[i]);
	}

	/* Then add all names to the GPIO descriptors */
	for (i = 0; i != gc->ngpio; ++i)
		gdev->descs[i].name = gc->names[i];

	return 0;
}

/*
 * devprop_gpiochip_set_names - Set GPIO line names using device properties
 * @chip: GPIO chip whose lines should be named, if possible
 *
 * Looks for device property "gpio-line-names" and if it exists assigns
 * GPIO line names for the chip. The memory allocated for the assigned
 * names belong to the underlying firmware node and should not be released
 * by the caller.
 */
static int devprop_gpiochip_set_names(struct gpio_chip *chip)
{
	struct gpio_device *gdev = chip->gpiodev;
	struct fwnode_handle *fwnode = dev_fwnode(&gdev->dev);
	const char **names;
	int ret, i;
	int count;

	count = fwnode_property_string_array_count(fwnode, "gpio-line-names");
	if (count < 0)
		return 0;

	if (count > gdev->ngpio) {
		dev_warn(&gdev->dev, "gpio-line-names is length %d but should be at most length %d",
			 count, gdev->ngpio);
		count = gdev->ngpio;
	}

	names = kcalloc(count, sizeof(*names), GFP_KERNEL);
	if (!names)
		return -ENOMEM;

	ret = fwnode_property_read_string_array(fwnode, "gpio-line-names",
						names, count);
	if (ret < 0) {
		dev_warn(&gdev->dev, "failed to read GPIO line names\n");
		kfree(names);
		return ret;
	}

	for (i = 0; i < count; i++)
		gdev->descs[i].name = names[i];

	kfree(names);

	return 0;
}

static unsigned long *gpiochip_allocate_mask(struct gpio_chip *gc)
{
	unsigned long *p;

	p = bitmap_alloc(gc->ngpio, GFP_KERNEL);
	if (!p)
		return NULL;

	/* Assume by default all GPIOs are valid */
	bitmap_fill(p, gc->ngpio);

	return p;
}

static int gpiochip_alloc_valid_mask(struct gpio_chip *gc)
{
	if (!(of_gpio_need_valid_mask(gc) || gc->init_valid_mask))
		return 0;

	gc->valid_mask = gpiochip_allocate_mask(gc);
	if (!gc->valid_mask)
		return -ENOMEM;

	return 0;
}

static int gpiochip_init_valid_mask(struct gpio_chip *gc)
{
	if (gc->init_valid_mask)
		return gc->init_valid_mask(gc,
					   gc->valid_mask,
					   gc->ngpio);

	return 0;
}

static void gpiochip_free_valid_mask(struct gpio_chip *gc)
{
	bitmap_free(gc->valid_mask);
	gc->valid_mask = NULL;
}

static int gpiochip_add_pin_ranges(struct gpio_chip *gc)
{
	if (gc->add_pin_ranges)
		return gc->add_pin_ranges(gc);

	return 0;
}

bool gpiochip_line_is_valid(const struct gpio_chip *gc,
				unsigned int offset)
{
	/* No mask means all valid */
	if (likely(!gc->valid_mask))
		return true;
	return test_bit(offset, gc->valid_mask);
}
EXPORT_SYMBOL_GPL(gpiochip_line_is_valid);

static void gpiodevice_release(struct device *dev)
{
<<<<<<< HEAD
	struct gpio_device *gdev = dev_get_drvdata(dev);
=======
	struct gpio_device *gdev = container_of(dev, struct gpio_device, dev);
>>>>>>> 4bcf3b75
	unsigned long flags;

	spin_lock_irqsave(&gpio_lock, flags);
	list_del(&gdev->list);
	spin_unlock_irqrestore(&gpio_lock, flags);

	ida_free(&gpio_ida, gdev->id);
	kfree_const(gdev->label);
	kfree(gdev->descs);
	kfree(gdev);
}

#ifdef CONFIG_GPIO_CDEV
#define gcdev_register(gdev, devt)	gpiolib_cdev_register((gdev), (devt))
#define gcdev_unregister(gdev)		gpiolib_cdev_unregister((gdev))
#else
/*
 * gpiolib_cdev_register() indirectly calls device_add(), which is still
 * required even when cdev is not selected.
 */
#define gcdev_register(gdev, devt)	device_add(&(gdev)->dev)
#define gcdev_unregister(gdev)		device_del(&(gdev)->dev)
#endif

static int gpiochip_setup_dev(struct gpio_device *gdev)
{
	int ret;

	ret = gcdev_register(gdev, gpio_devt);
	if (ret)
		return ret;

	ret = gpiochip_sysfs_register(gdev);
	if (ret)
		goto err_remove_device;

	/* From this point, the .release() function cleans up gpio_device */
	gdev->dev.release = gpiodevice_release;
	dev_dbg(&gdev->dev, "registered GPIOs %d to %d on %s\n", gdev->base,
		gdev->base + gdev->ngpio - 1, gdev->chip->label ? : "generic");

	return 0;

err_remove_device:
	gcdev_unregister(gdev);
	return ret;
}

static void gpiochip_machine_hog(struct gpio_chip *gc, struct gpiod_hog *hog)
{
	struct gpio_desc *desc;
	int rv;

	desc = gpiochip_get_desc(gc, hog->chip_hwnum);
	if (IS_ERR(desc)) {
		chip_err(gc, "%s: unable to get GPIO desc: %ld\n", __func__,
			 PTR_ERR(desc));
		return;
	}

	if (test_bit(FLAG_IS_HOGGED, &desc->flags))
		return;

	rv = gpiod_hog(desc, hog->line_name, hog->lflags, hog->dflags);
	if (rv)
		gpiod_err(desc, "%s: unable to hog GPIO line (%s:%u): %d\n",
			  __func__, gc->label, hog->chip_hwnum, rv);
}

static void machine_gpiochip_add(struct gpio_chip *gc)
{
	struct gpiod_hog *hog;

	mutex_lock(&gpio_machine_hogs_mutex);

	list_for_each_entry(hog, &gpio_machine_hogs, list) {
		if (!strcmp(gc->label, hog->chip_label))
			gpiochip_machine_hog(gc, hog);
	}

	mutex_unlock(&gpio_machine_hogs_mutex);
}

static void gpiochip_setup_devs(void)
{
	struct gpio_device *gdev;
	int ret;

	list_for_each_entry(gdev, &gpio_devices, list) {
		ret = gpiochip_setup_dev(gdev);
		if (ret)
			dev_err(&gdev->dev,
				"Failed to initialize gpio device (%d)\n", ret);
	}
}

int gpiochip_add_data_with_key(struct gpio_chip *gc, void *data,
			       struct lock_class_key *lock_key,
			       struct lock_class_key *request_key)
{
	struct fwnode_handle *fwnode = gc->parent ? dev_fwnode(gc->parent) : NULL;
	unsigned long	flags;
	int		ret = 0;
	unsigned	i;
	int		base = gc->base;
	struct gpio_device *gdev;

	/*
	 * First: allocate and populate the internal stat container, and
	 * set up the struct device.
	 */
	gdev = kzalloc(sizeof(*gdev), GFP_KERNEL);
	if (!gdev)
		return -ENOMEM;
	gdev->dev.bus = &gpio_bus_type;
	gdev->chip = gc;
	gc->gpiodev = gdev;
	if (gc->parent) {
		gdev->dev.parent = gc->parent;
		gdev->dev.of_node = gc->parent->of_node;
	}

	of_gpio_dev_init(gc, gdev);

	/*
	 * Assign fwnode depending on the result of the previous calls,
	 * if none of them succeed, assign it to the parent's one.
	 */
	gdev->dev.fwnode = dev_fwnode(&gdev->dev) ?: fwnode;

	/*
	 * Assign fwnode depending on the result of the previous calls,
	 * if none of them succeed, assign it to the parent's one.
	 */
	gdev->dev.fwnode = dev_fwnode(&gdev->dev) ?: fwnode;

	gdev->id = ida_alloc(&gpio_ida, GFP_KERNEL);
	if (gdev->id < 0) {
		ret = gdev->id;
		goto err_free_gdev;
	}

	ret = dev_set_name(&gdev->dev, GPIOCHIP_NAME "%d", gdev->id);
	if (ret)
		goto err_free_ida;

	device_initialize(&gdev->dev);
	if (gc->parent && gc->parent->driver)
		gdev->owner = gc->parent->driver->owner;
	else if (gc->owner)
		/* TODO: remove chip->owner */
		gdev->owner = gc->owner;
	else
		gdev->owner = THIS_MODULE;

	gdev->descs = kcalloc(gc->ngpio, sizeof(gdev->descs[0]), GFP_KERNEL);
	if (!gdev->descs) {
		ret = -ENOMEM;
		goto err_free_dev_name;
	}

	if (gc->ngpio == 0) {
		chip_err(gc, "tried to insert a GPIO chip with zero lines\n");
		ret = -EINVAL;
		goto err_free_descs;
	}

	if (gc->ngpio > FASTPATH_NGPIO)
		chip_warn(gc, "line cnt %u is greater than fast path cnt %u\n",
			  gc->ngpio, FASTPATH_NGPIO);

	gdev->label = kstrdup_const(gc->label ?: "unknown", GFP_KERNEL);
	if (!gdev->label) {
		ret = -ENOMEM;
		goto err_free_descs;
	}

	gdev->ngpio = gc->ngpio;
	gdev->data = data;

	spin_lock_irqsave(&gpio_lock, flags);

	/*
	 * TODO: this allocates a Linux GPIO number base in the global
	 * GPIO numberspace for this chip. In the long run we want to
	 * get *rid* of this numberspace and use only descriptors, but
	 * it may be a pipe dream. It will not happen before we get rid
	 * of the sysfs interface anyways.
	 */
	if (base < 0) {
		base = gpiochip_find_base(gc->ngpio);
		if (base < 0) {
			ret = base;
			spin_unlock_irqrestore(&gpio_lock, flags);
			goto err_free_label;
		}
		/*
		 * TODO: it should not be necessary to reflect the assigned
		 * base outside of the GPIO subsystem. Go over drivers and
		 * see if anyone makes use of this, else drop this and assign
		 * a poison instead.
		 */
		gc->base = base;
	}
	gdev->base = base;

	ret = gpiodev_add_to_list(gdev);
	if (ret) {
		spin_unlock_irqrestore(&gpio_lock, flags);
		goto err_free_label;
	}

	for (i = 0; i < gc->ngpio; i++)
		gdev->descs[i].gdev = gdev;

	spin_unlock_irqrestore(&gpio_lock, flags);

	BLOCKING_INIT_NOTIFIER_HEAD(&gdev->notifier);

#ifdef CONFIG_PINCTRL
	INIT_LIST_HEAD(&gdev->pin_ranges);
#endif

	if (gc->names)
		ret = gpiochip_set_desc_names(gc);
	else
		ret = devprop_gpiochip_set_names(gc);
	if (ret)
		goto err_remove_from_list;

	ret = gpiochip_alloc_valid_mask(gc);
	if (ret)
		goto err_remove_from_list;

	ret = of_gpiochip_add(gc);
	if (ret)
		goto err_free_gpiochip_mask;

	ret = gpiochip_init_valid_mask(gc);
	if (ret)
		goto err_remove_of_chip;

	for (i = 0; i < gc->ngpio; i++) {
		struct gpio_desc *desc = &gdev->descs[i];

		if (gc->get_direction && gpiochip_line_is_valid(gc, i)) {
			assign_bit(FLAG_IS_OUT,
				   &desc->flags, !gc->get_direction(gc, i));
		} else {
			assign_bit(FLAG_IS_OUT,
				   &desc->flags, !gc->direction_input);
		}
	}

	ret = gpiochip_add_pin_ranges(gc);
	if (ret)
		goto err_remove_of_chip;

	acpi_gpiochip_add(gc);

	machine_gpiochip_add(gc);

	ret = gpiochip_irqchip_init_valid_mask(gc);
	if (ret)
		goto err_remove_acpi_chip;

	ret = gpiochip_irqchip_init_hw(gc);
	if (ret)
		goto err_remove_acpi_chip;

	ret = gpiochip_add_irqchip(gc, lock_key, request_key);
	if (ret)
		goto err_remove_irqchip_mask;

	/*
	 * By first adding the chardev, and then adding the device,
	 * we get a device node entry in sysfs under
	 * /sys/bus/gpio/devices/gpiochipN/dev that can be used for
	 * coldplug of device nodes and other udev business.
	 * We can do this only if gpiolib has been initialized.
	 * Otherwise, defer until later.
	 */
	if (gpiolib_initialized) {
		ret = gpiochip_setup_dev(gdev);
		if (ret)
			goto err_remove_irqchip;
	}
	return 0;

err_remove_irqchip:
	gpiochip_irqchip_remove(gc);
err_remove_irqchip_mask:
	gpiochip_irqchip_free_valid_mask(gc);
err_remove_acpi_chip:
	acpi_gpiochip_remove(gc);
err_remove_of_chip:
	gpiochip_free_hogs(gc);
	of_gpiochip_remove(gc);
err_free_gpiochip_mask:
	gpiochip_remove_pin_ranges(gc);
	gpiochip_free_valid_mask(gc);
err_remove_from_list:
	spin_lock_irqsave(&gpio_lock, flags);
	list_del(&gdev->list);
	spin_unlock_irqrestore(&gpio_lock, flags);
err_free_label:
	kfree_const(gdev->label);
err_free_descs:
	kfree(gdev->descs);
err_free_dev_name:
	kfree(dev_name(&gdev->dev));
err_free_ida:
	ida_free(&gpio_ida, gdev->id);
err_free_gdev:
	/* failures here can mean systems won't boot... */
	if (ret != -EPROBE_DEFER) {
		pr_err("%s: GPIOs %d..%d (%s) failed to register, %d\n", __func__,
		       gdev->base, gdev->base + gdev->ngpio - 1,
		       gc->label ? : "generic", ret);
	}
	kfree(gdev);
	return ret;
}
EXPORT_SYMBOL_GPL(gpiochip_add_data_with_key);

/**
 * gpiochip_get_data() - get per-subdriver data for the chip
 * @gc: GPIO chip
 *
 * Returns:
 * The per-subdriver data for the chip.
 */
void *gpiochip_get_data(struct gpio_chip *gc)
{
	return gc->gpiodev->data;
}
EXPORT_SYMBOL_GPL(gpiochip_get_data);

/**
 * gpiochip_remove() - unregister a gpio_chip
 * @gc: the chip to unregister
 *
 * A gpio_chip with any GPIOs still requested may not be removed.
 */
void gpiochip_remove(struct gpio_chip *gc)
{
	struct gpio_device *gdev = gc->gpiodev;
	unsigned long	flags;
	unsigned int	i;

	/* FIXME: should the legacy sysfs handling be moved to gpio_device? */
	gpiochip_sysfs_unregister(gdev);
	gpiochip_free_hogs(gc);
	/* Numb the device, cancelling all outstanding operations */
	gdev->chip = NULL;
	gpiochip_irqchip_remove(gc);
	acpi_gpiochip_remove(gc);
	of_gpiochip_remove(gc);
	gpiochip_remove_pin_ranges(gc);
	gpiochip_free_valid_mask(gc);
	/*
	 * We accept no more calls into the driver from this point, so
	 * NULL the driver data pointer
	 */
	gdev->data = NULL;

	spin_lock_irqsave(&gpio_lock, flags);
	for (i = 0; i < gdev->ngpio; i++) {
		if (gpiochip_is_requested(gc, i))
			break;
	}
	spin_unlock_irqrestore(&gpio_lock, flags);

	if (i != gdev->ngpio)
		dev_crit(&gdev->dev,
			 "REMOVING GPIOCHIP WITH GPIOS STILL REQUESTED\n");

	/*
	 * The gpiochip side puts its use of the device to rest here:
	 * if there are no userspace clients, the chardev and device will
	 * be removed, else it will be dangling until the last user is
	 * gone.
	 */
	gcdev_unregister(gdev);
	put_device(&gdev->dev);
}
EXPORT_SYMBOL_GPL(gpiochip_remove);

/**
 * gpiochip_find() - iterator for locating a specific gpio_chip
 * @data: data to pass to match function
 * @match: Callback function to check gpio_chip
 *
 * Similar to bus_find_device.  It returns a reference to a gpio_chip as
 * determined by a user supplied @match callback.  The callback should return
 * 0 if the device doesn't match and non-zero if it does.  If the callback is
 * non-zero, this function will return to the caller and not iterate over any
 * more gpio_chips.
 */
struct gpio_chip *gpiochip_find(void *data,
				int (*match)(struct gpio_chip *gc,
					     void *data))
{
	struct gpio_device *gdev;
	struct gpio_chip *gc = NULL;
	unsigned long flags;

	spin_lock_irqsave(&gpio_lock, flags);
	list_for_each_entry(gdev, &gpio_devices, list)
		if (gdev->chip && match(gdev->chip, data)) {
			gc = gdev->chip;
			break;
		}

	spin_unlock_irqrestore(&gpio_lock, flags);

	return gc;
}
EXPORT_SYMBOL_GPL(gpiochip_find);

static int gpiochip_match_name(struct gpio_chip *gc, void *data)
{
	const char *name = data;

	return !strcmp(gc->label, name);
}

static struct gpio_chip *find_chip_by_name(const char *name)
{
	return gpiochip_find((void *)name, gpiochip_match_name);
}

#ifdef CONFIG_GPIOLIB_IRQCHIP

/*
 * The following is irqchip helper code for gpiochips.
 */

static int gpiochip_irqchip_init_hw(struct gpio_chip *gc)
{
	struct gpio_irq_chip *girq = &gc->irq;

	if (!girq->init_hw)
		return 0;

	return girq->init_hw(gc);
}

static int gpiochip_irqchip_init_valid_mask(struct gpio_chip *gc)
{
	struct gpio_irq_chip *girq = &gc->irq;

	if (!girq->init_valid_mask)
		return 0;

	girq->valid_mask = gpiochip_allocate_mask(gc);
	if (!girq->valid_mask)
		return -ENOMEM;

	girq->init_valid_mask(gc, girq->valid_mask, gc->ngpio);

	return 0;
}

static void gpiochip_irqchip_free_valid_mask(struct gpio_chip *gc)
{
	bitmap_free(gc->irq.valid_mask);
	gc->irq.valid_mask = NULL;
}

bool gpiochip_irqchip_irq_valid(const struct gpio_chip *gc,
				unsigned int offset)
{
	if (!gpiochip_line_is_valid(gc, offset))
		return false;
	/* No mask means all valid */
	if (likely(!gc->irq.valid_mask))
		return true;
	return test_bit(offset, gc->irq.valid_mask);
}
EXPORT_SYMBOL_GPL(gpiochip_irqchip_irq_valid);

#ifdef CONFIG_IRQ_DOMAIN_HIERARCHY

/**
 * gpiochip_set_hierarchical_irqchip() - connects a hierarchical irqchip
 * to a gpiochip
 * @gc: the gpiochip to set the irqchip hierarchical handler to
 * @irqchip: the irqchip to handle this level of the hierarchy, the interrupt
 * will then percolate up to the parent
 */
static void gpiochip_set_hierarchical_irqchip(struct gpio_chip *gc,
					      struct irq_chip *irqchip)
{
	/* DT will deal with mapping each IRQ as we go along */
	if (is_of_node(gc->irq.fwnode))
		return;

	/*
	 * This is for legacy and boardfile "irqchip" fwnodes: allocate
	 * irqs upfront instead of dynamically since we don't have the
	 * dynamic type of allocation that hardware description languages
	 * provide. Once all GPIO drivers using board files are gone from
	 * the kernel we can delete this code, but for a transitional period
	 * it is necessary to keep this around.
	 */
	if (is_fwnode_irqchip(gc->irq.fwnode)) {
		int i;
		int ret;

		for (i = 0; i < gc->ngpio; i++) {
			struct irq_fwspec fwspec;
			unsigned int parent_hwirq;
			unsigned int parent_type;
			struct gpio_irq_chip *girq = &gc->irq;

			/*
			 * We call the child to parent translation function
			 * only to check if the child IRQ is valid or not.
			 * Just pick the rising edge type here as that is what
			 * we likely need to support.
			 */
			ret = girq->child_to_parent_hwirq(gc, i,
							  IRQ_TYPE_EDGE_RISING,
							  &parent_hwirq,
							  &parent_type);
			if (ret) {
				chip_err(gc, "skip set-up on hwirq %d\n",
					 i);
				continue;
			}

			fwspec.fwnode = gc->irq.fwnode;
			/* This is the hwirq for the GPIO line side of things */
			fwspec.param[0] = girq->child_offset_to_irq(gc, i);
			/* Just pick something */
			fwspec.param[1] = IRQ_TYPE_EDGE_RISING;
			fwspec.param_count = 2;
			ret = __irq_domain_alloc_irqs(gc->irq.domain,
						      /* just pick something */
						      -1,
						      1,
						      NUMA_NO_NODE,
						      &fwspec,
						      false,
						      NULL);
			if (ret < 0) {
				chip_err(gc,
					 "can not allocate irq for GPIO line %d parent hwirq %d in hierarchy domain: %d\n",
					 i, parent_hwirq,
					 ret);
			}
		}
	}

	chip_err(gc, "%s unknown fwnode type proceed anyway\n", __func__);

	return;
}

static int gpiochip_hierarchy_irq_domain_translate(struct irq_domain *d,
						   struct irq_fwspec *fwspec,
						   unsigned long *hwirq,
						   unsigned int *type)
{
	/* We support standard DT translation */
	if (is_of_node(fwspec->fwnode) && fwspec->param_count == 2) {
		return irq_domain_translate_twocell(d, fwspec, hwirq, type);
	}

	/* This is for board files and others not using DT */
	if (is_fwnode_irqchip(fwspec->fwnode)) {
		int ret;

		ret = irq_domain_translate_twocell(d, fwspec, hwirq, type);
		if (ret)
			return ret;
		WARN_ON(*type == IRQ_TYPE_NONE);
		return 0;
	}
	return -EINVAL;
}

static int gpiochip_hierarchy_irq_domain_alloc(struct irq_domain *d,
					       unsigned int irq,
					       unsigned int nr_irqs,
					       void *data)
{
	struct gpio_chip *gc = d->host_data;
	irq_hw_number_t hwirq;
	unsigned int type = IRQ_TYPE_NONE;
	struct irq_fwspec *fwspec = data;
	void *parent_arg;
	unsigned int parent_hwirq;
	unsigned int parent_type;
	struct gpio_irq_chip *girq = &gc->irq;
	int ret;

	/*
	 * The nr_irqs parameter is always one except for PCI multi-MSI
	 * so this should not happen.
	 */
	WARN_ON(nr_irqs != 1);

	ret = gc->irq.child_irq_domain_ops.translate(d, fwspec, &hwirq, &type);
	if (ret)
		return ret;

	chip_dbg(gc, "allocate IRQ %d, hwirq %lu\n", irq,  hwirq);

	ret = girq->child_to_parent_hwirq(gc, hwirq, type,
					  &parent_hwirq, &parent_type);
	if (ret) {
		chip_err(gc, "can't look up hwirq %lu\n", hwirq);
		return ret;
	}
	chip_dbg(gc, "found parent hwirq %u\n", parent_hwirq);

	/*
	 * We set handle_bad_irq because the .set_type() should
	 * always be invoked and set the right type of handler.
	 */
	irq_domain_set_info(d,
			    irq,
			    hwirq,
			    gc->irq.chip,
			    gc,
			    girq->handler,
			    NULL, NULL);
	irq_set_probe(irq);

	/* This parent only handles asserted level IRQs */
	parent_arg = girq->populate_parent_alloc_arg(gc, parent_hwirq, parent_type);
	if (!parent_arg)
		return -ENOMEM;

	chip_dbg(gc, "alloc_irqs_parent for %d parent hwirq %d\n",
		  irq, parent_hwirq);
	irq_set_lockdep_class(irq, gc->irq.lock_key, gc->irq.request_key);
	ret = irq_domain_alloc_irqs_parent(d, irq, 1, parent_arg);
	/*
	 * If the parent irqdomain is msi, the interrupts have already
	 * been allocated, so the EEXIST is good.
	 */
	if (irq_domain_is_msi(d->parent) && (ret == -EEXIST))
		ret = 0;
	if (ret)
		chip_err(gc,
			 "failed to allocate parent hwirq %d for hwirq %lu\n",
			 parent_hwirq, hwirq);

	kfree(parent_arg);
	return ret;
}

static unsigned int gpiochip_child_offset_to_irq_noop(struct gpio_chip *gc,
						      unsigned int offset)
{
	return offset;
}

static void gpiochip_hierarchy_setup_domain_ops(struct irq_domain_ops *ops)
{
	ops->activate = gpiochip_irq_domain_activate;
	ops->deactivate = gpiochip_irq_domain_deactivate;
	ops->alloc = gpiochip_hierarchy_irq_domain_alloc;
	ops->free = irq_domain_free_irqs_common;

	/*
	 * We only allow overriding the translate() function for
	 * hierarchical chips, and this should only be done if the user
	 * really need something other than 1:1 translation.
	 */
	if (!ops->translate)
		ops->translate = gpiochip_hierarchy_irq_domain_translate;
}

static int gpiochip_hierarchy_add_domain(struct gpio_chip *gc)
{
	if (!gc->irq.child_to_parent_hwirq ||
	    !gc->irq.fwnode) {
		chip_err(gc, "missing irqdomain vital data\n");
		return -EINVAL;
	}

	if (!gc->irq.child_offset_to_irq)
		gc->irq.child_offset_to_irq = gpiochip_child_offset_to_irq_noop;

	if (!gc->irq.populate_parent_alloc_arg)
		gc->irq.populate_parent_alloc_arg =
			gpiochip_populate_parent_fwspec_twocell;

	gpiochip_hierarchy_setup_domain_ops(&gc->irq.child_irq_domain_ops);

	gc->irq.domain = irq_domain_create_hierarchy(
		gc->irq.parent_domain,
		0,
		gc->ngpio,
		gc->irq.fwnode,
		&gc->irq.child_irq_domain_ops,
		gc);

	if (!gc->irq.domain)
		return -ENOMEM;

	gpiochip_set_hierarchical_irqchip(gc, gc->irq.chip);

	return 0;
}

static bool gpiochip_hierarchy_is_hierarchical(struct gpio_chip *gc)
{
	return !!gc->irq.parent_domain;
}

void *gpiochip_populate_parent_fwspec_twocell(struct gpio_chip *gc,
					     unsigned int parent_hwirq,
					     unsigned int parent_type)
{
	struct irq_fwspec *fwspec;

	fwspec = kmalloc(sizeof(*fwspec), GFP_KERNEL);
	if (!fwspec)
		return NULL;

	fwspec->fwnode = gc->irq.parent_domain->fwnode;
	fwspec->param_count = 2;
	fwspec->param[0] = parent_hwirq;
	fwspec->param[1] = parent_type;

	return fwspec;
}
EXPORT_SYMBOL_GPL(gpiochip_populate_parent_fwspec_twocell);

void *gpiochip_populate_parent_fwspec_fourcell(struct gpio_chip *gc,
					      unsigned int parent_hwirq,
					      unsigned int parent_type)
{
	struct irq_fwspec *fwspec;

	fwspec = kmalloc(sizeof(*fwspec), GFP_KERNEL);
	if (!fwspec)
		return NULL;

	fwspec->fwnode = gc->irq.parent_domain->fwnode;
	fwspec->param_count = 4;
	fwspec->param[0] = 0;
	fwspec->param[1] = parent_hwirq;
	fwspec->param[2] = 0;
	fwspec->param[3] = parent_type;

	return fwspec;
}
EXPORT_SYMBOL_GPL(gpiochip_populate_parent_fwspec_fourcell);

#else

static int gpiochip_hierarchy_add_domain(struct gpio_chip *gc)
{
	return -EINVAL;
}

static bool gpiochip_hierarchy_is_hierarchical(struct gpio_chip *gc)
{
	return false;
}

#endif /* CONFIG_IRQ_DOMAIN_HIERARCHY */

/**
 * gpiochip_irq_map() - maps an IRQ into a GPIO irqchip
 * @d: the irqdomain used by this irqchip
 * @irq: the global irq number used by this GPIO irqchip irq
 * @hwirq: the local IRQ/GPIO line offset on this gpiochip
 *
 * This function will set up the mapping for a certain IRQ line on a
 * gpiochip by assigning the gpiochip as chip data, and using the irqchip
 * stored inside the gpiochip.
 */
int gpiochip_irq_map(struct irq_domain *d, unsigned int irq,
		     irq_hw_number_t hwirq)
{
	struct gpio_chip *gc = d->host_data;
	int ret = 0;

	if (!gpiochip_irqchip_irq_valid(gc, hwirq))
		return -ENXIO;

	irq_set_chip_data(irq, gc);
	/*
	 * This lock class tells lockdep that GPIO irqs are in a different
	 * category than their parents, so it won't report false recursion.
	 */
	irq_set_lockdep_class(irq, gc->irq.lock_key, gc->irq.request_key);
	irq_set_chip_and_handler(irq, gc->irq.chip, gc->irq.handler);
	/* Chips that use nested thread handlers have them marked */
	if (gc->irq.threaded)
		irq_set_nested_thread(irq, 1);
	irq_set_noprobe(irq);

	if (gc->irq.num_parents == 1)
		ret = irq_set_parent(irq, gc->irq.parents[0]);
	else if (gc->irq.map)
		ret = irq_set_parent(irq, gc->irq.map[hwirq]);

	if (ret < 0)
		return ret;

	/*
	 * No set-up of the hardware will happen if IRQ_TYPE_NONE
	 * is passed as default type.
	 */
	if (gc->irq.default_type != IRQ_TYPE_NONE)
		irq_set_irq_type(irq, gc->irq.default_type);

	return 0;
}
EXPORT_SYMBOL_GPL(gpiochip_irq_map);

void gpiochip_irq_unmap(struct irq_domain *d, unsigned int irq)
{
	struct gpio_chip *gc = d->host_data;

	if (gc->irq.threaded)
		irq_set_nested_thread(irq, 0);
	irq_set_chip_and_handler(irq, NULL, NULL);
	irq_set_chip_data(irq, NULL);
}
EXPORT_SYMBOL_GPL(gpiochip_irq_unmap);

static const struct irq_domain_ops gpiochip_domain_ops = {
	.map	= gpiochip_irq_map,
	.unmap	= gpiochip_irq_unmap,
	/* Virtually all GPIO irqchips are twocell:ed */
	.xlate	= irq_domain_xlate_twocell,
};

/*
 * TODO: move these activate/deactivate in under the hierarchicial
 * irqchip implementation as static once SPMI and SSBI (all external
 * users) are phased over.
 */
/**
 * gpiochip_irq_domain_activate() - Lock a GPIO to be used as an IRQ
 * @domain: The IRQ domain used by this IRQ chip
 * @data: Outermost irq_data associated with the IRQ
 * @reserve: If set, only reserve an interrupt vector instead of assigning one
 *
 * This function is a wrapper that calls gpiochip_lock_as_irq() and is to be
 * used as the activate function for the &struct irq_domain_ops. The host_data
 * for the IRQ domain must be the &struct gpio_chip.
 */
int gpiochip_irq_domain_activate(struct irq_domain *domain,
				 struct irq_data *data, bool reserve)
{
	struct gpio_chip *gc = domain->host_data;

	return gpiochip_lock_as_irq(gc, data->hwirq);
}
EXPORT_SYMBOL_GPL(gpiochip_irq_domain_activate);

/**
 * gpiochip_irq_domain_deactivate() - Unlock a GPIO used as an IRQ
 * @domain: The IRQ domain used by this IRQ chip
 * @data: Outermost irq_data associated with the IRQ
 *
 * This function is a wrapper that will call gpiochip_unlock_as_irq() and is to
 * be used as the deactivate function for the &struct irq_domain_ops. The
 * host_data for the IRQ domain must be the &struct gpio_chip.
 */
void gpiochip_irq_domain_deactivate(struct irq_domain *domain,
				    struct irq_data *data)
{
	struct gpio_chip *gc = domain->host_data;

	return gpiochip_unlock_as_irq(gc, data->hwirq);
}
EXPORT_SYMBOL_GPL(gpiochip_irq_domain_deactivate);

static int gpiochip_to_irq(struct gpio_chip *gc, unsigned int offset)
{
	struct irq_domain *domain = gc->irq.domain;

	if (!gpiochip_irqchip_irq_valid(gc, offset))
		return -ENXIO;

#ifdef CONFIG_IRQ_DOMAIN_HIERARCHY
	if (irq_domain_is_hierarchy(domain)) {
		struct irq_fwspec spec;

		spec.fwnode = domain->fwnode;
		spec.param_count = 2;
		spec.param[0] = gc->irq.child_offset_to_irq(gc, offset);
		spec.param[1] = IRQ_TYPE_NONE;

		return irq_create_fwspec_mapping(&spec);
	}
#endif

	return irq_create_mapping(domain, offset);
}

static int gpiochip_irq_reqres(struct irq_data *d)
{
	struct gpio_chip *gc = irq_data_get_irq_chip_data(d);

	return gpiochip_reqres_irq(gc, d->hwirq);
}

static void gpiochip_irq_relres(struct irq_data *d)
{
	struct gpio_chip *gc = irq_data_get_irq_chip_data(d);

	gpiochip_relres_irq(gc, d->hwirq);
}

static void gpiochip_irq_mask(struct irq_data *d)
{
	struct gpio_chip *gc = irq_data_get_irq_chip_data(d);

	if (gc->irq.irq_mask)
		gc->irq.irq_mask(d);
	gpiochip_disable_irq(gc, d->hwirq);
}

static void gpiochip_irq_unmask(struct irq_data *d)
{
	struct gpio_chip *gc = irq_data_get_irq_chip_data(d);

	gpiochip_enable_irq(gc, d->hwirq);
	if (gc->irq.irq_unmask)
		gc->irq.irq_unmask(d);
}

static void gpiochip_irq_enable(struct irq_data *d)
{
	struct gpio_chip *gc = irq_data_get_irq_chip_data(d);

	gpiochip_enable_irq(gc, d->hwirq);
	gc->irq.irq_enable(d);
}

static void gpiochip_irq_disable(struct irq_data *d)
{
	struct gpio_chip *gc = irq_data_get_irq_chip_data(d);

	gc->irq.irq_disable(d);
	gpiochip_disable_irq(gc, d->hwirq);
}

static void gpiochip_set_irq_hooks(struct gpio_chip *gc)
{
	struct irq_chip *irqchip = gc->irq.chip;

	if (!irqchip->irq_request_resources &&
	    !irqchip->irq_release_resources) {
		irqchip->irq_request_resources = gpiochip_irq_reqres;
		irqchip->irq_release_resources = gpiochip_irq_relres;
	}
	if (WARN_ON(gc->irq.irq_enable))
		return;
	/* Check if the irqchip already has this hook... */
	if (irqchip->irq_enable == gpiochip_irq_enable ||
		irqchip->irq_mask == gpiochip_irq_mask) {
		/*
		 * ...and if so, give a gentle warning that this is bad
		 * practice.
		 */
		chip_info(gc,
			  "detected irqchip that is shared with multiple gpiochips: please fix the driver.\n");
		return;
	}

	if (irqchip->irq_disable) {
		gc->irq.irq_disable = irqchip->irq_disable;
		irqchip->irq_disable = gpiochip_irq_disable;
	} else {
		gc->irq.irq_mask = irqchip->irq_mask;
		irqchip->irq_mask = gpiochip_irq_mask;
	}

	if (irqchip->irq_enable) {
		gc->irq.irq_enable = irqchip->irq_enable;
		irqchip->irq_enable = gpiochip_irq_enable;
	} else {
		gc->irq.irq_unmask = irqchip->irq_unmask;
		irqchip->irq_unmask = gpiochip_irq_unmask;
	}
}

/**
 * gpiochip_add_irqchip() - adds an IRQ chip to a GPIO chip
 * @gc: the GPIO chip to add the IRQ chip to
 * @lock_key: lockdep class for IRQ lock
 * @request_key: lockdep class for IRQ request
 */
static int gpiochip_add_irqchip(struct gpio_chip *gc,
				struct lock_class_key *lock_key,
				struct lock_class_key *request_key)
{
	struct irq_chip *irqchip = gc->irq.chip;
	const struct irq_domain_ops *ops = NULL;
	struct device_node *np;
	unsigned int type;
	unsigned int i;

	if (!irqchip)
		return 0;

	if (gc->irq.parent_handler && gc->can_sleep) {
		chip_err(gc, "you cannot have chained interrupts on a chip that may sleep\n");
		return -EINVAL;
	}

	np = gc->gpiodev->dev.of_node;
	type = gc->irq.default_type;

	/*
	 * Specifying a default trigger is a terrible idea if DT or ACPI is
	 * used to configure the interrupts, as you may end up with
	 * conflicting triggers. Tell the user, and reset to NONE.
	 */
	if (WARN(np && type != IRQ_TYPE_NONE,
		 "%s: Ignoring %u default trigger\n", np->full_name, type))
		type = IRQ_TYPE_NONE;

	if (has_acpi_companion(gc->parent) && type != IRQ_TYPE_NONE) {
		acpi_handle_warn(ACPI_HANDLE(gc->parent),
				 "Ignoring %u default trigger\n", type);
		type = IRQ_TYPE_NONE;
	}

	if (gc->to_irq)
		chip_warn(gc, "to_irq is redefined in %s and you shouldn't rely on it\n", __func__);

	gc->to_irq = gpiochip_to_irq;
	gc->irq.default_type = type;
	gc->irq.lock_key = lock_key;
	gc->irq.request_key = request_key;

	/* If a parent irqdomain is provided, let's build a hierarchy */
	if (gpiochip_hierarchy_is_hierarchical(gc)) {
		int ret = gpiochip_hierarchy_add_domain(gc);
		if (ret)
			return ret;
	} else {
		/* Some drivers provide custom irqdomain ops */
		if (gc->irq.domain_ops)
			ops = gc->irq.domain_ops;

		if (!ops)
			ops = &gpiochip_domain_ops;
		gc->irq.domain = irq_domain_add_simple(np,
			gc->ngpio,
			gc->irq.first,
			ops, gc);
		if (!gc->irq.domain)
			return -EINVAL;
	}

	if (gc->irq.parent_handler) {
		void *data = gc->irq.parent_handler_data ?: gc;

		for (i = 0; i < gc->irq.num_parents; i++) {
			/*
			 * The parent IRQ chip is already using the chip_data
			 * for this IRQ chip, so our callbacks simply use the
			 * handler_data.
			 */
			irq_set_chained_handler_and_data(gc->irq.parents[i],
							 gc->irq.parent_handler,
							 data);
		}
	}

	gpiochip_set_irq_hooks(gc);

	acpi_gpiochip_request_interrupts(gc);

	return 0;
}

/**
 * gpiochip_irqchip_remove() - removes an irqchip added to a gpiochip
 * @gc: the gpiochip to remove the irqchip from
 *
 * This is called only from gpiochip_remove()
 */
static void gpiochip_irqchip_remove(struct gpio_chip *gc)
{
	struct irq_chip *irqchip = gc->irq.chip;
	unsigned int offset;

	acpi_gpiochip_free_interrupts(gc);

	if (irqchip && gc->irq.parent_handler) {
		struct gpio_irq_chip *irq = &gc->irq;
		unsigned int i;

		for (i = 0; i < irq->num_parents; i++)
			irq_set_chained_handler_and_data(irq->parents[i],
							 NULL, NULL);
	}

	/* Remove all IRQ mappings and delete the domain */
	if (gc->irq.domain) {
		unsigned int irq;

		for (offset = 0; offset < gc->ngpio; offset++) {
			if (!gpiochip_irqchip_irq_valid(gc, offset))
				continue;

			irq = irq_find_mapping(gc->irq.domain, offset);
			irq_dispose_mapping(irq);
		}

		irq_domain_remove(gc->irq.domain);
	}

	if (irqchip) {
		if (irqchip->irq_request_resources == gpiochip_irq_reqres) {
			irqchip->irq_request_resources = NULL;
			irqchip->irq_release_resources = NULL;
		}
		if (irqchip->irq_enable == gpiochip_irq_enable) {
			irqchip->irq_enable = gc->irq.irq_enable;
			irqchip->irq_disable = gc->irq.irq_disable;
		}
	}
	gc->irq.irq_enable = NULL;
	gc->irq.irq_disable = NULL;
	gc->irq.chip = NULL;

	gpiochip_irqchip_free_valid_mask(gc);
}

/**
 * gpiochip_irqchip_add_domain() - adds an irqdomain to a gpiochip
 * @gc: the gpiochip to add the irqchip to
 * @domain: the irqdomain to add to the gpiochip
 *
 * This function adds an IRQ domain to the gpiochip.
 */
int gpiochip_irqchip_add_domain(struct gpio_chip *gc,
				struct irq_domain *domain)
{
	if (!domain)
		return -EINVAL;

	gc->to_irq = gpiochip_to_irq;
	gc->irq.domain = domain;

	return 0;
}
EXPORT_SYMBOL_GPL(gpiochip_irqchip_add_domain);

#else /* CONFIG_GPIOLIB_IRQCHIP */

static inline int gpiochip_add_irqchip(struct gpio_chip *gc,
				       struct lock_class_key *lock_key,
				       struct lock_class_key *request_key)
{
	return 0;
}
static void gpiochip_irqchip_remove(struct gpio_chip *gc) {}

static inline int gpiochip_irqchip_init_hw(struct gpio_chip *gc)
{
	return 0;
}

static inline int gpiochip_irqchip_init_valid_mask(struct gpio_chip *gc)
{
	return 0;
}
static inline void gpiochip_irqchip_free_valid_mask(struct gpio_chip *gc)
{ }

#endif /* CONFIG_GPIOLIB_IRQCHIP */

/**
 * gpiochip_generic_request() - request the gpio function for a pin
 * @gc: the gpiochip owning the GPIO
 * @offset: the offset of the GPIO to request for GPIO function
 */
int gpiochip_generic_request(struct gpio_chip *gc, unsigned int offset)
{
#ifdef CONFIG_PINCTRL
	if (list_empty(&gc->gpiodev->pin_ranges))
		return 0;
#endif

	return pinctrl_gpio_request(gc->gpiodev->base + offset);
}
EXPORT_SYMBOL_GPL(gpiochip_generic_request);

/**
 * gpiochip_generic_free() - free the gpio function from a pin
 * @gc: the gpiochip to request the gpio function for
 * @offset: the offset of the GPIO to free from GPIO function
 */
void gpiochip_generic_free(struct gpio_chip *gc, unsigned int offset)
{
#ifdef CONFIG_PINCTRL
	if (list_empty(&gc->gpiodev->pin_ranges))
		return;
#endif

	pinctrl_gpio_free(gc->gpiodev->base + offset);
}
EXPORT_SYMBOL_GPL(gpiochip_generic_free);

/**
 * gpiochip_generic_config() - apply configuration for a pin
 * @gc: the gpiochip owning the GPIO
 * @offset: the offset of the GPIO to apply the configuration
 * @config: the configuration to be applied
 */
int gpiochip_generic_config(struct gpio_chip *gc, unsigned int offset,
			    unsigned long config)
{
	return pinctrl_gpio_set_config(gc->gpiodev->base + offset, config);
}
EXPORT_SYMBOL_GPL(gpiochip_generic_config);

#ifdef CONFIG_PINCTRL

/**
 * gpiochip_add_pingroup_range() - add a range for GPIO <-> pin mapping
 * @gc: the gpiochip to add the range for
 * @pctldev: the pin controller to map to
 * @gpio_offset: the start offset in the current gpio_chip number space
 * @pin_group: name of the pin group inside the pin controller
 *
 * Calling this function directly from a DeviceTree-supported
 * pinctrl driver is DEPRECATED. Please see Section 2.1 of
 * Documentation/devicetree/bindings/gpio/gpio.txt on how to
 * bind pinctrl and gpio drivers via the "gpio-ranges" property.
 */
int gpiochip_add_pingroup_range(struct gpio_chip *gc,
			struct pinctrl_dev *pctldev,
			unsigned int gpio_offset, const char *pin_group)
{
	struct gpio_pin_range *pin_range;
	struct gpio_device *gdev = gc->gpiodev;
	int ret;

	pin_range = kzalloc(sizeof(*pin_range), GFP_KERNEL);
	if (!pin_range) {
		chip_err(gc, "failed to allocate pin ranges\n");
		return -ENOMEM;
	}

	/* Use local offset as range ID */
	pin_range->range.id = gpio_offset;
	pin_range->range.gc = gc;
	pin_range->range.name = gc->label;
	pin_range->range.base = gdev->base + gpio_offset;
	pin_range->pctldev = pctldev;

	ret = pinctrl_get_group_pins(pctldev, pin_group,
					&pin_range->range.pins,
					&pin_range->range.npins);
	if (ret < 0) {
		kfree(pin_range);
		return ret;
	}

	pinctrl_add_gpio_range(pctldev, &pin_range->range);

	chip_dbg(gc, "created GPIO range %d->%d ==> %s PINGRP %s\n",
		 gpio_offset, gpio_offset + pin_range->range.npins - 1,
		 pinctrl_dev_get_devname(pctldev), pin_group);

	list_add_tail(&pin_range->node, &gdev->pin_ranges);

	return 0;
}
EXPORT_SYMBOL_GPL(gpiochip_add_pingroup_range);

/**
 * gpiochip_add_pin_range() - add a range for GPIO <-> pin mapping
 * @gc: the gpiochip to add the range for
 * @pinctl_name: the dev_name() of the pin controller to map to
 * @gpio_offset: the start offset in the current gpio_chip number space
 * @pin_offset: the start offset in the pin controller number space
 * @npins: the number of pins from the offset of each pin space (GPIO and
 *	pin controller) to accumulate in this range
 *
 * Returns:
 * 0 on success, or a negative error-code on failure.
 *
 * Calling this function directly from a DeviceTree-supported
 * pinctrl driver is DEPRECATED. Please see Section 2.1 of
 * Documentation/devicetree/bindings/gpio/gpio.txt on how to
 * bind pinctrl and gpio drivers via the "gpio-ranges" property.
 */
int gpiochip_add_pin_range(struct gpio_chip *gc, const char *pinctl_name,
			   unsigned int gpio_offset, unsigned int pin_offset,
			   unsigned int npins)
{
	struct gpio_pin_range *pin_range;
	struct gpio_device *gdev = gc->gpiodev;
	int ret;

	pin_range = kzalloc(sizeof(*pin_range), GFP_KERNEL);
	if (!pin_range) {
		chip_err(gc, "failed to allocate pin ranges\n");
		return -ENOMEM;
	}

	/* Use local offset as range ID */
	pin_range->range.id = gpio_offset;
	pin_range->range.gc = gc;
	pin_range->range.name = gc->label;
	pin_range->range.base = gdev->base + gpio_offset;
	pin_range->range.pin_base = pin_offset;
	pin_range->range.npins = npins;
	pin_range->pctldev = pinctrl_find_and_add_gpio_range(pinctl_name,
			&pin_range->range);
	if (IS_ERR(pin_range->pctldev)) {
		ret = PTR_ERR(pin_range->pctldev);
		chip_err(gc, "could not create pin range\n");
		kfree(pin_range);
		return ret;
	}
	chip_dbg(gc, "created GPIO range %d->%d ==> %s PIN %d->%d\n",
		 gpio_offset, gpio_offset + npins - 1,
		 pinctl_name,
		 pin_offset, pin_offset + npins - 1);

	list_add_tail(&pin_range->node, &gdev->pin_ranges);

	return 0;
}
EXPORT_SYMBOL_GPL(gpiochip_add_pin_range);

/**
 * gpiochip_remove_pin_ranges() - remove all the GPIO <-> pin mappings
 * @gc: the chip to remove all the mappings for
 */
void gpiochip_remove_pin_ranges(struct gpio_chip *gc)
{
	struct gpio_pin_range *pin_range, *tmp;
	struct gpio_device *gdev = gc->gpiodev;

	list_for_each_entry_safe(pin_range, tmp, &gdev->pin_ranges, node) {
		list_del(&pin_range->node);
		pinctrl_remove_gpio_range(pin_range->pctldev,
				&pin_range->range);
		kfree(pin_range);
	}
}
EXPORT_SYMBOL_GPL(gpiochip_remove_pin_ranges);

#endif /* CONFIG_PINCTRL */

/* These "optional" allocation calls help prevent drivers from stomping
 * on each other, and help provide better diagnostics in debugfs.
 * They're called even less than the "set direction" calls.
 */
static int gpiod_request_commit(struct gpio_desc *desc, const char *label)
{
	struct gpio_chip	*gc = desc->gdev->chip;
	int			ret;
	unsigned long		flags;
	unsigned		offset;

	if (label) {
		label = kstrdup_const(label, GFP_KERNEL);
		if (!label)
			return -ENOMEM;
	}

	spin_lock_irqsave(&gpio_lock, flags);

	/* NOTE:  gpio_request() can be called in early boot,
	 * before IRQs are enabled, for non-sleeping (SOC) GPIOs.
	 */

	if (test_and_set_bit(FLAG_REQUESTED, &desc->flags) == 0) {
		desc_set_label(desc, label ? : "?");
	} else {
		ret = -EBUSY;
		goto out_free_unlock;
	}

	if (gc->request) {
		/* gc->request may sleep */
		spin_unlock_irqrestore(&gpio_lock, flags);
		offset = gpio_chip_hwgpio(desc);
		if (gpiochip_line_is_valid(gc, offset))
			ret = gc->request(gc, offset);
		else
			ret = -EINVAL;
		spin_lock_irqsave(&gpio_lock, flags);

		if (ret) {
			desc_set_label(desc, NULL);
			clear_bit(FLAG_REQUESTED, &desc->flags);
			goto out_free_unlock;
		}
	}
	if (gc->get_direction) {
		/* gc->get_direction may sleep */
		spin_unlock_irqrestore(&gpio_lock, flags);
		gpiod_get_direction(desc);
		spin_lock_irqsave(&gpio_lock, flags);
	}
	spin_unlock_irqrestore(&gpio_lock, flags);
	return 0;

out_free_unlock:
	spin_unlock_irqrestore(&gpio_lock, flags);
	kfree_const(label);
	return ret;
}

/*
 * This descriptor validation needs to be inserted verbatim into each
 * function taking a descriptor, so we need to use a preprocessor
 * macro to avoid endless duplication. If the desc is NULL it is an
 * optional GPIO and calls should just bail out.
 */
static int validate_desc(const struct gpio_desc *desc, const char *func)
{
	if (!desc)
		return 0;
	if (IS_ERR(desc)) {
		pr_warn("%s: invalid GPIO (errorpointer)\n", func);
		return PTR_ERR(desc);
	}
	if (!desc->gdev) {
		pr_warn("%s: invalid GPIO (no device)\n", func);
		return -EINVAL;
	}
	if (!desc->gdev->chip) {
		dev_warn(&desc->gdev->dev,
			 "%s: backing chip is gone\n", func);
		return 0;
	}
	return 1;
}

#define VALIDATE_DESC(desc) do { \
	int __valid = validate_desc(desc, __func__); \
	if (__valid <= 0) \
		return __valid; \
	} while (0)

#define VALIDATE_DESC_VOID(desc) do { \
	int __valid = validate_desc(desc, __func__); \
	if (__valid <= 0) \
		return; \
	} while (0)

int gpiod_request(struct gpio_desc *desc, const char *label)
{
	int ret = -EPROBE_DEFER;
	struct gpio_device *gdev;

	VALIDATE_DESC(desc);
	gdev = desc->gdev;

	if (try_module_get(gdev->owner)) {
		ret = gpiod_request_commit(desc, label);
		if (ret)
			module_put(gdev->owner);
		else
			get_device(&gdev->dev);
	}

	if (ret)
		gpiod_dbg(desc, "%s: status %d\n", __func__, ret);

	return ret;
}

static bool gpiod_free_commit(struct gpio_desc *desc)
{
	bool			ret = false;
	unsigned long		flags;
	struct gpio_chip	*gc;

	might_sleep();

	gpiod_unexport(desc);

	spin_lock_irqsave(&gpio_lock, flags);

	gc = desc->gdev->chip;
	if (gc && test_bit(FLAG_REQUESTED, &desc->flags)) {
		if (gc->free) {
			spin_unlock_irqrestore(&gpio_lock, flags);
			might_sleep_if(gc->can_sleep);
			gc->free(gc, gpio_chip_hwgpio(desc));
			spin_lock_irqsave(&gpio_lock, flags);
		}
		kfree_const(desc->label);
		desc_set_label(desc, NULL);
		clear_bit(FLAG_ACTIVE_LOW, &desc->flags);
		clear_bit(FLAG_REQUESTED, &desc->flags);
		clear_bit(FLAG_OPEN_DRAIN, &desc->flags);
		clear_bit(FLAG_OPEN_SOURCE, &desc->flags);
		clear_bit(FLAG_PULL_UP, &desc->flags);
		clear_bit(FLAG_PULL_DOWN, &desc->flags);
		clear_bit(FLAG_BIAS_DISABLE, &desc->flags);
		clear_bit(FLAG_EDGE_RISING, &desc->flags);
		clear_bit(FLAG_EDGE_FALLING, &desc->flags);
		clear_bit(FLAG_IS_HOGGED, &desc->flags);
#ifdef CONFIG_OF_DYNAMIC
		desc->hog = NULL;
#endif
#ifdef CONFIG_GPIO_CDEV
		WRITE_ONCE(desc->debounce_period_us, 0);
#endif
		ret = true;
	}

	spin_unlock_irqrestore(&gpio_lock, flags);
	blocking_notifier_call_chain(&desc->gdev->notifier,
				     GPIOLINE_CHANGED_RELEASED, desc);

	return ret;
}

void gpiod_free(struct gpio_desc *desc)
{
	if (desc && desc->gdev && gpiod_free_commit(desc)) {
		module_put(desc->gdev->owner);
		put_device(&desc->gdev->dev);
	} else {
		WARN_ON(extra_checks);
	}
}

/**
 * gpiochip_is_requested - return string iff signal was requested
 * @gc: controller managing the signal
 * @offset: of signal within controller's 0..(ngpio - 1) range
 *
 * Returns NULL if the GPIO is not currently requested, else a string.
 * The string returned is the label passed to gpio_request(); if none has been
 * passed it is a meaningless, non-NULL constant.
 *
 * This function is for use by GPIO controller drivers.  The label can
 * help with diagnostics, and knowing that the signal is used as a GPIO
 * can help avoid accidentally multiplexing it to another controller.
 */
const char *gpiochip_is_requested(struct gpio_chip *gc, unsigned int offset)
{
	struct gpio_desc *desc;

	if (offset >= gc->ngpio)
		return NULL;

	desc = gpiochip_get_desc(gc, offset);
	if (IS_ERR(desc))
		return NULL;

	if (test_bit(FLAG_REQUESTED, &desc->flags) == 0)
		return NULL;
	return desc->label;
}
EXPORT_SYMBOL_GPL(gpiochip_is_requested);

/**
 * gpiochip_request_own_desc - Allow GPIO chip to request its own descriptor
 * @gc: GPIO chip
 * @hwnum: hardware number of the GPIO for which to request the descriptor
 * @label: label for the GPIO
 * @lflags: lookup flags for this GPIO or 0 if default, this can be used to
 * specify things like line inversion semantics with the machine flags
 * such as GPIO_OUT_LOW
 * @dflags: descriptor request flags for this GPIO or 0 if default, this
 * can be used to specify consumer semantics such as open drain
 *
 * Function allows GPIO chip drivers to request and use their own GPIO
 * descriptors via gpiolib API. Difference to gpiod_request() is that this
 * function will not increase reference count of the GPIO chip module. This
 * allows the GPIO chip module to be unloaded as needed (we assume that the
 * GPIO chip driver handles freeing the GPIOs it has requested).
 *
 * Returns:
 * A pointer to the GPIO descriptor, or an ERR_PTR()-encoded negative error
 * code on failure.
 */
struct gpio_desc *gpiochip_request_own_desc(struct gpio_chip *gc,
					    unsigned int hwnum,
					    const char *label,
					    enum gpio_lookup_flags lflags,
					    enum gpiod_flags dflags)
{
	struct gpio_desc *desc = gpiochip_get_desc(gc, hwnum);
	int ret;

	if (IS_ERR(desc)) {
		chip_err(gc, "failed to get GPIO descriptor\n");
		return desc;
	}

	ret = gpiod_request_commit(desc, label);
	if (ret < 0)
		return ERR_PTR(ret);

	ret = gpiod_configure_flags(desc, label, lflags, dflags);
	if (ret) {
		chip_err(gc, "setup of own GPIO %s failed\n", label);
		gpiod_free_commit(desc);
		return ERR_PTR(ret);
	}

	return desc;
}
EXPORT_SYMBOL_GPL(gpiochip_request_own_desc);

/**
 * gpiochip_free_own_desc - Free GPIO requested by the chip driver
 * @desc: GPIO descriptor to free
 *
 * Function frees the given GPIO requested previously with
 * gpiochip_request_own_desc().
 */
void gpiochip_free_own_desc(struct gpio_desc *desc)
{
	if (desc)
		gpiod_free_commit(desc);
}
EXPORT_SYMBOL_GPL(gpiochip_free_own_desc);

/*
 * Drivers MUST set GPIO direction before making get/set calls.  In
 * some cases this is done in early boot, before IRQs are enabled.
 *
 * As a rule these aren't called more than once (except for drivers
 * using the open-drain emulation idiom) so these are natural places
 * to accumulate extra debugging checks.  Note that we can't (yet)
 * rely on gpio_request() having been called beforehand.
 */

static int gpio_do_set_config(struct gpio_chip *gc, unsigned int offset,
			      unsigned long config)
{
	if (!gc->set_config)
		return -ENOTSUPP;

	return gc->set_config(gc, offset, config);
}

static int gpio_set_config_with_argument(struct gpio_desc *desc,
					 enum pin_config_param mode,
					 u32 argument)
{
	struct gpio_chip *gc = desc->gdev->chip;
	unsigned long config;

	config = pinconf_to_config_packed(mode, argument);
	return gpio_do_set_config(gc, gpio_chip_hwgpio(desc), config);
}

static int gpio_set_config_with_argument_optional(struct gpio_desc *desc,
						  enum pin_config_param mode,
						  u32 argument)
{
	struct device *dev = &desc->gdev->dev;
	int gpio = gpio_chip_hwgpio(desc);
	int ret;

	ret = gpio_set_config_with_argument(desc, mode, argument);
	if (ret != -ENOTSUPP)
		return ret;

	switch (mode) {
	case PIN_CONFIG_PERSIST_STATE:
		dev_dbg(dev, "Persistence not supported for GPIO %d\n", gpio);
		break;
	default:
		break;
	}

	return 0;
}

static int gpio_set_config(struct gpio_desc *desc, enum pin_config_param mode)
{
	return gpio_set_config_with_argument(desc, mode, 0);
}

static int gpio_set_bias(struct gpio_desc *desc)
{
	enum pin_config_param bias;
	unsigned int arg;

	if (test_bit(FLAG_BIAS_DISABLE, &desc->flags))
		bias = PIN_CONFIG_BIAS_DISABLE;
	else if (test_bit(FLAG_PULL_UP, &desc->flags))
		bias = PIN_CONFIG_BIAS_PULL_UP;
	else if (test_bit(FLAG_PULL_DOWN, &desc->flags))
		bias = PIN_CONFIG_BIAS_PULL_DOWN;
	else
		return 0;

	switch (bias) {
	case PIN_CONFIG_BIAS_PULL_DOWN:
	case PIN_CONFIG_BIAS_PULL_UP:
		arg = 1;
		break;

	default:
		arg = 0;
		break;
	}

	return gpio_set_config_with_argument_optional(desc, bias, arg);
}

int gpio_set_debounce_timeout(struct gpio_desc *desc, unsigned int debounce)
{
	return gpio_set_config_with_argument_optional(desc,
						      PIN_CONFIG_INPUT_DEBOUNCE,
						      debounce);
}

/**
 * gpiod_direction_input - set the GPIO direction to input
 * @desc:	GPIO to set to input
 *
 * Set the direction of the passed GPIO to input, such as gpiod_get_value() can
 * be called safely on it.
 *
 * Return 0 in case of success, else an error code.
 */
int gpiod_direction_input(struct gpio_desc *desc)
{
	struct gpio_chip	*gc;
	int			ret = 0;

	VALIDATE_DESC(desc);
	gc = desc->gdev->chip;

	/*
	 * It is legal to have no .get() and .direction_input() specified if
	 * the chip is output-only, but you can't specify .direction_input()
	 * and not support the .get() operation, that doesn't make sense.
	 */
	if (!gc->get && gc->direction_input) {
		gpiod_warn(desc,
			   "%s: missing get() but have direction_input()\n",
			   __func__);
		return -EIO;
	}

	/*
	 * If we have a .direction_input() callback, things are simple,
	 * just call it. Else we are some input-only chip so try to check the
	 * direction (if .get_direction() is supported) else we silently
	 * assume we are in input mode after this.
	 */
	if (gc->direction_input) {
		ret = gc->direction_input(gc, gpio_chip_hwgpio(desc));
	} else if (gc->get_direction &&
		  (gc->get_direction(gc, gpio_chip_hwgpio(desc)) != 1)) {
		gpiod_warn(desc,
			   "%s: missing direction_input() operation and line is output\n",
			   __func__);
		return -EIO;
	}
	if (ret == 0) {
		clear_bit(FLAG_IS_OUT, &desc->flags);
		ret = gpio_set_bias(desc);
	}

	trace_gpio_direction(desc_to_gpio(desc), 1, ret);

	return ret;
}
EXPORT_SYMBOL_GPL(gpiod_direction_input);

static int gpiod_direction_output_raw_commit(struct gpio_desc *desc, int value)
{
	struct gpio_chip *gc = desc->gdev->chip;
	int val = !!value;
	int ret = 0;

	/*
	 * It's OK not to specify .direction_output() if the gpiochip is
	 * output-only, but if there is then not even a .set() operation it
	 * is pretty tricky to drive the output line.
	 */
	if (!gc->set && !gc->direction_output) {
		gpiod_warn(desc,
			   "%s: missing set() and direction_output() operations\n",
			   __func__);
		return -EIO;
	}

	if (gc->direction_output) {
		ret = gc->direction_output(gc, gpio_chip_hwgpio(desc), val);
	} else {
		/* Check that we are in output mode if we can */
		if (gc->get_direction &&
		    gc->get_direction(gc, gpio_chip_hwgpio(desc))) {
			gpiod_warn(desc,
				"%s: missing direction_output() operation\n",
				__func__);
			return -EIO;
		}
		/*
		 * If we can't actively set the direction, we are some
		 * output-only chip, so just drive the output as desired.
		 */
		gc->set(gc, gpio_chip_hwgpio(desc), val);
	}

	if (!ret)
		set_bit(FLAG_IS_OUT, &desc->flags);
	trace_gpio_value(desc_to_gpio(desc), 0, val);
	trace_gpio_direction(desc_to_gpio(desc), 0, ret);
	return ret;
}

/**
 * gpiod_direction_output_raw - set the GPIO direction to output
 * @desc:	GPIO to set to output
 * @value:	initial output value of the GPIO
 *
 * Set the direction of the passed GPIO to output, such as gpiod_set_value() can
 * be called safely on it. The initial value of the output must be specified
 * as raw value on the physical line without regard for the ACTIVE_LOW status.
 *
 * Return 0 in case of success, else an error code.
 */
int gpiod_direction_output_raw(struct gpio_desc *desc, int value)
{
	VALIDATE_DESC(desc);
	return gpiod_direction_output_raw_commit(desc, value);
}
EXPORT_SYMBOL_GPL(gpiod_direction_output_raw);

/**
 * gpiod_direction_output - set the GPIO direction to output
 * @desc:	GPIO to set to output
 * @value:	initial output value of the GPIO
 *
 * Set the direction of the passed GPIO to output, such as gpiod_set_value() can
 * be called safely on it. The initial value of the output must be specified
 * as the logical value of the GPIO, i.e. taking its ACTIVE_LOW status into
 * account.
 *
 * Return 0 in case of success, else an error code.
 */
int gpiod_direction_output(struct gpio_desc *desc, int value)
{
	int ret;

	VALIDATE_DESC(desc);
	if (test_bit(FLAG_ACTIVE_LOW, &desc->flags))
		value = !value;
	else
		value = !!value;

	/* GPIOs used for enabled IRQs shall not be set as output */
	if (test_bit(FLAG_USED_AS_IRQ, &desc->flags) &&
	    test_bit(FLAG_IRQ_IS_ENABLED, &desc->flags)) {
		gpiod_err(desc,
			  "%s: tried to set a GPIO tied to an IRQ as output\n",
			  __func__);
		return -EIO;
	}

	if (test_bit(FLAG_OPEN_DRAIN, &desc->flags)) {
		/* First see if we can enable open drain in hardware */
		ret = gpio_set_config(desc, PIN_CONFIG_DRIVE_OPEN_DRAIN);
		if (!ret)
			goto set_output_value;
		/* Emulate open drain by not actively driving the line high */
		if (value) {
			ret = gpiod_direction_input(desc);
			goto set_output_flag;
		}
	}
	else if (test_bit(FLAG_OPEN_SOURCE, &desc->flags)) {
		ret = gpio_set_config(desc, PIN_CONFIG_DRIVE_OPEN_SOURCE);
		if (!ret)
			goto set_output_value;
		/* Emulate open source by not actively driving the line low */
		if (!value) {
			ret = gpiod_direction_input(desc);
			goto set_output_flag;
		}
	} else {
		gpio_set_config(desc, PIN_CONFIG_DRIVE_PUSH_PULL);
	}

set_output_value:
	ret = gpio_set_bias(desc);
	if (ret)
		return ret;
	return gpiod_direction_output_raw_commit(desc, value);

set_output_flag:
	/*
	 * When emulating open-source or open-drain functionalities by not
	 * actively driving the line (setting mode to input) we still need to
	 * set the IS_OUT flag or otherwise we won't be able to set the line
	 * value anymore.
	 */
	if (ret == 0)
		set_bit(FLAG_IS_OUT, &desc->flags);
	return ret;
}
EXPORT_SYMBOL_GPL(gpiod_direction_output);

/**
 * gpiod_set_config - sets @config for a GPIO
 * @desc: descriptor of the GPIO for which to set the configuration
 * @config: Same packed config format as generic pinconf
 *
 * Returns:
 * 0 on success, %-ENOTSUPP if the controller doesn't support setting the
 * configuration.
 */
int gpiod_set_config(struct gpio_desc *desc, unsigned long config)
{
	struct gpio_chip *gc;

	VALIDATE_DESC(desc);
	gc = desc->gdev->chip;

	return gpio_do_set_config(gc, gpio_chip_hwgpio(desc), config);
}
EXPORT_SYMBOL_GPL(gpiod_set_config);

/**
 * gpiod_set_debounce - sets @debounce time for a GPIO
 * @desc: descriptor of the GPIO for which to set debounce time
 * @debounce: debounce time in microseconds
 *
 * Returns:
 * 0 on success, %-ENOTSUPP if the controller doesn't support setting the
 * debounce time.
 */
int gpiod_set_debounce(struct gpio_desc *desc, unsigned int debounce)
{
	unsigned long config;

	config = pinconf_to_config_packed(PIN_CONFIG_INPUT_DEBOUNCE, debounce);
	return gpiod_set_config(desc, config);
}
EXPORT_SYMBOL_GPL(gpiod_set_debounce);

/**
 * gpiod_set_transitory - Lose or retain GPIO state on suspend or reset
 * @desc: descriptor of the GPIO for which to configure persistence
 * @transitory: True to lose state on suspend or reset, false for persistence
 *
 * Returns:
 * 0 on success, otherwise a negative error code.
 */
int gpiod_set_transitory(struct gpio_desc *desc, bool transitory)
{
	VALIDATE_DESC(desc);
	/*
	 * Handle FLAG_TRANSITORY first, enabling queries to gpiolib for
	 * persistence state.
	 */
	assign_bit(FLAG_TRANSITORY, &desc->flags, transitory);

	/* If the driver supports it, set the persistence state now */
	return gpio_set_config_with_argument_optional(desc,
						      PIN_CONFIG_PERSIST_STATE,
						      !transitory);
}
EXPORT_SYMBOL_GPL(gpiod_set_transitory);

/**
 * gpiod_is_active_low - test whether a GPIO is active-low or not
 * @desc: the gpio descriptor to test
 *
 * Returns 1 if the GPIO is active-low, 0 otherwise.
 */
int gpiod_is_active_low(const struct gpio_desc *desc)
{
	VALIDATE_DESC(desc);
	return test_bit(FLAG_ACTIVE_LOW, &desc->flags);
}
EXPORT_SYMBOL_GPL(gpiod_is_active_low);

/**
 * gpiod_toggle_active_low - toggle whether a GPIO is active-low or not
 * @desc: the gpio descriptor to change
 */
void gpiod_toggle_active_low(struct gpio_desc *desc)
{
	VALIDATE_DESC_VOID(desc);
	change_bit(FLAG_ACTIVE_LOW, &desc->flags);
}
EXPORT_SYMBOL_GPL(gpiod_toggle_active_low);

/* I/O calls are only valid after configuration completed; the relevant
 * "is this a valid GPIO" error checks should already have been done.
 *
 * "Get" operations are often inlinable as reading a pin value register,
 * and masking the relevant bit in that register.
 *
 * When "set" operations are inlinable, they involve writing that mask to
 * one register to set a low value, or a different register to set it high.
 * Otherwise locking is needed, so there may be little value to inlining.
 *
 *------------------------------------------------------------------------
 *
 * IMPORTANT!!!  The hot paths -- get/set value -- assume that callers
 * have requested the GPIO.  That can include implicit requesting by
 * a direction setting call.  Marking a gpio as requested locks its chip
 * in memory, guaranteeing that these table lookups need no more locking
 * and that gpiochip_remove() will fail.
 *
 * REVISIT when debugging, consider adding some instrumentation to ensure
 * that the GPIO was actually requested.
 */

static int gpiod_get_raw_value_commit(const struct gpio_desc *desc)
{
	struct gpio_chip	*gc;
	int offset;
	int value;

	gc = desc->gdev->chip;
	offset = gpio_chip_hwgpio(desc);
	value = gc->get ? gc->get(gc, offset) : -EIO;
	value = value < 0 ? value : !!value;
	trace_gpio_value(desc_to_gpio(desc), 1, value);
	return value;
}

static int gpio_chip_get_multiple(struct gpio_chip *gc,
				  unsigned long *mask, unsigned long *bits)
{
	if (gc->get_multiple) {
		return gc->get_multiple(gc, mask, bits);
	} else if (gc->get) {
		int i, value;

		for_each_set_bit(i, mask, gc->ngpio) {
			value = gc->get(gc, i);
			if (value < 0)
				return value;
			__assign_bit(i, bits, value);
		}
		return 0;
	}
	return -EIO;
}

int gpiod_get_array_value_complex(bool raw, bool can_sleep,
				  unsigned int array_size,
				  struct gpio_desc **desc_array,
				  struct gpio_array *array_info,
				  unsigned long *value_bitmap)
{
	int ret, i = 0;

	/*
	 * Validate array_info against desc_array and its size.
	 * It should immediately follow desc_array if both
	 * have been obtained from the same gpiod_get_array() call.
	 */
	if (array_info && array_info->desc == desc_array &&
	    array_size <= array_info->size &&
	    (void *)array_info == desc_array + array_info->size) {
		if (!can_sleep)
			WARN_ON(array_info->chip->can_sleep);

		ret = gpio_chip_get_multiple(array_info->chip,
					     array_info->get_mask,
					     value_bitmap);
		if (ret)
			return ret;

		if (!raw && !bitmap_empty(array_info->invert_mask, array_size))
			bitmap_xor(value_bitmap, value_bitmap,
				   array_info->invert_mask, array_size);

		i = find_first_zero_bit(array_info->get_mask, array_size);
		if (i == array_size)
			return 0;
	} else {
		array_info = NULL;
	}

	while (i < array_size) {
		struct gpio_chip *gc = desc_array[i]->gdev->chip;
		unsigned long fastpath[2 * BITS_TO_LONGS(FASTPATH_NGPIO)];
		unsigned long *mask, *bits;
		int first, j;

		if (likely(gc->ngpio <= FASTPATH_NGPIO)) {
			mask = fastpath;
		} else {
			mask = kmalloc_array(2 * BITS_TO_LONGS(gc->ngpio),
					   sizeof(*mask),
					   can_sleep ? GFP_KERNEL : GFP_ATOMIC);
			if (!mask)
				return -ENOMEM;
		}

		bits = mask + BITS_TO_LONGS(gc->ngpio);
		bitmap_zero(mask, gc->ngpio);

		if (!can_sleep)
			WARN_ON(gc->can_sleep);

		/* collect all inputs belonging to the same chip */
		first = i;
		do {
			const struct gpio_desc *desc = desc_array[i];
			int hwgpio = gpio_chip_hwgpio(desc);

			__set_bit(hwgpio, mask);
			i++;

			if (array_info)
				i = find_next_zero_bit(array_info->get_mask,
						       array_size, i);
		} while ((i < array_size) &&
			 (desc_array[i]->gdev->chip == gc));

		ret = gpio_chip_get_multiple(gc, mask, bits);
		if (ret) {
			if (mask != fastpath)
				kfree(mask);
			return ret;
		}

		for (j = first; j < i; ) {
			const struct gpio_desc *desc = desc_array[j];
			int hwgpio = gpio_chip_hwgpio(desc);
			int value = test_bit(hwgpio, bits);

			if (!raw && test_bit(FLAG_ACTIVE_LOW, &desc->flags))
				value = !value;
			__assign_bit(j, value_bitmap, value);
			trace_gpio_value(desc_to_gpio(desc), 1, value);
			j++;

			if (array_info)
				j = find_next_zero_bit(array_info->get_mask, i,
						       j);
		}

		if (mask != fastpath)
			kfree(mask);
	}
	return 0;
}

/**
 * gpiod_get_raw_value() - return a gpio's raw value
 * @desc: gpio whose value will be returned
 *
 * Return the GPIO's raw value, i.e. the value of the physical line disregarding
 * its ACTIVE_LOW status, or negative errno on failure.
 *
 * This function can be called from contexts where we cannot sleep, and will
 * complain if the GPIO chip functions potentially sleep.
 */
int gpiod_get_raw_value(const struct gpio_desc *desc)
{
	VALIDATE_DESC(desc);
	/* Should be using gpiod_get_raw_value_cansleep() */
	WARN_ON(desc->gdev->chip->can_sleep);
	return gpiod_get_raw_value_commit(desc);
}
EXPORT_SYMBOL_GPL(gpiod_get_raw_value);

/**
 * gpiod_get_value() - return a gpio's value
 * @desc: gpio whose value will be returned
 *
 * Return the GPIO's logical value, i.e. taking the ACTIVE_LOW status into
 * account, or negative errno on failure.
 *
 * This function can be called from contexts where we cannot sleep, and will
 * complain if the GPIO chip functions potentially sleep.
 */
int gpiod_get_value(const struct gpio_desc *desc)
{
	int value;

	VALIDATE_DESC(desc);
	/* Should be using gpiod_get_value_cansleep() */
	WARN_ON(desc->gdev->chip->can_sleep);

	value = gpiod_get_raw_value_commit(desc);
	if (value < 0)
		return value;

	if (test_bit(FLAG_ACTIVE_LOW, &desc->flags))
		value = !value;

	return value;
}
EXPORT_SYMBOL_GPL(gpiod_get_value);

/**
 * gpiod_get_raw_array_value() - read raw values from an array of GPIOs
 * @array_size: number of elements in the descriptor array / value bitmap
 * @desc_array: array of GPIO descriptors whose values will be read
 * @array_info: information on applicability of fast bitmap processing path
 * @value_bitmap: bitmap to store the read values
 *
 * Read the raw values of the GPIOs, i.e. the values of the physical lines
 * without regard for their ACTIVE_LOW status.  Return 0 in case of success,
 * else an error code.
 *
 * This function can be called from contexts where we cannot sleep,
 * and it will complain if the GPIO chip functions potentially sleep.
 */
int gpiod_get_raw_array_value(unsigned int array_size,
			      struct gpio_desc **desc_array,
			      struct gpio_array *array_info,
			      unsigned long *value_bitmap)
{
	if (!desc_array)
		return -EINVAL;
	return gpiod_get_array_value_complex(true, false, array_size,
					     desc_array, array_info,
					     value_bitmap);
}
EXPORT_SYMBOL_GPL(gpiod_get_raw_array_value);

/**
 * gpiod_get_array_value() - read values from an array of GPIOs
 * @array_size: number of elements in the descriptor array / value bitmap
 * @desc_array: array of GPIO descriptors whose values will be read
 * @array_info: information on applicability of fast bitmap processing path
 * @value_bitmap: bitmap to store the read values
 *
 * Read the logical values of the GPIOs, i.e. taking their ACTIVE_LOW status
 * into account.  Return 0 in case of success, else an error code.
 *
 * This function can be called from contexts where we cannot sleep,
 * and it will complain if the GPIO chip functions potentially sleep.
 */
int gpiod_get_array_value(unsigned int array_size,
			  struct gpio_desc **desc_array,
			  struct gpio_array *array_info,
			  unsigned long *value_bitmap)
{
	if (!desc_array)
		return -EINVAL;
	return gpiod_get_array_value_complex(false, false, array_size,
					     desc_array, array_info,
					     value_bitmap);
}
EXPORT_SYMBOL_GPL(gpiod_get_array_value);

/*
 *  gpio_set_open_drain_value_commit() - Set the open drain gpio's value.
 * @desc: gpio descriptor whose state need to be set.
 * @value: Non-zero for setting it HIGH otherwise it will set to LOW.
 */
static void gpio_set_open_drain_value_commit(struct gpio_desc *desc, bool value)
{
	int ret = 0;
	struct gpio_chip *gc = desc->gdev->chip;
	int offset = gpio_chip_hwgpio(desc);

	if (value) {
		ret = gc->direction_input(gc, offset);
	} else {
		ret = gc->direction_output(gc, offset, 0);
		if (!ret)
			set_bit(FLAG_IS_OUT, &desc->flags);
	}
	trace_gpio_direction(desc_to_gpio(desc), value, ret);
	if (ret < 0)
		gpiod_err(desc,
			  "%s: Error in set_value for open drain err %d\n",
			  __func__, ret);
}

/*
 *  _gpio_set_open_source_value() - Set the open source gpio's value.
 * @desc: gpio descriptor whose state need to be set.
 * @value: Non-zero for setting it HIGH otherwise it will set to LOW.
 */
static void gpio_set_open_source_value_commit(struct gpio_desc *desc, bool value)
{
	int ret = 0;
	struct gpio_chip *gc = desc->gdev->chip;
	int offset = gpio_chip_hwgpio(desc);

	if (value) {
		ret = gc->direction_output(gc, offset, 1);
		if (!ret)
			set_bit(FLAG_IS_OUT, &desc->flags);
	} else {
		ret = gc->direction_input(gc, offset);
	}
	trace_gpio_direction(desc_to_gpio(desc), !value, ret);
	if (ret < 0)
		gpiod_err(desc,
			  "%s: Error in set_value for open source err %d\n",
			  __func__, ret);
}

static void gpiod_set_raw_value_commit(struct gpio_desc *desc, bool value)
{
	struct gpio_chip	*gc;

	gc = desc->gdev->chip;
	trace_gpio_value(desc_to_gpio(desc), 0, value);
	gc->set(gc, gpio_chip_hwgpio(desc), value);
}

/*
 * set multiple outputs on the same chip;
 * use the chip's set_multiple function if available;
 * otherwise set the outputs sequentially;
 * @chip: the GPIO chip we operate on
 * @mask: bit mask array; one bit per output; BITS_PER_LONG bits per word
 *        defines which outputs are to be changed
 * @bits: bit value array; one bit per output; BITS_PER_LONG bits per word
 *        defines the values the outputs specified by mask are to be set to
 */
static void gpio_chip_set_multiple(struct gpio_chip *gc,
				   unsigned long *mask, unsigned long *bits)
{
	if (gc->set_multiple) {
		gc->set_multiple(gc, mask, bits);
	} else {
		unsigned int i;

		/* set outputs if the corresponding mask bit is set */
		for_each_set_bit(i, mask, gc->ngpio)
			gc->set(gc, i, test_bit(i, bits));
	}
}

int gpiod_set_array_value_complex(bool raw, bool can_sleep,
				  unsigned int array_size,
				  struct gpio_desc **desc_array,
				  struct gpio_array *array_info,
				  unsigned long *value_bitmap)
{
	int i = 0;

	/*
	 * Validate array_info against desc_array and its size.
	 * It should immediately follow desc_array if both
	 * have been obtained from the same gpiod_get_array() call.
	 */
	if (array_info && array_info->desc == desc_array &&
	    array_size <= array_info->size &&
	    (void *)array_info == desc_array + array_info->size) {
		if (!can_sleep)
			WARN_ON(array_info->chip->can_sleep);

		if (!raw && !bitmap_empty(array_info->invert_mask, array_size))
			bitmap_xor(value_bitmap, value_bitmap,
				   array_info->invert_mask, array_size);

		gpio_chip_set_multiple(array_info->chip, array_info->set_mask,
				       value_bitmap);

		i = find_first_zero_bit(array_info->set_mask, array_size);
		if (i == array_size)
			return 0;
	} else {
		array_info = NULL;
	}

	while (i < array_size) {
		struct gpio_chip *gc = desc_array[i]->gdev->chip;
		unsigned long fastpath[2 * BITS_TO_LONGS(FASTPATH_NGPIO)];
		unsigned long *mask, *bits;
		int count = 0;

		if (likely(gc->ngpio <= FASTPATH_NGPIO)) {
			mask = fastpath;
		} else {
			mask = kmalloc_array(2 * BITS_TO_LONGS(gc->ngpio),
					   sizeof(*mask),
					   can_sleep ? GFP_KERNEL : GFP_ATOMIC);
			if (!mask)
				return -ENOMEM;
		}

		bits = mask + BITS_TO_LONGS(gc->ngpio);
		bitmap_zero(mask, gc->ngpio);

		if (!can_sleep)
			WARN_ON(gc->can_sleep);

		do {
			struct gpio_desc *desc = desc_array[i];
			int hwgpio = gpio_chip_hwgpio(desc);
			int value = test_bit(i, value_bitmap);

			/*
			 * Pins applicable for fast input but not for
			 * fast output processing may have been already
			 * inverted inside the fast path, skip them.
			 */
			if (!raw && !(array_info &&
			    test_bit(i, array_info->invert_mask)) &&
			    test_bit(FLAG_ACTIVE_LOW, &desc->flags))
				value = !value;
			trace_gpio_value(desc_to_gpio(desc), 0, value);
			/*
			 * collect all normal outputs belonging to the same chip
			 * open drain and open source outputs are set individually
			 */
			if (test_bit(FLAG_OPEN_DRAIN, &desc->flags) && !raw) {
				gpio_set_open_drain_value_commit(desc, value);
			} else if (test_bit(FLAG_OPEN_SOURCE, &desc->flags) && !raw) {
				gpio_set_open_source_value_commit(desc, value);
			} else {
				__set_bit(hwgpio, mask);
				__assign_bit(hwgpio, bits, value);
				count++;
			}
			i++;

			if (array_info)
				i = find_next_zero_bit(array_info->set_mask,
						       array_size, i);
		} while ((i < array_size) &&
			 (desc_array[i]->gdev->chip == gc));
		/* push collected bits to outputs */
		if (count != 0)
			gpio_chip_set_multiple(gc, mask, bits);

		if (mask != fastpath)
			kfree(mask);
	}
	return 0;
}

/**
 * gpiod_set_raw_value() - assign a gpio's raw value
 * @desc: gpio whose value will be assigned
 * @value: value to assign
 *
 * Set the raw value of the GPIO, i.e. the value of its physical line without
 * regard for its ACTIVE_LOW status.
 *
 * This function can be called from contexts where we cannot sleep, and will
 * complain if the GPIO chip functions potentially sleep.
 */
void gpiod_set_raw_value(struct gpio_desc *desc, int value)
{
	VALIDATE_DESC_VOID(desc);
	/* Should be using gpiod_set_raw_value_cansleep() */
	WARN_ON(desc->gdev->chip->can_sleep);
	gpiod_set_raw_value_commit(desc, value);
}
EXPORT_SYMBOL_GPL(gpiod_set_raw_value);

/**
 * gpiod_set_value_nocheck() - set a GPIO line value without checking
 * @desc: the descriptor to set the value on
 * @value: value to set
 *
 * This sets the value of a GPIO line backing a descriptor, applying
 * different semantic quirks like active low and open drain/source
 * handling.
 */
static void gpiod_set_value_nocheck(struct gpio_desc *desc, int value)
{
	if (test_bit(FLAG_ACTIVE_LOW, &desc->flags))
		value = !value;
	if (test_bit(FLAG_OPEN_DRAIN, &desc->flags))
		gpio_set_open_drain_value_commit(desc, value);
	else if (test_bit(FLAG_OPEN_SOURCE, &desc->flags))
		gpio_set_open_source_value_commit(desc, value);
	else
		gpiod_set_raw_value_commit(desc, value);
}

/**
 * gpiod_set_value() - assign a gpio's value
 * @desc: gpio whose value will be assigned
 * @value: value to assign
 *
 * Set the logical value of the GPIO, i.e. taking its ACTIVE_LOW,
 * OPEN_DRAIN and OPEN_SOURCE flags into account.
 *
 * This function can be called from contexts where we cannot sleep, and will
 * complain if the GPIO chip functions potentially sleep.
 */
void gpiod_set_value(struct gpio_desc *desc, int value)
{
	VALIDATE_DESC_VOID(desc);
	/* Should be using gpiod_set_value_cansleep() */
	WARN_ON(desc->gdev->chip->can_sleep);
	gpiod_set_value_nocheck(desc, value);
}
EXPORT_SYMBOL_GPL(gpiod_set_value);

/**
 * gpiod_set_raw_array_value() - assign values to an array of GPIOs
 * @array_size: number of elements in the descriptor array / value bitmap
 * @desc_array: array of GPIO descriptors whose values will be assigned
 * @array_info: information on applicability of fast bitmap processing path
 * @value_bitmap: bitmap of values to assign
 *
 * Set the raw values of the GPIOs, i.e. the values of the physical lines
 * without regard for their ACTIVE_LOW status.
 *
 * This function can be called from contexts where we cannot sleep, and will
 * complain if the GPIO chip functions potentially sleep.
 */
int gpiod_set_raw_array_value(unsigned int array_size,
			      struct gpio_desc **desc_array,
			      struct gpio_array *array_info,
			      unsigned long *value_bitmap)
{
	if (!desc_array)
		return -EINVAL;
	return gpiod_set_array_value_complex(true, false, array_size,
					desc_array, array_info, value_bitmap);
}
EXPORT_SYMBOL_GPL(gpiod_set_raw_array_value);

/**
 * gpiod_set_array_value() - assign values to an array of GPIOs
 * @array_size: number of elements in the descriptor array / value bitmap
 * @desc_array: array of GPIO descriptors whose values will be assigned
 * @array_info: information on applicability of fast bitmap processing path
 * @value_bitmap: bitmap of values to assign
 *
 * Set the logical values of the GPIOs, i.e. taking their ACTIVE_LOW status
 * into account.
 *
 * This function can be called from contexts where we cannot sleep, and will
 * complain if the GPIO chip functions potentially sleep.
 */
int gpiod_set_array_value(unsigned int array_size,
			  struct gpio_desc **desc_array,
			  struct gpio_array *array_info,
			  unsigned long *value_bitmap)
{
	if (!desc_array)
		return -EINVAL;
	return gpiod_set_array_value_complex(false, false, array_size,
					     desc_array, array_info,
					     value_bitmap);
}
EXPORT_SYMBOL_GPL(gpiod_set_array_value);

/**
 * gpiod_cansleep() - report whether gpio value access may sleep
 * @desc: gpio to check
 *
 */
int gpiod_cansleep(const struct gpio_desc *desc)
{
	VALIDATE_DESC(desc);
	return desc->gdev->chip->can_sleep;
}
EXPORT_SYMBOL_GPL(gpiod_cansleep);

/**
 * gpiod_set_consumer_name() - set the consumer name for the descriptor
 * @desc: gpio to set the consumer name on
 * @name: the new consumer name
 */
int gpiod_set_consumer_name(struct gpio_desc *desc, const char *name)
{
	VALIDATE_DESC(desc);
	if (name) {
		name = kstrdup_const(name, GFP_KERNEL);
		if (!name)
			return -ENOMEM;
	}

	kfree_const(desc->label);
	desc_set_label(desc, name);

	return 0;
}
EXPORT_SYMBOL_GPL(gpiod_set_consumer_name);

/**
 * gpiod_to_irq() - return the IRQ corresponding to a GPIO
 * @desc: gpio whose IRQ will be returned (already requested)
 *
 * Return the IRQ corresponding to the passed GPIO, or an error code in case of
 * error.
 */
int gpiod_to_irq(const struct gpio_desc *desc)
{
	struct gpio_chip *gc;
	int offset;

	/*
	 * Cannot VALIDATE_DESC() here as gpiod_to_irq() consumer semantics
	 * requires this function to not return zero on an invalid descriptor
	 * but rather a negative error number.
	 */
	if (!desc || IS_ERR(desc) || !desc->gdev || !desc->gdev->chip)
		return -EINVAL;

	gc = desc->gdev->chip;
	offset = gpio_chip_hwgpio(desc);
	if (gc->to_irq) {
		int retirq = gc->to_irq(gc, offset);

		/* Zero means NO_IRQ */
		if (!retirq)
			return -ENXIO;

		return retirq;
	}
	return -ENXIO;
}
EXPORT_SYMBOL_GPL(gpiod_to_irq);

/**
 * gpiochip_lock_as_irq() - lock a GPIO to be used as IRQ
 * @gc: the chip the GPIO to lock belongs to
 * @offset: the offset of the GPIO to lock as IRQ
 *
 * This is used directly by GPIO drivers that want to lock down
 * a certain GPIO line to be used for IRQs.
 */
int gpiochip_lock_as_irq(struct gpio_chip *gc, unsigned int offset)
{
	struct gpio_desc *desc;

	desc = gpiochip_get_desc(gc, offset);
	if (IS_ERR(desc))
		return PTR_ERR(desc);

	/*
	 * If it's fast: flush the direction setting if something changed
	 * behind our back
	 */
	if (!gc->can_sleep && gc->get_direction) {
		int dir = gpiod_get_direction(desc);

		if (dir < 0) {
			chip_err(gc, "%s: cannot get GPIO direction\n",
				 __func__);
			return dir;
		}
	}

	/* To be valid for IRQ the line needs to be input or open drain */
	if (test_bit(FLAG_IS_OUT, &desc->flags) &&
	    !test_bit(FLAG_OPEN_DRAIN, &desc->flags)) {
		chip_err(gc,
			 "%s: tried to flag a GPIO set as output for IRQ\n",
			 __func__);
		return -EIO;
	}

	set_bit(FLAG_USED_AS_IRQ, &desc->flags);
	set_bit(FLAG_IRQ_IS_ENABLED, &desc->flags);

	/*
	 * If the consumer has not set up a label (such as when the
	 * IRQ is referenced from .to_irq()) we set up a label here
	 * so it is clear this is used as an interrupt.
	 */
	if (!desc->label)
		desc_set_label(desc, "interrupt");

	return 0;
}
EXPORT_SYMBOL_GPL(gpiochip_lock_as_irq);

/**
 * gpiochip_unlock_as_irq() - unlock a GPIO used as IRQ
 * @gc: the chip the GPIO to lock belongs to
 * @offset: the offset of the GPIO to lock as IRQ
 *
 * This is used directly by GPIO drivers that want to indicate
 * that a certain GPIO is no longer used exclusively for IRQ.
 */
void gpiochip_unlock_as_irq(struct gpio_chip *gc, unsigned int offset)
{
	struct gpio_desc *desc;

	desc = gpiochip_get_desc(gc, offset);
	if (IS_ERR(desc))
		return;

	clear_bit(FLAG_USED_AS_IRQ, &desc->flags);
	clear_bit(FLAG_IRQ_IS_ENABLED, &desc->flags);

	/* If we only had this marking, erase it */
	if (desc->label && !strcmp(desc->label, "interrupt"))
		desc_set_label(desc, NULL);
}
EXPORT_SYMBOL_GPL(gpiochip_unlock_as_irq);

void gpiochip_disable_irq(struct gpio_chip *gc, unsigned int offset)
{
	struct gpio_desc *desc = gpiochip_get_desc(gc, offset);

	if (!IS_ERR(desc) &&
	    !WARN_ON(!test_bit(FLAG_USED_AS_IRQ, &desc->flags)))
		clear_bit(FLAG_IRQ_IS_ENABLED, &desc->flags);
}
EXPORT_SYMBOL_GPL(gpiochip_disable_irq);

void gpiochip_enable_irq(struct gpio_chip *gc, unsigned int offset)
{
	struct gpio_desc *desc = gpiochip_get_desc(gc, offset);

	if (!IS_ERR(desc) &&
	    !WARN_ON(!test_bit(FLAG_USED_AS_IRQ, &desc->flags))) {
		/*
		 * We must not be output when using IRQ UNLESS we are
		 * open drain.
		 */
		WARN_ON(test_bit(FLAG_IS_OUT, &desc->flags) &&
			!test_bit(FLAG_OPEN_DRAIN, &desc->flags));
		set_bit(FLAG_IRQ_IS_ENABLED, &desc->flags);
	}
}
EXPORT_SYMBOL_GPL(gpiochip_enable_irq);

bool gpiochip_line_is_irq(struct gpio_chip *gc, unsigned int offset)
{
	if (offset >= gc->ngpio)
		return false;

	return test_bit(FLAG_USED_AS_IRQ, &gc->gpiodev->descs[offset].flags);
}
EXPORT_SYMBOL_GPL(gpiochip_line_is_irq);

int gpiochip_reqres_irq(struct gpio_chip *gc, unsigned int offset)
{
	int ret;

	if (!try_module_get(gc->gpiodev->owner))
		return -ENODEV;

	ret = gpiochip_lock_as_irq(gc, offset);
	if (ret) {
		chip_err(gc, "unable to lock HW IRQ %u for IRQ\n", offset);
		module_put(gc->gpiodev->owner);
		return ret;
	}
	return 0;
}
EXPORT_SYMBOL_GPL(gpiochip_reqres_irq);

void gpiochip_relres_irq(struct gpio_chip *gc, unsigned int offset)
{
	gpiochip_unlock_as_irq(gc, offset);
	module_put(gc->gpiodev->owner);
}
EXPORT_SYMBOL_GPL(gpiochip_relres_irq);

bool gpiochip_line_is_open_drain(struct gpio_chip *gc, unsigned int offset)
{
	if (offset >= gc->ngpio)
		return false;

	return test_bit(FLAG_OPEN_DRAIN, &gc->gpiodev->descs[offset].flags);
}
EXPORT_SYMBOL_GPL(gpiochip_line_is_open_drain);

bool gpiochip_line_is_open_source(struct gpio_chip *gc, unsigned int offset)
{
	if (offset >= gc->ngpio)
		return false;

	return test_bit(FLAG_OPEN_SOURCE, &gc->gpiodev->descs[offset].flags);
}
EXPORT_SYMBOL_GPL(gpiochip_line_is_open_source);

bool gpiochip_line_is_persistent(struct gpio_chip *gc, unsigned int offset)
{
	if (offset >= gc->ngpio)
		return false;

	return !test_bit(FLAG_TRANSITORY, &gc->gpiodev->descs[offset].flags);
}
EXPORT_SYMBOL_GPL(gpiochip_line_is_persistent);

/**
 * gpiod_get_raw_value_cansleep() - return a gpio's raw value
 * @desc: gpio whose value will be returned
 *
 * Return the GPIO's raw value, i.e. the value of the physical line disregarding
 * its ACTIVE_LOW status, or negative errno on failure.
 *
 * This function is to be called from contexts that can sleep.
 */
int gpiod_get_raw_value_cansleep(const struct gpio_desc *desc)
{
	might_sleep_if(extra_checks);
	VALIDATE_DESC(desc);
	return gpiod_get_raw_value_commit(desc);
}
EXPORT_SYMBOL_GPL(gpiod_get_raw_value_cansleep);

/**
 * gpiod_get_value_cansleep() - return a gpio's value
 * @desc: gpio whose value will be returned
 *
 * Return the GPIO's logical value, i.e. taking the ACTIVE_LOW status into
 * account, or negative errno on failure.
 *
 * This function is to be called from contexts that can sleep.
 */
int gpiod_get_value_cansleep(const struct gpio_desc *desc)
{
	int value;

	might_sleep_if(extra_checks);
	VALIDATE_DESC(desc);
	value = gpiod_get_raw_value_commit(desc);
	if (value < 0)
		return value;

	if (test_bit(FLAG_ACTIVE_LOW, &desc->flags))
		value = !value;

	return value;
}
EXPORT_SYMBOL_GPL(gpiod_get_value_cansleep);

/**
 * gpiod_get_raw_array_value_cansleep() - read raw values from an array of GPIOs
 * @array_size: number of elements in the descriptor array / value bitmap
 * @desc_array: array of GPIO descriptors whose values will be read
 * @array_info: information on applicability of fast bitmap processing path
 * @value_bitmap: bitmap to store the read values
 *
 * Read the raw values of the GPIOs, i.e. the values of the physical lines
 * without regard for their ACTIVE_LOW status.  Return 0 in case of success,
 * else an error code.
 *
 * This function is to be called from contexts that can sleep.
 */
int gpiod_get_raw_array_value_cansleep(unsigned int array_size,
				       struct gpio_desc **desc_array,
				       struct gpio_array *array_info,
				       unsigned long *value_bitmap)
{
	might_sleep_if(extra_checks);
	if (!desc_array)
		return -EINVAL;
	return gpiod_get_array_value_complex(true, true, array_size,
					     desc_array, array_info,
					     value_bitmap);
}
EXPORT_SYMBOL_GPL(gpiod_get_raw_array_value_cansleep);

/**
 * gpiod_get_array_value_cansleep() - read values from an array of GPIOs
 * @array_size: number of elements in the descriptor array / value bitmap
 * @desc_array: array of GPIO descriptors whose values will be read
 * @array_info: information on applicability of fast bitmap processing path
 * @value_bitmap: bitmap to store the read values
 *
 * Read the logical values of the GPIOs, i.e. taking their ACTIVE_LOW status
 * into account.  Return 0 in case of success, else an error code.
 *
 * This function is to be called from contexts that can sleep.
 */
int gpiod_get_array_value_cansleep(unsigned int array_size,
				   struct gpio_desc **desc_array,
				   struct gpio_array *array_info,
				   unsigned long *value_bitmap)
{
	might_sleep_if(extra_checks);
	if (!desc_array)
		return -EINVAL;
	return gpiod_get_array_value_complex(false, true, array_size,
					     desc_array, array_info,
					     value_bitmap);
}
EXPORT_SYMBOL_GPL(gpiod_get_array_value_cansleep);

/**
 * gpiod_set_raw_value_cansleep() - assign a gpio's raw value
 * @desc: gpio whose value will be assigned
 * @value: value to assign
 *
 * Set the raw value of the GPIO, i.e. the value of its physical line without
 * regard for its ACTIVE_LOW status.
 *
 * This function is to be called from contexts that can sleep.
 */
void gpiod_set_raw_value_cansleep(struct gpio_desc *desc, int value)
{
	might_sleep_if(extra_checks);
	VALIDATE_DESC_VOID(desc);
	gpiod_set_raw_value_commit(desc, value);
}
EXPORT_SYMBOL_GPL(gpiod_set_raw_value_cansleep);

/**
 * gpiod_set_value_cansleep() - assign a gpio's value
 * @desc: gpio whose value will be assigned
 * @value: value to assign
 *
 * Set the logical value of the GPIO, i.e. taking its ACTIVE_LOW status into
 * account
 *
 * This function is to be called from contexts that can sleep.
 */
void gpiod_set_value_cansleep(struct gpio_desc *desc, int value)
{
	might_sleep_if(extra_checks);
	VALIDATE_DESC_VOID(desc);
	gpiod_set_value_nocheck(desc, value);
}
EXPORT_SYMBOL_GPL(gpiod_set_value_cansleep);

/**
 * gpiod_set_raw_array_value_cansleep() - assign values to an array of GPIOs
 * @array_size: number of elements in the descriptor array / value bitmap
 * @desc_array: array of GPIO descriptors whose values will be assigned
 * @array_info: information on applicability of fast bitmap processing path
 * @value_bitmap: bitmap of values to assign
 *
 * Set the raw values of the GPIOs, i.e. the values of the physical lines
 * without regard for their ACTIVE_LOW status.
 *
 * This function is to be called from contexts that can sleep.
 */
int gpiod_set_raw_array_value_cansleep(unsigned int array_size,
				       struct gpio_desc **desc_array,
				       struct gpio_array *array_info,
				       unsigned long *value_bitmap)
{
	might_sleep_if(extra_checks);
	if (!desc_array)
		return -EINVAL;
	return gpiod_set_array_value_complex(true, true, array_size, desc_array,
				      array_info, value_bitmap);
}
EXPORT_SYMBOL_GPL(gpiod_set_raw_array_value_cansleep);

/**
 * gpiod_add_lookup_tables() - register GPIO device consumers
 * @tables: list of tables of consumers to register
 * @n: number of tables in the list
 */
void gpiod_add_lookup_tables(struct gpiod_lookup_table **tables, size_t n)
{
	unsigned int i;

	mutex_lock(&gpio_lookup_lock);

	for (i = 0; i < n; i++)
		list_add_tail(&tables[i]->list, &gpio_lookup_list);

	mutex_unlock(&gpio_lookup_lock);
}

/**
 * gpiod_set_array_value_cansleep() - assign values to an array of GPIOs
 * @array_size: number of elements in the descriptor array / value bitmap
 * @desc_array: array of GPIO descriptors whose values will be assigned
 * @array_info: information on applicability of fast bitmap processing path
 * @value_bitmap: bitmap of values to assign
 *
 * Set the logical values of the GPIOs, i.e. taking their ACTIVE_LOW status
 * into account.
 *
 * This function is to be called from contexts that can sleep.
 */
int gpiod_set_array_value_cansleep(unsigned int array_size,
				   struct gpio_desc **desc_array,
				   struct gpio_array *array_info,
				   unsigned long *value_bitmap)
{
	might_sleep_if(extra_checks);
	if (!desc_array)
		return -EINVAL;
	return gpiod_set_array_value_complex(false, true, array_size,
					     desc_array, array_info,
					     value_bitmap);
}
EXPORT_SYMBOL_GPL(gpiod_set_array_value_cansleep);

/**
 * gpiod_add_lookup_table() - register GPIO device consumers
 * @table: table of consumers to register
 */
void gpiod_add_lookup_table(struct gpiod_lookup_table *table)
{
	mutex_lock(&gpio_lookup_lock);

	list_add_tail(&table->list, &gpio_lookup_list);

	mutex_unlock(&gpio_lookup_lock);
}
EXPORT_SYMBOL_GPL(gpiod_add_lookup_table);

/**
 * gpiod_remove_lookup_table() - unregister GPIO device consumers
 * @table: table of consumers to unregister
 */
void gpiod_remove_lookup_table(struct gpiod_lookup_table *table)
{
	/* Nothing to remove */
	if (!table)
		return;

	mutex_lock(&gpio_lookup_lock);

	list_del(&table->list);

	mutex_unlock(&gpio_lookup_lock);
}
EXPORT_SYMBOL_GPL(gpiod_remove_lookup_table);

/**
 * gpiod_add_hogs() - register a set of GPIO hogs from machine code
 * @hogs: table of gpio hog entries with a zeroed sentinel at the end
 */
void gpiod_add_hogs(struct gpiod_hog *hogs)
{
	struct gpio_chip *gc;
	struct gpiod_hog *hog;

	mutex_lock(&gpio_machine_hogs_mutex);

	for (hog = &hogs[0]; hog->chip_label; hog++) {
		list_add_tail(&hog->list, &gpio_machine_hogs);

		/*
		 * The chip may have been registered earlier, so check if it
		 * exists and, if so, try to hog the line now.
		 */
		gc = find_chip_by_name(hog->chip_label);
		if (gc)
			gpiochip_machine_hog(gc, hog);
	}

	mutex_unlock(&gpio_machine_hogs_mutex);
}
EXPORT_SYMBOL_GPL(gpiod_add_hogs);

static struct gpiod_lookup_table *gpiod_find_lookup_table(struct device *dev)
{
	const char *dev_id = dev ? dev_name(dev) : NULL;
	struct gpiod_lookup_table *table;

	mutex_lock(&gpio_lookup_lock);

	list_for_each_entry(table, &gpio_lookup_list, list) {
		if (table->dev_id && dev_id) {
			/*
			 * Valid strings on both ends, must be identical to have
			 * a match
			 */
			if (!strcmp(table->dev_id, dev_id))
				goto found;
		} else {
			/*
			 * One of the pointers is NULL, so both must be to have
			 * a match
			 */
			if (dev_id == table->dev_id)
				goto found;
		}
	}
	table = NULL;

found:
	mutex_unlock(&gpio_lookup_lock);
	return table;
}

static struct gpio_desc *gpiod_find(struct device *dev, const char *con_id,
				    unsigned int idx, unsigned long *flags)
{
	struct gpio_desc *desc = ERR_PTR(-ENOENT);
	struct gpiod_lookup_table *table;
	struct gpiod_lookup *p;

	table = gpiod_find_lookup_table(dev);
	if (!table)
		return desc;

	for (p = &table->table[0]; p->key; p++) {
		struct gpio_chip *gc;

		/* idx must always match exactly */
		if (p->idx != idx)
			continue;

		/* If the lookup entry has a con_id, require exact match */
		if (p->con_id && (!con_id || strcmp(p->con_id, con_id)))
			continue;

		if (p->chip_hwnum == U16_MAX) {
			desc = gpio_name_to_desc(p->key);
			if (desc) {
				*flags = p->flags;
				return desc;
			}

			dev_warn(dev, "cannot find GPIO line %s, deferring\n",
				 p->key);
			return ERR_PTR(-EPROBE_DEFER);
		}

		gc = find_chip_by_name(p->key);

		if (!gc) {
			/*
			 * As the lookup table indicates a chip with
			 * p->key should exist, assume it may
			 * still appear later and let the interested
			 * consumer be probed again or let the Deferred
			 * Probe infrastructure handle the error.
			 */
			dev_warn(dev, "cannot find GPIO chip %s, deferring\n",
				 p->key);
			return ERR_PTR(-EPROBE_DEFER);
		}

		if (gc->ngpio <= p->chip_hwnum) {
			dev_err(dev,
				"requested GPIO %u (%u) is out of range [0..%u] for chip %s\n",
				idx, p->chip_hwnum, gc->ngpio - 1,
				gc->label);
			return ERR_PTR(-EINVAL);
		}

		desc = gpiochip_get_desc(gc, p->chip_hwnum);
		*flags = p->flags;

		return desc;
	}

	return desc;
}

static int platform_gpio_count(struct device *dev, const char *con_id)
{
	struct gpiod_lookup_table *table;
	struct gpiod_lookup *p;
	unsigned int count = 0;

	table = gpiod_find_lookup_table(dev);
	if (!table)
		return -ENOENT;

	for (p = &table->table[0]; p->key; p++) {
		if ((con_id && p->con_id && !strcmp(con_id, p->con_id)) ||
		    (!con_id && !p->con_id))
			count++;
	}
	if (!count)
		return -ENOENT;

	return count;
}

/**
 * fwnode_gpiod_get_index - obtain a GPIO from firmware node
 * @fwnode:	handle of the firmware node
 * @con_id:	function within the GPIO consumer
 * @index:	index of the GPIO to obtain for the consumer
 * @flags:	GPIO initialization flags
 * @label:	label to attach to the requested GPIO
 *
 * This function can be used for drivers that get their configuration
 * from opaque firmware.
 *
 * The function properly finds the corresponding GPIO using whatever is the
 * underlying firmware interface and then makes sure that the GPIO
 * descriptor is requested before it is returned to the caller.
 *
 * Returns:
 * On successful request the GPIO pin is configured in accordance with
 * provided @flags.
 *
 * In case of error an ERR_PTR() is returned.
 */
struct gpio_desc *fwnode_gpiod_get_index(struct fwnode_handle *fwnode,
					 const char *con_id, int index,
					 enum gpiod_flags flags,
					 const char *label)
{
	struct gpio_desc *desc;
	char prop_name[32]; /* 32 is max size of property name */
	unsigned int i;

	for (i = 0; i < ARRAY_SIZE(gpio_suffixes); i++) {
		if (con_id)
			snprintf(prop_name, sizeof(prop_name), "%s-%s",
					    con_id, gpio_suffixes[i]);
		else
			snprintf(prop_name, sizeof(prop_name), "%s",
					    gpio_suffixes[i]);

		desc = fwnode_get_named_gpiod(fwnode, prop_name, index, flags,
					      label);
		if (!gpiod_not_found(desc))
			break;
	}

	return desc;
}
EXPORT_SYMBOL_GPL(fwnode_gpiod_get_index);

/**
 * gpiod_count - return the number of GPIOs associated with a device / function
 *		or -ENOENT if no GPIO has been assigned to the requested function
 * @dev:	GPIO consumer, can be NULL for system-global GPIOs
 * @con_id:	function within the GPIO consumer
 */
int gpiod_count(struct device *dev, const char *con_id)
{
	int count = -ENOENT;

	if (IS_ENABLED(CONFIG_OF) && dev && dev->of_node)
		count = of_gpio_get_count(dev, con_id);
	else if (IS_ENABLED(CONFIG_ACPI) && dev && ACPI_HANDLE(dev))
		count = acpi_gpio_count(dev, con_id);

	if (count < 0)
		count = platform_gpio_count(dev, con_id);

	return count;
}
EXPORT_SYMBOL_GPL(gpiod_count);

/**
 * gpiod_get - obtain a GPIO for a given GPIO function
 * @dev:	GPIO consumer, can be NULL for system-global GPIOs
 * @con_id:	function within the GPIO consumer
 * @flags:	optional GPIO initialization flags
 *
 * Return the GPIO descriptor corresponding to the function con_id of device
 * dev, -ENOENT if no GPIO has been assigned to the requested function, or
 * another IS_ERR() code if an error occurred while trying to acquire the GPIO.
 */
struct gpio_desc *__must_check gpiod_get(struct device *dev, const char *con_id,
					 enum gpiod_flags flags)
{
	return gpiod_get_index(dev, con_id, 0, flags);
}
EXPORT_SYMBOL_GPL(gpiod_get);

/**
 * gpiod_get_optional - obtain an optional GPIO for a given GPIO function
 * @dev: GPIO consumer, can be NULL for system-global GPIOs
 * @con_id: function within the GPIO consumer
 * @flags: optional GPIO initialization flags
 *
 * This is equivalent to gpiod_get(), except that when no GPIO was assigned to
 * the requested function it will return NULL. This is convenient for drivers
 * that need to handle optional GPIOs.
 */
struct gpio_desc *__must_check gpiod_get_optional(struct device *dev,
						  const char *con_id,
						  enum gpiod_flags flags)
{
	return gpiod_get_index_optional(dev, con_id, 0, flags);
}
EXPORT_SYMBOL_GPL(gpiod_get_optional);


/**
 * gpiod_configure_flags - helper function to configure a given GPIO
 * @desc:	gpio whose value will be assigned
 * @con_id:	function within the GPIO consumer
 * @lflags:	bitmask of gpio_lookup_flags GPIO_* values - returned from
 *		of_find_gpio() or of_get_gpio_hog()
 * @dflags:	gpiod_flags - optional GPIO initialization flags
 *
 * Return 0 on success, -ENOENT if no GPIO has been assigned to the
 * requested function and/or index, or another IS_ERR() code if an error
 * occurred while trying to acquire the GPIO.
 */
int gpiod_configure_flags(struct gpio_desc *desc, const char *con_id,
		unsigned long lflags, enum gpiod_flags dflags)
{
	int ret;

	if (lflags & GPIO_ACTIVE_LOW)
		set_bit(FLAG_ACTIVE_LOW, &desc->flags);

	if (lflags & GPIO_OPEN_DRAIN)
		set_bit(FLAG_OPEN_DRAIN, &desc->flags);
	else if (dflags & GPIOD_FLAGS_BIT_OPEN_DRAIN) {
		/*
		 * This enforces open drain mode from the consumer side.
		 * This is necessary for some busses like I2C, but the lookup
		 * should *REALLY* have specified them as open drain in the
		 * first place, so print a little warning here.
		 */
		set_bit(FLAG_OPEN_DRAIN, &desc->flags);
		gpiod_warn(desc,
			   "enforced open drain please flag it properly in DT/ACPI DSDT/board file\n");
	}

	if (lflags & GPIO_OPEN_SOURCE)
		set_bit(FLAG_OPEN_SOURCE, &desc->flags);

	if ((lflags & GPIO_PULL_UP) && (lflags & GPIO_PULL_DOWN)) {
		gpiod_err(desc,
			  "both pull-up and pull-down enabled, invalid configuration\n");
		return -EINVAL;
	}

	if (lflags & GPIO_PULL_UP)
		set_bit(FLAG_PULL_UP, &desc->flags);
	else if (lflags & GPIO_PULL_DOWN)
		set_bit(FLAG_PULL_DOWN, &desc->flags);

	ret = gpiod_set_transitory(desc, (lflags & GPIO_TRANSITORY));
	if (ret < 0)
		return ret;

	/* No particular flag request, return here... */
	if (!(dflags & GPIOD_FLAGS_BIT_DIR_SET)) {
		gpiod_dbg(desc, "no flags found for %s\n", con_id);
		return 0;
	}

	/* Process flags */
	if (dflags & GPIOD_FLAGS_BIT_DIR_OUT)
		ret = gpiod_direction_output(desc,
				!!(dflags & GPIOD_FLAGS_BIT_DIR_VAL));
	else
		ret = gpiod_direction_input(desc);

	return ret;
}

/**
 * gpiod_get_index - obtain a GPIO from a multi-index GPIO function
 * @dev:	GPIO consumer, can be NULL for system-global GPIOs
 * @con_id:	function within the GPIO consumer
 * @idx:	index of the GPIO to obtain in the consumer
 * @flags:	optional GPIO initialization flags
 *
 * This variant of gpiod_get() allows to access GPIOs other than the first
 * defined one for functions that define several GPIOs.
 *
 * Return a valid GPIO descriptor, -ENOENT if no GPIO has been assigned to the
 * requested function and/or index, or another IS_ERR() code if an error
 * occurred while trying to acquire the GPIO.
 */
struct gpio_desc *__must_check gpiod_get_index(struct device *dev,
					       const char *con_id,
					       unsigned int idx,
					       enum gpiod_flags flags)
{
	unsigned long lookupflags = GPIO_LOOKUP_FLAGS_DEFAULT;
	struct gpio_desc *desc = NULL;
	int ret;
	/* Maybe we have a device name, maybe not */
	const char *devname = dev ? dev_name(dev) : "?";

	dev_dbg(dev, "GPIO lookup for consumer %s\n", con_id);

	if (dev) {
		/* Using device tree? */
		if (IS_ENABLED(CONFIG_OF) && dev->of_node) {
			dev_dbg(dev, "using device tree for GPIO lookup\n");
			desc = of_find_gpio(dev, con_id, idx, &lookupflags);
		} else if (ACPI_COMPANION(dev)) {
			dev_dbg(dev, "using ACPI for GPIO lookup\n");
			desc = acpi_find_gpio(dev, con_id, idx, &flags, &lookupflags);
		}
	}

	/*
	 * Either we are not using DT or ACPI, or their lookup did not return
	 * a result. In that case, use platform lookup as a fallback.
	 */
	if (!desc || gpiod_not_found(desc)) {
		dev_dbg(dev, "using lookup tables for GPIO lookup\n");
		desc = gpiod_find(dev, con_id, idx, &lookupflags);
	}

	if (IS_ERR(desc)) {
		dev_dbg(dev, "No GPIO consumer %s found\n", con_id);
		return desc;
	}

	/*
	 * If a connection label was passed use that, else attempt to use
	 * the device name as label
	 */
	ret = gpiod_request(desc, con_id ? con_id : devname);
	if (ret) {
		if (ret == -EBUSY && flags & GPIOD_FLAGS_BIT_NONEXCLUSIVE) {
			/*
			 * This happens when there are several consumers for
			 * the same GPIO line: we just return here without
			 * further initialization. It is a bit if a hack.
			 * This is necessary to support fixed regulators.
			 *
			 * FIXME: Make this more sane and safe.
			 */
			dev_info(dev, "nonexclusive access to GPIO for %s\n",
				 con_id ? con_id : devname);
			return desc;
		} else {
			return ERR_PTR(ret);
		}
	}

	ret = gpiod_configure_flags(desc, con_id, lookupflags, flags);
	if (ret < 0) {
		dev_dbg(dev, "setup of GPIO %s failed\n", con_id);
		gpiod_put(desc);
		return ERR_PTR(ret);
	}

	blocking_notifier_call_chain(&desc->gdev->notifier,
				     GPIOLINE_CHANGED_REQUESTED, desc);

	return desc;
}
EXPORT_SYMBOL_GPL(gpiod_get_index);

/**
 * fwnode_get_named_gpiod - obtain a GPIO from firmware node
 * @fwnode:	handle of the firmware node
 * @propname:	name of the firmware property representing the GPIO
 * @index:	index of the GPIO to obtain for the consumer
 * @dflags:	GPIO initialization flags
 * @label:	label to attach to the requested GPIO
 *
 * This function can be used for drivers that get their configuration
 * from opaque firmware.
 *
 * The function properly finds the corresponding GPIO using whatever is the
 * underlying firmware interface and then makes sure that the GPIO
 * descriptor is requested before it is returned to the caller.
 *
 * Returns:
 * On successful request the GPIO pin is configured in accordance with
 * provided @dflags.
 *
 * In case of error an ERR_PTR() is returned.
 */
struct gpio_desc *fwnode_get_named_gpiod(struct fwnode_handle *fwnode,
					 const char *propname, int index,
					 enum gpiod_flags dflags,
					 const char *label)
{
	unsigned long lflags = GPIO_LOOKUP_FLAGS_DEFAULT;
	struct gpio_desc *desc = ERR_PTR(-ENODEV);
	int ret;

	if (!fwnode)
		return ERR_PTR(-EINVAL);

	if (is_of_node(fwnode)) {
		desc = gpiod_get_from_of_node(to_of_node(fwnode),
					      propname, index,
					      dflags,
					      label);
		return desc;
	} else if (is_acpi_node(fwnode)) {
		struct acpi_gpio_info info;

		desc = acpi_node_get_gpiod(fwnode, propname, index, &info);
		if (IS_ERR(desc))
			return desc;

		acpi_gpio_update_gpiod_flags(&dflags, &info);
		acpi_gpio_update_gpiod_lookup_flags(&lflags, &info);
	}

	/* Currently only ACPI takes this path */
	ret = gpiod_request(desc, label);
	if (ret)
		return ERR_PTR(ret);

	ret = gpiod_configure_flags(desc, propname, lflags, dflags);
	if (ret < 0) {
		gpiod_put(desc);
		return ERR_PTR(ret);
	}

	blocking_notifier_call_chain(&desc->gdev->notifier,
				     GPIOLINE_CHANGED_REQUESTED, desc);

	return desc;
}
EXPORT_SYMBOL_GPL(fwnode_get_named_gpiod);

/**
 * gpiod_get_index_optional - obtain an optional GPIO from a multi-index GPIO
 *                            function
 * @dev: GPIO consumer, can be NULL for system-global GPIOs
 * @con_id: function within the GPIO consumer
 * @index: index of the GPIO to obtain in the consumer
 * @flags: optional GPIO initialization flags
 *
 * This is equivalent to gpiod_get_index(), except that when no GPIO with the
 * specified index was assigned to the requested function it will return NULL.
 * This is convenient for drivers that need to handle optional GPIOs.
 */
struct gpio_desc *__must_check gpiod_get_index_optional(struct device *dev,
							const char *con_id,
							unsigned int index,
							enum gpiod_flags flags)
{
	struct gpio_desc *desc;

	desc = gpiod_get_index(dev, con_id, index, flags);
	if (gpiod_not_found(desc))
		return NULL;

	return desc;
}
EXPORT_SYMBOL_GPL(gpiod_get_index_optional);

/**
 * gpiod_hog - Hog the specified GPIO desc given the provided flags
 * @desc:	gpio whose value will be assigned
 * @name:	gpio line name
 * @lflags:	bitmask of gpio_lookup_flags GPIO_* values - returned from
 *		of_find_gpio() or of_get_gpio_hog()
 * @dflags:	gpiod_flags - optional GPIO initialization flags
 */
int gpiod_hog(struct gpio_desc *desc, const char *name,
	      unsigned long lflags, enum gpiod_flags dflags)
{
	struct gpio_chip *gc;
	struct gpio_desc *local_desc;
	int hwnum;
	int ret;

	gc = gpiod_to_chip(desc);
	hwnum = gpio_chip_hwgpio(desc);

	local_desc = gpiochip_request_own_desc(gc, hwnum, name,
					       lflags, dflags);
	if (IS_ERR(local_desc)) {
		ret = PTR_ERR(local_desc);
		pr_err("requesting hog GPIO %s (chip %s, offset %d) failed, %d\n",
		       name, gc->label, hwnum, ret);
		return ret;
	}

	/* Mark GPIO as hogged so it can be identified and removed later */
	set_bit(FLAG_IS_HOGGED, &desc->flags);

	gpiod_info(desc, "hogged as %s%s\n",
		(dflags & GPIOD_FLAGS_BIT_DIR_OUT) ? "output" : "input",
		(dflags & GPIOD_FLAGS_BIT_DIR_OUT) ?
		  (dflags & GPIOD_FLAGS_BIT_DIR_VAL) ? "/high" : "/low" : "");

	return 0;
}

/**
 * gpiochip_free_hogs - Scan gpio-controller chip and release GPIO hog
 * @gc:	gpio chip to act on
 */
static void gpiochip_free_hogs(struct gpio_chip *gc)
{
	int id;

	for (id = 0; id < gc->ngpio; id++) {
		if (test_bit(FLAG_IS_HOGGED, &gc->gpiodev->descs[id].flags))
			gpiochip_free_own_desc(&gc->gpiodev->descs[id]);
	}
}

/**
 * gpiod_get_array - obtain multiple GPIOs from a multi-index GPIO function
 * @dev:	GPIO consumer, can be NULL for system-global GPIOs
 * @con_id:	function within the GPIO consumer
 * @flags:	optional GPIO initialization flags
 *
 * This function acquires all the GPIOs defined under a given function.
 *
 * Return a struct gpio_descs containing an array of descriptors, -ENOENT if
 * no GPIO has been assigned to the requested function, or another IS_ERR()
 * code if an error occurred while trying to acquire the GPIOs.
 */
struct gpio_descs *__must_check gpiod_get_array(struct device *dev,
						const char *con_id,
						enum gpiod_flags flags)
{
	struct gpio_desc *desc;
	struct gpio_descs *descs;
	struct gpio_array *array_info = NULL;
	struct gpio_chip *gc;
	int count, bitmap_size;

	count = gpiod_count(dev, con_id);
	if (count < 0)
		return ERR_PTR(count);

	descs = kzalloc(struct_size(descs, desc, count), GFP_KERNEL);
	if (!descs)
		return ERR_PTR(-ENOMEM);

	for (descs->ndescs = 0; descs->ndescs < count; ) {
		desc = gpiod_get_index(dev, con_id, descs->ndescs, flags);
		if (IS_ERR(desc)) {
			gpiod_put_array(descs);
			return ERR_CAST(desc);
		}

		descs->desc[descs->ndescs] = desc;

		gc = gpiod_to_chip(desc);
		/*
		 * If pin hardware number of array member 0 is also 0, select
		 * its chip as a candidate for fast bitmap processing path.
		 */
		if (descs->ndescs == 0 && gpio_chip_hwgpio(desc) == 0) {
			struct gpio_descs *array;

			bitmap_size = BITS_TO_LONGS(gc->ngpio > count ?
						    gc->ngpio : count);

			array = kzalloc(struct_size(descs, desc, count) +
					struct_size(array_info, invert_mask,
					3 * bitmap_size), GFP_KERNEL);
			if (!array) {
				gpiod_put_array(descs);
				return ERR_PTR(-ENOMEM);
			}

			memcpy(array, descs,
			       struct_size(descs, desc, descs->ndescs + 1));
			kfree(descs);

			descs = array;
			array_info = (void *)(descs->desc + count);
			array_info->get_mask = array_info->invert_mask +
						  bitmap_size;
			array_info->set_mask = array_info->get_mask +
						  bitmap_size;

			array_info->desc = descs->desc;
			array_info->size = count;
			array_info->chip = gc;
			bitmap_set(array_info->get_mask, descs->ndescs,
				   count - descs->ndescs);
			bitmap_set(array_info->set_mask, descs->ndescs,
				   count - descs->ndescs);
			descs->info = array_info;
		}
		/* Unmark array members which don't belong to the 'fast' chip */
		if (array_info && array_info->chip != gc) {
			__clear_bit(descs->ndescs, array_info->get_mask);
			__clear_bit(descs->ndescs, array_info->set_mask);
		}
		/*
		 * Detect array members which belong to the 'fast' chip
		 * but their pins are not in hardware order.
		 */
		else if (array_info &&
			   gpio_chip_hwgpio(desc) != descs->ndescs) {
			/*
			 * Don't use fast path if all array members processed so
			 * far belong to the same chip as this one but its pin
			 * hardware number is different from its array index.
			 */
			if (bitmap_full(array_info->get_mask, descs->ndescs)) {
				array_info = NULL;
			} else {
				__clear_bit(descs->ndescs,
					    array_info->get_mask);
				__clear_bit(descs->ndescs,
					    array_info->set_mask);
			}
		} else if (array_info) {
			/* Exclude open drain or open source from fast output */
			if (gpiochip_line_is_open_drain(gc, descs->ndescs) ||
			    gpiochip_line_is_open_source(gc, descs->ndescs))
				__clear_bit(descs->ndescs,
					    array_info->set_mask);
			/* Identify 'fast' pins which require invertion */
			if (gpiod_is_active_low(desc))
				__set_bit(descs->ndescs,
					  array_info->invert_mask);
		}

		descs->ndescs++;
	}
	if (array_info)
		dev_dbg(dev,
			"GPIO array info: chip=%s, size=%d, get_mask=%lx, set_mask=%lx, invert_mask=%lx\n",
			array_info->chip->label, array_info->size,
			*array_info->get_mask, *array_info->set_mask,
			*array_info->invert_mask);
	return descs;
}
EXPORT_SYMBOL_GPL(gpiod_get_array);

/**
 * gpiod_get_array_optional - obtain multiple GPIOs from a multi-index GPIO
 *                            function
 * @dev:	GPIO consumer, can be NULL for system-global GPIOs
 * @con_id:	function within the GPIO consumer
 * @flags:	optional GPIO initialization flags
 *
 * This is equivalent to gpiod_get_array(), except that when no GPIO was
 * assigned to the requested function it will return NULL.
 */
struct gpio_descs *__must_check gpiod_get_array_optional(struct device *dev,
							const char *con_id,
							enum gpiod_flags flags)
{
	struct gpio_descs *descs;

	descs = gpiod_get_array(dev, con_id, flags);
	if (gpiod_not_found(descs))
		return NULL;

	return descs;
}
EXPORT_SYMBOL_GPL(gpiod_get_array_optional);

/**
 * gpiod_put - dispose of a GPIO descriptor
 * @desc:	GPIO descriptor to dispose of
 *
 * No descriptor can be used after gpiod_put() has been called on it.
 */
void gpiod_put(struct gpio_desc *desc)
{
	if (desc)
		gpiod_free(desc);
}
EXPORT_SYMBOL_GPL(gpiod_put);

/**
 * gpiod_put_array - dispose of multiple GPIO descriptors
 * @descs:	struct gpio_descs containing an array of descriptors
 */
void gpiod_put_array(struct gpio_descs *descs)
{
	unsigned int i;

	for (i = 0; i < descs->ndescs; i++)
		gpiod_put(descs->desc[i]);

	kfree(descs);
}
EXPORT_SYMBOL_GPL(gpiod_put_array);


static int gpio_bus_match(struct device *dev, struct device_driver *drv)
{
	/*
	 * Only match if the fwnode doesn't already have a proper struct device
	 * created for it.
	 */
	if (dev->fwnode && dev->fwnode->dev != dev)
		return 0;
	return 1;
}

static int gpio_stub_drv_probe(struct device *dev)
{
	/*
	 * The DT node of some GPIO chips have a "compatible" property, but
	 * never have a struct device added and probed by a driver to register
	 * the GPIO chip with gpiolib. In such cases, fw_devlink=on will cause
	 * the consumers of the GPIO chip to get probe deferred forever because
	 * they will be waiting for a device associated with the GPIO chip
	 * firmware node to get added and bound to a driver.
	 *
	 * To allow these consumers to probe, we associate the struct
	 * gpio_device of the GPIO chip with the firmware node and then simply
	 * bind it to this stub driver.
	 */
	return 0;
}

static struct device_driver gpio_stub_drv = {
	.name = "gpio_stub_drv",
	.bus = &gpio_bus_type,
	.probe = gpio_stub_drv_probe,
};

static int __init gpiolib_dev_init(void)
{
	int ret;

	/* Register GPIO sysfs bus */
	ret = bus_register(&gpio_bus_type);
	if (ret < 0) {
		pr_err("gpiolib: could not register GPIO bus type\n");
		return ret;
	}

	ret = driver_register(&gpio_stub_drv);
	if (ret < 0) {
		pr_err("gpiolib: could not register GPIO stub driver\n");
		bus_unregister(&gpio_bus_type);
		return ret;
	}

	ret = alloc_chrdev_region(&gpio_devt, 0, GPIO_DEV_MAX, GPIOCHIP_NAME);
	if (ret < 0) {
		pr_err("gpiolib: failed to allocate char dev region\n");
		driver_unregister(&gpio_stub_drv);
		bus_unregister(&gpio_bus_type);
		return ret;
	}

	gpiolib_initialized = true;
	gpiochip_setup_devs();

#if IS_ENABLED(CONFIG_OF_DYNAMIC) && IS_ENABLED(CONFIG_OF_GPIO)
	WARN_ON(of_reconfig_notifier_register(&gpio_of_notifier));
#endif /* CONFIG_OF_DYNAMIC && CONFIG_OF_GPIO */

	return ret;
}
core_initcall(gpiolib_dev_init);

#ifdef CONFIG_DEBUG_FS

static void gpiolib_dbg_show(struct seq_file *s, struct gpio_device *gdev)
{
	unsigned		i;
	struct gpio_chip	*gc = gdev->chip;
	unsigned		gpio = gdev->base;
	struct gpio_desc	*gdesc = &gdev->descs[0];
	bool			is_out;
	bool			is_irq;
	bool			active_low;

	for (i = 0; i < gdev->ngpio; i++, gpio++, gdesc++) {
		if (!test_bit(FLAG_REQUESTED, &gdesc->flags)) {
			if (gdesc->name) {
				seq_printf(s, " gpio-%-3d (%-20.20s)\n",
					   gpio, gdesc->name);
			}
			continue;
		}

		gpiod_get_direction(gdesc);
		is_out = test_bit(FLAG_IS_OUT, &gdesc->flags);
		is_irq = test_bit(FLAG_USED_AS_IRQ, &gdesc->flags);
		active_low = test_bit(FLAG_ACTIVE_LOW, &gdesc->flags);
		seq_printf(s, " gpio-%-3d (%-20.20s|%-20.20s) %s %s %s%s",
			gpio, gdesc->name ? gdesc->name : "", gdesc->label,
			is_out ? "out" : "in ",
			gc->get ? (gc->get(gc, i) ? "hi" : "lo") : "?  ",
			is_irq ? "IRQ " : "",
			active_low ? "ACTIVE LOW" : "");
		seq_printf(s, "\n");
	}
}

static void *gpiolib_seq_start(struct seq_file *s, loff_t *pos)
{
	unsigned long flags;
	struct gpio_device *gdev = NULL;
	loff_t index = *pos;

	s->private = "";

	spin_lock_irqsave(&gpio_lock, flags);
	list_for_each_entry(gdev, &gpio_devices, list)
		if (index-- == 0) {
			spin_unlock_irqrestore(&gpio_lock, flags);
			return gdev;
		}
	spin_unlock_irqrestore(&gpio_lock, flags);

	return NULL;
}

static void *gpiolib_seq_next(struct seq_file *s, void *v, loff_t *pos)
{
	unsigned long flags;
	struct gpio_device *gdev = v;
	void *ret = NULL;

	spin_lock_irqsave(&gpio_lock, flags);
	if (list_is_last(&gdev->list, &gpio_devices))
		ret = NULL;
	else
		ret = list_entry(gdev->list.next, struct gpio_device, list);
	spin_unlock_irqrestore(&gpio_lock, flags);

	s->private = "\n";
	++*pos;

	return ret;
}

static void gpiolib_seq_stop(struct seq_file *s, void *v)
{
}

static int gpiolib_seq_show(struct seq_file *s, void *v)
{
	struct gpio_device *gdev = v;
	struct gpio_chip *gc = gdev->chip;
	struct device *parent;

	if (!gc) {
		seq_printf(s, "%s%s: (dangling chip)", (char *)s->private,
			   dev_name(&gdev->dev));
		return 0;
	}

	seq_printf(s, "%s%s: GPIOs %d-%d", (char *)s->private,
		   dev_name(&gdev->dev),
		   gdev->base, gdev->base + gdev->ngpio - 1);
	parent = gc->parent;
	if (parent)
		seq_printf(s, ", parent: %s/%s",
			   parent->bus ? parent->bus->name : "no-bus",
			   dev_name(parent));
	if (gc->label)
		seq_printf(s, ", %s", gc->label);
	if (gc->can_sleep)
		seq_printf(s, ", can sleep");
	seq_printf(s, ":\n");

	if (gc->dbg_show)
		gc->dbg_show(s, gc);
	else
		gpiolib_dbg_show(s, gdev);

	return 0;
}

static const struct seq_operations gpiolib_sops = {
	.start = gpiolib_seq_start,
	.next = gpiolib_seq_next,
	.stop = gpiolib_seq_stop,
	.show = gpiolib_seq_show,
};
DEFINE_SEQ_ATTRIBUTE(gpiolib);

static int __init gpiolib_debugfs_init(void)
{
	/* /sys/kernel/debug/gpio */
	debugfs_create_file("gpio", 0444, NULL, NULL, &gpiolib_fops);
	return 0;
}
subsys_initcall(gpiolib_debugfs_init);

#endif	/* DEBUG_FS */<|MERGE_RESOLUTION|>--- conflicted
+++ resolved
@@ -470,11 +470,7 @@
 
 static void gpiodevice_release(struct device *dev)
 {
-<<<<<<< HEAD
-	struct gpio_device *gdev = dev_get_drvdata(dev);
-=======
 	struct gpio_device *gdev = container_of(dev, struct gpio_device, dev);
->>>>>>> 4bcf3b75
 	unsigned long flags;
 
 	spin_lock_irqsave(&gpio_lock, flags);
@@ -598,12 +594,6 @@
 	}
 
 	of_gpio_dev_init(gc, gdev);
-
-	/*
-	 * Assign fwnode depending on the result of the previous calls,
-	 * if none of them succeed, assign it to the parent's one.
-	 */
-	gdev->dev.fwnode = dev_fwnode(&gdev->dev) ?: fwnode;
 
 	/*
 	 * Assign fwnode depending on the result of the previous calls,
