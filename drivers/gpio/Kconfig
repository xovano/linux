#
# GPIO infrastructure and drivers
#

config ARCH_HAVE_CUSTOM_GPIO_H
	bool
	help
	  Selecting this config option from the architecture Kconfig allows
	  the architecture to provide a custom asm/gpio.h implementation
	  overriding the default implementations.  New uses of this are
	  strongly discouraged.

config ARCH_WANT_OPTIONAL_GPIOLIB
	bool
	help
	  Select this config option from the architecture Kconfig, if
	  it is possible to use gpiolib on the architecture, but let the
	  user decide whether to actually build it or not.
	  Select this instead of ARCH_REQUIRE_GPIOLIB, if your architecture does
	  not depend on GPIOs being available, but rather let the user
	  decide whether he needs it or not.

config ARCH_REQUIRE_GPIOLIB
	bool
	select GPIOLIB
	help
	  Platforms select gpiolib if they use this infrastructure
	  for all their GPIOs, usually starting with ones integrated
	  into SOC processors.
	  Selecting this from the architecture code will cause the gpiolib
	  code to always get built in.


menuconfig GPIOLIB
	bool "GPIO Support"
	depends on ARCH_WANT_OPTIONAL_GPIOLIB || ARCH_REQUIRE_GPIOLIB
	help
	  This enables GPIO support through the generic GPIO library.
	  You only need to enable this, if you also want to enable
	  one or more of the GPIO drivers below.

	  If unsure, say N.

if GPIOLIB

config GPIO_DEVRES
	def_bool y
	depends on HAS_IOMEM

config OF_GPIO
	def_bool y
	depends on OF

config GPIO_ACPI
	def_bool y
	depends on ACPI

config GPIOLIB_IRQCHIP
	select IRQ_DOMAIN
	bool

config DEBUG_GPIO
	bool "Debug GPIO calls"
	depends on DEBUG_KERNEL
	help
	  Say Y here to add some extra checks and diagnostics to GPIO calls.
	  These checks help ensure that GPIOs have been properly initialized
	  before they are used, and that sleeping calls are not made from
	  non-sleeping contexts.  They can make bitbanged serial protocols
	  slower.  The diagnostics help catch the type of setup errors
	  that are most common when setting up new platforms or boards.

config GPIO_SYSFS
	bool "/sys/class/gpio/... (sysfs interface)"
	depends on SYSFS
	help
	  Say Y here to add a sysfs interface for GPIOs.

	  This is mostly useful to work around omissions in a system's
	  kernel support.  Those are common in custom and semicustom
	  hardware assembled using standard kernels with a minimum of
	  custom patches.  In those cases, userspace code may import
	  a given GPIO from the kernel, if no kernel driver requested it.

	  Kernel drivers may also request that a particular GPIO be
	  exported to userspace; this can be useful when debugging.

config GPIO_GENERIC
	tristate

# put drivers in the right section, in alphabetical order

# This symbol is selected by both I2C and SPI expanders
config GPIO_MAX730X
	tristate

menu "Memory mapped GPIO drivers"

config GPIO_74XX_MMIO
	tristate "GPIO driver for 74xx-ICs with MMIO access"
	depends on OF_GPIO
	select GPIO_GENERIC
	help
	  Say yes here to support GPIO functionality for 74xx-compatible ICs
	  with MMIO access. Compatible models include:
	    1 bit:	741G125 (Input), 741G74 (Output)
	    2 bits:	742G125 (Input), 7474 (Output)
	    4 bits:	74125 (Input), 74175 (Output)
	    6 bits:	74365 (Input), 74174 (Output)
	    8 bits:	74244 (Input), 74273 (Output)
	    16 bits:	741624 (Input), 7416374 (Output)

config GPIO_ALTERA
	tristate "Altera GPIO"
	depends on OF_GPIO
	select GPIOLIB_IRQCHIP
	help
	  Say Y or M here to build support for the Altera PIO device.

	  If driver is built as a module it will be called gpio-altera.

config GPIO_AMDPT
	tristate "AMD Promontory GPIO support"
	depends on ACPI
	help
	  driver for GPIO functionality on Promontory IOHub
	  Require ACPI ASL code to enumerate as a platform device.

config GPIO_BCM_KONA
	bool "Broadcom Kona GPIO"
	depends on OF_GPIO && (ARCH_BCM_MOBILE || COMPILE_TEST)
	help
	  Turn on GPIO support for Broadcom "Kona" chips.

config GPIO_BRCMSTB
	tristate "BRCMSTB GPIO support"
	default y if ARCH_BRCMSTB
	depends on OF_GPIO && (ARCH_BRCMSTB || COMPILE_TEST)
	select GPIO_GENERIC
	select GPIOLIB_IRQCHIP
	help
	  Say yes here to enable GPIO support for Broadcom STB (BCM7XXX) SoCs.

config GPIO_CLPS711X
	tristate "CLPS711X GPIO support"
	depends on ARCH_CLPS711X || COMPILE_TEST
	select GPIO_GENERIC
	help
	  Say yes here to support GPIO on CLPS711X SoCs.

config GPIO_DAVINCI
	bool "TI Davinci/Keystone GPIO support"
	default y if ARCH_DAVINCI
	depends on ARM && (ARCH_DAVINCI || ARCH_KEYSTONE)
	help
	  Say yes here to enable GPIO support for TI Davinci/Keystone SoCs.

config GPIO_DWAPB
	tristate "Synopsys DesignWare APB GPIO driver"
	select GPIO_GENERIC
	select GENERIC_IRQ_CHIP
	help
	  Say Y or M here to build support for the Synopsys DesignWare APB
	  GPIO block.

config GPIO_EM
	tristate "Emma Mobile GPIO"
	depends on ARM && OF_GPIO
	help
	  Say yes here to support GPIO on Renesas Emma Mobile SoCs.

config GPIO_EP93XX
	def_bool y
	depends on ARCH_EP93XX
	select GPIO_GENERIC

config GPIO_ETRAXFS
	bool "Axis ETRAX FS General I/O"
	depends on CRIS || COMPILE_TEST
	depends on OF
	select GPIO_GENERIC
	select GPIOLIB_IRQCHIP
	help
	  Say yes here to support the GPIO controller on Axis ETRAX FS SoCs.

config GPIO_GE_FPGA
	bool "GE FPGA based GPIO"
	depends on GE_FPGA
	select GPIO_GENERIC
	help
	  Support for common GPIO functionality provided on some GE Single Board
	  Computers.

	  This driver provides basic support (configure as input or output, read
	  and write pin state) for GPIO implemented in a number of GE single
	  board computers.

config GPIO_GENERIC_PLATFORM
	tristate "Generic memory-mapped GPIO controller support (MMIO platform device)"
	select GPIO_GENERIC
	help
	  Say yes here to support basic platform_device memory-mapped GPIO controllers.

config GPIO_GRGPIO
	tristate "Aeroflex Gaisler GRGPIO support"
	depends on OF
	select GPIO_GENERIC
	select IRQ_DOMAIN
	help
	  Select this to support Aeroflex Gaisler GRGPIO cores from the GRLIB
	  VHDL IP core library.

config GPIO_ICH
	tristate "Intel ICH GPIO"
	depends on PCI && X86
	select MFD_CORE
	select LPC_ICH
	help
	  Say yes here to support the GPIO functionality of a number of Intel
	  ICH-based chipsets.  Currently supported devices: ICH6, ICH7, ICH8
	  ICH9, ICH10, Series 5/3400 (eg Ibex Peak), Series 6/C200 (eg
	  Cougar Point), NM10 (Tiger Point), and 3100 (Whitmore Lake).

	  If unsure, say N.

config GPIO_IOP
	tristate "Intel IOP GPIO"
	depends on ARM && (ARCH_IOP32X || ARCH_IOP33X)
	help
	  Say yes here to support the GPIO functionality of a number of Intel
	  IOP32X or IOP33X.

	  If unsure, say N.

config GPIO_LOONGSON
	bool "Loongson-2/3 GPIO support"
	depends on CPU_LOONGSON2 || CPU_LOONGSON3
	help
	  driver for GPIO functionality on Loongson-2F/3A/3B processors.

config GPIO_LPC18XX
	bool "NXP LPC18XX/43XX GPIO support"
	default y if ARCH_LPC18XX
	depends on OF_GPIO && (ARCH_LPC18XX || COMPILE_TEST)
	help
	  Select this option to enable GPIO driver for
	  NXP LPC18XX/43XX devices.

config GPIO_LYNXPOINT
	tristate "Intel Lynxpoint GPIO support"
	depends on ACPI && X86
	select GPIOLIB_IRQCHIP
	help
	  driver for GPIO functionality on Intel Lynxpoint PCH chipset
	  Requires ACPI device enumeration code to set up a platform device.

config GPIO_MB86S7X
	bool "GPIO support for Fujitsu MB86S7x Platforms"
	depends on ARCH_MB86S7X
	help
	  Say yes here to support the GPIO controller in Fujitsu MB86S70 SoCs.

config GPIO_MM_LANTIQ
	bool "Lantiq Memory mapped GPIOs"
	depends on LANTIQ && SOC_XWAY
	help
	  This enables support for memory mapped GPIOs on the External Bus Unit
	  (EBU) found on Lantiq SoCs. The gpios are output only as they are
	  created by attaching a 16bit latch to the bus.

config GPIO_MOXART
	bool "MOXART GPIO support"
	depends on ARCH_MOXART
	select GPIO_GENERIC
	help
	  Select this option to enable GPIO driver for
	  MOXA ART SoC devices.

config GPIO_MPC5200
	def_bool y
	depends on PPC_MPC52xx

config GPIO_MPC8XXX
	bool "MPC512x/MPC8xxx GPIO support"
	depends on PPC_MPC512x || PPC_MPC831x || PPC_MPC834x || PPC_MPC837x || \
		   FSL_SOC_BOOKE || PPC_86xx
	help
	  Say Y here if you're going to use hardware that connects to the
	  MPC512x/831x/834x/837x/8572/8610 GPIOs.

config GPIO_MVEBU
	def_bool y
	depends on PLAT_ORION
	depends on OF
	select GENERIC_IRQ_CHIP

config GPIO_MXC
	def_bool y
	depends on ARCH_MXC
	select GPIO_GENERIC
	select GENERIC_IRQ_CHIP

config GPIO_MXS
	def_bool y
	depends on ARCH_MXS
	select GPIO_GENERIC
	select GENERIC_IRQ_CHIP

config GPIO_OCTEON
	tristate "Cavium OCTEON GPIO"
	depends on GPIOLIB && CAVIUM_OCTEON_SOC
	default y
	help
	  Say yes here to support the on-chip GPIO lines on the OCTEON
	  family of SOCs.

config GPIO_OMAP
	tristate "TI OMAP GPIO support" if ARCH_OMAP2PLUS || COMPILE_TEST
	default y if ARCH_OMAP
	depends on ARM
	select GENERIC_IRQ_CHIP
	select GPIOLIB_IRQCHIP
	help
	  Say yes here to enable GPIO support for TI OMAP SoCs.

config GPIO_PL061
	bool "PrimeCell PL061 GPIO support"
	depends on ARM_AMBA
	select IRQ_DOMAIN
	select GPIOLIB_IRQCHIP
	help
	  Say yes here to support the PrimeCell PL061 GPIO device

config GPIO_PXA
	bool "PXA GPIO support"
	depends on ARCH_PXA || ARCH_MMP
	help
	  Say yes here to support the PXA GPIO device

config GPIO_RCAR
	tristate "Renesas R-Car GPIO"
	depends on ARCH_SHMOBILE || COMPILE_TEST
	select GPIOLIB_IRQCHIP
	help
	  Say yes here to support GPIO on Renesas R-Car SoCs.

config GPIO_SAMSUNG
	bool
	depends on PLAT_SAMSUNG
	help
	  Legacy GPIO support. Use only for platforms without support for
	  pinctrl.

config GPIO_SPEAR_SPICS
	bool "ST SPEAr13xx SPI Chip Select as GPIO support"
	depends on PLAT_SPEAR
	select GENERIC_IRQ_CHIP
	help
	  Say yes here to support ST SPEAr SPI Chip Select as GPIO device

config GPIO_STA2X11
	bool "STA2x11/ConneXt GPIO support"
	depends on MFD_STA2X11
	select GENERIC_IRQ_CHIP
	help
	  Say yes here to support the STA2x11/ConneXt GPIO device.
	  The GPIO module has 128 GPIO pins with alternate functions.

config GPIO_STP_XWAY
	bool "XWAY STP GPIOs"
	depends on SOC_XWAY
	help
	  This enables support for the Serial To Parallel (STP) unit found on
	  XWAY SoC. The STP allows the SoC to drive a shift registers cascade,
	  that can be up to 24 bit. This peripheral is aimed at driving leds.
	  Some of the gpios/leds can be auto updated by the soc with dsl and
	  phy status.

config GPIO_SYSCON
	tristate "GPIO based on SYSCON"
	depends on MFD_SYSCON && OF
	help
	  Say yes here to support GPIO functionality though SYSCON driver.

config GPIO_TB10X
	bool
	select GENERIC_IRQ_CHIP
	select OF_GPIO

config GPIO_TZ1090
	bool "Toumaz Xenif TZ1090 GPIO support"
	depends on SOC_TZ1090
	select GENERIC_IRQ_CHIP
	default y
	help
	  Say yes here to support Toumaz Xenif TZ1090 GPIOs.

config GPIO_TZ1090_PDC
	bool "Toumaz Xenif TZ1090 PDC GPIO support"
	depends on SOC_TZ1090
	default y
	help
	  Say yes here to support Toumaz Xenif TZ1090 PDC GPIOs.

config GPIO_VF610
	def_bool y
	depends on ARCH_MXC && SOC_VF610
	select GPIOLIB_IRQCHIP
	help
	  Say yes here to support Vybrid vf610 GPIOs.

config GPIO_VR41XX
	tristate "NEC VR4100 series General-purpose I/O Uint support"
	depends on CPU_VR41XX
	help
	  Say yes here to support the NEC VR4100 series General-purpose I/O Uint

config GPIO_VX855
	tristate "VIA VX855/VX875 GPIO"
	depends on PCI
	select MFD_CORE
	select MFD_VX855
	help
	  Support access to the VX855/VX875 GPIO lines through the gpio library.

	  This driver provides common support for accessing the device,
	  additional drivers must be enabled in order to use the
	  functionality of the device.

config GPIO_XGENE
	bool "APM X-Gene GPIO controller support"
	depends on ARM64 && OF_GPIO
	help
	  This driver is to support the GPIO block within the APM X-Gene SoC
	  platform's generic flash controller. The GPIO pins are muxed with
	  the generic flash controller's address and data pins. Say yes
	  here to enable the GFC GPIO functionality.

config GPIO_XGENE_SB
	tristate "APM X-Gene GPIO standby controller support"
	depends on ARCH_XGENE && OF_GPIO
	select GPIO_GENERIC
	help
	  This driver supports the GPIO block within the APM X-Gene
	  Standby Domain. Say yes here to enable the GPIO functionality.

config GPIO_XILINX
	tristate "Xilinx GPIO support"
<<<<<<< HEAD
	depends on OF_GPIO && (PPC || MICROBLAZE || ARCH_ZYNQ || X86 || ARCH_ZYNQMP)
=======
	depends on OF_GPIO
>>>>>>> afd2ff9b
	help
	  Say yes here to support the Xilinx FPGA GPIO device

config GPIO_XLP
	tristate "Netlogic XLP GPIO support"
	depends on CPU_XLP && OF_GPIO
	select GPIOLIB_IRQCHIP
	help
	  This driver provides support for GPIO interface on Netlogic XLP MIPS64
	  SoCs. Currently supported XLP variants are XLP8XX, XLP3XX, XLP2XX,
	  XLP9XX and XLP5XX.

	  If unsure, say N.

config GPIO_XTENSA
	bool "Xtensa GPIO32 support"
	depends on XTENSA
	depends on HAVE_XTENSA_GPIO32
	depends on !SMP
	help
	  Say yes here to support the Xtensa internal GPIO32 IMPWIRE (input)
	  and EXPSTATE (output) ports

config GPIO_ZEVIO
	bool "LSI ZEVIO SoC memory mapped GPIOs"
	depends on ARM && OF_GPIO
	help
	  Say yes here to support the GPIO controller in LSI ZEVIO SoCs.

config GPIO_ZYNQ
	tristate "Xilinx Zynq GPIO support"
	depends on ARCH_ZYNQ || ARCH_ZYNQMP
	select GPIOLIB_IRQCHIP
	help
	  Say yes here to support Xilinx Zynq GPIO controller.

config GPIO_ZX
	bool "ZTE ZX GPIO support"
	select GPIOLIB_IRQCHIP
	help
	  Say yes here to support the GPIO device on ZTE ZX SoCs.

endmenu

menu "Port-mapped I/O GPIO drivers"
	depends on X86 # Unconditional I/O space access

config GPIO_104_IDIO_16
	tristate "ACCES 104-IDIO-16 GPIO support"
	help
	  Enables GPIO support for the ACCES 104-IDIO-16 family.

config GPIO_F7188X
	tristate "F71869, F71869A, F71882FG and F71889F GPIO support"
	help
	  This option enables support for GPIOs found on Fintek Super-I/O
	  chips F71869, F71869A, F71882FG and F71889F.

	  To compile this driver as a module, choose M here: the module will
	  be called f7188x-gpio.

config GPIO_IT87
	tristate "IT87xx GPIO support"
	help
	  Say yes here to support GPIO functionality of IT87xx Super I/O chips.

	  This driver is tested with ITE IT8728 and IT8732 Super I/O chips, and
	  supports the IT8761E Super I/O chip as well.

	  To compile this driver as a module, choose M here: the module will
	  be called gpio_it87

config GPIO_SCH
	tristate "Intel SCH/TunnelCreek/Centerton/Quark X1000 GPIO"
	depends on PCI
	select MFD_CORE
	select LPC_SCH
	help
	  Say yes here to support GPIO interface on Intel Poulsbo SCH,
	  Intel Tunnel Creek processor, Intel Centerton processor or
	  Intel Quark X1000 SoC.

	  The Intel SCH contains a total of 14 GPIO pins. Ten GPIOs are
	  powered by the core power rail and are turned off during sleep
	  modes (S3 and higher). The remaining four GPIOs are powered by
	  the Intel SCH suspend power supply. These GPIOs remain
	  active during S3. The suspend powered GPIOs can be used to wake the
	  system from the Suspend-to-RAM state.

	  The Intel Tunnel Creek processor has 5 GPIOs powered by the
	  core power rail and 9 from suspend power supply.

	  The Intel Centerton processor has a total of 30 GPIO pins.
	  Twenty-one are powered by the core power rail and 9 from the
	  suspend power supply.

	  The Intel Quark X1000 SoC has 2 GPIOs powered by the core
	  power well and 6 from the suspend power well.

config GPIO_SCH311X
	tristate "SMSC SCH311x SuperI/O GPIO"
	help
	  Driver to enable the GPIOs found on SMSC SMSC SCH3112, SCH3114 and
	  SCH3116 "Super I/O" chipsets.

	  To compile this driver as a module, choose M here: the module will
	  be called gpio-sch311x.

config GPIO_TS5500
	tristate "TS-5500 DIO blocks and compatibles"
	depends on TS5500 || COMPILE_TEST
	help
	  This driver supports Digital I/O exposed by pin blocks found on some
	  Technologic Systems platforms. It includes, but is not limited to, 3
	  blocks of the TS-5500: DIO1, DIO2 and the LCD port, and the TS-5600
	  LCD port.

endmenu

menu "I2C GPIO expanders"
	depends on I2C

config GPIO_ADP5588
	tristate "ADP5588 I2C GPIO expander"
	help
	  This option enables support for 18 GPIOs found
	  on Analog Devices ADP5588 GPIO Expanders.

config GPIO_ADP5588_IRQ
	bool "Interrupt controller support for ADP5588"
	depends on GPIO_ADP5588=y
	help
	  Say yes here to enable the adp5588 to be used as an interrupt
	  controller. It requires the driver to be built in the kernel.

config GPIO_ADNP
	tristate "Avionic Design N-bit GPIO expander"
	depends on OF_GPIO
	select GPIOLIB_IRQCHIP
	help
	  This option enables support for N GPIOs found on Avionic Design
	  I2C GPIO expanders. The register space will be extended by powers
	  of two, so the controller will need to accommodate for that. For
	  example: if a controller provides 48 pins, 6 registers will be
	  enough to represent all pins, but the driver will assume a
	  register layout for 64 pins (8 registers).

config GPIO_MAX7300
	tristate "Maxim MAX7300 GPIO expander"
	select GPIO_MAX730X
	help
	  GPIO driver for Maxim MAX7300 I2C-based GPIO expander.

config GPIO_MAX732X
	tristate "MAX7319, MAX7320-7327 I2C Port Expanders"
	help
	  Say yes here to support the MAX7319, MAX7320-7327 series of I2C
	  Port Expanders. Each IO port on these chips has a fixed role of
	  Input (designated by 'I'), Push-Pull Output ('O'), or Open-Drain
	  Input and Output (designed by 'P'). The combinations are listed
	  below:

	  8 bits:	max7319 (8I), max7320 (8O), max7321 (8P),
		  	max7322 (4I4O), max7323 (4P4O)

	  16 bits:	max7324 (8I8O), max7325 (8P8O),
		  	max7326 (4I12O), max7327 (4P12O)

	  Board setup code must specify the model to use, and the start
	  number for these GPIOs.

config GPIO_MAX732X_IRQ
	bool "Interrupt controller support for MAX732x"
	depends on GPIO_MAX732X=y
	select GPIOLIB_IRQCHIP
	help
	  Say yes here to enable the max732x to be used as an interrupt
	  controller. It requires the driver to be built in the kernel.

config GPIO_MC9S08DZ60
	bool "MX35 3DS BOARD MC9S08DZ60 GPIO functions"
	depends on I2C=y && MACH_MX35_3DS
	help
	  Select this to enable the MC9S08DZ60 GPIO driver

config GPIO_PCA953X
	tristate "PCA95[357]x, PCA9698, TCA64xx, and MAX7310 I/O ports"
	help
	  Say yes here to provide access to several register-oriented
	  SMBus I/O expanders, made mostly by NXP or TI.  Compatible
	  models include:

	  4 bits:	pca9536, pca9537

	  8 bits:	max7310, max7315, pca6107, pca9534, pca9538, pca9554,
			pca9556, pca9557, pca9574, tca6408, xra1202

	  16 bits:	max7312, max7313, pca9535, pca9539, pca9555, pca9575,
			tca6416

	  24 bits:	tca6424

	  40 bits:	pca9505, pca9698

config GPIO_PCA953X_IRQ
	bool "Interrupt controller support for PCA953x"
	depends on GPIO_PCA953X=y
	select GPIOLIB_IRQCHIP
	help
	  Say yes here to enable the pca953x to be used as an interrupt
	  controller. It requires the driver to be built in the kernel.

config GPIO_PCF857X
	tristate "PCF857x, PCA{85,96}7x, and MAX732[89] I2C GPIO expanders"
	select GPIOLIB_IRQCHIP
	select IRQ_DOMAIN
	help
	  Say yes here to provide access to most "quasi-bidirectional" I2C
	  GPIO expanders used for additional digital outputs or inputs.
	  Most of these parts are from NXP, though TI is a second source for
	  some of them.  Compatible models include:

	  8 bits:   pcf8574, pcf8574a, pca8574, pca8574a,
	            pca9670, pca9672, pca9674, pca9674a,
	  	    max7328, max7329

	  16 bits:  pcf8575, pcf8575c, pca8575,
	            pca9671, pca9673, pca9675

	  Your board setup code will need to declare the expanders in
	  use, and assign numbers to the GPIOs they expose.  Those GPIOs
	  can then be used from drivers and other kernel code, just like
	  other GPIOs, but only accessible from task contexts.

	  This driver provides an in-kernel interface to those GPIOs using
	  platform-neutral GPIO calls.

config GPIO_SX150X
	bool "Semtech SX150x I2C GPIO expander"
	depends on I2C=y
	select GPIOLIB_IRQCHIP
	default n
	help
	  Say yes here to provide support for Semtech SX150-series I2C
	  GPIO expanders. Compatible models include:

	  8 bits:  sx1508q
	  16 bits: sx1509q

endmenu

menu "MFD GPIO expanders"

config GPIO_ADP5520
	tristate "GPIO Support for ADP5520 PMIC"
	depends on PMIC_ADP5520
	help
	  This option enables support for on-chip GPIO found
	  on Analog Devices ADP5520 PMICs.

config GPIO_ARIZONA
	tristate "Wolfson Microelectronics Arizona class devices"
	depends on MFD_ARIZONA
	help
	  Support for GPIOs on Wolfson Arizona class devices.

config GPIO_CRYSTAL_COVE
	tristate "GPIO support for Crystal Cove PMIC"
	depends on INTEL_SOC_PMIC
	select GPIOLIB_IRQCHIP
	help
	  Support for GPIO pins on Crystal Cove PMIC.

	  Say Yes if you have a Intel SoC based tablet with Crystal Cove PMIC
	  inside.

	  This driver can also be built as a module. If so, the module will be
	  called gpio-crystalcove.

config GPIO_CS5535
	tristate "AMD CS5535/CS5536 GPIO support"
	depends on MFD_CS5535
	help
	  The AMD CS5535 and CS5536 southbridges support 28 GPIO pins that
	  can be used for quite a number of things.  The CS5535/6 is found on
	  AMD Geode and Lemote Yeeloong devices.

	  If unsure, say N.

config GPIO_DA9052
	tristate "Dialog DA9052 GPIO"
	depends on PMIC_DA9052
	help
	  Say yes here to enable the GPIO driver for the DA9052 chip.

config GPIO_DA9055
	tristate "Dialog Semiconductor DA9055 GPIO"
	depends on MFD_DA9055
	help
	  Say yes here to enable the GPIO driver for the DA9055 chip.

	  The Dialog DA9055 PMIC chip has 3 GPIO pins that can be
	  be controller by this driver.

	  If driver is built as a module it will be called gpio-da9055.

config GPIO_DLN2
	tristate "Diolan DLN2 GPIO support"
	depends on MFD_DLN2
	select GPIOLIB_IRQCHIP

	help
	  Select this option to enable GPIO driver for the Diolan DLN2
	  board.

	  This driver can also be built as a module. If so, the module
	  will be called gpio-dln2.

config GPIO_JANZ_TTL
	tristate "Janz VMOD-TTL Digital IO Module"
	depends on MFD_JANZ_CMODIO
	help
	  This enables support for the Janz VMOD-TTL Digital IO module.
	  This driver provides support for driving the pins in output
	  mode only. Input mode is not supported.

config GPIO_KEMPLD
	tristate "Kontron ETX / COMexpress GPIO"
	depends on MFD_KEMPLD
	help
	  This enables support for the PLD GPIO interface on some Kontron ETX
	  and COMexpress (ETXexpress) modules.

	  This driver can also be built as a module. If so, the module will be
	  called gpio-kempld.

config GPIO_LP3943
	tristate "TI/National Semiconductor LP3943 GPIO expander"
	depends on MFD_LP3943
	help
	  GPIO driver for LP3943 MFD.
	  LP3943 can be used as a GPIO expander which provides up to 16 GPIOs.
	  Open drain outputs are required for this usage.

config GPIO_MSIC
	bool "Intel MSIC mixed signal gpio support"
	depends on MFD_INTEL_MSIC
	help
	  Enable support for GPIO on intel MSIC controllers found in
	  intel MID devices

config GPIO_PALMAS
	bool "TI PALMAS series PMICs GPIO"
	depends on MFD_PALMAS
	help
	  Select this option to enable GPIO driver for the TI PALMAS
	  series chip family.

config GPIO_RC5T583
	bool "RICOH RC5T583 GPIO"
	depends on MFD_RC5T583
	help
	  Select this option to enable GPIO driver for the Ricoh RC5T583
	  chip family.
	  This driver provides the support for driving/reading the gpio pins
	  of RC5T583 device through standard gpio library.

config GPIO_STMPE
	bool "STMPE GPIOs"
	depends on MFD_STMPE
	depends on OF_GPIO
	select GPIOLIB_IRQCHIP
	help
	  This enables support for the GPIOs found on the STMPE I/O
	  Expanders.

config GPIO_TC3589X
	bool "TC3589X GPIOs"
	depends on MFD_TC3589X
	depends on OF_GPIO
	select GPIOLIB_IRQCHIP
	help
	  This enables support for the GPIOs found on the TC3589X
	  I/O Expander.

config GPIO_TIMBERDALE
	bool "Support for timberdale GPIO IP"
	depends on MFD_TIMBERDALE
	---help---
	Add support for the GPIO IP in the timberdale FPGA.

config GPIO_TPS6586X
	bool "TPS6586X GPIO"
	depends on MFD_TPS6586X
	help
	  Select this option to enable GPIO driver for the TPS6586X
	  chip family.

config GPIO_TPS65910
	bool "TPS65910 GPIO"
	depends on MFD_TPS65910
	help
	  Select this option to enable GPIO driver for the TPS65910
	  chip family.

config GPIO_TPS65912
	tristate "TI TPS65912 GPIO"
	depends on (MFD_TPS65912_I2C || MFD_TPS65912_SPI)
	help
	  This driver supports TPS65912 gpio chip

config GPIO_TWL4030
	tristate "TWL4030, TWL5030, and TPS659x0 GPIOs"
	depends on TWL4030_CORE
	help
	  Say yes here to access the GPIO signals of various multi-function
	  power management chips from Texas Instruments.

config GPIO_TWL6040
	tristate "TWL6040 GPO"
	depends on TWL6040_CORE
	help
	  Say yes here to access the GPO signals of twl6040
	  audio chip from Texas Instruments.

config GPIO_UCB1400
	tristate "Philips UCB1400 GPIO"
	depends on UCB1400_CORE
	help
	  This enables support for the Philips UCB1400 GPIO pins.
	  The UCB1400 is an AC97 audio codec.

config GPIO_WM831X
	tristate "WM831x GPIOs"
	depends on MFD_WM831X
	help
	  Say yes here to access the GPIO signals of WM831x power management
	  chips from Wolfson Microelectronics.

config GPIO_WM8350
	tristate "WM8350 GPIOs"
	depends on MFD_WM8350
	help
	  Say yes here to access the GPIO signals of WM8350 power management
	  chips from Wolfson Microelectronics.

config GPIO_WM8994
	tristate "WM8994 GPIOs"
	depends on MFD_WM8994
	help
	  Say yes here to access the GPIO signals of WM8994 audio hub
	  CODECs from Wolfson Microelectronics.

endmenu

menu "PCI GPIO expanders"
	depends on PCI

config GPIO_AMD8111
	tristate "AMD 8111 GPIO driver"
	depends on PCI
	help
	  The AMD 8111 south bridge contains 32 GPIO pins which can be used.

	  Note, that usually system firmware/ACPI handles GPIO pins on their
	  own and users might easily break their systems with uncarefull usage
	  of this driver!

	  If unsure, say N

config GPIO_BT8XX
	tristate "BT8XX GPIO abuser"
	depends on PCI && VIDEO_BT848=n
	help
	  The BT8xx frame grabber chip has 24 GPIO pins that can be abused
	  as a cheap PCI GPIO card.

	  This chip can be found on Miro, Hauppauge and STB TV-cards.

	  The card needs to be physically altered for using it as a
	  GPIO card. For more information on how to build a GPIO card
	  from a BT8xx TV card, see the documentation file at
	  Documentation/bt8xxgpio.txt

	  If unsure, say N.

config GPIO_INTEL_MID
	bool "Intel Mid GPIO support"
	depends on PCI && X86
	select GPIOLIB_IRQCHIP
	help
	  Say Y here to support Intel Mid GPIO.

config GPIO_ML_IOH
	tristate "OKI SEMICONDUCTOR ML7213 IOH GPIO support"
	depends on PCI
	select GENERIC_IRQ_CHIP
	help
	  ML7213 is companion chip for Intel Atom E6xx series.
	  This driver can be used for OKI SEMICONDUCTOR ML7213 IOH(Input/Output
	  Hub) which is for IVI(In-Vehicle Infotainment) use.
	  This driver can access the IOH's GPIO device.

config GPIO_PCH
	tristate "Intel EG20T PCH/LAPIS Semiconductor IOH(ML7223/ML7831) GPIO"
	depends on PCI && (X86_32 || COMPILE_TEST)
	select GENERIC_IRQ_CHIP
	help
	  This driver is for PCH(Platform controller Hub) GPIO of Intel Topcliff
	  which is an IOH(Input/Output Hub) for x86 embedded processor.
	  This driver can access PCH GPIO device.

	  This driver also can be used for LAPIS Semiconductor IOH(Input/
	  Output Hub), ML7223 and ML7831.
	  ML7223 IOH is for MP(Media Phone) use.
	  ML7831 IOH is for general purpose use.
	  ML7223/ML7831 is companion chip for Intel Atom E6xx series.
	  ML7223/ML7831 is completely compatible for Intel EG20T PCH.

config GPIO_RDC321X
	tristate "RDC R-321x GPIO support"
	depends on PCI
	select MFD_CORE
	select MFD_RDC321X
	help
	  Support for the RDC R321x SoC GPIOs over southbridge
	  PCI configuration space.

config GPIO_SODAVILLE
	bool "Intel Sodaville GPIO support"
	depends on X86 && PCI && OF
	select GPIO_GENERIC
	select GENERIC_IRQ_CHIP
	help
	  Say Y here to support Intel Sodaville GPIO.

endmenu

menu "SPI GPIO expanders"
	depends on SPI_MASTER

config GPIO_74X164
	tristate "74x164 serial-in/parallel-out 8-bits shift register"
	depends on OF
	help
	  Driver for 74x164 compatible serial-in/parallel-out 8-outputs
	  shift registers. This driver can be used to provide access
	  to more gpio outputs.

config GPIO_MAX7301
	tristate "Maxim MAX7301 GPIO expander"
	select GPIO_MAX730X
	help
	  GPIO driver for Maxim MAX7301 SPI-based GPIO expander.

config GPIO_MC33880
	tristate "Freescale MC33880 high-side/low-side switch"
	help
	  SPI driver for Freescale MC33880 high-side/low-side switch.
	  This provides GPIO interface supporting inputs and outputs.

endmenu

menu "SPI or I2C GPIO expanders"
	depends on (SPI_MASTER && !I2C) || I2C

config GPIO_MCP23S08
	tristate "Microchip MCP23xxx I/O expander"
	help
	  SPI/I2C driver for Microchip MCP23S08/MCP23S17/MCP23008/MCP23017
	  I/O expanders.
	  This provides a GPIO interface supporting inputs and outputs.
	  The I2C versions of the chips can be used as interrupt-controller.

endmenu

menu "USB GPIO expanders"
	depends on USB

config GPIO_VIPERBOARD
	tristate "Viperboard GPIO a & b support"
	depends on MFD_VIPERBOARD && USB
	help
	  Say yes here to access the GPIO signals of Nano River
	  Technologies Viperboard. There are two GPIO chips on the
	  board: gpioa and gpiob.
          See viperboard API specification and Nano
          River Tech's viperboard.h for detailed meaning
          of the module parameters.

endmenu

endif<|MERGE_RESOLUTION|>--- conflicted
+++ resolved
@@ -446,11 +446,7 @@
 
 config GPIO_XILINX
 	tristate "Xilinx GPIO support"
-<<<<<<< HEAD
-	depends on OF_GPIO && (PPC || MICROBLAZE || ARCH_ZYNQ || X86 || ARCH_ZYNQMP)
-=======
 	depends on OF_GPIO
->>>>>>> afd2ff9b
 	help
 	  Say yes here to support the Xilinx FPGA GPIO device
 
