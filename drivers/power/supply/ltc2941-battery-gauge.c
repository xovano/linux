--- conflicted
+++ resolved
@@ -62,7 +62,7 @@
 #define LTC294X_REG_CONTROL_PRESCALER_MASK	(BIT(5) | BIT(4) | BIT(3))
 #define LTC294X_REG_CONTROL_SHUTDOWN_MASK	(BIT(0))
 #define LTC294X_REG_CONTROL_PRESCALER_SET(x) \
-((x << 3) & LTC294X_REG_CONTROL_PRESCALER_MASK)
+	((x << 3) & LTC294X_REG_CONTROL_PRESCALER_MASK)
 #define LTC294X_REG_CONTROL_ALCC_CONFIG_DISABLED	0
 #define LTC294X_REG_CONTROL_ADC_DISABLE(x)	((x) & ~(BIT(7) | BIT(6)))
 
@@ -93,7 +93,7 @@
 }
 
 static int ltc294x_read_regs(struct i2c_client *client,
-			     enum ltc294x_reg reg, u8 *buf, int num_regs)
+	enum ltc294x_reg reg, u8 *buf, int num_regs)
 {
 	int ret;
 	struct i2c_msg msgs[2] = { };
@@ -121,7 +121,7 @@
 }
 
 static int ltc294x_write_regs(struct i2c_client *client,
-			      enum ltc294x_reg reg, const u8 *buf, int num_regs)
+	enum ltc294x_reg reg, const u8 *buf, int num_regs)
 {
 	int ret;
 	u8 reg_start = reg;
@@ -153,23 +153,23 @@
 	}
 
 	control = LTC294X_REG_CONTROL_PRESCALER_SET(prescaler_exp) |
-	LTC294X_REG_CONTROL_ALCC_CONFIG_DISABLED;
+				LTC294X_REG_CONTROL_ALCC_CONFIG_DISABLED;
 	/* Put device into "monitor" mode */
 	switch (info->id) {
-		case LTC2942_ID:	/* 2942 measures every 2 sec */
-			control |= LTC2942_REG_CONTROL_MODE_SCAN;
-			break;
-		case LTC2943_ID:
-		case LTC2944_ID:	/* 2943 and 2944 measure every 10 sec */
-			control |= LTC2943_REG_CONTROL_MODE_SCAN;
-			break;
-		default:
-			break;
+	case LTC2942_ID:	/* 2942 measures every 2 sec */
+		control |= LTC2942_REG_CONTROL_MODE_SCAN;
+		break;
+	case LTC2943_ID:
+	case LTC2944_ID:	/* 2943 and 2944 measure every 10 sec */
+		control |= LTC2943_REG_CONTROL_MODE_SCAN;
+		break;
+	default:
+		break;
 	}
 
 	if (value != control) {
 		ret = ltc294x_write_regs(info->client,
-					 LTC294X_REG_CONTROL, &control, 1);
+			LTC294X_REG_CONTROL, &control, 1);
 		if (ret < 0) {
 			dev_err(&info->client->dev,
 				"Could not write register\n");
@@ -179,7 +179,7 @@
 
 	return 0;
 
-	error_exit:
+error_exit:
 	return ret;
 }
 
@@ -189,12 +189,7 @@
 	int ret;
 	u8 datar[2];
 
-<<<<<<< HEAD
-	ret = ltc294x_read_regs(info->client,
-				LTC294X_REG_ACC_CHARGE_MSB, &datar[0], 2);
-=======
 	ret = ltc294x_read_regs(info->client, reg, &datar[0], 2);
->>>>>>> 9c71c6e9
 	if (ret < 0)
 		return ret;
 	return (datar[0] << 8) + datar[1];
@@ -230,27 +225,27 @@
 
 	/* Read control register */
 	ret = ltc294x_read_regs(info->client,
-				LTC294X_REG_CONTROL, &ctrl_reg, 1);
+		LTC294X_REG_CONTROL, &ctrl_reg, 1);
 	if (ret < 0)
 		return ret;
 	/* Disable analog section */
 	ctrl_reg |= LTC294X_REG_CONTROL_SHUTDOWN_MASK;
 	ret = ltc294x_write_regs(info->client,
-				 LTC294X_REG_CONTROL, &ctrl_reg, 1);
+		LTC294X_REG_CONTROL, &ctrl_reg, 1);
 	if (ret < 0)
 		return ret;
 	/* Set new charge value */
 	dataw[0] = I16_MSB(value);
 	dataw[1] = I16_LSB(value);
 	ret = ltc294x_write_regs(info->client,
-				 LTC294X_REG_ACC_CHARGE_MSB, &dataw[0], 2);
+		LTC294X_REG_ACC_CHARGE_MSB, &dataw[0], 2);
 	if (ret < 0)
 		goto error_exit;
 	/* Enable analog section */
-	error_exit:
+error_exit:
 	ctrl_reg &= ~LTC294X_REG_CONTROL_SHUTDOWN_MASK;
 	ret = ltc294x_write_regs(info->client,
-				 LTC294X_REG_CONTROL, &ctrl_reg, 1);
+		LTC294X_REG_CONTROL, &ctrl_reg, 1);
 
 	return ret < 0 ? ret : 0;
 }
@@ -293,24 +288,24 @@
 	u32 value;
 
 	ret = ltc294x_read_regs(info->client,
-				LTC294X_REG_VOLTAGE_MSB, &datar[0], 2);
+		LTC294X_REG_VOLTAGE_MSB, &datar[0], 2);
 	value = (datar[0] << 8) | datar[1];
 	switch (info->id) {
-		case LTC2943_ID:
-			value *= 23600 * 2;
-			value /= 0xFFFF;
-			value *= 1000 / 2;
-			break;
-		case LTC2944_ID:
-			value *= 70800 / 5*4;
-			value /= 0xFFFF;
-			value *= 1000 * 5/4;
-			break;
-		default:
-			value *= 6000 * 10;
-			value /= 0xFFFF;
-			value *= 1000 / 10;
-			break;
+	case LTC2943_ID:
+		value *= 23600 * 2;
+		value /= 0xFFFF;
+		value *= 1000 / 2;
+		break;
+	case LTC2944_ID:
+		value *= 70800 / 5*4;
+		value /= 0xFFFF;
+		value *= 1000 * 5/4;
+		break;
+	default:
+		value *= 6000 * 10;
+		value /= 0xFFFF;
+		value *= 1000 / 10;
+		break;
 	}
 	*val = value;
 	return ret;
@@ -323,7 +318,7 @@
 	s32 value;
 
 	ret = ltc294x_read_regs(info->client,
-				LTC2943_REG_CURRENT_MSB, &datar[0], 2);
+		LTC2943_REG_CURRENT_MSB, &datar[0], 2);
 	value = (datar[0] << 8) | datar[1];
 	value -= 0x7FFF;
 	if (info->id == LTC2944_ID)
@@ -353,14 +348,8 @@
 	}
 	ret = ltc294x_read_regs(info->client, reg, &datar[0], 2);
 	value *= (datar[0] << 8) | datar[1];
-<<<<<<< HEAD
-	/* Convert to centidegrees  */
-	*val = value / 0xFFFF - 27215;
-
-=======
 	/* Convert to tenths of degree Celsius */
 	*val = value / 0xFFFF - 2722;
->>>>>>> 9c71c6e9
 	return ret;
 }
 
@@ -371,20 +360,6 @@
 	struct ltc294x_info *info = power_supply_get_drvdata(psy);
 
 	switch (prop) {
-<<<<<<< HEAD
-		case POWER_SUPPLY_PROP_CHARGE_NOW:
-			return ltc294x_get_charge_now(info, &val->intval);
-		case POWER_SUPPLY_PROP_CHARGE_COUNTER:
-			return ltc294x_get_charge_counter(info, &val->intval);
-		case POWER_SUPPLY_PROP_VOLTAGE_NOW:
-			return ltc294x_get_voltage(info, &val->intval);
-		case POWER_SUPPLY_PROP_CURRENT_NOW:
-			return ltc294x_get_current(info, &val->intval);
-		case POWER_SUPPLY_PROP_TEMP:
-			return ltc294x_get_temperature(info, &val->intval);
-		default:
-			return -EINVAL;
-=======
 	case POWER_SUPPLY_PROP_CHARGE_FULL:
 		return ltc294x_get_charge(info, LTC294X_REG_CHARGE_THR_HIGH_MSB,
 						&val->intval);
@@ -404,23 +379,16 @@
 		return ltc294x_get_temperature(info, &val->intval);
 	default:
 		return -EINVAL;
->>>>>>> 9c71c6e9
 	}
 }
 
 static int ltc294x_set_property(struct power_supply *psy,
-				enum power_supply_property psp,
-				const union power_supply_propval *val)
+	enum power_supply_property psp,
+	const union power_supply_propval *val)
 {
 	struct ltc294x_info *info = power_supply_get_drvdata(psy);
 
 	switch (psp) {
-<<<<<<< HEAD
-		case POWER_SUPPLY_PROP_CHARGE_NOW:
-			return ltc294x_set_charge_now(info, val->intval);
-		default:
-			return -EPERM;
-=======
 	case POWER_SUPPLY_PROP_CHARGE_FULL:
 		return ltc294x_set_charge_thr(info,
 			LTC294X_REG_CHARGE_THR_HIGH_MSB, val->intval);
@@ -431,7 +399,6 @@
 		return ltc294x_set_charge_now(info, val->intval);
 	default:
 		return -EPERM;
->>>>>>> 9c71c6e9
 	}
 }
 
@@ -439,19 +406,12 @@
 	struct power_supply *psy, enum power_supply_property psp)
 {
 	switch (psp) {
-<<<<<<< HEAD
-		case POWER_SUPPLY_PROP_CHARGE_NOW:
-			return 1;
-		default:
-			return 0;
-=======
 	case POWER_SUPPLY_PROP_CHARGE_FULL:
 	case POWER_SUPPLY_PROP_CHARGE_EMPTY:
 	case POWER_SUPPLY_PROP_CHARGE_NOW:
 		return 1;
 	default:
 		return 0;
->>>>>>> 9c71c6e9
 	}
 }
 
@@ -494,7 +454,7 @@
 }
 
 static int ltc294x_i2c_probe(struct i2c_client *client,
-			     const struct i2c_device_id *id)
+	const struct i2c_device_id *id)
 {
 	struct power_supply_config psy_cfg = {};
 	struct ltc294x_info *info;
@@ -526,10 +486,10 @@
 	info->r_sense = r_sense;
 
 	ret = of_property_read_u32(np, "lltc,prescaler-exponent",
-				   &prescaler_exp);
+		&prescaler_exp);
 	if (ret < 0) {
 		dev_warn(&client->dev,
-			 "lltc,prescaler-exponent not in devicetree\n");
+			"lltc,prescaler-exponent not in devicetree\n");
 		prescaler_exp = LTC2941_MAX_PRESCALER_EXP;
 	}
 
@@ -537,12 +497,12 @@
 		if (prescaler_exp > LTC2943_MAX_PRESCALER_EXP)
 			prescaler_exp = LTC2943_MAX_PRESCALER_EXP;
 		info->Qlsb = ((340 * 50000) / r_sense) /
-		(4096 / (1 << (2*prescaler_exp)));
+				(4096 / (1 << (2*prescaler_exp)));
 	} else {
 		if (prescaler_exp > LTC2941_MAX_PRESCALER_EXP)
 			prescaler_exp = LTC2941_MAX_PRESCALER_EXP;
 		info->Qlsb = ((85 * 50000) / r_sense) /
-		(128 / (1 << prescaler_exp));
+				(128 / (1 << prescaler_exp));
 	}
 
 	/* Read status register to check for LTC2942 */
@@ -559,38 +519,24 @@
 			info->id = LTC2942_ID;
 	}
 
-	/* Read status register to check for LTC2942 */
-	if (info->id == LTC2941_ID || info->id == LTC2942_ID) {
-		ret = ltc294x_read_regs(client, LTC294X_REG_STATUS, &status, 1);
-		if (ret < 0) {
-			dev_err(&client->dev,
-				"Could not read status register\n");
-			return ret;
-		}
-		if (status & LTC2941_REG_STATUS_CHIP_ID)
-			info->id = LTC2941_ID;
-		else
-			info->id = LTC2942_ID;
-	}
-
 	info->client = client;
 	info->supply_desc.type = POWER_SUPPLY_TYPE_BATTERY;
 	info->supply_desc.properties = ltc294x_properties;
 	switch (info->id) {
-		case LTC2944_ID:
-		case LTC2943_ID:
-			info->supply_desc.num_properties =
+	case LTC2944_ID:
+	case LTC2943_ID:
+		info->supply_desc.num_properties =
 			ARRAY_SIZE(ltc294x_properties);
-			break;
-		case LTC2942_ID:
-			info->supply_desc.num_properties =
+		break;
+	case LTC2942_ID:
+		info->supply_desc.num_properties =
 			ARRAY_SIZE(ltc294x_properties) - 1;
-			break;
-		case LTC2941_ID:
-		default:
-			info->supply_desc.num_properties =
+		break;
+	case LTC2941_ID:
+	default:
+		info->supply_desc.num_properties =
 			ARRAY_SIZE(ltc294x_properties) - 3;
-			break;
+		break;
 	}
 	info->supply_desc.get_property = ltc294x_get_property;
 	info->supply_desc.set_property = ltc294x_set_property;
