// SPDX-License-Identifier: GPL-2.0
/*
 * core.c - DesignWare USB3 DRD Controller Core file
 *
 * Copyright (C) 2010-2011 Texas Instruments Incorporated - https://www.ti.com
 *
 * Authors: Felipe Balbi <balbi@ti.com>,
 *	    Sebastian Andrzej Siewior <bigeasy@linutronix.de>
 */

#include <linux/clk.h>
#include <linux/version.h>
#include <linux/module.h>
#include <linux/kernel.h>
#include <linux/slab.h>
#include <linux/spinlock.h>
#include <linux/platform_device.h>
#include <linux/pm_runtime.h>
#include <linux/interrupt.h>
#include <linux/ioport.h>
#include <linux/io.h>
#include <linux/list.h>
#include <linux/delay.h>
#include <linux/dma-mapping.h>
#include <linux/of.h>
#include <linux/acpi.h>
#include <linux/pinctrl/consumer.h>
#include <linux/of_address.h>
#include <linux/reset.h>

#include <linux/usb/ch9.h>
#include <linux/usb/gadget.h>
#include <linux/usb/of.h>
#include <linux/usb/otg.h>

#include "core.h"
#include "gadget.h"
#include "io.h"

#include "debug.h"

#define DWC3_DEFAULT_AUTOSUSPEND_DELAY	5000 /* ms */

/**
 * dwc3_get_dr_mode - Validates and sets dr_mode
 * @dwc: pointer to our context structure
 */
static int dwc3_get_dr_mode(struct dwc3 *dwc)
{
	enum usb_dr_mode mode;
	struct device *dev = dwc->dev;
	unsigned int hw_mode;

	if (dwc->dr_mode == USB_DR_MODE_UNKNOWN)
		dwc->dr_mode = USB_DR_MODE_OTG;

	mode = dwc->dr_mode;
	hw_mode = DWC3_GHWPARAMS0_MODE(dwc->hwparams.hwparams0);

	switch (hw_mode) {
	case DWC3_GHWPARAMS0_MODE_GADGET:
		if (IS_ENABLED(CONFIG_USB_DWC3_HOST)) {
			dev_err(dev,
				"Controller does not support host mode.\n");
			return -EINVAL;
		}
		mode = USB_DR_MODE_PERIPHERAL;
		break;
	case DWC3_GHWPARAMS0_MODE_HOST:
		if (IS_ENABLED(CONFIG_USB_DWC3_GADGET)) {
			dev_err(dev,
				"Controller does not support device mode.\n");
			return -EINVAL;
		}
		mode = USB_DR_MODE_HOST;
		break;
	default:
		if (IS_ENABLED(CONFIG_USB_DWC3_HOST))
			mode = USB_DR_MODE_HOST;
		else if (IS_ENABLED(CONFIG_USB_DWC3_GADGET))
			mode = USB_DR_MODE_PERIPHERAL;
	}

	if (mode != dwc->dr_mode) {
		dev_warn(dev,
			 "Configuration mismatch. dr_mode forced to %s\n",
			 mode == USB_DR_MODE_HOST ? "host" : "gadget");

		dwc->dr_mode = mode;
	}

	return 0;
}

void dwc3_set_prtcap(struct dwc3 *dwc, u32 mode)
{
	u32 reg;

	reg = dwc3_readl(dwc->regs, DWC3_GCTL);
	reg &= ~(DWC3_GCTL_PRTCAPDIR(DWC3_GCTL_PRTCAP_OTG));
	reg |= DWC3_GCTL_PRTCAPDIR(mode);
	dwc3_writel(dwc->regs, DWC3_GCTL, reg);

	dwc->current_dr_role = mode;
}

static int dwc3_core_soft_reset(struct dwc3 *dwc);

static void __dwc3_set_mode(struct work_struct *work)
{
	struct dwc3 *dwc = work_to_dwc(work);
	unsigned long flags;
	int ret;
	u32 reg;

	mutex_lock(&dwc->mutex);

	pm_runtime_get_sync(dwc->dev);

	if (dwc->current_dr_role == DWC3_GCTL_PRTCAP_OTG)
		dwc3_otg_update(dwc, 0);

	if (!dwc->desired_dr_role)
		goto out;

	if (dwc->desired_dr_role == dwc->current_dr_role)
		goto out;

	if (dwc->desired_dr_role == DWC3_GCTL_PRTCAP_OTG && dwc->edev)
		goto out;

	switch (dwc->current_dr_role) {
	case DWC3_GCTL_PRTCAP_HOST:
		dwc3_host_exit(dwc);
		break;
	case DWC3_GCTL_PRTCAP_DEVICE:
		dwc3_gadget_exit(dwc);
		dwc3_event_buffers_cleanup(dwc);
		break;
	case DWC3_GCTL_PRTCAP_OTG:
		dwc3_otg_exit(dwc);
		spin_lock_irqsave(&dwc->lock, flags);
		dwc->desired_otg_role = DWC3_OTG_ROLE_IDLE;
		spin_unlock_irqrestore(&dwc->lock, flags);
		dwc3_otg_update(dwc, 1);
		break;
	default:
		break;
	}

	/* For DRD host or device mode only */
	if (dwc->desired_dr_role != DWC3_GCTL_PRTCAP_OTG) {
		reg = dwc3_readl(dwc->regs, DWC3_GCTL);
		reg |= DWC3_GCTL_CORESOFTRESET;
		dwc3_writel(dwc->regs, DWC3_GCTL, reg);

		/*
		 * Wait for internal clocks to synchronized. DWC_usb31 and
		 * DWC_usb32 may need at least 50ms (less for DWC_usb3). To
		 * keep it consistent across different IPs, let's wait up to
		 * 100ms before clearing GCTL.CORESOFTRESET.
		 */
		msleep(100);

		reg = dwc3_readl(dwc->regs, DWC3_GCTL);
		reg &= ~DWC3_GCTL_CORESOFTRESET;
		dwc3_writel(dwc->regs, DWC3_GCTL, reg);
	}

	spin_lock_irqsave(&dwc->lock, flags);

	dwc3_set_prtcap(dwc, dwc->desired_dr_role);

	spin_unlock_irqrestore(&dwc->lock, flags);

	switch (dwc->desired_dr_role) {
	case DWC3_GCTL_PRTCAP_HOST:
		ret = dwc3_host_init(dwc);
		if (ret) {
			dev_err(dwc->dev, "failed to initialize host\n");
		} else {
			if (dwc->usb2_phy)
				otg_set_vbus(dwc->usb2_phy->otg, true);
			phy_set_mode(dwc->usb2_generic_phy, PHY_MODE_USB_HOST);
			phy_set_mode(dwc->usb3_generic_phy, PHY_MODE_USB_HOST);
			if (dwc->dis_split_quirk) {
				reg = dwc3_readl(dwc->regs, DWC3_GUCTL3);
				reg |= DWC3_GUCTL3_SPLITDISABLE;
				dwc3_writel(dwc->regs, DWC3_GUCTL3, reg);
			}
		}
		break;
	case DWC3_GCTL_PRTCAP_DEVICE:
		dwc3_core_soft_reset(dwc);

		dwc3_event_buffers_setup(dwc);

		if (dwc->usb2_phy)
			otg_set_vbus(dwc->usb2_phy->otg, false);
		phy_set_mode(dwc->usb2_generic_phy, PHY_MODE_USB_DEVICE);
		phy_set_mode(dwc->usb3_generic_phy, PHY_MODE_USB_DEVICE);

		ret = dwc3_gadget_init(dwc);
		if (ret)
			dev_err(dwc->dev, "failed to initialize peripheral\n");
		break;
	case DWC3_GCTL_PRTCAP_OTG:
		dwc3_otg_init(dwc);
		dwc3_otg_update(dwc, 0);
		break;
	default:
		break;
	}

out:
	pm_runtime_mark_last_busy(dwc->dev);
	pm_runtime_put_autosuspend(dwc->dev);
	mutex_unlock(&dwc->mutex);
}

void dwc3_set_mode(struct dwc3 *dwc, u32 mode)
{
	unsigned long flags;

	if (dwc->dr_mode != USB_DR_MODE_OTG)
		return;

	spin_lock_irqsave(&dwc->lock, flags);
	dwc->desired_dr_role = mode;
	spin_unlock_irqrestore(&dwc->lock, flags);

	queue_work(system_freezable_wq, &dwc->drd_work);
}

u32 dwc3_core_fifo_space(struct dwc3_ep *dep, u8 type)
{
	struct dwc3		*dwc = dep->dwc;
	u32			reg;

	dwc3_writel(dwc->regs, DWC3_GDBGFIFOSPACE,
			DWC3_GDBGFIFOSPACE_NUM(dep->number) |
			DWC3_GDBGFIFOSPACE_TYPE(type));

	reg = dwc3_readl(dwc->regs, DWC3_GDBGFIFOSPACE);

	return DWC3_GDBGFIFOSPACE_SPACE_AVAILABLE(reg);
}

/**
 * dwc3_core_soft_reset - Issues core soft reset and PHY reset
 * @dwc: pointer to our context structure
 */
static int dwc3_core_soft_reset(struct dwc3 *dwc)
{
	u32		reg;
	int		retries = 1000;
	int		ret;

	usb_phy_init(dwc->usb2_phy);
	usb_phy_init(dwc->usb3_phy);
	ret = phy_init(dwc->usb2_generic_phy);
	if (ret < 0)
		return ret;

	ret = phy_init(dwc->usb3_generic_phy);
	if (ret < 0) {
		phy_exit(dwc->usb2_generic_phy);
		return ret;
	}

	/*
	 * We're resetting only the device side because, if we're in host mode,
	 * XHCI driver will reset the host block. If dwc3 was configured for
	 * host-only mode, then we can return early.
	 * When hibernated don't perform core soft reset.
	 */
	if (dwc->current_dr_role == DWC3_GCTL_PRTCAP_HOST ||
	    dwc->is_hibernated == true)
		return 0;

	reg = dwc3_readl(dwc->regs, DWC3_DCTL);
	reg |= DWC3_DCTL_CSFTRST;
	dwc3_writel(dwc->regs, DWC3_DCTL, reg);

	/*
	 * For DWC_usb31 controller 1.90a and later, the DCTL.CSFRST bit
	 * is cleared only after all the clocks are synchronized. This can
	 * take a little more than 50ms. Set the polling rate at 20ms
	 * for 10 times instead.
	 */
	if (DWC3_VER_IS_WITHIN(DWC31, 190A, ANY) || DWC3_IP_IS(DWC32))
		retries = 10;

	do {
		reg = dwc3_readl(dwc->regs, DWC3_DCTL);
		if (!(reg & DWC3_DCTL_CSFTRST))
			goto done;

		if (DWC3_VER_IS_WITHIN(DWC31, 190A, ANY) || DWC3_IP_IS(DWC32))
			msleep(20);
		else
			udelay(1);
	} while (--retries);

	phy_exit(dwc->usb3_generic_phy);
	phy_exit(dwc->usb2_generic_phy);

	return -ETIMEDOUT;

done:
	/*
	 * For DWC_usb31 controller 1.80a and prior, once DCTL.CSFRST bit
	 * is cleared, we must wait at least 50ms before accessing the PHY
	 * domain (synchronization delay).
	 */
	if (DWC3_VER_IS_WITHIN(DWC31, ANY, 180A))
		msleep(50);

	return 0;
}

/*
 * dwc3_frame_length_adjustment - Adjusts frame length if required
 * @dwc3: Pointer to our controller context structure
 */
static void dwc3_frame_length_adjustment(struct dwc3 *dwc)
{
	u32 reg, gfladj;
	u32 dft;

	if (DWC3_VER_IS_PRIOR(DWC3, 250A))
		return;

	if (dwc->fladj == 0)
		return;

	/* Save the initial DWC3_GFLADJ register value */
	reg = dwc3_readl(dwc->regs, DWC3_GFLADJ);
	gfladj = reg;

	if (dwc->refclk_fladj) {
		if ((reg & DWC3_GFLADJ_REFCLK_FLADJ) !=
				    (dwc->fladj & DWC3_GFLADJ_REFCLK_FLADJ)) {
			reg &= ~DWC3_GFLADJ_REFCLK_FLADJ;
			reg |= (dwc->fladj & DWC3_GFLADJ_REFCLK_FLADJ);
		}
	}

	dft = reg & DWC3_GFLADJ_30MHZ_MASK;
	if (dft != dwc->fladj) {
		reg &= ~DWC3_GFLADJ_30MHZ_MASK;
		reg |= DWC3_GFLADJ_30MHZ_SDBND_SEL | dwc->fladj;
	}

	/* Update DWC3_GFLADJ if there is any change from initial value */
	if (reg != gfladj)
		dwc3_writel(dwc->regs, DWC3_GFLADJ, reg);
}

/**
 * dwc3_free_one_event_buffer - Frees one event buffer
 * @dwc: Pointer to our controller context structure
 * @evt: Pointer to event buffer to be freed
 */
static void dwc3_free_one_event_buffer(struct dwc3 *dwc,
		struct dwc3_event_buffer *evt)
{
	dma_free_coherent(dwc->sysdev, evt->length, evt->buf, evt->dma);
}

/**
 * dwc3_alloc_one_event_buffer - Allocates one event buffer structure
 * @dwc: Pointer to our controller context structure
 * @length: size of the event buffer
 *
 * Returns a pointer to the allocated event buffer structure on success
 * otherwise ERR_PTR(errno).
 */
static struct dwc3_event_buffer *dwc3_alloc_one_event_buffer(struct dwc3 *dwc,
		unsigned length)
{
	struct dwc3_event_buffer	*evt;

	evt = devm_kzalloc(dwc->dev, sizeof(*evt), GFP_KERNEL);
	if (!evt)
		return ERR_PTR(-ENOMEM);

	evt->dwc	= dwc;
	evt->length	= length;
	evt->cache	= devm_kzalloc(dwc->dev, length, GFP_KERNEL);
	if (!evt->cache)
		return ERR_PTR(-ENOMEM);

	evt->buf	= dma_alloc_coherent(dwc->sysdev, length,
			&evt->dma, GFP_KERNEL);
	if (!evt->buf)
		return ERR_PTR(-ENOMEM);

	return evt;
}

/**
 * dwc3_free_event_buffers - frees all allocated event buffers
 * @dwc: Pointer to our controller context structure
 */
void dwc3_free_event_buffers(struct dwc3 *dwc)
{
	struct dwc3_event_buffer	*evt;

	evt = dwc->ev_buf;
	if (evt)
		dwc3_free_one_event_buffer(dwc, evt);
}

/**
 * dwc3_alloc_event_buffers - Allocates @num event buffers of size @length
 * @dwc: pointer to our controller context structure
 * @length: size of event buffer
 *
 * Returns 0 on success otherwise negative errno. In the error case, dwc
 * may contain some buffers allocated but not all which were requested.
 */
int dwc3_alloc_event_buffers(struct dwc3 *dwc, unsigned length)
{
	struct dwc3_event_buffer *evt;

	evt = dwc3_alloc_one_event_buffer(dwc, length);
	if (IS_ERR(evt)) {
		dev_err(dwc->dev, "can't allocate event buffer\n");
		return PTR_ERR(evt);
	}
	dwc->ev_buf = evt;

	return 0;
}

/**
 * dwc3_event_buffers_setup - setup our allocated event buffers
 * @dwc: pointer to our controller context structure
 *
 * Returns 0 on success otherwise negative errno.
 */
int dwc3_event_buffers_setup(struct dwc3 *dwc)
{
	struct dwc3_event_buffer	*evt;

	if (dwc->dr_mode == USB_DR_MODE_HOST)
		return 0;

	evt = dwc->ev_buf;
	evt->lpos = 0;
	dwc3_writel(dwc->regs, DWC3_GEVNTADRLO(0),
			lower_32_bits(evt->dma));
	dwc3_writel(dwc->regs, DWC3_GEVNTADRHI(0),
			upper_32_bits(evt->dma));
	dwc3_writel(dwc->regs, DWC3_GEVNTSIZ(0),
			DWC3_GEVNTSIZ_SIZE(evt->length));
	dwc3_writel(dwc->regs, DWC3_GEVNTCOUNT(0), 0);

	return 0;
}

void dwc3_event_buffers_cleanup(struct dwc3 *dwc)
{
	struct dwc3_event_buffer	*evt;

	evt = dwc->ev_buf;

	evt->lpos = 0;

	dwc3_writel(dwc->regs, DWC3_GEVNTADRLO(0), 0);
	dwc3_writel(dwc->regs, DWC3_GEVNTADRHI(0), 0);
	dwc3_writel(dwc->regs, DWC3_GEVNTSIZ(0), DWC3_GEVNTSIZ_INTMASK
			| DWC3_GEVNTSIZ_SIZE(0));
	dwc3_writel(dwc->regs, DWC3_GEVNTCOUNT(0), 0);
}

static int dwc3_alloc_scratch_buffers(struct dwc3 *dwc)
{
	u32 size;

	if (dwc->dr_mode == USB_DR_MODE_HOST)
		return 0;

	if (!dwc->has_hibernation)
		return 0;

	if (!dwc->nr_scratch)
		return 0;

	/* Allocate only if scratchbuf is NULL */
	if (dwc->scratchbuf)
		return 0;

	size = dwc->nr_scratch * DWC3_SCRATCHBUF_SIZE;

	dwc->scratchbuf = kzalloc(size, GFP_KERNEL);
	if (!dwc->scratchbuf)
		return -ENOMEM;

	dwc->scratch_addr = dma_map_single(dwc->dev, dwc->scratchbuf, size,
					   DMA_BIDIRECTIONAL);
	if (dma_mapping_error(dwc->dev, dwc->scratch_addr)) {
		dev_err(dwc->dev, "failed to map scratch buffer\n");
		return -EFAULT;
	}

	return 0;
}

static int dwc3_setup_scratch_buffers(struct dwc3 *dwc)
{
	u32 param;
	int ret;

	if (dwc->dr_mode == USB_DR_MODE_HOST)
		return 0;

	if (!dwc->has_hibernation)
		return 0;

	if (!dwc->nr_scratch)
		return 0;

	 /* should never fall here */
	if (WARN_ON(!dwc->scratchbuf))
		return 0;

	param = lower_32_bits(dwc->scratch_addr);

	ret = dwc3_send_gadget_generic_command(dwc,
			DWC3_DGCMD_SET_SCRATCHPAD_ADDR_LO, param);
	if (ret < 0)
		goto err1;

	param = upper_32_bits(dwc->scratch_addr);

	ret = dwc3_send_gadget_generic_command(dwc,
			DWC3_DGCMD_SET_SCRATCHPAD_ADDR_HI, param);
	if (ret < 0)
		goto err1;

	return 0;

err1:
	dma_unmap_single(dwc->sysdev, dwc->scratch_addr,
			(size_t)(dwc->nr_scratch *
			(size_t)DWC3_SCRATCHBUF_SIZE),
			DMA_BIDIRECTIONAL);

	return ret;
}

static void dwc3_free_scratch_buffers(struct dwc3 *dwc)
{
	if (dwc->dr_mode == USB_DR_MODE_HOST)
		return;

	if (!dwc->has_hibernation)
		return;

	if (!dwc->nr_scratch)
		return;

	 /* should never fall here */
	if (WARN_ON(!dwc->scratchbuf))
		return;

	dma_unmap_single(dwc->sysdev, dwc->scratch_addr,
			(size_t)(dwc->nr_scratch *
			(size_t)DWC3_SCRATCHBUF_SIZE),
			DMA_BIDIRECTIONAL);
	kfree(dwc->scratchbuf);
}

static void dwc3_core_num_eps(struct dwc3 *dwc)
{
	struct dwc3_hwparams	*parms = &dwc->hwparams;

	dwc->num_eps = DWC3_NUM_EPS(parms);
}

static void dwc3_cache_hwparams(struct dwc3 *dwc)
{
	struct dwc3_hwparams	*parms = &dwc->hwparams;

	parms->hwparams0 = dwc3_readl(dwc->regs, DWC3_GHWPARAMS0);
	parms->hwparams1 = dwc3_readl(dwc->regs, DWC3_GHWPARAMS1);
	parms->hwparams2 = dwc3_readl(dwc->regs, DWC3_GHWPARAMS2);
	parms->hwparams3 = dwc3_readl(dwc->regs, DWC3_GHWPARAMS3);
	parms->hwparams4 = dwc3_readl(dwc->regs, DWC3_GHWPARAMS4);
	parms->hwparams5 = dwc3_readl(dwc->regs, DWC3_GHWPARAMS5);
	parms->hwparams6 = dwc3_readl(dwc->regs, DWC3_GHWPARAMS6);
	parms->hwparams7 = dwc3_readl(dwc->regs, DWC3_GHWPARAMS7);
	parms->hwparams8 = dwc3_readl(dwc->regs, DWC3_GHWPARAMS8);
}

static void dwc3_config_soc_bus(struct dwc3 *dwc)
{
	/*
	 * Check if CCI is enabled for USB. Returns true
	 * if the node has property 'dma-coherent'. Otherwise
	 * returns false.
	 */
	if (of_dma_is_coherent(dwc->dev->of_node)) {
		u32 reg;

		reg = dwc3_readl(dwc->regs, DWC3_GSBUSCFG0);
		reg |= DWC3_GSBUSCFG0_DATRDREQINFO |
			DWC3_GSBUSCFG0_DESRDREQINFO |
			DWC3_GSBUSCFG0_DATWRREQINFO |
			DWC3_GSBUSCFG0_DESWRREQINFO;
		dwc3_writel(dwc->regs, DWC3_GSBUSCFG0, reg);
	}
}

static int dwc3_core_ulpi_init(struct dwc3 *dwc)
{
	int intf;
	int ret = 0;

	intf = DWC3_GHWPARAMS3_HSPHY_IFC(dwc->hwparams.hwparams3);

	if (intf == DWC3_GHWPARAMS3_HSPHY_IFC_ULPI ||
	    (intf == DWC3_GHWPARAMS3_HSPHY_IFC_UTMI_ULPI &&
	     dwc->hsphy_interface &&
	     !strncmp(dwc->hsphy_interface, "ulpi", 4)))
		ret = dwc3_ulpi_init(dwc);

	return ret;
}

/**
 * dwc3_phy_setup - Configure USB PHY Interface of DWC3 Core
 * @dwc: Pointer to our controller context structure
 *
 * Returns 0 on success. The USB PHY interfaces are configured but not
 * initialized. The PHY interfaces and the PHYs get initialized together with
 * the core in dwc3_core_init.
 */
static int dwc3_phy_setup(struct dwc3 *dwc)
{
	unsigned int hw_mode;
	u32 reg;

	hw_mode = DWC3_GHWPARAMS0_MODE(dwc->hwparams.hwparams0);

	reg = dwc3_readl(dwc->regs, DWC3_GUSB3PIPECTL(0));

	/*
	 * Make sure UX_EXIT_PX is cleared as that causes issues with some
	 * PHYs. Also, this bit is not supposed to be used in normal operation.
	 */
	reg &= ~DWC3_GUSB3PIPECTL_UX_EXIT_PX;

	/*
	 * Above 1.94a, it is recommended to set DWC3_GUSB3PIPECTL_SUSPHY
	 * to '0' during coreConsultant configuration. So default value
	 * will be '0' when the core is reset. Application needs to set it
	 * to '1' after the core initialization is completed.
	 */
	if (!DWC3_VER_IS_WITHIN(DWC3, ANY, 194A))
		reg |= DWC3_GUSB3PIPECTL_SUSPHY;

	/*
	 * For DRD controllers, GUSB3PIPECTL.SUSPENDENABLE must be cleared after
	 * power-on reset, and it can be set after core initialization, which is
	 * after device soft-reset during initialization.
	 */
	if (hw_mode == DWC3_GHWPARAMS0_MODE_DRD)
		reg &= ~DWC3_GUSB3PIPECTL_SUSPHY;

	if (dwc->u2ss_inp3_quirk)
		reg |= DWC3_GUSB3PIPECTL_U2SSINP3OK;

	if (dwc->dis_rxdet_inp3_quirk)
		reg |= DWC3_GUSB3PIPECTL_DISRXDETINP3;

	if (dwc->req_p1p2p3_quirk)
		reg |= DWC3_GUSB3PIPECTL_REQP1P2P3;

	if (dwc->del_p1p2p3_quirk)
		reg |= DWC3_GUSB3PIPECTL_DEP1P2P3_EN;

	if (dwc->del_phy_power_chg_quirk)
		reg |= DWC3_GUSB3PIPECTL_DEPOCHANGE;

	if (dwc->lfps_filter_quirk)
		reg |= DWC3_GUSB3PIPECTL_LFPSFILT;

	if (dwc->rx_detect_poll_quirk)
		reg |= DWC3_GUSB3PIPECTL_RX_DETOPOLL;

	if (dwc->tx_de_emphasis_quirk)
		reg |= DWC3_GUSB3PIPECTL_TX_DEEPH(dwc->tx_de_emphasis);

	if (dwc->dis_u3_susphy_quirk)
		reg &= ~DWC3_GUSB3PIPECTL_SUSPHY;

	if (dwc->dis_del_phy_power_chg_quirk)
		reg &= ~DWC3_GUSB3PIPECTL_DEPOCHANGE;

	dwc3_writel(dwc->regs, DWC3_GUSB3PIPECTL(0), reg);

	reg = dwc3_readl(dwc->regs, DWC3_GUSB2PHYCFG(0));

	/* Select the HS PHY interface */
	switch (DWC3_GHWPARAMS3_HSPHY_IFC(dwc->hwparams.hwparams3)) {
	case DWC3_GHWPARAMS3_HSPHY_IFC_UTMI_ULPI:
		if (dwc->hsphy_interface &&
				!strncmp(dwc->hsphy_interface, "utmi", 4)) {
			reg &= ~DWC3_GUSB2PHYCFG_ULPI_UTMI;
			break;
		} else if (dwc->hsphy_interface &&
				!strncmp(dwc->hsphy_interface, "ulpi", 4)) {
			reg |= DWC3_GUSB2PHYCFG_ULPI_UTMI;
			dwc3_writel(dwc->regs, DWC3_GUSB2PHYCFG(0), reg);
		} else {
			/* Relying on default value. */
			if (!(reg & DWC3_GUSB2PHYCFG_ULPI_UTMI))
				break;
		}
		fallthrough;
	case DWC3_GHWPARAMS3_HSPHY_IFC_ULPI:
	default:
		break;
	}

	switch (dwc->hsphy_mode) {
	case USBPHY_INTERFACE_MODE_UTMI:
		reg &= ~(DWC3_GUSB2PHYCFG_PHYIF_MASK |
		       DWC3_GUSB2PHYCFG_USBTRDTIM_MASK);
		reg |= DWC3_GUSB2PHYCFG_PHYIF(UTMI_PHYIF_8_BIT) |
		       DWC3_GUSB2PHYCFG_USBTRDTIM(USBTRDTIM_UTMI_8_BIT);
		break;
	case USBPHY_INTERFACE_MODE_UTMIW:
		reg &= ~(DWC3_GUSB2PHYCFG_PHYIF_MASK |
		       DWC3_GUSB2PHYCFG_USBTRDTIM_MASK);
		reg |= DWC3_GUSB2PHYCFG_PHYIF(UTMI_PHYIF_16_BIT) |
		       DWC3_GUSB2PHYCFG_USBTRDTIM(USBTRDTIM_UTMI_16_BIT);
		break;
	default:
		break;
	}

	/*
	 * Above 1.94a, it is recommended to set DWC3_GUSB2PHYCFG_SUSPHY to
	 * '0' during coreConsultant configuration. So default value will
	 * be '0' when the core is reset. Application needs to set it to
	 * '1' after the core initialization is completed.
	 */
	if (!DWC3_VER_IS_WITHIN(DWC3, ANY, 194A))
		reg |= DWC3_GUSB2PHYCFG_SUSPHY;

	/*
	 * For DRD controllers, GUSB2PHYCFG.SUSPHY must be cleared after
	 * power-on reset, and it can be set after core initialization, which is
	 * after device soft-reset during initialization.
	 */
	if (hw_mode == DWC3_GHWPARAMS0_MODE_DRD)
		reg &= ~DWC3_GUSB2PHYCFG_SUSPHY;

	if (dwc->dis_u2_susphy_quirk)
		reg &= ~DWC3_GUSB2PHYCFG_SUSPHY;

	if (dwc->dis_enblslpm_quirk)
		reg &= ~DWC3_GUSB2PHYCFG_ENBLSLPM;
	else
		reg |= DWC3_GUSB2PHYCFG_ENBLSLPM;

	if (dwc->dis_u2_freeclk_exists_quirk)
		reg &= ~DWC3_GUSB2PHYCFG_U2_FREECLK_EXISTS;

	dwc3_writel(dwc->regs, DWC3_GUSB2PHYCFG(0), reg);

	return 0;
}

static void dwc3_core_exit(struct dwc3 *dwc)
{
	dwc3_event_buffers_cleanup(dwc);

	usb_phy_shutdown(dwc->usb2_phy);
	usb_phy_shutdown(dwc->usb3_phy);
	phy_exit(dwc->usb2_generic_phy);
	phy_exit(dwc->usb3_generic_phy);

	usb_phy_set_suspend(dwc->usb2_phy, 1);
	usb_phy_set_suspend(dwc->usb3_phy, 1);
	phy_power_off(dwc->usb2_generic_phy);
	phy_power_off(dwc->usb3_generic_phy);
	clk_bulk_disable_unprepare(dwc->num_clks, dwc->clks);
	reset_control_assert(dwc->reset);
}

static bool dwc3_core_is_valid(struct dwc3 *dwc)
{
	u32 reg;

	reg = dwc3_readl(dwc->regs, DWC3_GSNPSID);
	dwc->ip = DWC3_GSNPS_ID(reg);

	/* This should read as U3 followed by revision number */
	if (DWC3_IP_IS(DWC3)) {
		dwc->revision = reg;
	} else if (DWC3_IP_IS(DWC31) || DWC3_IP_IS(DWC32)) {
		dwc->revision = dwc3_readl(dwc->regs, DWC3_VER_NUMBER);
		dwc->version_type = dwc3_readl(dwc->regs, DWC3_VER_TYPE);
	} else {
		return false;
	}

	return true;
}

static void dwc3_core_setup_global_control(struct dwc3 *dwc)
{
	u32 hwparams4 = dwc->hwparams.hwparams4;
	u32 reg;

	reg = dwc3_readl(dwc->regs, DWC3_GCTL);
	reg &= ~DWC3_GCTL_SCALEDOWN_MASK;

	switch (DWC3_GHWPARAMS1_EN_PWROPT(dwc->hwparams.hwparams1)) {
	case DWC3_GHWPARAMS1_EN_PWROPT_CLK:
		/**
		 * WORKAROUND: DWC3 revisions between 2.10a and 2.50a have an
		 * issue which would cause xHCI compliance tests to fail.
		 *
		 * Because of that we cannot enable clock gating on such
		 * configurations.
		 *
		 * Refers to:
		 *
		 * STAR#9000588375: Clock Gating, SOF Issues when ref_clk-Based
		 * SOF/ITP Mode Used
		 */
		if ((dwc->dr_mode == USB_DR_MODE_HOST ||
				dwc->dr_mode == USB_DR_MODE_OTG) &&
				DWC3_VER_IS_WITHIN(DWC3, 210A, 250A))
			reg |= DWC3_GCTL_DSBLCLKGTNG | DWC3_GCTL_SOFITPSYNC;
		else
			reg &= ~DWC3_GCTL_DSBLCLKGTNG;
		break;
	case DWC3_GHWPARAMS1_EN_PWROPT_HIB:
		/* enable hibernation here */
		dwc->nr_scratch = DWC3_GHWPARAMS4_HIBER_SCRATCHBUFS(hwparams4);
		dwc->has_hibernation = 1;

		/*
		 * REVISIT Enabling this bit so that host-mode hibernation
		 * will work. Device-mode hibernation is not yet implemented.
		 */
		if (dwc->dr_mode == USB_DR_MODE_HOST)
			reg |= DWC3_GCTL_GBLHIBERNATIONEN;
		break;
	default:
		/* nothing */
		break;
	}

	/* check if current dwc3 is on simulation board */
	if (dwc->hwparams.hwparams6 & DWC3_GHWPARAMS6_EN_FPGA) {
		dev_info(dwc->dev, "Running with FPGA optimizations\n");
		dwc->is_fpga = true;
	}

	WARN_ONCE(dwc->disable_scramble_quirk && !dwc->is_fpga,
			"disable_scramble cannot be used on non-FPGA builds\n");

	if (dwc->disable_scramble_quirk && dwc->is_fpga)
		reg |= DWC3_GCTL_DISSCRAMBLE;
	else
		reg &= ~DWC3_GCTL_DISSCRAMBLE;

	if (dwc->u2exit_lfps_quirk)
		reg |= DWC3_GCTL_U2EXIT_LFPS;

	/*
	 * WORKAROUND: DWC3 revisions <1.90a have a bug
	 * where the device can fail to connect at SuperSpeed
	 * and falls back to high-speed mode which causes
	 * the device to enter a Connect/Disconnect loop
	 */
	if (DWC3_VER_IS_PRIOR(DWC3, 190A))
		reg |= DWC3_GCTL_U2RSTECN;

	dwc3_writel(dwc->regs, DWC3_GCTL, reg);
}

static int dwc3_core_get_phy(struct dwc3 *dwc);
static int dwc3_core_ulpi_init(struct dwc3 *dwc);

/* set global incr burst type configuration registers */
static void dwc3_set_incr_burst_type(struct dwc3 *dwc)
{
	struct device *dev = dwc->dev;
	/* incrx_mode : for INCR burst type. */
	bool incrx_mode;
	/* incrx_size : for size of INCRX burst. */
	u32 incrx_size;
	u32 *vals;
	u32 cfg;
	int ntype;
	int ret;
	int i;

	cfg = dwc3_readl(dwc->regs, DWC3_GSBUSCFG0);

	/*
	 * Handle property "snps,incr-burst-type-adjustment".
	 * Get the number of value from this property:
	 * result <= 0, means this property is not supported.
	 * result = 1, means INCRx burst mode supported.
	 * result > 1, means undefined length burst mode supported.
	 */
	ntype = device_property_count_u32(dev, "snps,incr-burst-type-adjustment");
	if (ntype <= 0)
		return;

	vals = kcalloc(ntype, sizeof(u32), GFP_KERNEL);
	if (!vals) {
		dev_err(dev, "Error to get memory\n");
		return;
	}

	/* Get INCR burst type, and parse it */
	ret = device_property_read_u32_array(dev,
			"snps,incr-burst-type-adjustment", vals, ntype);
	if (ret) {
		kfree(vals);
		dev_err(dev, "Error to get property\n");
		return;
	}

	incrx_size = *vals;

	if (ntype > 1) {
		/* INCRX (undefined length) burst mode */
		incrx_mode = INCRX_UNDEF_LENGTH_BURST_MODE;
		for (i = 1; i < ntype; i++) {
			if (vals[i] > incrx_size)
				incrx_size = vals[i];
		}
	} else {
		/* INCRX burst mode */
		incrx_mode = INCRX_BURST_MODE;
	}

	kfree(vals);

	/* Enable Undefined Length INCR Burst and Enable INCRx Burst */
	cfg &= ~DWC3_GSBUSCFG0_INCRBRST_MASK;
	if (incrx_mode)
		cfg |= DWC3_GSBUSCFG0_INCRBRSTENA;
	switch (incrx_size) {
	case 256:
		cfg |= DWC3_GSBUSCFG0_INCR256BRSTENA;
		break;
	case 128:
		cfg |= DWC3_GSBUSCFG0_INCR128BRSTENA;
		break;
	case 64:
		cfg |= DWC3_GSBUSCFG0_INCR64BRSTENA;
		break;
	case 32:
		cfg |= DWC3_GSBUSCFG0_INCR32BRSTENA;
		break;
	case 16:
		cfg |= DWC3_GSBUSCFG0_INCR16BRSTENA;
		break;
	case 8:
		cfg |= DWC3_GSBUSCFG0_INCR8BRSTENA;
		break;
	case 4:
		cfg |= DWC3_GSBUSCFG0_INCR4BRSTENA;
		break;
	case 1:
		break;
	default:
		dev_err(dev, "Invalid property\n");
		break;
	}

	dwc3_writel(dwc->regs, DWC3_GSBUSCFG0, cfg);
}

/**
 * dwc3_core_init - Low-level initialization of DWC3 Core
 * @dwc: Pointer to our controller context structure
 *
 * Returns 0 on success otherwise negative errno.
 */
int dwc3_core_init(struct dwc3 *dwc)
{
	unsigned int		hw_mode;
	u32			reg;
	int			ret;

	hw_mode = DWC3_GHWPARAMS0_MODE(dwc->hwparams.hwparams0);

	/*
	 * Write Linux Version Code to our GUID register so it's easy to figure
	 * out which kernel version a bug was found.
	 */
	dwc3_writel(dwc->regs, DWC3_GUID, LINUX_VERSION_CODE);

	ret = dwc3_phy_setup(dwc);
	if (ret)
		goto err0;

	if (!dwc->ulpi_ready) {
		ret = dwc3_core_ulpi_init(dwc);
		if (ret)
			goto err0;
		dwc->ulpi_ready = true;
	}

	if (!dwc->phys_ready) {
		ret = dwc3_core_get_phy(dwc);
		if (ret)
			goto err0a;
		dwc->phys_ready = true;
	}

	ret = dwc3_core_soft_reset(dwc);
	if (ret)
		goto err0a;

	if (hw_mode == DWC3_GHWPARAMS0_MODE_DRD &&
	    !DWC3_VER_IS_WITHIN(DWC3, ANY, 194A)) {
		if (!dwc->dis_u3_susphy_quirk) {
			reg = dwc3_readl(dwc->regs, DWC3_GUSB3PIPECTL(0));
			reg |= DWC3_GUSB3PIPECTL_SUSPHY;
			dwc3_writel(dwc->regs, DWC3_GUSB3PIPECTL(0), reg);
		}

		if (!dwc->dis_u2_susphy_quirk) {
			reg = dwc3_readl(dwc->regs, DWC3_GUSB2PHYCFG(0));
			reg |= DWC3_GUSB2PHYCFG_SUSPHY;
			dwc3_writel(dwc->regs, DWC3_GUSB2PHYCFG(0), reg);
		}
	}

	dwc3_core_setup_global_control(dwc);
	dwc3_core_num_eps(dwc);

	if (dwc->scratchbuf == NULL) {
		ret = dwc3_alloc_scratch_buffers(dwc);
		if (ret) {
			dev_err(dwc->dev,
				"Not enough memory for scratch buffers\n");
			goto err1;
		}
	}

	ret = dwc3_setup_scratch_buffers(dwc);
	if (ret ){
		dev_err(dwc->dev, "Failed to setup scratch buffers: %d\n", ret);
		goto err1;
	}

	/* Adjust Frame Length */
	dwc3_frame_length_adjustment(dwc);

	dwc3_set_incr_burst_type(dwc);

	dwc3_config_soc_bus(dwc);

	usb_phy_set_suspend(dwc->usb2_phy, 0);
	usb_phy_set_suspend(dwc->usb3_phy, 0);
	ret = phy_power_on(dwc->usb2_generic_phy);
	if (ret < 0)
		goto err2;

	ret = phy_power_on(dwc->usb3_generic_phy);
	if (ret < 0)
		goto err3;

	ret = dwc3_event_buffers_setup(dwc);
	if (ret) {
		dev_err(dwc->dev, "failed to setup event buffers\n");
		goto err4;
	}

	switch (dwc->dr_mode) {
	case USB_DR_MODE_PERIPHERAL:
		dwc3_set_prtcap(dwc, DWC3_GCTL_PRTCAP_DEVICE);
		break;
	case USB_DR_MODE_HOST:
		dwc3_set_prtcap(dwc, DWC3_GCTL_PRTCAP_HOST);
		break;
	case USB_DR_MODE_OTG:
		dwc3_set_prtcap(dwc, DWC3_GCTL_PRTCAP_OTG);
		break;
	default:
		dev_warn(dwc->dev, "Unsupported mode %d\n", dwc->dr_mode);
		break;
	}

	/*
	 * ENDXFER polling is available on version 3.10a and later of
	 * the DWC_usb3 controller. It is NOT available in the
	 * DWC_usb31 controller.
	 */
	if (DWC3_VER_IS_WITHIN(DWC3, 310A, ANY)) {
		reg = dwc3_readl(dwc->regs, DWC3_GUCTL2);
		reg |= DWC3_GUCTL2_RST_ACTBITLATER;
		dwc3_writel(dwc->regs, DWC3_GUCTL2, reg);
	}

	/* When configured in HOST mode, after issuing U3/L2 exit controller
	 * fails to send proper CRC checksum in CRC5 feild. Because of this
	 * behaviour Transaction Error is generated, resulting in reset and
	 * re-enumeration of usb device attached. Enabling bit 10 of GUCTL1
	 * will correct this problem
	 */
	if (dwc->enable_guctl1_resume_quirk) {
		reg = dwc3_readl(dwc->regs, DWC3_GUCTL1);
		reg |= DWC3_GUCTL1_RESUME_QUIRK;
		dwc3_writel(dwc->regs, DWC3_GUCTL1, reg);
	}

	/* SNPS controller when configureed in HOST mode maintains Inter Packet
	 * Delay (IPD) of ~380ns which works with most of the super-speed hubs
	 * except VIA-LAB hubs. When IPD is ~380ns HOST controller fails to
	 * enumerate FS/LS devices when connected behind VIA-LAB hubs.
	 * Enabling bit 9 of GUCTL1 enables the workaround in HW to reduce the
	 * ULPI clock latency by 1 cycle, thus reducing the IPD (~360ns) and
	 * making controller enumerate FS/LS devices connected behind VIA-LAB.
	 */
	if (dwc->enable_guctl1_ipd_quirk) {
		reg = dwc3_readl(dwc->regs, DWC3_GUCTL1);
		reg |= DWC3_GUCTL1_IPD_QUIRK;
		dwc3_writel(dwc->regs, DWC3_GUCTL1, reg);
	}

	if (!DWC3_VER_IS_PRIOR(DWC3, 250A)) {
		reg = dwc3_readl(dwc->regs, DWC3_GUCTL1);

		/*
		 * Enable hardware control of sending remote wakeup
		 * in HS when the device is in the L1 state.
		 */
		if (!DWC3_VER_IS_PRIOR(DWC3, 290A))
			reg |= DWC3_GUCTL1_DEV_L1_EXIT_BY_HW;

		if (dwc->dis_tx_ipgap_linecheck_quirk)
			reg |= DWC3_GUCTL1_TX_IPGAP_LINECHECK_DIS;

		if (dwc->parkmode_disable_ss_quirk)
			reg |= DWC3_GUCTL1_PARKMODE_DISABLE_SS;

		dwc3_writel(dwc->regs, DWC3_GUCTL1, reg);
	}

	if (dwc->dr_mode == USB_DR_MODE_HOST ||
	    dwc->dr_mode == USB_DR_MODE_OTG) {
		reg = dwc3_readl(dwc->regs, DWC3_GUCTL);

		/*
		 * Enable Auto retry Feature to make the controller operating in
		 * Host mode on seeing transaction errors(CRC errors or internal
		 * overrun scenerios) on IN transfers to reply to the device
		 * with a non-terminating retry ACK (i.e, an ACK transcation
		 * packet with Retry=1 & Nump != 0)
		 */
		reg |= DWC3_GUCTL_HSTINAUTORETRY;

		dwc3_writel(dwc->regs, DWC3_GUCTL, reg);
	}

	/*
	 * Must config both number of packets and max burst settings to enable
	 * RX and/or TX threshold.
	 */
	if (!DWC3_IP_IS(DWC3) && dwc->dr_mode == USB_DR_MODE_HOST) {
		u8 rx_thr_num = dwc->rx_thr_num_pkt_prd;
		u8 rx_maxburst = dwc->rx_max_burst_prd;
		u8 tx_thr_num = dwc->tx_thr_num_pkt_prd;
		u8 tx_maxburst = dwc->tx_max_burst_prd;

		if (rx_thr_num && rx_maxburst) {
			reg = dwc3_readl(dwc->regs, DWC3_GRXTHRCFG);
			reg |= DWC31_RXTHRNUMPKTSEL_PRD;

			reg &= ~DWC31_RXTHRNUMPKT_PRD(~0);
			reg |= DWC31_RXTHRNUMPKT_PRD(rx_thr_num);

			reg &= ~DWC31_MAXRXBURSTSIZE_PRD(~0);
			reg |= DWC31_MAXRXBURSTSIZE_PRD(rx_maxburst);

			dwc3_writel(dwc->regs, DWC3_GRXTHRCFG, reg);
		}

		if (tx_thr_num && tx_maxburst) {
			reg = dwc3_readl(dwc->regs, DWC3_GTXTHRCFG);
			reg |= DWC31_TXTHRNUMPKTSEL_PRD;

			reg &= ~DWC31_TXTHRNUMPKT_PRD(~0);
			reg |= DWC31_TXTHRNUMPKT_PRD(tx_thr_num);

			reg &= ~DWC31_MAXTXBURSTSIZE_PRD(~0);
			reg |= DWC31_MAXTXBURSTSIZE_PRD(tx_maxburst);

			dwc3_writel(dwc->regs, DWC3_GTXTHRCFG, reg);
		}
	}

	return 0;

err4:
	phy_power_off(dwc->usb3_generic_phy);

err3:
	phy_power_off(dwc->usb2_generic_phy);

err2:
	usb_phy_set_suspend(dwc->usb2_phy, 1);
	usb_phy_set_suspend(dwc->usb3_phy, 1);

err1:
	usb_phy_shutdown(dwc->usb2_phy);
	usb_phy_shutdown(dwc->usb3_phy);
	phy_exit(dwc->usb2_generic_phy);
	phy_exit(dwc->usb3_generic_phy);

err0a:
	dwc3_ulpi_exit(dwc);

err0:
	return ret;
}

static int dwc3_core_get_phy(struct dwc3 *dwc)
{
	struct device		*dev = dwc->dev;
	struct device_node	*node = dev->of_node;
	int ret;

	if (node) {
		dwc->usb2_phy = devm_usb_get_phy_by_phandle(dev, "usb-phy", 0);
		dwc->usb3_phy = devm_usb_get_phy_by_phandle(dev, "usb-phy", 1);
	} else {
		dwc->usb2_phy = devm_usb_get_phy(dev, USB_PHY_TYPE_USB2);
		dwc->usb3_phy = devm_usb_get_phy(dev, USB_PHY_TYPE_USB3);
	}

	if (IS_ERR(dwc->usb2_phy)) {
		ret = PTR_ERR(dwc->usb2_phy);
		if (ret == -ENXIO || ret == -ENODEV) {
			dwc->usb2_phy = NULL;
		} else if (ret == -EPROBE_DEFER) {
			return ret;
		} else {
			dev_err(dev, "no usb2 phy configured\n");
			return ret;
		}
	}

	if (IS_ERR(dwc->usb3_phy)) {
		ret = PTR_ERR(dwc->usb3_phy);
		if (ret == -ENXIO || ret == -ENODEV) {
			dwc->usb3_phy = NULL;
		} else if (ret == -EPROBE_DEFER) {
			return ret;
		} else {
			dev_err(dev, "no usb3 phy configured\n");
			return ret;
		}
	}

	dwc->usb2_generic_phy = devm_phy_get(dev, "usb2-phy");
	if (IS_ERR(dwc->usb2_generic_phy)) {
		ret = PTR_ERR(dwc->usb2_generic_phy);
		if (ret == -ENOSYS || ret == -ENODEV) {
			dwc->usb2_generic_phy = NULL;
		} else if (ret == -EPROBE_DEFER) {
			return ret;
		} else {
			dev_err(dev, "no usb2 phy configured\n");
			return ret;
		}
	}

	dwc->usb3_generic_phy = devm_phy_get(dev, "usb3-phy");
	if (IS_ERR(dwc->usb3_generic_phy)) {
		ret = PTR_ERR(dwc->usb3_generic_phy);
		if (ret == -ENOSYS || ret == -ENODEV) {
			dwc->usb3_generic_phy = NULL;
		} else if (ret == -EPROBE_DEFER) {
			return ret;
		} else {
			dev_err(dev, "no usb3 phy configured\n");
			return ret;
		}
	}

	return 0;
}

static int dwc3_core_init_mode(struct dwc3 *dwc)
{
	struct device *dev = dwc->dev;
	int ret;

	switch (dwc->dr_mode) {
	case USB_DR_MODE_PERIPHERAL:
		dwc3_set_prtcap(dwc, DWC3_GCTL_PRTCAP_DEVICE);

		if (dwc->usb2_phy)
			otg_set_vbus(dwc->usb2_phy->otg, false);
		phy_set_mode(dwc->usb2_generic_phy, PHY_MODE_USB_DEVICE);
		phy_set_mode(dwc->usb3_generic_phy, PHY_MODE_USB_DEVICE);

		ret = dwc3_gadget_init(dwc);
		if (ret) {
			if (ret != -EPROBE_DEFER)
				dev_err(dev, "failed to initialize gadget\n");
			return ret;
		}
		break;
	case USB_DR_MODE_HOST:
		dwc3_set_prtcap(dwc, DWC3_GCTL_PRTCAP_HOST);

		if (dwc->usb2_phy)
			otg_set_vbus(dwc->usb2_phy->otg, true);
		phy_set_mode(dwc->usb2_generic_phy, PHY_MODE_USB_HOST);
		phy_set_mode(dwc->usb3_generic_phy, PHY_MODE_USB_HOST);

		ret = dwc3_host_init(dwc);
		if (ret) {
			if (ret != -EPROBE_DEFER)
				dev_err(dev, "failed to initialize host\n");
			return ret;
		}
		break;
	case USB_DR_MODE_OTG:
		INIT_WORK(&dwc->drd_work, __dwc3_set_mode);
		ret = dwc3_drd_init(dwc);
		if (ret) {
			if (ret != -EPROBE_DEFER)
				dev_err(dev, "failed to initialize dual-role\n");
			return ret;
		}

#if IS_ENABLED(CONFIG_USB_DWC3_OTG)
		dwc->current_dr_role = 0;
		dwc3_set_mode(dwc, DWC3_GCTL_PRTCAP_OTG);
#endif
		break;
	default:
		dev_err(dev, "Unsupported mode of operation %d\n", dwc->dr_mode);
		return -EINVAL;
	}

	return 0;
}

static void dwc3_core_exit_mode(struct dwc3 *dwc)
{
	switch (dwc->dr_mode) {
	case USB_DR_MODE_PERIPHERAL:
		dwc3_gadget_exit(dwc);
		break;
	case USB_DR_MODE_HOST:
		dwc3_host_exit(dwc);
		break;
	case USB_DR_MODE_OTG:
		dwc3_drd_exit(dwc);
		break;
	default:
		/* do nothing */
		break;
	}

	/* de-assert DRVVBUS for HOST and OTG mode */
	dwc3_set_prtcap(dwc, DWC3_GCTL_PRTCAP_DEVICE);
}

static void dwc3_get_properties(struct dwc3 *dwc)
{
	struct device		*dev = dwc->dev;
	u8			lpm_nyet_threshold;
	u8			tx_de_emphasis;
	u8			hird_threshold;
	u8			rx_thr_num_pkt_prd = 0;
	u8			rx_max_burst_prd = 0;
	u8			tx_thr_num_pkt_prd = 0;
	u8			tx_max_burst_prd = 0;

	/* default to highest possible threshold */
	lpm_nyet_threshold = 0xf;

	/* default to -3.5dB de-emphasis */
	tx_de_emphasis = 1;

	/*
	 * default to assert utmi_sleep_n and use maximum allowed HIRD
	 * threshold value of 0b1100
	 */
	hird_threshold = 12;

	dwc->maximum_speed = usb_get_maximum_speed(dev);
	dwc->dr_mode = usb_get_dr_mode(dev);
	dwc->hsphy_mode = of_usb_get_phy_mode(dev->of_node);

	dwc->sysdev_is_parent = device_property_read_bool(dev,
				"linux,sysdev_is_parent");
	if (dwc->sysdev_is_parent)
		dwc->sysdev = dwc->dev->parent;
	else
		dwc->sysdev = dwc->dev;

	dwc->has_lpm_erratum = device_property_read_bool(dev,
				"snps,has-lpm-erratum");
	device_property_read_u8(dev, "snps,lpm-nyet-threshold",
				&lpm_nyet_threshold);
	dwc->is_utmi_l1_suspend = device_property_read_bool(dev,
				"snps,is-utmi-l1-suspend");
	device_property_read_u8(dev, "snps,hird-threshold",
				&hird_threshold);
	dwc->dis_start_transfer_quirk = device_property_read_bool(dev,
				"snps,dis-start-transfer-quirk");
	dwc->usb3_lpm_capable = device_property_read_bool(dev,
				"snps,usb3_lpm_capable");
	dwc->usb2_lpm_disable = device_property_read_bool(dev,
				"snps,usb2-lpm-disable");
	dwc->usb2_gadget_lpm_disable = device_property_read_bool(dev,
				"snps,usb2-gadget-lpm-disable");
	device_property_read_u8(dev, "snps,rx-thr-num-pkt-prd",
				&rx_thr_num_pkt_prd);
	device_property_read_u8(dev, "snps,rx-max-burst-prd",
				&rx_max_burst_prd);
	device_property_read_u8(dev, "snps,tx-thr-num-pkt-prd",
				&tx_thr_num_pkt_prd);
	device_property_read_u8(dev, "snps,tx-max-burst-prd",
				&tx_max_burst_prd);

	dwc->disable_scramble_quirk = device_property_read_bool(dev,
				"snps,disable_scramble_quirk");
	dwc->u2exit_lfps_quirk = device_property_read_bool(dev,
				"snps,u2exit_lfps_quirk");
	dwc->u2ss_inp3_quirk = device_property_read_bool(dev,
				"snps,u2ss_inp3_quirk");
	dwc->req_p1p2p3_quirk = device_property_read_bool(dev,
				"snps,req_p1p2p3_quirk");
	dwc->del_p1p2p3_quirk = device_property_read_bool(dev,
				"snps,del_p1p2p3_quirk");
	dwc->del_phy_power_chg_quirk = device_property_read_bool(dev,
				"snps,del_phy_power_chg_quirk");
	dwc->lfps_filter_quirk = device_property_read_bool(dev,
				"snps,lfps_filter_quirk");
	dwc->rx_detect_poll_quirk = device_property_read_bool(dev,
				"snps,rx_detect_poll_quirk");
	dwc->dis_u3_susphy_quirk = device_property_read_bool(dev,
				"snps,dis_u3_susphy_quirk");
	dwc->dis_u2_susphy_quirk = device_property_read_bool(dev,
				"snps,dis_u2_susphy_quirk");
	dwc->dis_enblslpm_quirk = device_property_read_bool(dev,
				"snps,dis_enblslpm_quirk");
	dwc->dis_u1_entry_quirk = device_property_read_bool(dev,
				"snps,dis-u1-entry-quirk");
	dwc->dis_u2_entry_quirk = device_property_read_bool(dev,
				"snps,dis-u2-entry-quirk");
	dwc->dis_rxdet_inp3_quirk = device_property_read_bool(dev,
				"snps,dis_rxdet_inp3_quirk");
	dwc->dis_u2_freeclk_exists_quirk = device_property_read_bool(dev,
				"snps,dis-u2-freeclk-exists-quirk");
	dwc->dis_del_phy_power_chg_quirk = device_property_read_bool(dev,
				"snps,dis-del-phy-power-chg-quirk");
	dwc->dis_tx_ipgap_linecheck_quirk = device_property_read_bool(dev,
				"snps,dis-tx-ipgap-linecheck-quirk");
	dwc->parkmode_disable_ss_quirk = device_property_read_bool(dev,
				"snps,parkmode-disable-ss-quirk");

	dwc->tx_de_emphasis_quirk = device_property_read_bool(dev,
				"snps,tx_de_emphasis_quirk");
	device_property_read_u8(dev, "snps,tx_de_emphasis",
				&tx_de_emphasis);
	device_property_read_string(dev, "snps,hsphy_interface",
				    &dwc->hsphy_interface);
	device_property_read_u32(dev, "snps,quirk-frame-length-adjustment",
				 &dwc->fladj);

	dwc->refclk_fladj = device_property_read_bool(dev,
						      "snps,refclk_fladj");
	dwc->enable_guctl1_resume_quirk = device_property_read_bool(dev,
				"snps,enable_guctl1_resume_quirk");
	dwc->enable_guctl1_ipd_quirk = device_property_read_bool(dev,
				"snps,enable_guctl1_ipd_quirk");
	dwc->dis_metastability_quirk = device_property_read_bool(dev,
				"snps,dis_metastability_quirk");

	dwc->dis_split_quirk = device_property_read_bool(dev,
				"snps,dis-split-quirk");

	dwc->lpm_nyet_threshold = lpm_nyet_threshold;
	dwc->tx_de_emphasis = tx_de_emphasis;

	dwc->hird_threshold = hird_threshold;

	dwc->rx_thr_num_pkt_prd = rx_thr_num_pkt_prd;
	dwc->rx_max_burst_prd = rx_max_burst_prd;

	dwc->tx_thr_num_pkt_prd = tx_thr_num_pkt_prd;
	dwc->tx_max_burst_prd = tx_max_burst_prd;

	dwc->imod_interval = 0;
}

/* check whether the core supports IMOD */
bool dwc3_has_imod(struct dwc3 *dwc)
{
	return DWC3_VER_IS_WITHIN(DWC3, 300A, ANY) ||
		DWC3_VER_IS_WITHIN(DWC31, 120A, ANY) ||
		DWC3_IP_IS(DWC32);
}

static void dwc3_check_params(struct dwc3 *dwc)
{
	struct device *dev = dwc->dev;
	unsigned int hwparam_gen =
		DWC3_GHWPARAMS3_SSPHY_IFC(dwc->hwparams.hwparams3);

	/* Check for proper value of imod_interval */
	if (dwc->imod_interval && !dwc3_has_imod(dwc)) {
		dev_warn(dwc->dev, "Interrupt moderation not supported\n");
		dwc->imod_interval = 0;
	}

	/*
	 * Workaround for STAR 9000961433 which affects only version
	 * 3.00a of the DWC_usb3 core. This prevents the controller
	 * interrupt from being masked while handling events. IMOD
	 * allows us to work around this issue. Enable it for the
	 * affected version.
	 */
	if (!dwc->imod_interval &&
	    DWC3_VER_IS(DWC3, 300A))
		dwc->imod_interval = 1;

	/* Check the maximum_speed parameter */
	switch (dwc->maximum_speed) {
	case USB_SPEED_LOW:
	case USB_SPEED_FULL:
	case USB_SPEED_HIGH:
		break;
	case USB_SPEED_SUPER:
		if (hwparam_gen == DWC3_GHWPARAMS3_SSPHY_IFC_DIS)
			dev_warn(dev, "UDC doesn't support Gen 1\n");
		break;
	case USB_SPEED_SUPER_PLUS:
		if ((DWC3_IP_IS(DWC32) &&
		     hwparam_gen == DWC3_GHWPARAMS3_SSPHY_IFC_DIS) ||
		    (!DWC3_IP_IS(DWC32) &&
		     hwparam_gen != DWC3_GHWPARAMS3_SSPHY_IFC_GEN2))
			dev_warn(dev, "UDC doesn't support SSP\n");
		break;
	default:
		dev_err(dev, "invalid maximum_speed parameter %d\n",
			dwc->maximum_speed);
		fallthrough;
	case USB_SPEED_UNKNOWN:
		switch (hwparam_gen) {
		case DWC3_GHWPARAMS3_SSPHY_IFC_GEN2:
			dwc->maximum_speed = USB_SPEED_SUPER_PLUS;
			break;
		case DWC3_GHWPARAMS3_SSPHY_IFC_GEN1:
			if (DWC3_IP_IS(DWC32))
				dwc->maximum_speed = USB_SPEED_SUPER_PLUS;
			else
				dwc->maximum_speed = USB_SPEED_SUPER;
			break;
		case DWC3_GHWPARAMS3_SSPHY_IFC_DIS:
			dwc->maximum_speed = USB_SPEED_HIGH;
			break;
		default:
			dwc->maximum_speed = USB_SPEED_SUPER;
			break;
		}
		break;
	}
}

static int dwc3_probe(struct platform_device *pdev)
{
	struct device		*dev = &pdev->dev;
	struct resource		*res, dwc_res;
	struct dwc3		*dwc;
	int			ret;
	u32			mdwidth;
	void __iomem		*regs;

	dwc = devm_kzalloc(dev, sizeof(*dwc), GFP_KERNEL);
	if (!dwc)
		return -ENOMEM;

	dwc->dev = dev;

	res = platform_get_resource(pdev, IORESOURCE_MEM, 0);
	if (!res) {
		dev_err(dev, "missing memory resource\n");
		return -ENODEV;
	}

	dwc->xhci_resources[0].start = res->start;
	dwc->xhci_resources[0].end = dwc->xhci_resources[0].start +
					DWC3_XHCI_REGS_END;
	dwc->xhci_resources[0].flags = res->flags;
	dwc->xhci_resources[0].name = res->name;

	/*
	 * Request memory region but exclude xHCI regs,
	 * since it will be requested by the xhci-plat driver.
	 */
	dwc_res = *res;
	dwc_res.start += DWC3_GLOBALS_REGS_START;

	regs = devm_ioremap_resource(dev, &dwc_res);
	if (IS_ERR(regs))
		return PTR_ERR(regs);

	dwc->regs	= regs;
	dwc->regs_size	= resource_size(&dwc_res);

	dwc3_get_properties(dwc);

	dwc->reset = devm_reset_control_array_get(dev, true, true);
	if (IS_ERR(dwc->reset))
		return PTR_ERR(dwc->reset);

	if (dev->of_node) {
		ret = devm_clk_bulk_get_all(dev, &dwc->clks);
		if (ret == -EPROBE_DEFER)
			return ret;
		/*
		 * Clocks are optional, but new DT platforms should support all
		 * clocks as required by the DT-binding.
		 */
		if (ret < 0)
			dwc->num_clks = 0;
		else
			dwc->num_clks = ret;

	}

	ret = reset_control_deassert(dwc->reset);
	if (ret)
		return ret;

	ret = clk_bulk_prepare_enable(dwc->num_clks, dwc->clks);
	if (ret)
		goto assert_reset;

	if (!dwc3_core_is_valid(dwc)) {
		dev_err(dwc->dev, "this is not a DesignWare USB3 DRD Core\n");
		ret = -ENODEV;
		goto disable_clks;
	}

	platform_set_drvdata(pdev, dwc);
	dwc3_cache_hwparams(dwc);

	spin_lock_init(&dwc->lock);
	mutex_init(&dwc->mutex);

	/* Set dma coherent mask to DMA BUS data width */
	mdwidth = DWC3_GHWPARAMS0_MDWIDTH(dwc->hwparams.hwparams0);
	dev_dbg(dev, "Enabling %d-bit DMA addresses.\n", mdwidth);
	dma_set_coherent_mask(dev, DMA_BIT_MASK(mdwidth));

	pm_runtime_set_active(dev);
	pm_runtime_use_autosuspend(dev);
	pm_runtime_set_autosuspend_delay(dev, DWC3_DEFAULT_AUTOSUSPEND_DELAY);
	pm_runtime_enable(dev);
	ret = pm_runtime_get_sync(dev);
	if (ret < 0)
		goto err1;

	pm_runtime_forbid(dev);

	ret = dwc3_alloc_event_buffers(dwc, DWC3_EVENT_BUFFERS_SIZE);
	if (ret) {
		dev_err(dwc->dev, "failed to allocate event buffers\n");
		ret = -ENOMEM;
		goto err2;
	}

	ret = dwc3_get_dr_mode(dwc);
	if (ret)
		goto err3;

	ret = dwc3_core_init(dwc);
	if (ret) {
		if (ret != -EPROBE_DEFER)
			dev_err(dev, "failed to initialize core: %d\n", ret);
		goto err4;
	}

	dwc3_check_params(dwc);
	dwc3_debugfs_init(dwc);

	ret = dwc3_core_init_mode(dwc);
	if (ret)
		goto err5;

<<<<<<< HEAD
	/*
	 * DWC3 controller has a Power Management Unit(PMU) module
	 * which requests the power controller for entering into
	 * D3/D0 state. Try getting the regulator.
	 */
	dwc->dwc3_pmu = devm_regulator_get(dev,
					   dev->parent->of_node->full_name);
	if (!IS_ERR(dwc->dwc3_pmu)) {
		ret = regulator_enable(dwc->dwc3_pmu);
		if (ret) {
			dev_err(dev, "Failed to enable dwc3_pmu supply\n");
			goto err5;
		}
	}

	dwc3_debugfs_init(dwc);
=======
>>>>>>> 5f4196ea
	pm_runtime_put(dev);

	return 0;

err5:
	dwc3_debugfs_exit(dwc);
	dwc3_event_buffers_cleanup(dwc);

	usb_phy_shutdown(dwc->usb2_phy);
	usb_phy_shutdown(dwc->usb3_phy);
	phy_exit(dwc->usb2_generic_phy);
	phy_exit(dwc->usb3_generic_phy);

	usb_phy_set_suspend(dwc->usb2_phy, 1);
	usb_phy_set_suspend(dwc->usb3_phy, 1);
	phy_power_off(dwc->usb2_generic_phy);
	phy_power_off(dwc->usb3_generic_phy);

	dwc3_ulpi_exit(dwc);

err4:
	dwc3_free_scratch_buffers(dwc);

err3:
	dwc3_free_event_buffers(dwc);

err2:
	pm_runtime_allow(&pdev->dev);

err1:
	pm_runtime_put_sync(&pdev->dev);
	pm_runtime_disable(&pdev->dev);

disable_clks:
	clk_bulk_disable_unprepare(dwc->num_clks, dwc->clks);
assert_reset:
	reset_control_assert(dwc->reset);

	return ret;
}

static int dwc3_remove(struct platform_device *pdev)
{
	struct dwc3	*dwc = platform_get_drvdata(pdev);

	pm_runtime_get_sync(&pdev->dev);

<<<<<<< HEAD
	if (dwc->is_hibernated) {
		/*
		 * As we are about to get removed, wake the controller from
		 * D3 & hibernation states
		 */
		dwc->force_hiber_wake = true;
		dwc3_gadget_exit_hibernation(dwc);
		dwc->force_hiber_wake = false;
	}

	dwc3_debugfs_exit(dwc);
=======
>>>>>>> 5f4196ea
	dwc3_core_exit_mode(dwc);
	dwc3_debugfs_exit(dwc);

	dwc3_core_exit(dwc);
	dwc3_ulpi_exit(dwc);

	if (dwc->dwc3_pmu)
		regulator_disable(dwc->dwc3_pmu);

	pm_runtime_disable(&pdev->dev);
	pm_runtime_put_noidle(&pdev->dev);
	pm_runtime_set_suspended(&pdev->dev);

	dwc3_free_event_buffers(dwc);
	dwc3_free_scratch_buffers(dwc);

	return 0;
}

#ifdef CONFIG_PM
static int dwc3_core_init_for_resume(struct dwc3 *dwc)
{
	int ret;

	ret = reset_control_deassert(dwc->reset);
	if (ret)
		return ret;

	ret = clk_bulk_prepare_enable(dwc->num_clks, dwc->clks);
	if (ret)
		goto assert_reset;

	ret = dwc3_core_init(dwc);
	if (ret)
		goto disable_clks;

	return 0;

disable_clks:
	clk_bulk_disable_unprepare(dwc->num_clks, dwc->clks);
assert_reset:
	reset_control_assert(dwc->reset);

	return ret;
}

static int dwc3_suspend_common(struct dwc3 *dwc, pm_message_t msg)
{
	unsigned long	flags;
	u32 reg;

	switch (dwc->current_dr_role) {
	case DWC3_GCTL_PRTCAP_DEVICE:
		if (pm_runtime_suspended(dwc->dev))
			break;
		spin_lock_irqsave(&dwc->lock, flags);
		dwc3_gadget_suspend(dwc);
		spin_unlock_irqrestore(&dwc->lock, flags);
		synchronize_irq(dwc->irq_gadget);
		dwc3_core_exit(dwc);
		break;
	case DWC3_GCTL_PRTCAP_HOST:
		if (!PMSG_IS_AUTO(msg)) {
			dwc3_core_exit(dwc);
			break;
		}

		/* Let controller to suspend HSPHY before PHY driver suspends */
		if (dwc->dis_u2_susphy_quirk ||
		    dwc->dis_enblslpm_quirk) {
			reg = dwc3_readl(dwc->regs, DWC3_GUSB2PHYCFG(0));
			reg |=  DWC3_GUSB2PHYCFG_ENBLSLPM |
				DWC3_GUSB2PHYCFG_SUSPHY;
			dwc3_writel(dwc->regs, DWC3_GUSB2PHYCFG(0), reg);

			/* Give some time for USB2 PHY to suspend */
			usleep_range(5000, 6000);
		}

		phy_pm_runtime_put_sync(dwc->usb2_generic_phy);
		phy_pm_runtime_put_sync(dwc->usb3_generic_phy);
		break;
	case DWC3_GCTL_PRTCAP_OTG:
		/* do nothing during runtime_suspend */
		if (PMSG_IS_AUTO(msg))
			break;

		if (dwc->current_otg_role == DWC3_OTG_ROLE_DEVICE) {
			spin_lock_irqsave(&dwc->lock, flags);
			dwc3_gadget_suspend(dwc);
			spin_unlock_irqrestore(&dwc->lock, flags);
			synchronize_irq(dwc->irq_gadget);
		}

		dwc3_otg_exit(dwc);
		dwc3_core_exit(dwc);
		break;
	default:
		/* do nothing */
		break;
	}

	/* Put the core into D3 state */
	if (dwc->dwc3_pmu) {
		int ret;

		ret = regulator_disable(dwc->dwc3_pmu);
		if (ret) {
			dev_err(dwc->dev,
				"Failed to disable dwc3_pmu supply\n");
			return ret;
		}
	}

	return 0;
}

static int dwc3_resume_common(struct dwc3 *dwc, pm_message_t msg)
{
	unsigned long	flags;
	int		ret;
	u32		reg;

	/* Bring core to D0 state */
	if (dwc->dwc3_pmu) {
		ret = regulator_enable(dwc->dwc3_pmu);
		if (ret) {
			dev_err(dwc->dev, "Failed to enable dwc3_pmu supply\n");
			return ret;
		}
	}

	switch (dwc->current_dr_role) {
	case DWC3_GCTL_PRTCAP_DEVICE:
		ret = dwc3_core_init_for_resume(dwc);
		if (ret)
			return ret;

		dwc3_set_prtcap(dwc, DWC3_GCTL_PRTCAP_DEVICE);
		spin_lock_irqsave(&dwc->lock, flags);
		dwc3_gadget_resume(dwc);
		spin_unlock_irqrestore(&dwc->lock, flags);
		break;
	case DWC3_GCTL_PRTCAP_HOST:
		if (!PMSG_IS_AUTO(msg)) {
			ret = dwc3_core_init_for_resume(dwc);
			if (ret)
				return ret;
			dwc3_set_prtcap(dwc, DWC3_GCTL_PRTCAP_HOST);
			break;
		}
		/* Restore GUSB2PHYCFG bits that were modified in suspend */
		reg = dwc3_readl(dwc->regs, DWC3_GUSB2PHYCFG(0));
		if (dwc->dis_u2_susphy_quirk)
			reg &= ~DWC3_GUSB2PHYCFG_SUSPHY;

		if (dwc->dis_enblslpm_quirk)
			reg &= ~DWC3_GUSB2PHYCFG_ENBLSLPM;

		dwc3_writel(dwc->regs, DWC3_GUSB2PHYCFG(0), reg);

		phy_pm_runtime_get_sync(dwc->usb2_generic_phy);
		phy_pm_runtime_get_sync(dwc->usb3_generic_phy);
		break;
	case DWC3_GCTL_PRTCAP_OTG:
		/* nothing to do on runtime_resume */
		if (PMSG_IS_AUTO(msg))
			break;

		ret = dwc3_core_init_for_resume(dwc);
		if (ret)
			return ret;

		dwc3_set_prtcap(dwc, dwc->current_dr_role);

		dwc3_otg_init(dwc);
		if (dwc->current_otg_role == DWC3_OTG_ROLE_HOST) {
			dwc3_otg_host_init(dwc);
		} else if (dwc->current_otg_role == DWC3_OTG_ROLE_DEVICE) {
			spin_lock_irqsave(&dwc->lock, flags);
			dwc3_gadget_resume(dwc);
			spin_unlock_irqrestore(&dwc->lock, flags);
		}

		break;
	default:
		/* do nothing */
		break;
	}

	return 0;
}

static int dwc3_runtime_checks(struct dwc3 *dwc)
{
	switch (dwc->current_dr_role) {
	case DWC3_GCTL_PRTCAP_DEVICE:
		if (dwc->connected)
			return -EBUSY;
		break;
	case DWC3_GCTL_PRTCAP_HOST:
	default:
		/* do nothing */
		break;
	}

	return 0;
}

static int dwc3_runtime_suspend(struct device *dev)
{
	struct dwc3     *dwc = dev_get_drvdata(dev);
	int		ret;

	if (dwc3_runtime_checks(dwc))
		return -EBUSY;

	ret = dwc3_suspend_common(dwc, PMSG_AUTO_SUSPEND);
	if (ret)
		return ret;

	device_init_wakeup(dev, true);

	return 0;
}

static int dwc3_runtime_resume(struct device *dev)
{
	struct dwc3     *dwc = dev_get_drvdata(dev);
	int		ret;

	device_init_wakeup(dev, false);

	ret = dwc3_resume_common(dwc, PMSG_AUTO_RESUME);
	if (ret)
		return ret;

	switch (dwc->current_dr_role) {
	case DWC3_GCTL_PRTCAP_DEVICE:
		dwc3_gadget_process_pending_events(dwc);
		break;
	case DWC3_GCTL_PRTCAP_HOST:
	default:
		/* do nothing */
		break;
	}

	pm_runtime_mark_last_busy(dev);

	return 0;
}

static int dwc3_runtime_idle(struct device *dev)
{
	struct dwc3     *dwc = dev_get_drvdata(dev);

	switch (dwc->current_dr_role) {
	case DWC3_GCTL_PRTCAP_DEVICE:
		if (dwc3_runtime_checks(dwc))
			return -EBUSY;
		break;
	case DWC3_GCTL_PRTCAP_HOST:
	default:
		/* do nothing */
		break;
	}

	pm_runtime_mark_last_busy(dev);
	pm_runtime_autosuspend(dev);

	return 0;
}
#endif /* CONFIG_PM */

#ifdef CONFIG_PM_SLEEP
static int dwc3_suspend(struct device *dev)
{
	struct dwc3	*dwc = dev_get_drvdata(dev);
	int		ret;

	if (dwc->is_hibernated) {
		/*
		 * As we are about to suspend, wake the controller from
		 * D3 & hibernation states
		 */
		dwc->force_hiber_wake = true;
		dwc3_gadget_exit_hibernation(dwc);
		dwc->force_hiber_wake = false;
	}

	ret = dwc3_suspend_common(dwc, PMSG_SUSPEND);
	if (ret)
		return ret;

	pinctrl_pm_select_sleep_state(dev);

	return 0;
}

static int dwc3_resume(struct device *dev)
{
	struct dwc3	*dwc = dev_get_drvdata(dev);
	int		ret;

	pinctrl_pm_select_default_state(dev);

	ret = dwc3_resume_common(dwc, PMSG_RESUME);
	if (ret)
		return ret;

	pm_runtime_disable(dev);
	pm_runtime_set_active(dev);
	pm_runtime_enable(dev);

	return 0;
}

static void dwc3_complete(struct device *dev)
{
	struct dwc3	*dwc = dev_get_drvdata(dev);
	u32		reg;

	if (dwc->current_dr_role == DWC3_GCTL_PRTCAP_HOST &&
			dwc->dis_split_quirk) {
		reg = dwc3_readl(dwc->regs, DWC3_GUCTL3);
		reg |= DWC3_GUCTL3_SPLITDISABLE;
		dwc3_writel(dwc->regs, DWC3_GUCTL3, reg);
	}
}
#else
#define dwc3_complete NULL
#endif /* CONFIG_PM_SLEEP */

static const struct dev_pm_ops dwc3_dev_pm_ops = {
	SET_SYSTEM_SLEEP_PM_OPS(dwc3_suspend, dwc3_resume)
	.complete = dwc3_complete,
	SET_RUNTIME_PM_OPS(dwc3_runtime_suspend, dwc3_runtime_resume,
			dwc3_runtime_idle)
};

#ifdef CONFIG_OF
static const struct of_device_id of_dwc3_match[] = {
	{
		.compatible = "snps,dwc3"
	},
	{
		.compatible = "synopsys,dwc3"
	},
	{ },
};
MODULE_DEVICE_TABLE(of, of_dwc3_match);
#endif

#ifdef CONFIG_ACPI

#define ACPI_ID_INTEL_BSW	"808622B7"

static const struct acpi_device_id dwc3_acpi_match[] = {
	{ ACPI_ID_INTEL_BSW, 0 },
	{ },
};
MODULE_DEVICE_TABLE(acpi, dwc3_acpi_match);
#endif

static struct platform_driver dwc3_driver = {
	.probe		= dwc3_probe,
	.remove		= dwc3_remove,
	.driver		= {
		.name	= "dwc3",
		.of_match_table	= of_match_ptr(of_dwc3_match),
		.acpi_match_table = ACPI_PTR(dwc3_acpi_match),
		.pm	= &dwc3_dev_pm_ops,
	},
};

module_platform_driver(dwc3_driver);

MODULE_ALIAS("platform:dwc3");
MODULE_AUTHOR("Felipe Balbi <balbi@ti.com>");
MODULE_LICENSE("GPL v2");
MODULE_DESCRIPTION("DesignWare USB3 DRD Controller Driver");<|MERGE_RESOLUTION|>--- conflicted
+++ resolved
@@ -1705,7 +1705,6 @@
 	if (ret)
 		goto err5;
 
-<<<<<<< HEAD
 	/*
 	 * DWC3 controller has a Power Management Unit(PMU) module
 	 * which requests the power controller for entering into
@@ -1721,9 +1720,21 @@
 		}
 	}
 
-	dwc3_debugfs_init(dwc);
-=======
->>>>>>> 5f4196ea
+	/*
+	 * DWC3 controller has a Power Management Unit(PMU) module
+	 * which requests the power controller for entering into
+	 * D3/D0 state. Try getting the regulator.
+	 */
+	dwc->dwc3_pmu = devm_regulator_get(dev,
+					   dev->parent->of_node->full_name);
+	if (!IS_ERR(dwc->dwc3_pmu)) {
+		ret = regulator_enable(dwc->dwc3_pmu);
+		if (ret) {
+			dev_err(dev, "Failed to enable dwc3_pmu supply\n");
+			goto err5;
+		}
+	}
+
 	pm_runtime_put(dev);
 
 	return 0;
@@ -1771,7 +1782,6 @@
 
 	pm_runtime_get_sync(&pdev->dev);
 
-<<<<<<< HEAD
 	if (dwc->is_hibernated) {
 		/*
 		 * As we are about to get removed, wake the controller from
@@ -1782,9 +1792,6 @@
 		dwc->force_hiber_wake = false;
 	}
 
-	dwc3_debugfs_exit(dwc);
-=======
->>>>>>> 5f4196ea
 	dwc3_core_exit_mode(dwc);
 	dwc3_debugfs_exit(dwc);
 
