// SPDX-License-Identifier: GPL-2.0
/*
 * USB Serial Converter Generic functions
 *
 * Copyright (C) 2010 - 2013 Johan Hovold (jhovold@gmail.com)
 * Copyright (C) 1999 - 2002 Greg Kroah-Hartman (greg@kroah.com)
 */

#include <linux/kernel.h>
#include <linux/sched/signal.h>
#include <linux/errno.h>
#include <linux/slab.h>
#include <linux/sysrq.h>
#include <linux/tty.h>
#include <linux/tty_flip.h>
#include <linux/module.h>
#include <linux/moduleparam.h>
#include <linux/usb.h>
#include <linux/usb/serial.h>
#include <linux/uaccess.h>
#include <linux/kfifo.h>
#include <linux/serial.h>

#ifdef CONFIG_USB_SERIAL_GENERIC

static __u16 vendor  = 0x05f9;
static __u16 product = 0xffff;

module_param(vendor, ushort, 0);
MODULE_PARM_DESC(vendor, "User specified USB idVendor");

module_param(product, ushort, 0);
MODULE_PARM_DESC(product, "User specified USB idProduct");

static struct usb_device_id generic_device_ids[2]; /* Initially all zeroes. */

static int usb_serial_generic_probe(struct usb_serial *serial,
					const struct usb_device_id *id)
{
	struct device *dev = &serial->interface->dev;

	dev_info(dev, "The \"generic\" usb-serial driver is only for testing and one-off prototypes.\n");
	dev_info(dev, "Tell linux-usb@vger.kernel.org to add your device to a proper driver.\n");

	return 0;
}

static int usb_serial_generic_calc_num_ports(struct usb_serial *serial,
					struct usb_serial_endpoints *epds)
{
	struct device *dev = &serial->interface->dev;
	int num_ports;

	num_ports = max(epds->num_bulk_in, epds->num_bulk_out);

	if (num_ports == 0) {
		dev_err(dev, "device has no bulk endpoints\n");
		return -ENODEV;
	}

	return num_ports;
}

static struct usb_serial_driver usb_serial_generic_device = {
	.driver = {
		.owner =	THIS_MODULE,
		.name =		"generic",
	},
	.id_table =		generic_device_ids,
	.probe =		usb_serial_generic_probe,
	.calc_num_ports =	usb_serial_generic_calc_num_ports,
	.throttle =		usb_serial_generic_throttle,
	.unthrottle =		usb_serial_generic_unthrottle,
	.resume =		usb_serial_generic_resume,
};

static struct usb_serial_driver * const serial_drivers[] = {
	&usb_serial_generic_device, NULL
};

#endif

int usb_serial_generic_register(void)
{
	int retval = 0;

#ifdef CONFIG_USB_SERIAL_GENERIC
	generic_device_ids[0].idVendor = vendor;
	generic_device_ids[0].idProduct = product;
	generic_device_ids[0].match_flags =
		USB_DEVICE_ID_MATCH_VENDOR | USB_DEVICE_ID_MATCH_PRODUCT;

	retval = usb_serial_register_drivers(serial_drivers,
			"usbserial_generic", generic_device_ids);
#endif
	return retval;
}

void usb_serial_generic_deregister(void)
{
#ifdef CONFIG_USB_SERIAL_GENERIC
	usb_serial_deregister_drivers(serial_drivers);
#endif
}

int usb_serial_generic_open(struct tty_struct *tty, struct usb_serial_port *port)
{
	int result = 0;

	clear_bit(USB_SERIAL_THROTTLED, &port->flags);

	if (port->bulk_in_size)
		result = usb_serial_generic_submit_read_urbs(port, GFP_KERNEL);

	return result;
}
EXPORT_SYMBOL_GPL(usb_serial_generic_open);

void usb_serial_generic_close(struct usb_serial_port *port)
{
	unsigned long flags;
	int i;

	if (port->bulk_out_size) {
		for (i = 0; i < ARRAY_SIZE(port->write_urbs); ++i)
			usb_kill_urb(port->write_urbs[i]);

		spin_lock_irqsave(&port->lock, flags);
		kfifo_reset_out(&port->write_fifo);
		spin_unlock_irqrestore(&port->lock, flags);
	}
	if (port->bulk_in_size) {
		for (i = 0; i < ARRAY_SIZE(port->read_urbs); ++i)
			usb_kill_urb(port->read_urbs[i]);
	}
}
EXPORT_SYMBOL_GPL(usb_serial_generic_close);

int usb_serial_generic_prepare_write_buffer(struct usb_serial_port *port,
						void *dest, size_t size)
{
	return kfifo_out_locked(&port->write_fifo, dest, size, &port->lock);
}

/**
 * usb_serial_generic_write_start - start writing buffered data
 * @port: usb-serial port
 * @mem_flags: flags to use for memory allocations
 *
 * Serialised using USB_SERIAL_WRITE_BUSY flag.
 *
 * Return: Zero on success or if busy, otherwise a negative errno value.
 */
int usb_serial_generic_write_start(struct usb_serial_port *port,
							gfp_t mem_flags)
{
	struct urb *urb;
	int count, result;
	unsigned long flags;
	int i;

	if (test_and_set_bit_lock(USB_SERIAL_WRITE_BUSY, &port->flags))
		return 0;
retry:
	spin_lock_irqsave(&port->lock, flags);
	if (!port->write_urbs_free || !kfifo_len(&port->write_fifo)) {
		clear_bit_unlock(USB_SERIAL_WRITE_BUSY, &port->flags);
		spin_unlock_irqrestore(&port->lock, flags);
		return 0;
	}
	i = (int)find_first_bit(&port->write_urbs_free,
						ARRAY_SIZE(port->write_urbs));
	spin_unlock_irqrestore(&port->lock, flags);

	urb = port->write_urbs[i];
	count = port->serial->type->prepare_write_buffer(port,
						urb->transfer_buffer,
						port->bulk_out_size);
	urb->transfer_buffer_length = count;
	usb_serial_debug_data(&port->dev, __func__, count, urb->transfer_buffer);
	spin_lock_irqsave(&port->lock, flags);
	port->tx_bytes += count;
	spin_unlock_irqrestore(&port->lock, flags);

	clear_bit(i, &port->write_urbs_free);
	result = usb_submit_urb(urb, mem_flags);
	if (result) {
		dev_err_console(port, "%s - error submitting urb: %d\n",
						__func__, result);
		set_bit(i, &port->write_urbs_free);
		spin_lock_irqsave(&port->lock, flags);
		port->tx_bytes -= count;
		spin_unlock_irqrestore(&port->lock, flags);

		clear_bit_unlock(USB_SERIAL_WRITE_BUSY, &port->flags);
		return result;
	}

	goto retry;	/* try sending off another urb */
}
EXPORT_SYMBOL_GPL(usb_serial_generic_write_start);

/**
 * usb_serial_generic_write - generic write function
 * @tty: tty for the port
 * @port: usb-serial port
 * @buf: data to write
 * @count: number of bytes to write
 *
 * Return: The number of characters buffered, which may be anything from
 * zero to @count, or a negative errno value.
 */
int usb_serial_generic_write(struct tty_struct *tty,
	struct usb_serial_port *port, const unsigned char *buf, int count)
{
	int result;

	if (!port->bulk_out_size)
		return -ENODEV;

	if (!count)
		return 0;

	count = kfifo_in_locked(&port->write_fifo, buf, count, &port->lock);
	result = usb_serial_generic_write_start(port, GFP_ATOMIC);
	if (result)
		return result;

	return count;
}
EXPORT_SYMBOL_GPL(usb_serial_generic_write);

int usb_serial_generic_write_room(struct tty_struct *tty)
{
	struct usb_serial_port *port = tty->driver_data;
	unsigned long flags;
	int room;

	if (!port->bulk_out_size)
		return 0;

	spin_lock_irqsave(&port->lock, flags);
	room = kfifo_avail(&port->write_fifo);
	spin_unlock_irqrestore(&port->lock, flags);

	dev_dbg(&port->dev, "%s - returns %d\n", __func__, room);
	return room;
}

int usb_serial_generic_chars_in_buffer(struct tty_struct *tty)
{
	struct usb_serial_port *port = tty->driver_data;
	unsigned long flags;
	int chars;

	if (!port->bulk_out_size)
		return 0;

	spin_lock_irqsave(&port->lock, flags);
	chars = kfifo_len(&port->write_fifo) + port->tx_bytes;
	spin_unlock_irqrestore(&port->lock, flags);

	dev_dbg(&port->dev, "%s - returns %d\n", __func__, chars);
	return chars;
}
EXPORT_SYMBOL_GPL(usb_serial_generic_chars_in_buffer);

void usb_serial_generic_wait_until_sent(struct tty_struct *tty, long timeout)
{
	struct usb_serial_port *port = tty->driver_data;
	unsigned int bps;
	unsigned long period;
	unsigned long expire;

	bps = tty_get_baud_rate(tty);
	if (!bps)
		bps = 9600;	/* B0 */
	/*
	 * Use a poll-period of roughly the time it takes to send one
	 * character or at least one jiffy.
	 */
	period = max_t(unsigned long, (10 * HZ / bps), 1);
	if (timeout)
		period = min_t(unsigned long, period, timeout);

	dev_dbg(&port->dev, "%s - timeout = %u ms, period = %u ms\n",
					__func__, jiffies_to_msecs(timeout),
					jiffies_to_msecs(period));
	expire = jiffies + timeout;
	while (!port->serial->type->tx_empty(port)) {
		schedule_timeout_interruptible(period);
		if (signal_pending(current))
			break;
		if (timeout && time_after(jiffies, expire))
			break;
	}
}
EXPORT_SYMBOL_GPL(usb_serial_generic_wait_until_sent);

static int usb_serial_generic_submit_read_urb(struct usb_serial_port *port,
						int index, gfp_t mem_flags)
{
	int res;

	if (!test_and_clear_bit(index, &port->read_urbs_free))
		return 0;

	dev_dbg(&port->dev, "%s - urb %d\n", __func__, index);

	res = usb_submit_urb(port->read_urbs[index], mem_flags);
	if (res) {
		if (res != -EPERM && res != -ENODEV) {
			dev_err(&port->dev,
					"%s - usb_submit_urb failed: %d\n",
					__func__, res);
		}
		set_bit(index, &port->read_urbs_free);
		return res;
	}

	return 0;
}

int usb_serial_generic_submit_read_urbs(struct usb_serial_port *port,
					gfp_t mem_flags)
{
	int res;
	int i;

	for (i = 0; i < ARRAY_SIZE(port->read_urbs); ++i) {
		res = usb_serial_generic_submit_read_urb(port, i, mem_flags);
		if (res)
			goto err;
	}

	return 0;
err:
	for (; i >= 0; --i)
		usb_kill_urb(port->read_urbs[i]);

	return res;
}
EXPORT_SYMBOL_GPL(usb_serial_generic_submit_read_urbs);

void usb_serial_generic_process_read_urb(struct urb *urb)
{
	struct usb_serial_port *port = urb->context;
	char *ch = (char *)urb->transfer_buffer;
	int i;

	if (!urb->actual_length)
		return;
	/*
	 * The per character mucking around with sysrq path it too slow for
	 * stuff like 3G modems, so shortcircuit it in the 99.9999999% of
	 * cases where the USB serial is not a console anyway.
	 */
	if (!port->port.console || !port->sysrq) {
		tty_insert_flip_string(&port->port, ch, urb->actual_length);
	} else {
		for (i = 0; i < urb->actual_length; i++, ch++) {
			if (!usb_serial_handle_sysrq_char(port, *ch))
				tty_insert_flip_char(&port->port, *ch, TTY_NORMAL);
		}
	}
	tty_flip_buffer_push(&port->port);
}
EXPORT_SYMBOL_GPL(usb_serial_generic_process_read_urb);

void usb_serial_generic_read_bulk_callback(struct urb *urb)
{
	struct usb_serial_port *port = urb->context;
	unsigned char *data = urb->transfer_buffer;
<<<<<<< HEAD
	unsigned long flags;
=======
>>>>>>> f7688b48
	bool stopped = false;
	int status = urb->status;
	int i;

	for (i = 0; i < ARRAY_SIZE(port->read_urbs); ++i) {
		if (urb == port->read_urbs[i])
			break;
	}

	dev_dbg(&port->dev, "%s - urb %d, len %d\n", __func__, i,
							urb->actual_length);
	switch (status) {
	case 0:
		usb_serial_debug_data(&port->dev, __func__, urb->actual_length,
							data);
		port->serial->type->process_read_urb(urb);
		break;
	case -ENOENT:
	case -ECONNRESET:
	case -ESHUTDOWN:
		dev_dbg(&port->dev, "%s - urb stopped: %d\n",
							__func__, status);
		stopped = true;
		break;
	case -EPIPE:
		dev_err(&port->dev, "%s - urb stopped: %d\n",
							__func__, status);
		stopped = true;
		break;
	default:
		dev_dbg(&port->dev, "%s - nonzero urb status: %d\n",
							__func__, status);
		break;
	}

	/*
	 * Make sure URB processing is done before marking as free to avoid
	 * racing with unthrottle() on another CPU. Matches the barriers
	 * implied by the test_and_clear_bit() in
	 * usb_serial_generic_submit_read_urb().
	 */
	smp_mb__before_atomic();
	set_bit(i, &port->read_urbs_free);
	/*
	 * Make sure URB is marked as free before checking the throttled flag
	 * to avoid racing with unthrottle() on another CPU. Matches the
	 * smp_mb() in unthrottle().
	 */
	smp_mb__after_atomic();
<<<<<<< HEAD

	if (stopped)
		return;

	/* Throttle the device if requested by tty */
	spin_lock_irqsave(&port->lock, flags);
	port->throttled = port->throttle_req;
	if (!port->throttled) {
		spin_unlock_irqrestore(&port->lock, flags);
		usb_serial_generic_submit_read_urb(port, i, GFP_ATOMIC);
	} else {
		spin_unlock_irqrestore(&port->lock, flags);
	}
=======

	if (stopped)
		return;

	if (test_bit(USB_SERIAL_THROTTLED, &port->flags))
		return;

	usb_serial_generic_submit_read_urb(port, i, GFP_ATOMIC);
>>>>>>> f7688b48
}
EXPORT_SYMBOL_GPL(usb_serial_generic_read_bulk_callback);

void usb_serial_generic_write_bulk_callback(struct urb *urb)
{
	unsigned long flags;
	struct usb_serial_port *port = urb->context;
	int status = urb->status;
	int i;

	for (i = 0; i < ARRAY_SIZE(port->write_urbs); ++i) {
		if (port->write_urbs[i] == urb)
			break;
	}
	spin_lock_irqsave(&port->lock, flags);
	port->tx_bytes -= urb->transfer_buffer_length;
	set_bit(i, &port->write_urbs_free);
	spin_unlock_irqrestore(&port->lock, flags);

	switch (status) {
	case 0:
		break;
	case -ENOENT:
	case -ECONNRESET:
	case -ESHUTDOWN:
		dev_dbg(&port->dev, "%s - urb stopped: %d\n",
							__func__, status);
		return;
	case -EPIPE:
		dev_err_console(port, "%s - urb stopped: %d\n",
							__func__, status);
		return;
	default:
		dev_err_console(port, "%s - nonzero urb status: %d\n",
							__func__, status);
		break;
	}

	usb_serial_generic_write_start(port, GFP_ATOMIC);
	usb_serial_port_softint(port);
}
EXPORT_SYMBOL_GPL(usb_serial_generic_write_bulk_callback);

void usb_serial_generic_throttle(struct tty_struct *tty)
{
	struct usb_serial_port *port = tty->driver_data;

	set_bit(USB_SERIAL_THROTTLED, &port->flags);
}
EXPORT_SYMBOL_GPL(usb_serial_generic_throttle);

void usb_serial_generic_unthrottle(struct tty_struct *tty)
{
	struct usb_serial_port *port = tty->driver_data;

	clear_bit(USB_SERIAL_THROTTLED, &port->flags);

	/*
	 * Matches the smp_mb__after_atomic() in
	 * usb_serial_generic_read_bulk_callback().
	 */
	smp_mb();

<<<<<<< HEAD
	/*
	 * Matches the smp_mb__after_atomic() in
	 * usb_serial_generic_read_bulk_callback().
	 */
	smp_mb();

	if (was_throttled)
		usb_serial_generic_submit_read_urbs(port, GFP_KERNEL);
=======
	usb_serial_generic_submit_read_urbs(port, GFP_KERNEL);
>>>>>>> f7688b48
}
EXPORT_SYMBOL_GPL(usb_serial_generic_unthrottle);

static bool usb_serial_generic_msr_changed(struct tty_struct *tty,
				unsigned long arg, struct async_icount *cprev)
{
	struct usb_serial_port *port = tty->driver_data;
	struct async_icount cnow;
	unsigned long flags;
	bool ret;

	/*
	 * Use tty-port initialised flag to detect all hangups including the
	 * one generated at USB-device disconnect.
	 */
	if (!tty_port_initialized(&port->port))
		return true;

	spin_lock_irqsave(&port->lock, flags);
	cnow = port->icount;				/* atomic copy*/
	spin_unlock_irqrestore(&port->lock, flags);

	ret =	((arg & TIOCM_RNG) && (cnow.rng != cprev->rng)) ||
		((arg & TIOCM_DSR) && (cnow.dsr != cprev->dsr)) ||
		((arg & TIOCM_CD)  && (cnow.dcd != cprev->dcd)) ||
		((arg & TIOCM_CTS) && (cnow.cts != cprev->cts));

	*cprev = cnow;

	return ret;
}

int usb_serial_generic_tiocmiwait(struct tty_struct *tty, unsigned long arg)
{
	struct usb_serial_port *port = tty->driver_data;
	struct async_icount cnow;
	unsigned long flags;
	int ret;

	spin_lock_irqsave(&port->lock, flags);
	cnow = port->icount;				/* atomic copy */
	spin_unlock_irqrestore(&port->lock, flags);

	ret = wait_event_interruptible(port->port.delta_msr_wait,
			usb_serial_generic_msr_changed(tty, arg, &cnow));
	if (!ret && !tty_port_initialized(&port->port))
		ret = -EIO;

	return ret;
}
EXPORT_SYMBOL_GPL(usb_serial_generic_tiocmiwait);

int usb_serial_generic_get_icount(struct tty_struct *tty,
					struct serial_icounter_struct *icount)
{
	struct usb_serial_port *port = tty->driver_data;
	struct async_icount cnow;
	unsigned long flags;

	spin_lock_irqsave(&port->lock, flags);
	cnow = port->icount;				/* atomic copy */
	spin_unlock_irqrestore(&port->lock, flags);

	icount->cts = cnow.cts;
	icount->dsr = cnow.dsr;
	icount->rng = cnow.rng;
	icount->dcd = cnow.dcd;
	icount->tx = cnow.tx;
	icount->rx = cnow.rx;
	icount->frame = cnow.frame;
	icount->parity = cnow.parity;
	icount->overrun = cnow.overrun;
	icount->brk = cnow.brk;
	icount->buf_overrun = cnow.buf_overrun;

	return 0;
}
EXPORT_SYMBOL_GPL(usb_serial_generic_get_icount);

#ifdef CONFIG_MAGIC_SYSRQ
int usb_serial_handle_sysrq_char(struct usb_serial_port *port, unsigned int ch)
{
	if (port->sysrq && port->port.console) {
		if (ch && time_before(jiffies, port->sysrq)) {
			handle_sysrq(ch);
			port->sysrq = 0;
			return 1;
		}
		port->sysrq = 0;
	}
	return 0;
}
#else
int usb_serial_handle_sysrq_char(struct usb_serial_port *port, unsigned int ch)
{
	return 0;
}
#endif
EXPORT_SYMBOL_GPL(usb_serial_handle_sysrq_char);

int usb_serial_handle_break(struct usb_serial_port *port)
{
	if (!port->sysrq) {
		port->sysrq = jiffies + HZ*5;
		return 1;
	}
	port->sysrq = 0;
	return 0;
}
EXPORT_SYMBOL_GPL(usb_serial_handle_break);

/**
 * usb_serial_handle_dcd_change - handle a change of carrier detect state
 * @port: usb-serial port
 * @tty: tty for the port
 * @status: new carrier detect status, nonzero if active
 */
void usb_serial_handle_dcd_change(struct usb_serial_port *usb_port,
				struct tty_struct *tty, unsigned int status)
{
	struct tty_port *port = &usb_port->port;

	dev_dbg(&usb_port->dev, "%s - status %d\n", __func__, status);

	if (tty) {
		struct tty_ldisc *ld = tty_ldisc_ref(tty);

		if (ld) {
			if (ld->ops->dcd_change)
				ld->ops->dcd_change(tty, status);
			tty_ldisc_deref(ld);
		}
	}

	if (status)
		wake_up_interruptible(&port->open_wait);
	else if (tty && !C_CLOCAL(tty))
		tty_hangup(tty);
}
EXPORT_SYMBOL_GPL(usb_serial_handle_dcd_change);

int usb_serial_generic_resume(struct usb_serial *serial)
{
	struct usb_serial_port *port;
	int i, c = 0, r;

	for (i = 0; i < serial->num_ports; i++) {
		port = serial->port[i];
		if (!tty_port_initialized(&port->port))
			continue;

		if (port->bulk_in_size) {
			r = usb_serial_generic_submit_read_urbs(port,
								GFP_NOIO);
			if (r < 0)
				c++;
		}

		if (port->bulk_out_size) {
			r = usb_serial_generic_write_start(port, GFP_NOIO);
			if (r < 0)
				c++;
		}
	}

	return c ? -EIO : 0;
}
EXPORT_SYMBOL_GPL(usb_serial_generic_resume);<|MERGE_RESOLUTION|>--- conflicted
+++ resolved
@@ -371,10 +371,6 @@
 {
 	struct usb_serial_port *port = urb->context;
 	unsigned char *data = urb->transfer_buffer;
-<<<<<<< HEAD
-	unsigned long flags;
-=======
->>>>>>> f7688b48
 	bool stopped = false;
 	int status = urb->status;
 	int i;
@@ -424,30 +420,14 @@
 	 * smp_mb() in unthrottle().
 	 */
 	smp_mb__after_atomic();
-<<<<<<< HEAD
 
 	if (stopped)
 		return;
 
-	/* Throttle the device if requested by tty */
-	spin_lock_irqsave(&port->lock, flags);
-	port->throttled = port->throttle_req;
-	if (!port->throttled) {
-		spin_unlock_irqrestore(&port->lock, flags);
-		usb_serial_generic_submit_read_urb(port, i, GFP_ATOMIC);
-	} else {
-		spin_unlock_irqrestore(&port->lock, flags);
-	}
-=======
-
-	if (stopped)
-		return;
-
 	if (test_bit(USB_SERIAL_THROTTLED, &port->flags))
 		return;
 
 	usb_serial_generic_submit_read_urb(port, i, GFP_ATOMIC);
->>>>>>> f7688b48
 }
 EXPORT_SYMBOL_GPL(usb_serial_generic_read_bulk_callback);
 
@@ -511,18 +491,7 @@
 	 */
 	smp_mb();
 
-<<<<<<< HEAD
-	/*
-	 * Matches the smp_mb__after_atomic() in
-	 * usb_serial_generic_read_bulk_callback().
-	 */
-	smp_mb();
-
-	if (was_throttled)
-		usb_serial_generic_submit_read_urbs(port, GFP_KERNEL);
-=======
 	usb_serial_generic_submit_read_urbs(port, GFP_KERNEL);
->>>>>>> f7688b48
 }
 EXPORT_SYMBOL_GPL(usb_serial_generic_unthrottle);
 
