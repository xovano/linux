--- conflicted
+++ resolved
@@ -286,11 +286,8 @@
 		list_add_tail(&cppi41_channel->tx_check,
 				&controller->early_tx_list);
 		if (!hrtimer_is_queued(&controller->early_tx)) {
-<<<<<<< HEAD
-=======
 			unsigned long usecs = cppi41_channel->total_len / 10;
 
->>>>>>> 88c723a7
 			hrtimer_start_range_ns(&controller->early_tx,
 				ktime_set(0, usecs * NSEC_PER_USEC),
 				40 * NSEC_PER_USEC,
