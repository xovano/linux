--- conflicted
+++ resolved
@@ -357,12 +357,8 @@
 		 piix4_smba, i2ccfg >> 4);
 
 	/* Find which register is used for port selection */
-<<<<<<< HEAD
-	if (PIIX4_dev->vendor == PCI_VENDOR_ID_AMD) {
-=======
 	if (PIIX4_dev->vendor == PCI_VENDOR_ID_AMD ||
 	    PIIX4_dev->vendor == PCI_VENDOR_ID_HYGON) {
->>>>>>> f7688b48
 		if (PIIX4_dev->device == PCI_DEVICE_ID_AMD_KERNCZ_SMBUS ||
 		    (PIIX4_dev->device == PCI_DEVICE_ID_AMD_HUDSON2_SMBUS &&
 		     PIIX4_dev->revision >= 0x1F)) {
