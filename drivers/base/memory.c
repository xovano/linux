// SPDX-License-Identifier: GPL-2.0
/*
 * Memory subsystem support
 *
 * Written by Matt Tolentino <matthew.e.tolentino@intel.com>
 *            Dave Hansen <haveblue@us.ibm.com>
 *
 * This file provides the necessary infrastructure to represent
 * a SPARSEMEM-memory-model system's physical memory in /sysfs.
 * All arch-independent code that assumes MEMORY_HOTPLUG requires
 * SPARSEMEM should be contained here, or in mm/memory_hotplug.c.
 */

#include <linux/module.h>
#include <linux/init.h>
#include <linux/topology.h>
#include <linux/capability.h>
#include <linux/device.h>
#include <linux/memory.h>
#include <linux/memory_hotplug.h>
#include <linux/mm.h>
#include <linux/stat.h>
#include <linux/slab.h>
#include <linux/xarray.h>

#include <linux/atomic.h>
#include <linux/uaccess.h>

#define MEMORY_CLASS_NAME	"memory"

static const char *const online_type_to_str[] = {
	[MMOP_OFFLINE] = "offline",
	[MMOP_ONLINE] = "online",
	[MMOP_ONLINE_KERNEL] = "online_kernel",
	[MMOP_ONLINE_MOVABLE] = "online_movable",
};

int memhp_online_type_from_str(const char *str)
{
	int i;

	for (i = 0; i < ARRAY_SIZE(online_type_to_str); i++) {
		if (sysfs_streq(str, online_type_to_str[i]))
			return i;
	}
	return -EINVAL;
}

#define to_memory_block(dev) container_of(dev, struct memory_block, dev)

static int sections_per_block;

static inline unsigned long memory_block_id(unsigned long section_nr)
{
	return section_nr / sections_per_block;
}

static inline unsigned long pfn_to_block_id(unsigned long pfn)
{
	return memory_block_id(pfn_to_section_nr(pfn));
}

static inline unsigned long phys_to_block_id(unsigned long phys)
{
	return pfn_to_block_id(PFN_DOWN(phys));
}

static int memory_subsys_online(struct device *dev);
static int memory_subsys_offline(struct device *dev);

static struct bus_type memory_subsys = {
	.name = MEMORY_CLASS_NAME,
	.dev_name = MEMORY_CLASS_NAME,
	.online = memory_subsys_online,
	.offline = memory_subsys_offline,
};

/*
 * Memory blocks are cached in a local radix tree to avoid
 * a costly linear search for the corresponding device on
 * the subsystem bus.
 */
static DEFINE_XARRAY(memory_blocks);

static BLOCKING_NOTIFIER_HEAD(memory_chain);

int register_memory_notifier(struct notifier_block *nb)
{
	return blocking_notifier_chain_register(&memory_chain, nb);
}
EXPORT_SYMBOL(register_memory_notifier);

void unregister_memory_notifier(struct notifier_block *nb)
{
	blocking_notifier_chain_unregister(&memory_chain, nb);
}
EXPORT_SYMBOL(unregister_memory_notifier);

static void memory_block_release(struct device *dev)
{
	struct memory_block *mem = to_memory_block(dev);

	kfree(mem);
}

unsigned long __weak memory_block_size_bytes(void)
{
	return MIN_MEMORY_BLOCK_SIZE;
}
EXPORT_SYMBOL_GPL(memory_block_size_bytes);

/*
 * Show the first physical section index (number) of this memory block.
 */
static ssize_t phys_index_show(struct device *dev,
			       struct device_attribute *attr, char *buf)
{
	struct memory_block *mem = to_memory_block(dev);
	unsigned long phys_index;

	phys_index = mem->start_section_nr / sections_per_block;

	return sysfs_emit(buf, "%08lx\n", phys_index);
}

/*
 * Legacy interface that we cannot remove. Always indicate "removable"
 * with CONFIG_MEMORY_HOTREMOVE - bad heuristic.
 */
static ssize_t removable_show(struct device *dev, struct device_attribute *attr,
			      char *buf)
{
<<<<<<< HEAD
	return sprintf(buf, "%d\n", (int)IS_ENABLED(CONFIG_MEMORY_HOTREMOVE));
=======
	return sysfs_emit(buf, "%d\n", (int)IS_ENABLED(CONFIG_MEMORY_HOTREMOVE));
>>>>>>> d1988041
}

/*
 * online, offline, going offline, etc.
 */
static ssize_t state_show(struct device *dev, struct device_attribute *attr,
			  char *buf)
{
	struct memory_block *mem = to_memory_block(dev);
	const char *output;

	/*
	 * We can probably put these states in a nice little array
	 * so that they're not open-coded
	 */
	switch (mem->state) {
	case MEM_ONLINE:
		output = "online";
		break;
	case MEM_OFFLINE:
		output = "offline";
		break;
	case MEM_GOING_OFFLINE:
		output = "going-offline";
		break;
	default:
		WARN_ON(1);
		return sysfs_emit(buf, "ERROR-UNKNOWN-%ld\n", mem->state);
	}

	return sysfs_emit(buf, "%s\n", output);
}

int memory_notify(unsigned long val, void *v)
{
	return blocking_notifier_call_chain(&memory_chain, val, v);
}

/*
 * MEMORY_HOTPLUG depends on SPARSEMEM in mm/Kconfig, so it is
 * OK to have direct references to sparsemem variables in here.
 */
static int
memory_block_action(unsigned long start_section_nr, unsigned long action,
		    int online_type, int nid)
{
	unsigned long start_pfn;
	unsigned long nr_pages = PAGES_PER_SECTION * sections_per_block;
	int ret;

	start_pfn = section_nr_to_pfn(start_section_nr);

	switch (action) {
	case MEM_ONLINE:
		ret = online_pages(start_pfn, nr_pages, online_type, nid);
		break;
	case MEM_OFFLINE:
		ret = offline_pages(start_pfn, nr_pages);
		break;
	default:
		WARN(1, KERN_WARNING "%s(%ld, %ld) unknown action: "
		     "%ld\n", __func__, start_section_nr, action, action);
		ret = -EINVAL;
	}

	return ret;
}

static int memory_block_change_state(struct memory_block *mem,
		unsigned long to_state, unsigned long from_state_req)
{
	int ret = 0;

	if (mem->state != from_state_req)
		return -EINVAL;

	if (to_state == MEM_OFFLINE)
		mem->state = MEM_GOING_OFFLINE;

	ret = memory_block_action(mem->start_section_nr, to_state,
				  mem->online_type, mem->nid);

	mem->state = ret ? from_state_req : to_state;

	return ret;
}

/* The device lock serializes operations on memory_subsys_[online|offline] */
static int memory_subsys_online(struct device *dev)
{
	struct memory_block *mem = to_memory_block(dev);
	int ret;

	if (mem->state == MEM_ONLINE)
		return 0;

	/*
	 * When called via device_online() without configuring the online_type,
	 * we want to default to MMOP_ONLINE.
	 */
	if (mem->online_type == MMOP_OFFLINE)
		mem->online_type = MMOP_ONLINE;

	ret = memory_block_change_state(mem, MEM_ONLINE, MEM_OFFLINE);
	mem->online_type = MMOP_OFFLINE;

	return ret;
}

static int memory_subsys_offline(struct device *dev)
{
	struct memory_block *mem = to_memory_block(dev);

	if (mem->state == MEM_OFFLINE)
		return 0;

	return memory_block_change_state(mem, MEM_OFFLINE, MEM_ONLINE);
}

static ssize_t state_store(struct device *dev, struct device_attribute *attr,
			   const char *buf, size_t count)
{
	const int online_type = memhp_online_type_from_str(buf);
	struct memory_block *mem = to_memory_block(dev);
	int ret;

	if (online_type < 0)
		return -EINVAL;

	ret = lock_device_hotplug_sysfs();
	if (ret)
		return ret;

	switch (online_type) {
	case MMOP_ONLINE_KERNEL:
	case MMOP_ONLINE_MOVABLE:
	case MMOP_ONLINE:
		/* mem->online_type is protected by device_hotplug_lock */
		mem->online_type = online_type;
		ret = device_online(&mem->dev);
		break;
	case MMOP_OFFLINE:
		ret = device_offline(&mem->dev);
		break;
	default:
		ret = -EINVAL; /* should never happen */
	}

	unlock_device_hotplug();

	if (ret < 0)
		return ret;
	if (ret)
		return -EINVAL;

	return count;
}

/*
 * phys_device is a bad name for this.  What I really want
 * is a way to differentiate between memory ranges that
 * are part of physical devices that constitute
 * a complete removable unit or fru.
 * i.e. do these ranges belong to the same physical device,
 * s.t. if I offline all of these sections I can then
 * remove the physical device?
 */
static ssize_t phys_device_show(struct device *dev,
				struct device_attribute *attr, char *buf)
{
	struct memory_block *mem = to_memory_block(dev);

	return sysfs_emit(buf, "%d\n", mem->phys_device);
}

#ifdef CONFIG_MEMORY_HOTREMOVE
static int print_allowed_zone(char *buf, int len, int nid,
			      unsigned long start_pfn, unsigned long nr_pages,
			      int online_type, struct zone *default_zone)
{
	struct zone *zone;

	zone = zone_for_pfn_range(online_type, nid, start_pfn, nr_pages);
	if (zone == default_zone)
		return 0;

	return sysfs_emit_at(buf, len, " %s", zone->name);
}

static ssize_t valid_zones_show(struct device *dev,
				struct device_attribute *attr, char *buf)
{
	struct memory_block *mem = to_memory_block(dev);
	unsigned long start_pfn = section_nr_to_pfn(mem->start_section_nr);
	unsigned long nr_pages = PAGES_PER_SECTION * sections_per_block;
	struct zone *default_zone;
	int len = 0;
	int nid;

	/*
	 * Check the existing zone. Make sure that we do that only on the
	 * online nodes otherwise the page_zone is not reliable
	 */
	if (mem->state == MEM_ONLINE) {
		/*
		 * The block contains more than one zone can not be offlined.
		 * This can happen e.g. for ZONE_DMA and ZONE_DMA32
		 */
		default_zone = test_pages_in_a_zone(start_pfn,
						    start_pfn + nr_pages);
		if (!default_zone)
			return sysfs_emit(buf, "%s\n", "none");
		len += sysfs_emit_at(buf, len, "%s", default_zone->name);
		goto out;
	}

	nid = mem->nid;
	default_zone = zone_for_pfn_range(MMOP_ONLINE, nid, start_pfn,
					  nr_pages);

	len += sysfs_emit_at(buf, len, "%s", default_zone->name);
	len += print_allowed_zone(buf, len, nid, start_pfn, nr_pages,
				  MMOP_ONLINE_KERNEL, default_zone);
	len += print_allowed_zone(buf, len, nid, start_pfn, nr_pages,
				  MMOP_ONLINE_MOVABLE, default_zone);
out:
	len += sysfs_emit_at(buf, len, "\n");
	return len;
}
static DEVICE_ATTR_RO(valid_zones);
#endif

static DEVICE_ATTR_RO(phys_index);
static DEVICE_ATTR_RW(state);
static DEVICE_ATTR_RO(phys_device);
static DEVICE_ATTR_RO(removable);

/*
 * Show the memory block size (shared by all memory blocks).
 */
static ssize_t block_size_bytes_show(struct device *dev,
				     struct device_attribute *attr, char *buf)
{
	return sysfs_emit(buf, "%lx\n", memory_block_size_bytes());
}

static DEVICE_ATTR_RO(block_size_bytes);

/*
 * Memory auto online policy.
 */

static ssize_t auto_online_blocks_show(struct device *dev,
				       struct device_attribute *attr, char *buf)
{
	return sysfs_emit(buf, "%s\n",
			  online_type_to_str[memhp_default_online_type]);
}

static ssize_t auto_online_blocks_store(struct device *dev,
					struct device_attribute *attr,
					const char *buf, size_t count)
{
	const int online_type = memhp_online_type_from_str(buf);

	if (online_type < 0)
		return -EINVAL;

	memhp_default_online_type = online_type;
	return count;
}

static DEVICE_ATTR_RW(auto_online_blocks);

/*
 * Some architectures will have custom drivers to do this, and
 * will not need to do it from userspace.  The fake hot-add code
 * as well as ppc64 will do all of their discovery in userspace
 * and will require this interface.
 */
#ifdef CONFIG_ARCH_MEMORY_PROBE
static ssize_t probe_store(struct device *dev, struct device_attribute *attr,
			   const char *buf, size_t count)
{
	u64 phys_addr;
	int nid, ret;
	unsigned long pages_per_block = PAGES_PER_SECTION * sections_per_block;

	ret = kstrtoull(buf, 0, &phys_addr);
	if (ret)
		return ret;

	if (phys_addr & ((pages_per_block << PAGE_SHIFT) - 1))
		return -EINVAL;

	ret = lock_device_hotplug_sysfs();
	if (ret)
		return ret;

	nid = memory_add_physaddr_to_nid(phys_addr);
	ret = __add_memory(nid, phys_addr,
			   MIN_MEMORY_BLOCK_SIZE * sections_per_block,
			   MHP_NONE);

	if (ret)
		goto out;

	ret = count;
out:
	unlock_device_hotplug();
	return ret;
}

static DEVICE_ATTR_WO(probe);
#endif

#ifdef CONFIG_MEMORY_FAILURE
/*
 * Support for offlining pages of memory
 */

/* Soft offline a page */
static ssize_t soft_offline_page_store(struct device *dev,
				       struct device_attribute *attr,
				       const char *buf, size_t count)
{
	int ret;
	u64 pfn;
	if (!capable(CAP_SYS_ADMIN))
		return -EPERM;
	if (kstrtoull(buf, 0, &pfn) < 0)
		return -EINVAL;
	pfn >>= PAGE_SHIFT;
	ret = soft_offline_page(pfn, 0);
	return ret == 0 ? count : ret;
}

/* Forcibly offline a page, including killing processes. */
static ssize_t hard_offline_page_store(struct device *dev,
				       struct device_attribute *attr,
				       const char *buf, size_t count)
{
	int ret;
	u64 pfn;
	if (!capable(CAP_SYS_ADMIN))
		return -EPERM;
	if (kstrtoull(buf, 0, &pfn) < 0)
		return -EINVAL;
	pfn >>= PAGE_SHIFT;
	ret = memory_failure(pfn, 0);
	return ret ? ret : count;
}

static DEVICE_ATTR_WO(soft_offline_page);
static DEVICE_ATTR_WO(hard_offline_page);
#endif

/*
 * Note that phys_device is optional.  It is here to allow for
 * differentiation between which *physical* devices each
 * section belongs to...
 */
int __weak arch_get_memory_phys_device(unsigned long start_pfn)
{
	return 0;
}

/*
 * A reference for the returned memory block device is acquired.
 *
 * Called under device_hotplug_lock.
 */
static struct memory_block *find_memory_block_by_id(unsigned long block_id)
{
	struct memory_block *mem;

	mem = xa_load(&memory_blocks, block_id);
	if (mem)
		get_device(&mem->dev);
	return mem;
}

/*
 * Called under device_hotplug_lock.
 */
struct memory_block *find_memory_block(struct mem_section *section)
{
	unsigned long block_id = memory_block_id(__section_nr(section));

	return find_memory_block_by_id(block_id);
}

static struct attribute *memory_memblk_attrs[] = {
	&dev_attr_phys_index.attr,
	&dev_attr_state.attr,
	&dev_attr_phys_device.attr,
	&dev_attr_removable.attr,
#ifdef CONFIG_MEMORY_HOTREMOVE
	&dev_attr_valid_zones.attr,
#endif
	NULL
};

static struct attribute_group memory_memblk_attr_group = {
	.attrs = memory_memblk_attrs,
};

static const struct attribute_group *memory_memblk_attr_groups[] = {
	&memory_memblk_attr_group,
	NULL,
};

/*
 * register_memory - Setup a sysfs device for a memory block
 */
static
int register_memory(struct memory_block *memory)
{
	int ret;

	memory->dev.bus = &memory_subsys;
	memory->dev.id = memory->start_section_nr / sections_per_block;
	memory->dev.release = memory_block_release;
	memory->dev.groups = memory_memblk_attr_groups;
	memory->dev.offline = memory->state == MEM_OFFLINE;

	ret = device_register(&memory->dev);
	if (ret) {
		put_device(&memory->dev);
		return ret;
	}
	ret = xa_err(xa_store(&memory_blocks, memory->dev.id, memory,
			      GFP_KERNEL));
	if (ret) {
		put_device(&memory->dev);
		device_unregister(&memory->dev);
	}
	return ret;
}

static int init_memory_block(unsigned long block_id, unsigned long state)
{
	struct memory_block *mem;
	unsigned long start_pfn;
	int ret = 0;

	mem = find_memory_block_by_id(block_id);
	if (mem) {
		put_device(&mem->dev);
		return -EEXIST;
	}
	mem = kzalloc(sizeof(*mem), GFP_KERNEL);
	if (!mem)
		return -ENOMEM;

	mem->start_section_nr = block_id * sections_per_block;
	mem->state = state;
	start_pfn = section_nr_to_pfn(mem->start_section_nr);
	mem->phys_device = arch_get_memory_phys_device(start_pfn);
	mem->nid = NUMA_NO_NODE;

	ret = register_memory(mem);

	return ret;
}

static int add_memory_block(unsigned long base_section_nr)
{
	int section_count = 0;
	unsigned long nr;

	for (nr = base_section_nr; nr < base_section_nr + sections_per_block;
	     nr++)
		if (present_section_nr(nr))
			section_count++;

	if (section_count == 0)
		return 0;
	return init_memory_block(memory_block_id(base_section_nr),
				 MEM_ONLINE);
}

static void unregister_memory(struct memory_block *memory)
{
	if (WARN_ON_ONCE(memory->dev.bus != &memory_subsys))
		return;

	WARN_ON(xa_erase(&memory_blocks, memory->dev.id) == NULL);

	/* drop the ref. we got via find_memory_block() */
	put_device(&memory->dev);
	device_unregister(&memory->dev);
}

/*
 * Create memory block devices for the given memory area. Start and size
 * have to be aligned to memory block granularity. Memory block devices
 * will be initialized as offline.
 *
 * Called under device_hotplug_lock.
 */
int create_memory_block_devices(unsigned long start, unsigned long size)
{
	const unsigned long start_block_id = pfn_to_block_id(PFN_DOWN(start));
	unsigned long end_block_id = pfn_to_block_id(PFN_DOWN(start + size));
	struct memory_block *mem;
	unsigned long block_id;
	int ret = 0;

	if (WARN_ON_ONCE(!IS_ALIGNED(start, memory_block_size_bytes()) ||
			 !IS_ALIGNED(size, memory_block_size_bytes())))
		return -EINVAL;

	for (block_id = start_block_id; block_id != end_block_id; block_id++) {
		ret = init_memory_block(block_id, MEM_OFFLINE);
		if (ret)
			break;
	}
	if (ret) {
		end_block_id = block_id;
		for (block_id = start_block_id; block_id != end_block_id;
		     block_id++) {
			mem = find_memory_block_by_id(block_id);
			if (WARN_ON_ONCE(!mem))
				continue;
			unregister_memory(mem);
		}
	}
	return ret;
}

/*
 * Remove memory block devices for the given memory area. Start and size
 * have to be aligned to memory block granularity. Memory block devices
 * have to be offline.
 *
 * Called under device_hotplug_lock.
 */
void remove_memory_block_devices(unsigned long start, unsigned long size)
{
	const unsigned long start_block_id = pfn_to_block_id(PFN_DOWN(start));
	const unsigned long end_block_id = pfn_to_block_id(PFN_DOWN(start + size));
	struct memory_block *mem;
	unsigned long block_id;

	if (WARN_ON_ONCE(!IS_ALIGNED(start, memory_block_size_bytes()) ||
			 !IS_ALIGNED(size, memory_block_size_bytes())))
		return;

	for (block_id = start_block_id; block_id != end_block_id; block_id++) {
		mem = find_memory_block_by_id(block_id);
		if (WARN_ON_ONCE(!mem))
			continue;
		unregister_memory_block_under_nodes(mem);
		unregister_memory(mem);
	}
}

/* return true if the memory block is offlined, otherwise, return false */
bool is_memblock_offlined(struct memory_block *mem)
{
	return mem->state == MEM_OFFLINE;
}

static struct attribute *memory_root_attrs[] = {
#ifdef CONFIG_ARCH_MEMORY_PROBE
	&dev_attr_probe.attr,
#endif

#ifdef CONFIG_MEMORY_FAILURE
	&dev_attr_soft_offline_page.attr,
	&dev_attr_hard_offline_page.attr,
#endif

	&dev_attr_block_size_bytes.attr,
	&dev_attr_auto_online_blocks.attr,
	NULL
};

static struct attribute_group memory_root_attr_group = {
	.attrs = memory_root_attrs,
};

static const struct attribute_group *memory_root_attr_groups[] = {
	&memory_root_attr_group,
	NULL,
};

/*
 * Initialize the sysfs support for memory devices. At the time this function
 * is called, we cannot have concurrent creation/deletion of memory block
 * devices, the device_hotplug_lock is not needed.
 */
void __init memory_dev_init(void)
{
	int ret;
	unsigned long block_sz, nr;

	/* Validate the configured memory block size */
	block_sz = memory_block_size_bytes();
	if (!is_power_of_2(block_sz) || block_sz < MIN_MEMORY_BLOCK_SIZE)
		panic("Memory block size not suitable: 0x%lx\n", block_sz);
	sections_per_block = block_sz / MIN_MEMORY_BLOCK_SIZE;

	ret = subsys_system_register(&memory_subsys, memory_root_attr_groups);
	if (ret)
		panic("%s() failed to register subsystem: %d\n", __func__, ret);

	/*
	 * Create entries for memory sections that were found
	 * during boot and have been initialized
	 */
	for (nr = 0; nr <= __highest_present_section_nr;
	     nr += sections_per_block) {
		ret = add_memory_block(nr);
		if (ret)
			panic("%s() failed to add memory block: %d\n", __func__,
			      ret);
	}
}

/**
 * walk_memory_blocks - walk through all present memory blocks overlapped
 *			by the range [start, start + size)
 *
 * @start: start address of the memory range
 * @size: size of the memory range
 * @arg: argument passed to func
 * @func: callback for each memory section walked
 *
 * This function walks through all present memory blocks overlapped by the
 * range [start, start + size), calling func on each memory block.
 *
 * In case func() returns an error, walking is aborted and the error is
 * returned.
 *
 * Called under device_hotplug_lock.
 */
int walk_memory_blocks(unsigned long start, unsigned long size,
		       void *arg, walk_memory_blocks_func_t func)
{
	const unsigned long start_block_id = phys_to_block_id(start);
	const unsigned long end_block_id = phys_to_block_id(start + size - 1);
	struct memory_block *mem;
	unsigned long block_id;
	int ret = 0;

	if (!size)
		return 0;

	for (block_id = start_block_id; block_id <= end_block_id; block_id++) {
		mem = find_memory_block_by_id(block_id);
		if (!mem)
			continue;

		ret = func(mem, arg);
		put_device(&mem->dev);
		if (ret)
			break;
	}
	return ret;
}

struct for_each_memory_block_cb_data {
	walk_memory_blocks_func_t func;
	void *arg;
};

static int for_each_memory_block_cb(struct device *dev, void *data)
{
	struct memory_block *mem = to_memory_block(dev);
	struct for_each_memory_block_cb_data *cb_data = data;

	return cb_data->func(mem, cb_data->arg);
}

/**
 * for_each_memory_block - walk through all present memory blocks
 *
 * @arg: argument passed to func
 * @func: callback for each memory block walked
 *
 * This function walks through all present memory blocks, calling func on
 * each memory block.
 *
 * In case func() returns an error, walking is aborted and the error is
 * returned.
 */
int for_each_memory_block(void *arg, walk_memory_blocks_func_t func)
{
	struct for_each_memory_block_cb_data cb_data = {
		.func = func,
		.arg = arg,
	};

	return bus_for_each_dev(&memory_subsys, NULL, &cb_data,
				for_each_memory_block_cb);
}<|MERGE_RESOLUTION|>--- conflicted
+++ resolved
@@ -130,11 +130,7 @@
 static ssize_t removable_show(struct device *dev, struct device_attribute *attr,
 			      char *buf)
 {
-<<<<<<< HEAD
-	return sprintf(buf, "%d\n", (int)IS_ENABLED(CONFIG_MEMORY_HOTREMOVE));
-=======
 	return sysfs_emit(buf, "%d\n", (int)IS_ENABLED(CONFIG_MEMORY_HOTREMOVE));
->>>>>>> d1988041
 }
 
 /*
