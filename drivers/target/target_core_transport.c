// SPDX-License-Identifier: GPL-2.0-or-later
/*******************************************************************************
 * Filename:  target_core_transport.c
 *
 * This file contains the Generic Target Engine Core.
 *
 * (c) Copyright 2002-2013 Datera, Inc.
 *
 * Nicholas A. Bellinger <nab@kernel.org>
 *
 ******************************************************************************/

#include <linux/net.h>
#include <linux/delay.h>
#include <linux/string.h>
#include <linux/timer.h>
#include <linux/slab.h>
#include <linux/spinlock.h>
#include <linux/kthread.h>
#include <linux/in.h>
#include <linux/cdrom.h>
#include <linux/module.h>
#include <linux/ratelimit.h>
#include <linux/vmalloc.h>
#include <asm/unaligned.h>
#include <net/sock.h>
#include <net/tcp.h>
#include <scsi/scsi_proto.h>
#include <scsi/scsi_common.h>

#include <target/target_core_base.h>
#include <target/target_core_backend.h>
#include <target/target_core_fabric.h>

#include "target_core_internal.h"
#include "target_core_alua.h"
#include "target_core_pr.h"
#include "target_core_ua.h"

#define CREATE_TRACE_POINTS
#include <trace/events/target.h>

static struct workqueue_struct *target_completion_wq;
static struct kmem_cache *se_sess_cache;
struct kmem_cache *se_ua_cache;
struct kmem_cache *t10_pr_reg_cache;
struct kmem_cache *t10_alua_lu_gp_cache;
struct kmem_cache *t10_alua_lu_gp_mem_cache;
struct kmem_cache *t10_alua_tg_pt_gp_cache;
struct kmem_cache *t10_alua_lba_map_cache;
struct kmem_cache *t10_alua_lba_map_mem_cache;

static void transport_complete_task_attr(struct se_cmd *cmd);
static void translate_sense_reason(struct se_cmd *cmd, sense_reason_t reason);
static void transport_handle_queue_full(struct se_cmd *cmd,
		struct se_device *dev, int err, bool write_pending);
static void target_complete_ok_work(struct work_struct *work);

int init_se_kmem_caches(void)
{
	se_sess_cache = kmem_cache_create("se_sess_cache",
			sizeof(struct se_session), __alignof__(struct se_session),
			0, NULL);
	if (!se_sess_cache) {
		pr_err("kmem_cache_create() for struct se_session"
				" failed\n");
		goto out;
	}
	se_ua_cache = kmem_cache_create("se_ua_cache",
			sizeof(struct se_ua), __alignof__(struct se_ua),
			0, NULL);
	if (!se_ua_cache) {
		pr_err("kmem_cache_create() for struct se_ua failed\n");
		goto out_free_sess_cache;
	}
	t10_pr_reg_cache = kmem_cache_create("t10_pr_reg_cache",
			sizeof(struct t10_pr_registration),
			__alignof__(struct t10_pr_registration), 0, NULL);
	if (!t10_pr_reg_cache) {
		pr_err("kmem_cache_create() for struct t10_pr_registration"
				" failed\n");
		goto out_free_ua_cache;
	}
	t10_alua_lu_gp_cache = kmem_cache_create("t10_alua_lu_gp_cache",
			sizeof(struct t10_alua_lu_gp), __alignof__(struct t10_alua_lu_gp),
			0, NULL);
	if (!t10_alua_lu_gp_cache) {
		pr_err("kmem_cache_create() for t10_alua_lu_gp_cache"
				" failed\n");
		goto out_free_pr_reg_cache;
	}
	t10_alua_lu_gp_mem_cache = kmem_cache_create("t10_alua_lu_gp_mem_cache",
			sizeof(struct t10_alua_lu_gp_member),
			__alignof__(struct t10_alua_lu_gp_member), 0, NULL);
	if (!t10_alua_lu_gp_mem_cache) {
		pr_err("kmem_cache_create() for t10_alua_lu_gp_mem_"
				"cache failed\n");
		goto out_free_lu_gp_cache;
	}
	t10_alua_tg_pt_gp_cache = kmem_cache_create("t10_alua_tg_pt_gp_cache",
			sizeof(struct t10_alua_tg_pt_gp),
			__alignof__(struct t10_alua_tg_pt_gp), 0, NULL);
	if (!t10_alua_tg_pt_gp_cache) {
		pr_err("kmem_cache_create() for t10_alua_tg_pt_gp_"
				"cache failed\n");
		goto out_free_lu_gp_mem_cache;
	}
	t10_alua_lba_map_cache = kmem_cache_create(
			"t10_alua_lba_map_cache",
			sizeof(struct t10_alua_lba_map),
			__alignof__(struct t10_alua_lba_map), 0, NULL);
	if (!t10_alua_lba_map_cache) {
		pr_err("kmem_cache_create() for t10_alua_lba_map_"
				"cache failed\n");
		goto out_free_tg_pt_gp_cache;
	}
	t10_alua_lba_map_mem_cache = kmem_cache_create(
			"t10_alua_lba_map_mem_cache",
			sizeof(struct t10_alua_lba_map_member),
			__alignof__(struct t10_alua_lba_map_member), 0, NULL);
	if (!t10_alua_lba_map_mem_cache) {
		pr_err("kmem_cache_create() for t10_alua_lba_map_mem_"
				"cache failed\n");
		goto out_free_lba_map_cache;
	}

	target_completion_wq = alloc_workqueue("target_completion",
					       WQ_MEM_RECLAIM, 0);
	if (!target_completion_wq)
		goto out_free_lba_map_mem_cache;

	return 0;

out_free_lba_map_mem_cache:
	kmem_cache_destroy(t10_alua_lba_map_mem_cache);
out_free_lba_map_cache:
	kmem_cache_destroy(t10_alua_lba_map_cache);
out_free_tg_pt_gp_cache:
	kmem_cache_destroy(t10_alua_tg_pt_gp_cache);
out_free_lu_gp_mem_cache:
	kmem_cache_destroy(t10_alua_lu_gp_mem_cache);
out_free_lu_gp_cache:
	kmem_cache_destroy(t10_alua_lu_gp_cache);
out_free_pr_reg_cache:
	kmem_cache_destroy(t10_pr_reg_cache);
out_free_ua_cache:
	kmem_cache_destroy(se_ua_cache);
out_free_sess_cache:
	kmem_cache_destroy(se_sess_cache);
out:
	return -ENOMEM;
}

void release_se_kmem_caches(void)
{
	destroy_workqueue(target_completion_wq);
	kmem_cache_destroy(se_sess_cache);
	kmem_cache_destroy(se_ua_cache);
	kmem_cache_destroy(t10_pr_reg_cache);
	kmem_cache_destroy(t10_alua_lu_gp_cache);
	kmem_cache_destroy(t10_alua_lu_gp_mem_cache);
	kmem_cache_destroy(t10_alua_tg_pt_gp_cache);
	kmem_cache_destroy(t10_alua_lba_map_cache);
	kmem_cache_destroy(t10_alua_lba_map_mem_cache);
}

/* This code ensures unique mib indexes are handed out. */
static DEFINE_SPINLOCK(scsi_mib_index_lock);
static u32 scsi_mib_index[SCSI_INDEX_TYPE_MAX];

/*
 * Allocate a new row index for the entry type specified
 */
u32 scsi_get_new_index(scsi_index_t type)
{
	u32 new_index;

	BUG_ON((type < 0) || (type >= SCSI_INDEX_TYPE_MAX));

	spin_lock(&scsi_mib_index_lock);
	new_index = ++scsi_mib_index[type];
	spin_unlock(&scsi_mib_index_lock);

	return new_index;
}

void transport_subsystem_check_init(void)
{
	int ret;
	static int sub_api_initialized;

	if (sub_api_initialized)
		return;

	ret = IS_ENABLED(CONFIG_TCM_IBLOCK) && request_module("target_core_iblock");
	if (ret != 0)
		pr_err("Unable to load target_core_iblock\n");

	ret = IS_ENABLED(CONFIG_TCM_FILEIO) && request_module("target_core_file");
	if (ret != 0)
		pr_err("Unable to load target_core_file\n");

	ret = IS_ENABLED(CONFIG_TCM_PSCSI) && request_module("target_core_pscsi");
	if (ret != 0)
		pr_err("Unable to load target_core_pscsi\n");

	ret = IS_ENABLED(CONFIG_TCM_USER2) && request_module("target_core_user");
	if (ret != 0)
		pr_err("Unable to load target_core_user\n");

	sub_api_initialized = 1;
}

static void target_release_sess_cmd_refcnt(struct percpu_ref *ref)
{
	struct se_session *sess = container_of(ref, typeof(*sess), cmd_count);

	wake_up(&sess->cmd_list_wq);
}

/**
 * transport_init_session - initialize a session object
 * @se_sess: Session object pointer.
 *
 * The caller must have zero-initialized @se_sess before calling this function.
 */
int transport_init_session(struct se_session *se_sess)
{
	INIT_LIST_HEAD(&se_sess->sess_list);
	INIT_LIST_HEAD(&se_sess->sess_acl_list);
	INIT_LIST_HEAD(&se_sess->sess_cmd_list);
	spin_lock_init(&se_sess->sess_cmd_lock);
	init_waitqueue_head(&se_sess->cmd_list_wq);
	return percpu_ref_init(&se_sess->cmd_count,
			       target_release_sess_cmd_refcnt, 0, GFP_KERNEL);
}
EXPORT_SYMBOL(transport_init_session);

/**
 * transport_alloc_session - allocate a session object and initialize it
 * @sup_prot_ops: bitmask that defines which T10-PI modes are supported.
 */
struct se_session *transport_alloc_session(enum target_prot_op sup_prot_ops)
{
	struct se_session *se_sess;
	int ret;

	se_sess = kmem_cache_zalloc(se_sess_cache, GFP_KERNEL);
	if (!se_sess) {
		pr_err("Unable to allocate struct se_session from"
				" se_sess_cache\n");
		return ERR_PTR(-ENOMEM);
	}
	ret = transport_init_session(se_sess);
	if (ret < 0) {
		kmem_cache_free(se_sess_cache, se_sess);
		return ERR_PTR(ret);
	}
	se_sess->sup_prot_ops = sup_prot_ops;

	return se_sess;
}
EXPORT_SYMBOL(transport_alloc_session);

/**
 * transport_alloc_session_tags - allocate target driver private data
 * @se_sess:  Session pointer.
 * @tag_num:  Maximum number of in-flight commands between initiator and target.
 * @tag_size: Size in bytes of the private data a target driver associates with
 *	      each command.
 */
int transport_alloc_session_tags(struct se_session *se_sess,
			         unsigned int tag_num, unsigned int tag_size)
{
	int rc;

	se_sess->sess_cmd_map = kvcalloc(tag_size, tag_num,
					 GFP_KERNEL | __GFP_RETRY_MAYFAIL);
	if (!se_sess->sess_cmd_map) {
		pr_err("Unable to allocate se_sess->sess_cmd_map\n");
		return -ENOMEM;
	}

	rc = sbitmap_queue_init_node(&se_sess->sess_tag_pool, tag_num, -1,
			false, GFP_KERNEL, NUMA_NO_NODE);
	if (rc < 0) {
		pr_err("Unable to init se_sess->sess_tag_pool,"
			" tag_num: %u\n", tag_num);
		kvfree(se_sess->sess_cmd_map);
		se_sess->sess_cmd_map = NULL;
		return -ENOMEM;
	}

	return 0;
}
EXPORT_SYMBOL(transport_alloc_session_tags);

/**
 * transport_init_session_tags - allocate a session and target driver private data
 * @tag_num:  Maximum number of in-flight commands between initiator and target.
 * @tag_size: Size in bytes of the private data a target driver associates with
 *	      each command.
 * @sup_prot_ops: bitmask that defines which T10-PI modes are supported.
 */
static struct se_session *
transport_init_session_tags(unsigned int tag_num, unsigned int tag_size,
			    enum target_prot_op sup_prot_ops)
{
	struct se_session *se_sess;
	int rc;

	if (tag_num != 0 && !tag_size) {
		pr_err("init_session_tags called with percpu-ida tag_num:"
		       " %u, but zero tag_size\n", tag_num);
		return ERR_PTR(-EINVAL);
	}
	if (!tag_num && tag_size) {
		pr_err("init_session_tags called with percpu-ida tag_size:"
		       " %u, but zero tag_num\n", tag_size);
		return ERR_PTR(-EINVAL);
	}

	se_sess = transport_alloc_session(sup_prot_ops);
	if (IS_ERR(se_sess))
		return se_sess;

	rc = transport_alloc_session_tags(se_sess, tag_num, tag_size);
	if (rc < 0) {
		transport_free_session(se_sess);
		return ERR_PTR(-ENOMEM);
	}

	return se_sess;
}

/*
 * Called with spin_lock_irqsave(&struct se_portal_group->session_lock called.
 */
void __transport_register_session(
	struct se_portal_group *se_tpg,
	struct se_node_acl *se_nacl,
	struct se_session *se_sess,
	void *fabric_sess_ptr)
{
	const struct target_core_fabric_ops *tfo = se_tpg->se_tpg_tfo;
	unsigned char buf[PR_REG_ISID_LEN];
	unsigned long flags;

	se_sess->se_tpg = se_tpg;
	se_sess->fabric_sess_ptr = fabric_sess_ptr;
	/*
	 * Used by struct se_node_acl's under ConfigFS to locate active se_session-t
	 *
	 * Only set for struct se_session's that will actually be moving I/O.
	 * eg: *NOT* discovery sessions.
	 */
	if (se_nacl) {
		/*
		 *
		 * Determine if fabric allows for T10-PI feature bits exposed to
		 * initiators for device backends with !dev->dev_attrib.pi_prot_type.
		 *
		 * If so, then always save prot_type on a per se_node_acl node
		 * basis and re-instate the previous sess_prot_type to avoid
		 * disabling PI from below any previously initiator side
		 * registered LUNs.
		 */
		if (se_nacl->saved_prot_type)
			se_sess->sess_prot_type = se_nacl->saved_prot_type;
		else if (tfo->tpg_check_prot_fabric_only)
			se_sess->sess_prot_type = se_nacl->saved_prot_type =
					tfo->tpg_check_prot_fabric_only(se_tpg);
		/*
		 * If the fabric module supports an ISID based TransportID,
		 * save this value in binary from the fabric I_T Nexus now.
		 */
		if (se_tpg->se_tpg_tfo->sess_get_initiator_sid != NULL) {
			memset(&buf[0], 0, PR_REG_ISID_LEN);
			se_tpg->se_tpg_tfo->sess_get_initiator_sid(se_sess,
					&buf[0], PR_REG_ISID_LEN);
			se_sess->sess_bin_isid = get_unaligned_be64(&buf[0]);
		}

		spin_lock_irqsave(&se_nacl->nacl_sess_lock, flags);
		/*
		 * The se_nacl->nacl_sess pointer will be set to the
		 * last active I_T Nexus for each struct se_node_acl.
		 */
		se_nacl->nacl_sess = se_sess;

		list_add_tail(&se_sess->sess_acl_list,
			      &se_nacl->acl_sess_list);
		spin_unlock_irqrestore(&se_nacl->nacl_sess_lock, flags);
	}
	list_add_tail(&se_sess->sess_list, &se_tpg->tpg_sess_list);

	pr_debug("TARGET_CORE[%s]: Registered fabric_sess_ptr: %p\n",
		se_tpg->se_tpg_tfo->fabric_name, se_sess->fabric_sess_ptr);
}
EXPORT_SYMBOL(__transport_register_session);

void transport_register_session(
	struct se_portal_group *se_tpg,
	struct se_node_acl *se_nacl,
	struct se_session *se_sess,
	void *fabric_sess_ptr)
{
	unsigned long flags;

	spin_lock_irqsave(&se_tpg->session_lock, flags);
	__transport_register_session(se_tpg, se_nacl, se_sess, fabric_sess_ptr);
	spin_unlock_irqrestore(&se_tpg->session_lock, flags);
}
EXPORT_SYMBOL(transport_register_session);

struct se_session *
target_setup_session(struct se_portal_group *tpg,
		     unsigned int tag_num, unsigned int tag_size,
		     enum target_prot_op prot_op,
		     const char *initiatorname, void *private,
		     int (*callback)(struct se_portal_group *,
				     struct se_session *, void *))
{
	struct se_session *sess;

	/*
	 * If the fabric driver is using percpu-ida based pre allocation
	 * of I/O descriptor tags, go ahead and perform that setup now..
	 */
	if (tag_num != 0)
		sess = transport_init_session_tags(tag_num, tag_size, prot_op);
	else
		sess = transport_alloc_session(prot_op);

	if (IS_ERR(sess))
		return sess;

	sess->se_node_acl = core_tpg_check_initiator_node_acl(tpg,
					(unsigned char *)initiatorname);
	if (!sess->se_node_acl) {
		transport_free_session(sess);
		return ERR_PTR(-EACCES);
	}
	/*
	 * Go ahead and perform any remaining fabric setup that is
	 * required before transport_register_session().
	 */
	if (callback != NULL) {
		int rc = callback(tpg, sess, private);
		if (rc) {
			transport_free_session(sess);
			return ERR_PTR(rc);
		}
	}

	transport_register_session(tpg, sess->se_node_acl, sess, private);
	return sess;
}
EXPORT_SYMBOL(target_setup_session);

ssize_t target_show_dynamic_sessions(struct se_portal_group *se_tpg, char *page)
{
	struct se_session *se_sess;
	ssize_t len = 0;

	spin_lock_bh(&se_tpg->session_lock);
	list_for_each_entry(se_sess, &se_tpg->tpg_sess_list, sess_list) {
		if (!se_sess->se_node_acl)
			continue;
		if (!se_sess->se_node_acl->dynamic_node_acl)
			continue;
		if (strlen(se_sess->se_node_acl->initiatorname) + 1 + len > PAGE_SIZE)
			break;

		len += snprintf(page + len, PAGE_SIZE - len, "%s\n",
				se_sess->se_node_acl->initiatorname);
		len += 1; /* Include NULL terminator */
	}
	spin_unlock_bh(&se_tpg->session_lock);

	return len;
}
EXPORT_SYMBOL(target_show_dynamic_sessions);

static void target_complete_nacl(struct kref *kref)
{
	struct se_node_acl *nacl = container_of(kref,
				struct se_node_acl, acl_kref);
	struct se_portal_group *se_tpg = nacl->se_tpg;

	if (!nacl->dynamic_stop) {
		complete(&nacl->acl_free_comp);
		return;
	}

	mutex_lock(&se_tpg->acl_node_mutex);
	list_del_init(&nacl->acl_list);
	mutex_unlock(&se_tpg->acl_node_mutex);

	core_tpg_wait_for_nacl_pr_ref(nacl);
	core_free_device_list_for_node(nacl, se_tpg);
	kfree(nacl);
}

void target_put_nacl(struct se_node_acl *nacl)
{
	kref_put(&nacl->acl_kref, target_complete_nacl);
}
EXPORT_SYMBOL(target_put_nacl);

void transport_deregister_session_configfs(struct se_session *se_sess)
{
	struct se_node_acl *se_nacl;
	unsigned long flags;
	/*
	 * Used by struct se_node_acl's under ConfigFS to locate active struct se_session
	 */
	se_nacl = se_sess->se_node_acl;
	if (se_nacl) {
		spin_lock_irqsave(&se_nacl->nacl_sess_lock, flags);
		if (!list_empty(&se_sess->sess_acl_list))
			list_del_init(&se_sess->sess_acl_list);
		/*
		 * If the session list is empty, then clear the pointer.
		 * Otherwise, set the struct se_session pointer from the tail
		 * element of the per struct se_node_acl active session list.
		 */
		if (list_empty(&se_nacl->acl_sess_list))
			se_nacl->nacl_sess = NULL;
		else {
			se_nacl->nacl_sess = container_of(
					se_nacl->acl_sess_list.prev,
					struct se_session, sess_acl_list);
		}
		spin_unlock_irqrestore(&se_nacl->nacl_sess_lock, flags);
	}
}
EXPORT_SYMBOL(transport_deregister_session_configfs);

void transport_free_session(struct se_session *se_sess)
{
	struct se_node_acl *se_nacl = se_sess->se_node_acl;

	/*
	 * Drop the se_node_acl->nacl_kref obtained from within
	 * core_tpg_get_initiator_node_acl().
	 */
	if (se_nacl) {
		struct se_portal_group *se_tpg = se_nacl->se_tpg;
		const struct target_core_fabric_ops *se_tfo = se_tpg->se_tpg_tfo;
		unsigned long flags;

		se_sess->se_node_acl = NULL;

		/*
		 * Also determine if we need to drop the extra ->cmd_kref if
		 * it had been previously dynamically generated, and
		 * the endpoint is not caching dynamic ACLs.
		 */
		mutex_lock(&se_tpg->acl_node_mutex);
		if (se_nacl->dynamic_node_acl &&
		    !se_tfo->tpg_check_demo_mode_cache(se_tpg)) {
			spin_lock_irqsave(&se_nacl->nacl_sess_lock, flags);
			if (list_empty(&se_nacl->acl_sess_list))
				se_nacl->dynamic_stop = true;
			spin_unlock_irqrestore(&se_nacl->nacl_sess_lock, flags);

			if (se_nacl->dynamic_stop)
				list_del_init(&se_nacl->acl_list);
		}
		mutex_unlock(&se_tpg->acl_node_mutex);

		if (se_nacl->dynamic_stop)
			target_put_nacl(se_nacl);

		target_put_nacl(se_nacl);
	}
	if (se_sess->sess_cmd_map) {
		sbitmap_queue_free(&se_sess->sess_tag_pool);
		kvfree(se_sess->sess_cmd_map);
	}
	percpu_ref_exit(&se_sess->cmd_count);
	kmem_cache_free(se_sess_cache, se_sess);
}
EXPORT_SYMBOL(transport_free_session);

void transport_deregister_session(struct se_session *se_sess)
{
	struct se_portal_group *se_tpg = se_sess->se_tpg;
	unsigned long flags;

	if (!se_tpg) {
		transport_free_session(se_sess);
		return;
	}

	spin_lock_irqsave(&se_tpg->session_lock, flags);
	list_del(&se_sess->sess_list);
	se_sess->se_tpg = NULL;
	se_sess->fabric_sess_ptr = NULL;
	spin_unlock_irqrestore(&se_tpg->session_lock, flags);

	pr_debug("TARGET_CORE[%s]: Deregistered fabric_sess\n",
		se_tpg->se_tpg_tfo->fabric_name);
	/*
	 * If last kref is dropping now for an explicit NodeACL, awake sleeping
	 * ->acl_free_comp caller to wakeup configfs se_node_acl->acl_group
	 * removal context from within transport_free_session() code.
	 *
	 * For dynamic ACL, target_put_nacl() uses target_complete_nacl()
	 * to release all remaining generate_node_acl=1 created ACL resources.
	 */

	transport_free_session(se_sess);
}
EXPORT_SYMBOL(transport_deregister_session);

void target_remove_session(struct se_session *se_sess)
{
	transport_deregister_session_configfs(se_sess);
	transport_deregister_session(se_sess);
}
EXPORT_SYMBOL(target_remove_session);

static void target_remove_from_state_list(struct se_cmd *cmd)
{
	struct se_device *dev = cmd->se_dev;
	unsigned long flags;

	if (!dev)
		return;

	spin_lock_irqsave(&dev->execute_task_lock, flags);
	if (cmd->state_active) {
		list_del(&cmd->state_list);
		cmd->state_active = false;
	}
	spin_unlock_irqrestore(&dev->execute_task_lock, flags);
}

/*
 * This function is called by the target core after the target core has
 * finished processing a SCSI command or SCSI TMF. Both the regular command
 * processing code and the code for aborting commands can call this
 * function. CMD_T_STOP is set if and only if another thread is waiting
 * inside transport_wait_for_tasks() for t_transport_stop_comp.
 */
static int transport_cmd_check_stop_to_fabric(struct se_cmd *cmd)
{
	unsigned long flags;

	target_remove_from_state_list(cmd);

	spin_lock_irqsave(&cmd->t_state_lock, flags);
	/*
	 * Determine if frontend context caller is requesting the stopping of
	 * this command for frontend exceptions.
	 */
	if (cmd->transport_state & CMD_T_STOP) {
		pr_debug("%s:%d CMD_T_STOP for ITT: 0x%08llx\n",
			__func__, __LINE__, cmd->tag);

		spin_unlock_irqrestore(&cmd->t_state_lock, flags);

		complete_all(&cmd->t_transport_stop_comp);
		return 1;
	}
	cmd->transport_state &= ~CMD_T_ACTIVE;
	spin_unlock_irqrestore(&cmd->t_state_lock, flags);

	/*
	 * Some fabric modules like tcm_loop can release their internally
	 * allocated I/O reference and struct se_cmd now.
	 *
	 * Fabric modules are expected to return '1' here if the se_cmd being
	 * passed is released at this point, or zero if not being released.
	 */
	return cmd->se_tfo->check_stop_free(cmd);
}

static void target_complete_failure_work(struct work_struct *work)
{
	struct se_cmd *cmd = container_of(work, struct se_cmd, work);

	transport_generic_request_failure(cmd,
			TCM_LOGICAL_UNIT_COMMUNICATION_FAILURE);
}

/*
 * Used when asking transport to copy Sense Data from the underlying
 * Linux/SCSI struct scsi_cmnd
 */
static unsigned char *transport_get_sense_buffer(struct se_cmd *cmd)
{
	struct se_device *dev = cmd->se_dev;

	WARN_ON(!cmd->se_lun);

	if (!dev)
		return NULL;

	if (cmd->se_cmd_flags & SCF_SENT_CHECK_CONDITION)
		return NULL;

	cmd->scsi_sense_length = TRANSPORT_SENSE_BUFFER;

	pr_debug("HBA_[%u]_PLUG[%s]: Requesting sense for SAM STATUS: 0x%02x\n",
		dev->se_hba->hba_id, dev->transport->name, cmd->scsi_status);
	return cmd->sense_buffer;
}

void transport_copy_sense_to_cmd(struct se_cmd *cmd, unsigned char *sense)
{
	unsigned char *cmd_sense_buf;
	unsigned long flags;

	spin_lock_irqsave(&cmd->t_state_lock, flags);
	cmd_sense_buf = transport_get_sense_buffer(cmd);
	if (!cmd_sense_buf) {
		spin_unlock_irqrestore(&cmd->t_state_lock, flags);
		return;
	}

	cmd->se_cmd_flags |= SCF_TRANSPORT_TASK_SENSE;
	memcpy(cmd_sense_buf, sense, cmd->scsi_sense_length);
	spin_unlock_irqrestore(&cmd->t_state_lock, flags);
}
EXPORT_SYMBOL(transport_copy_sense_to_cmd);

static void target_handle_abort(struct se_cmd *cmd)
{
	bool tas = cmd->transport_state & CMD_T_TAS;
	bool ack_kref = cmd->se_cmd_flags & SCF_ACK_KREF;
	int ret;

	pr_debug("tag %#llx: send_abort_response = %d\n", cmd->tag, tas);

	if (tas) {
		if (!(cmd->se_cmd_flags & SCF_SCSI_TMR_CDB)) {
			cmd->scsi_status = SAM_STAT_TASK_ABORTED;
			pr_debug("Setting SAM_STAT_TASK_ABORTED status for CDB: 0x%02x, ITT: 0x%08llx\n",
				 cmd->t_task_cdb[0], cmd->tag);
			trace_target_cmd_complete(cmd);
			ret = cmd->se_tfo->queue_status(cmd);
			if (ret) {
				transport_handle_queue_full(cmd, cmd->se_dev,
							    ret, false);
				return;
			}
		} else {
			cmd->se_tmr_req->response = TMR_FUNCTION_REJECTED;
			cmd->se_tfo->queue_tm_rsp(cmd);
		}
	} else {
		/*
		 * Allow the fabric driver to unmap any resources before
		 * releasing the descriptor via TFO->release_cmd().
		 */
		cmd->se_tfo->aborted_task(cmd);
		if (ack_kref)
			WARN_ON_ONCE(target_put_sess_cmd(cmd) != 0);
		/*
		 * To do: establish a unit attention condition on the I_T
		 * nexus associated with cmd. See also the paragraph "Aborting
		 * commands" in SAM.
		 */
	}

	WARN_ON_ONCE(kref_read(&cmd->cmd_kref) == 0);

	transport_cmd_check_stop_to_fabric(cmd);
}

static void target_abort_work(struct work_struct *work)
{
	struct se_cmd *cmd = container_of(work, struct se_cmd, work);

	target_handle_abort(cmd);
}

static bool target_cmd_interrupted(struct se_cmd *cmd)
{
	int post_ret;

	if (cmd->transport_state & CMD_T_ABORTED) {
		if (cmd->transport_complete_callback)
			cmd->transport_complete_callback(cmd, false, &post_ret);
		INIT_WORK(&cmd->work, target_abort_work);
		queue_work(target_completion_wq, &cmd->work);
		return true;
	} else if (cmd->transport_state & CMD_T_STOP) {
		if (cmd->transport_complete_callback)
			cmd->transport_complete_callback(cmd, false, &post_ret);
		complete_all(&cmd->t_transport_stop_comp);
		return true;
	}

	return false;
}

/* May be called from interrupt context so must not sleep. */
void target_complete_cmd(struct se_cmd *cmd, u8 scsi_status)
{
	int success;
	unsigned long flags;

	if (target_cmd_interrupted(cmd))
		return;

	cmd->scsi_status = scsi_status;

	spin_lock_irqsave(&cmd->t_state_lock, flags);
	switch (cmd->scsi_status) {
	case SAM_STAT_CHECK_CONDITION:
		if (cmd->se_cmd_flags & SCF_TRANSPORT_TASK_SENSE)
			success = 1;
		else
			success = 0;
		break;
	default:
		success = 1;
		break;
	}

	cmd->t_state = TRANSPORT_COMPLETE;
	cmd->transport_state |= (CMD_T_COMPLETE | CMD_T_ACTIVE);
	spin_unlock_irqrestore(&cmd->t_state_lock, flags);

	INIT_WORK(&cmd->work, success ? target_complete_ok_work :
		  target_complete_failure_work);
	if (cmd->se_cmd_flags & SCF_USE_CPUID)
		queue_work_on(cmd->cpuid, target_completion_wq, &cmd->work);
	else
		queue_work(target_completion_wq, &cmd->work);
}
EXPORT_SYMBOL(target_complete_cmd);

void target_complete_cmd_with_length(struct se_cmd *cmd, u8 scsi_status, int length)
{
	if ((scsi_status == SAM_STAT_GOOD ||
	     cmd->se_cmd_flags & SCF_TREAT_READ_AS_NORMAL) &&
	    length < cmd->data_length) {
		if (cmd->se_cmd_flags & SCF_UNDERFLOW_BIT) {
			cmd->residual_count += cmd->data_length - length;
		} else {
			cmd->se_cmd_flags |= SCF_UNDERFLOW_BIT;
			cmd->residual_count = cmd->data_length - length;
		}

		cmd->data_length = length;
	}

	target_complete_cmd(cmd, scsi_status);
}
EXPORT_SYMBOL(target_complete_cmd_with_length);

static void target_add_to_state_list(struct se_cmd *cmd)
{
	struct se_device *dev = cmd->se_dev;
	unsigned long flags;

	spin_lock_irqsave(&dev->execute_task_lock, flags);
	if (!cmd->state_active) {
		list_add_tail(&cmd->state_list, &dev->state_list);
		cmd->state_active = true;
	}
	spin_unlock_irqrestore(&dev->execute_task_lock, flags);
}

/*
 * Handle QUEUE_FULL / -EAGAIN and -ENOMEM status
 */
static void transport_write_pending_qf(struct se_cmd *cmd);
static void transport_complete_qf(struct se_cmd *cmd);

void target_qf_do_work(struct work_struct *work)
{
	struct se_device *dev = container_of(work, struct se_device,
					qf_work_queue);
	LIST_HEAD(qf_cmd_list);
	struct se_cmd *cmd, *cmd_tmp;

	spin_lock_irq(&dev->qf_cmd_lock);
	list_splice_init(&dev->qf_cmd_list, &qf_cmd_list);
	spin_unlock_irq(&dev->qf_cmd_lock);

	list_for_each_entry_safe(cmd, cmd_tmp, &qf_cmd_list, se_qf_node) {
		list_del(&cmd->se_qf_node);
		atomic_dec_mb(&dev->dev_qf_count);

		pr_debug("Processing %s cmd: %p QUEUE_FULL in work queue"
			" context: %s\n", cmd->se_tfo->fabric_name, cmd,
			(cmd->t_state == TRANSPORT_COMPLETE_QF_OK) ? "COMPLETE_OK" :
			(cmd->t_state == TRANSPORT_COMPLETE_QF_WP) ? "WRITE_PENDING"
			: "UNKNOWN");

		if (cmd->t_state == TRANSPORT_COMPLETE_QF_WP)
			transport_write_pending_qf(cmd);
		else if (cmd->t_state == TRANSPORT_COMPLETE_QF_OK ||
			 cmd->t_state == TRANSPORT_COMPLETE_QF_ERR)
			transport_complete_qf(cmd);
	}
}

unsigned char *transport_dump_cmd_direction(struct se_cmd *cmd)
{
	switch (cmd->data_direction) {
	case DMA_NONE:
		return "NONE";
	case DMA_FROM_DEVICE:
		return "READ";
	case DMA_TO_DEVICE:
		return "WRITE";
	case DMA_BIDIRECTIONAL:
		return "BIDI";
	default:
		break;
	}

	return "UNKNOWN";
}

void transport_dump_dev_state(
	struct se_device *dev,
	char *b,
	int *bl)
{
	*bl += sprintf(b + *bl, "Status: ");
	if (dev->export_count)
		*bl += sprintf(b + *bl, "ACTIVATED");
	else
		*bl += sprintf(b + *bl, "DEACTIVATED");

	*bl += sprintf(b + *bl, "  Max Queue Depth: %d", dev->queue_depth);
	*bl += sprintf(b + *bl, "  SectorSize: %u  HwMaxSectors: %u\n",
		dev->dev_attrib.block_size,
		dev->dev_attrib.hw_max_sectors);
	*bl += sprintf(b + *bl, "        ");
}

void transport_dump_vpd_proto_id(
	struct t10_vpd *vpd,
	unsigned char *p_buf,
	int p_buf_len)
{
	unsigned char buf[VPD_TMP_BUF_SIZE];
	int len;

	memset(buf, 0, VPD_TMP_BUF_SIZE);
	len = sprintf(buf, "T10 VPD Protocol Identifier: ");

	switch (vpd->protocol_identifier) {
	case 0x00:
		sprintf(buf+len, "Fibre Channel\n");
		break;
	case 0x10:
		sprintf(buf+len, "Parallel SCSI\n");
		break;
	case 0x20:
		sprintf(buf+len, "SSA\n");
		break;
	case 0x30:
		sprintf(buf+len, "IEEE 1394\n");
		break;
	case 0x40:
		sprintf(buf+len, "SCSI Remote Direct Memory Access"
				" Protocol\n");
		break;
	case 0x50:
		sprintf(buf+len, "Internet SCSI (iSCSI)\n");
		break;
	case 0x60:
		sprintf(buf+len, "SAS Serial SCSI Protocol\n");
		break;
	case 0x70:
		sprintf(buf+len, "Automation/Drive Interface Transport"
				" Protocol\n");
		break;
	case 0x80:
		sprintf(buf+len, "AT Attachment Interface ATA/ATAPI\n");
		break;
	default:
		sprintf(buf+len, "Unknown 0x%02x\n",
				vpd->protocol_identifier);
		break;
	}

	if (p_buf)
		strncpy(p_buf, buf, p_buf_len);
	else
		pr_debug("%s", buf);
}

void
transport_set_vpd_proto_id(struct t10_vpd *vpd, unsigned char *page_83)
{
	/*
	 * Check if the Protocol Identifier Valid (PIV) bit is set..
	 *
	 * from spc3r23.pdf section 7.5.1
	 */
	 if (page_83[1] & 0x80) {
		vpd->protocol_identifier = (page_83[0] & 0xf0);
		vpd->protocol_identifier_set = 1;
		transport_dump_vpd_proto_id(vpd, NULL, 0);
	}
}
EXPORT_SYMBOL(transport_set_vpd_proto_id);

int transport_dump_vpd_assoc(
	struct t10_vpd *vpd,
	unsigned char *p_buf,
	int p_buf_len)
{
	unsigned char buf[VPD_TMP_BUF_SIZE];
	int ret = 0;
	int len;

	memset(buf, 0, VPD_TMP_BUF_SIZE);
	len = sprintf(buf, "T10 VPD Identifier Association: ");

	switch (vpd->association) {
	case 0x00:
		sprintf(buf+len, "addressed logical unit\n");
		break;
	case 0x10:
		sprintf(buf+len, "target port\n");
		break;
	case 0x20:
		sprintf(buf+len, "SCSI target device\n");
		break;
	default:
		sprintf(buf+len, "Unknown 0x%02x\n", vpd->association);
		ret = -EINVAL;
		break;
	}

	if (p_buf)
		strncpy(p_buf, buf, p_buf_len);
	else
		pr_debug("%s", buf);

	return ret;
}

int transport_set_vpd_assoc(struct t10_vpd *vpd, unsigned char *page_83)
{
	/*
	 * The VPD identification association..
	 *
	 * from spc3r23.pdf Section 7.6.3.1 Table 297
	 */
	vpd->association = (page_83[1] & 0x30);
	return transport_dump_vpd_assoc(vpd, NULL, 0);
}
EXPORT_SYMBOL(transport_set_vpd_assoc);

int transport_dump_vpd_ident_type(
	struct t10_vpd *vpd,
	unsigned char *p_buf,
	int p_buf_len)
{
	unsigned char buf[VPD_TMP_BUF_SIZE];
	int ret = 0;
	int len;

	memset(buf, 0, VPD_TMP_BUF_SIZE);
	len = sprintf(buf, "T10 VPD Identifier Type: ");

	switch (vpd->device_identifier_type) {
	case 0x00:
		sprintf(buf+len, "Vendor specific\n");
		break;
	case 0x01:
		sprintf(buf+len, "T10 Vendor ID based\n");
		break;
	case 0x02:
		sprintf(buf+len, "EUI-64 based\n");
		break;
	case 0x03:
		sprintf(buf+len, "NAA\n");
		break;
	case 0x04:
		sprintf(buf+len, "Relative target port identifier\n");
		break;
	case 0x08:
		sprintf(buf+len, "SCSI name string\n");
		break;
	default:
		sprintf(buf+len, "Unsupported: 0x%02x\n",
				vpd->device_identifier_type);
		ret = -EINVAL;
		break;
	}

	if (p_buf) {
		if (p_buf_len < strlen(buf)+1)
			return -EINVAL;
		strncpy(p_buf, buf, p_buf_len);
	} else {
		pr_debug("%s", buf);
	}

	return ret;
}

int transport_set_vpd_ident_type(struct t10_vpd *vpd, unsigned char *page_83)
{
	/*
	 * The VPD identifier type..
	 *
	 * from spc3r23.pdf Section 7.6.3.1 Table 298
	 */
	vpd->device_identifier_type = (page_83[1] & 0x0f);
	return transport_dump_vpd_ident_type(vpd, NULL, 0);
}
EXPORT_SYMBOL(transport_set_vpd_ident_type);

int transport_dump_vpd_ident(
	struct t10_vpd *vpd,
	unsigned char *p_buf,
	int p_buf_len)
{
	unsigned char buf[VPD_TMP_BUF_SIZE];
	int ret = 0;

	memset(buf, 0, VPD_TMP_BUF_SIZE);

	switch (vpd->device_identifier_code_set) {
	case 0x01: /* Binary */
		snprintf(buf, sizeof(buf),
			"T10 VPD Binary Device Identifier: %s\n",
			&vpd->device_identifier[0]);
		break;
	case 0x02: /* ASCII */
		snprintf(buf, sizeof(buf),
			"T10 VPD ASCII Device Identifier: %s\n",
			&vpd->device_identifier[0]);
		break;
	case 0x03: /* UTF-8 */
		snprintf(buf, sizeof(buf),
			"T10 VPD UTF-8 Device Identifier: %s\n",
			&vpd->device_identifier[0]);
		break;
	default:
		sprintf(buf, "T10 VPD Device Identifier encoding unsupported:"
			" 0x%02x", vpd->device_identifier_code_set);
		ret = -EINVAL;
		break;
	}

	if (p_buf)
		strncpy(p_buf, buf, p_buf_len);
	else
		pr_debug("%s", buf);

	return ret;
}

int
transport_set_vpd_ident(struct t10_vpd *vpd, unsigned char *page_83)
{
	static const char hex_str[] = "0123456789abcdef";
	int j = 0, i = 4; /* offset to start of the identifier */

	/*
	 * The VPD Code Set (encoding)
	 *
	 * from spc3r23.pdf Section 7.6.3.1 Table 296
	 */
	vpd->device_identifier_code_set = (page_83[0] & 0x0f);
	switch (vpd->device_identifier_code_set) {
	case 0x01: /* Binary */
		vpd->device_identifier[j++] =
				hex_str[vpd->device_identifier_type];
		while (i < (4 + page_83[3])) {
			vpd->device_identifier[j++] =
				hex_str[(page_83[i] & 0xf0) >> 4];
			vpd->device_identifier[j++] =
				hex_str[page_83[i] & 0x0f];
			i++;
		}
		break;
	case 0x02: /* ASCII */
	case 0x03: /* UTF-8 */
		while (i < (4 + page_83[3]))
			vpd->device_identifier[j++] = page_83[i++];
		break;
	default:
		break;
	}

	return transport_dump_vpd_ident(vpd, NULL, 0);
}
EXPORT_SYMBOL(transport_set_vpd_ident);

static sense_reason_t
target_check_max_data_sg_nents(struct se_cmd *cmd, struct se_device *dev,
			       unsigned int size)
{
	u32 mtl;

	if (!cmd->se_tfo->max_data_sg_nents)
		return TCM_NO_SENSE;
	/*
	 * Check if fabric enforced maximum SGL entries per I/O descriptor
	 * exceeds se_cmd->data_length.  If true, set SCF_UNDERFLOW_BIT +
	 * residual_count and reduce original cmd->data_length to maximum
	 * length based on single PAGE_SIZE entry scatter-lists.
	 */
	mtl = (cmd->se_tfo->max_data_sg_nents * PAGE_SIZE);
	if (cmd->data_length > mtl) {
		/*
		 * If an existing CDB overflow is present, calculate new residual
		 * based on CDB size minus fabric maximum transfer length.
		 *
		 * If an existing CDB underflow is present, calculate new residual
		 * based on original cmd->data_length minus fabric maximum transfer
		 * length.
		 *
		 * Otherwise, set the underflow residual based on cmd->data_length
		 * minus fabric maximum transfer length.
		 */
		if (cmd->se_cmd_flags & SCF_OVERFLOW_BIT) {
			cmd->residual_count = (size - mtl);
		} else if (cmd->se_cmd_flags & SCF_UNDERFLOW_BIT) {
			u32 orig_dl = size + cmd->residual_count;
			cmd->residual_count = (orig_dl - mtl);
		} else {
			cmd->se_cmd_flags |= SCF_UNDERFLOW_BIT;
			cmd->residual_count = (cmd->data_length - mtl);
		}
		cmd->data_length = mtl;
		/*
		 * Reset sbc_check_prot() calculated protection payload
		 * length based upon the new smaller MTL.
		 */
		if (cmd->prot_length) {
			u32 sectors = (mtl / dev->dev_attrib.block_size);
			cmd->prot_length = dev->prot_length * sectors;
		}
	}
	return TCM_NO_SENSE;
}

sense_reason_t
target_cmd_size_check(struct se_cmd *cmd, unsigned int size)
{
	struct se_device *dev = cmd->se_dev;

	if (cmd->unknown_data_length) {
		cmd->data_length = size;
	} else if (size != cmd->data_length) {
		pr_warn_ratelimited("TARGET_CORE[%s]: Expected Transfer Length:"
			" %u does not match SCSI CDB Length: %u for SAM Opcode:"
			" 0x%02x\n", cmd->se_tfo->fabric_name,
				cmd->data_length, size, cmd->t_task_cdb[0]);

		if (cmd->data_direction == DMA_TO_DEVICE) {
			if (cmd->se_cmd_flags & SCF_SCSI_DATA_CDB) {
				pr_err_ratelimited("Rejecting underflow/overflow"
						   " for WRITE data CDB\n");
				return TCM_INVALID_CDB_FIELD;
			}
			/*
			 * Some fabric drivers like iscsi-target still expect to
			 * always reject overflow writes.  Reject this case until
			 * full fabric driver level support for overflow writes
			 * is introduced tree-wide.
			 */
			if (size > cmd->data_length) {
				pr_err_ratelimited("Rejecting overflow for"
						   " WRITE control CDB\n");
				return TCM_INVALID_CDB_FIELD;
			}
		}
		/*
		 * Reject READ_* or WRITE_* with overflow/underflow for
		 * type SCF_SCSI_DATA_CDB.
		 */
		if (dev->dev_attrib.block_size != 512)  {
			pr_err("Failing OVERFLOW/UNDERFLOW for LBA op"
				" CDB on non 512-byte sector setup subsystem"
				" plugin: %s\n", dev->transport->name);
			/* Returns CHECK_CONDITION + INVALID_CDB_FIELD */
			return TCM_INVALID_CDB_FIELD;
		}
		/*
		 * For the overflow case keep the existing fabric provided
		 * ->data_length.  Otherwise for the underflow case, reset
		 * ->data_length to the smaller SCSI expected data transfer
		 * length.
		 */
		if (size > cmd->data_length) {
			cmd->se_cmd_flags |= SCF_OVERFLOW_BIT;
			cmd->residual_count = (size - cmd->data_length);
		} else {
			cmd->se_cmd_flags |= SCF_UNDERFLOW_BIT;
			cmd->residual_count = (cmd->data_length - size);
			cmd->data_length = size;
		}
	}

	return target_check_max_data_sg_nents(cmd, dev, size);

}

/*
 * Used by fabric modules containing a local struct se_cmd within their
 * fabric dependent per I/O descriptor.
 *
 * Preserves the value of @cmd->tag.
 */
void transport_init_se_cmd(
	struct se_cmd *cmd,
	const struct target_core_fabric_ops *tfo,
	struct se_session *se_sess,
	u32 data_length,
	int data_direction,
	int task_attr,
	unsigned char *sense_buffer)
{
	INIT_LIST_HEAD(&cmd->se_delayed_node);
	INIT_LIST_HEAD(&cmd->se_qf_node);
	INIT_LIST_HEAD(&cmd->se_cmd_list);
	INIT_LIST_HEAD(&cmd->state_list);
	init_completion(&cmd->t_transport_stop_comp);
	cmd->free_compl = NULL;
	cmd->abrt_compl = NULL;
	spin_lock_init(&cmd->t_state_lock);
	INIT_WORK(&cmd->work, NULL);
	kref_init(&cmd->cmd_kref);

	cmd->se_tfo = tfo;
	cmd->se_sess = se_sess;
	cmd->data_length = data_length;
	cmd->data_direction = data_direction;
	cmd->sam_task_attr = task_attr;
	cmd->sense_buffer = sense_buffer;

	cmd->state_active = false;
}
EXPORT_SYMBOL(transport_init_se_cmd);

static sense_reason_t
transport_check_alloc_task_attr(struct se_cmd *cmd)
{
	struct se_device *dev = cmd->se_dev;

	/*
	 * Check if SAM Task Attribute emulation is enabled for this
	 * struct se_device storage object
	 */
	if (dev->transport->transport_flags & TRANSPORT_FLAG_PASSTHROUGH)
		return 0;

	if (cmd->sam_task_attr == TCM_ACA_TAG) {
		pr_debug("SAM Task Attribute ACA"
			" emulation is not supported\n");
		return TCM_INVALID_CDB_FIELD;
	}

	return 0;
}

sense_reason_t
target_setup_cmd_from_cdb(struct se_cmd *cmd, unsigned char *cdb)
{
	struct se_device *dev = cmd->se_dev;
	sense_reason_t ret;

	/*
	 * Ensure that the received CDB is less than the max (252 + 8) bytes
	 * for VARIABLE_LENGTH_CMD
	 */
	if (scsi_command_size(cdb) > SCSI_MAX_VARLEN_CDB_SIZE) {
		pr_err("Received SCSI CDB with command_size: %d that"
			" exceeds SCSI_MAX_VARLEN_CDB_SIZE: %d\n",
			scsi_command_size(cdb), SCSI_MAX_VARLEN_CDB_SIZE);
		return TCM_INVALID_CDB_FIELD;
	}
	/*
	 * If the received CDB is larger than TCM_MAX_COMMAND_SIZE,
	 * allocate the additional extended CDB buffer now..  Otherwise
	 * setup the pointer from __t_task_cdb to t_task_cdb.
	 */
	if (scsi_command_size(cdb) > sizeof(cmd->__t_task_cdb)) {
		cmd->t_task_cdb = kzalloc(scsi_command_size(cdb),
						GFP_KERNEL);
		if (!cmd->t_task_cdb) {
			pr_err("Unable to allocate cmd->t_task_cdb"
				" %u > sizeof(cmd->__t_task_cdb): %lu ops\n",
				scsi_command_size(cdb),
				(unsigned long)sizeof(cmd->__t_task_cdb));
			return TCM_OUT_OF_RESOURCES;
		}
	} else
		cmd->t_task_cdb = &cmd->__t_task_cdb[0];
	/*
	 * Copy the original CDB into cmd->
	 */
	memcpy(cmd->t_task_cdb, cdb, scsi_command_size(cdb));

	trace_target_sequencer_start(cmd);

	ret = dev->transport->parse_cdb(cmd);
	if (ret == TCM_UNSUPPORTED_SCSI_OPCODE)
		pr_warn_ratelimited("%s/%s: Unsupported SCSI Opcode 0x%02x, sending CHECK_CONDITION.\n",
				    cmd->se_tfo->fabric_name,
				    cmd->se_sess->se_node_acl->initiatorname,
				    cmd->t_task_cdb[0]);
	if (ret)
		return ret;

	ret = transport_check_alloc_task_attr(cmd);
	if (ret)
		return ret;

	cmd->se_cmd_flags |= SCF_SUPPORTED_SAM_OPCODE;
	atomic_long_inc(&cmd->se_lun->lun_stats.cmd_pdus);
	return 0;
}
EXPORT_SYMBOL(target_setup_cmd_from_cdb);

/*
 * Used by fabric module frontends to queue tasks directly.
 * May only be used from process context.
 */
int transport_handle_cdb_direct(
	struct se_cmd *cmd)
{
	sense_reason_t ret;

	if (!cmd->se_lun) {
		dump_stack();
		pr_err("cmd->se_lun is NULL\n");
		return -EINVAL;
	}
	if (in_interrupt()) {
		dump_stack();
		pr_err("transport_generic_handle_cdb cannot be called"
				" from interrupt context\n");
		return -EINVAL;
	}
	/*
	 * Set TRANSPORT_NEW_CMD state and CMD_T_ACTIVE to ensure that
	 * outstanding descriptors are handled correctly during shutdown via
	 * transport_wait_for_tasks()
	 *
	 * Also, we don't take cmd->t_state_lock here as we only expect
	 * this to be called for initial descriptor submission.
	 */
	cmd->t_state = TRANSPORT_NEW_CMD;
	cmd->transport_state |= CMD_T_ACTIVE;

	/*
	 * transport_generic_new_cmd() is already handling QUEUE_FULL,
	 * so follow TRANSPORT_NEW_CMD processing thread context usage
	 * and call transport_generic_request_failure() if necessary..
	 */
	ret = transport_generic_new_cmd(cmd);
	if (ret)
		transport_generic_request_failure(cmd, ret);
	return 0;
}
EXPORT_SYMBOL(transport_handle_cdb_direct);

sense_reason_t
transport_generic_map_mem_to_cmd(struct se_cmd *cmd, struct scatterlist *sgl,
		u32 sgl_count, struct scatterlist *sgl_bidi, u32 sgl_bidi_count)
{
	if (!sgl || !sgl_count)
		return 0;

	/*
	 * Reject SCSI data overflow with map_mem_to_cmd() as incoming
	 * scatterlists already have been set to follow what the fabric
	 * passes for the original expected data transfer length.
	 */
	if (cmd->se_cmd_flags & SCF_OVERFLOW_BIT) {
		pr_warn("Rejecting SCSI DATA overflow for fabric using"
			" SCF_PASSTHROUGH_SG_TO_MEM_NOALLOC\n");
		return TCM_INVALID_CDB_FIELD;
	}

	cmd->t_data_sg = sgl;
	cmd->t_data_nents = sgl_count;
	cmd->t_bidi_data_sg = sgl_bidi;
	cmd->t_bidi_data_nents = sgl_bidi_count;

	cmd->se_cmd_flags |= SCF_PASSTHROUGH_SG_TO_MEM_NOALLOC;
	return 0;
}

/**
 * target_submit_cmd_map_sgls - lookup unpacked lun and submit uninitialized
 * 			 se_cmd + use pre-allocated SGL memory.
 *
 * @se_cmd: command descriptor to submit
 * @se_sess: associated se_sess for endpoint
 * @cdb: pointer to SCSI CDB
 * @sense: pointer to SCSI sense buffer
 * @unpacked_lun: unpacked LUN to reference for struct se_lun
 * @data_length: fabric expected data transfer length
 * @task_attr: SAM task attribute
 * @data_dir: DMA data direction
 * @flags: flags for command submission from target_sc_flags_tables
 * @sgl: struct scatterlist memory for unidirectional mapping
 * @sgl_count: scatterlist count for unidirectional mapping
 * @sgl_bidi: struct scatterlist memory for bidirectional READ mapping
 * @sgl_bidi_count: scatterlist count for bidirectional READ mapping
 * @sgl_prot: struct scatterlist memory protection information
 * @sgl_prot_count: scatterlist count for protection information
 *
 * Task tags are supported if the caller has set @se_cmd->tag.
 *
 * Returns non zero to signal active I/O shutdown failure.  All other
 * setup exceptions will be returned as a SCSI CHECK_CONDITION response,
 * but still return zero here.
 *
 * This may only be called from process context, and also currently
 * assumes internal allocation of fabric payload buffer by target-core.
 */
int target_submit_cmd_map_sgls(struct se_cmd *se_cmd, struct se_session *se_sess,
		unsigned char *cdb, unsigned char *sense, u64 unpacked_lun,
		u32 data_length, int task_attr, int data_dir, int flags,
		struct scatterlist *sgl, u32 sgl_count,
		struct scatterlist *sgl_bidi, u32 sgl_bidi_count,
		struct scatterlist *sgl_prot, u32 sgl_prot_count)
{
	struct se_portal_group *se_tpg;
	sense_reason_t rc;
	int ret;

	se_tpg = se_sess->se_tpg;
	BUG_ON(!se_tpg);
	BUG_ON(se_cmd->se_tfo || se_cmd->se_sess);
	BUG_ON(in_interrupt());
	/*
	 * Initialize se_cmd for target operation.  From this point
	 * exceptions are handled by sending exception status via
	 * target_core_fabric_ops->queue_status() callback
	 */
	transport_init_se_cmd(se_cmd, se_tpg->se_tpg_tfo, se_sess,
				data_length, data_dir, task_attr, sense);

	if (flags & TARGET_SCF_USE_CPUID)
		se_cmd->se_cmd_flags |= SCF_USE_CPUID;
	else
		se_cmd->cpuid = WORK_CPU_UNBOUND;

	if (flags & TARGET_SCF_UNKNOWN_SIZE)
		se_cmd->unknown_data_length = 1;
	/*
	 * Obtain struct se_cmd->cmd_kref reference and add new cmd to
	 * se_sess->sess_cmd_list.  A second kref_get here is necessary
	 * for fabrics using TARGET_SCF_ACK_KREF that expect a second
	 * kref_put() to happen during fabric packet acknowledgement.
	 */
	ret = target_get_sess_cmd(se_cmd, flags & TARGET_SCF_ACK_KREF);
	if (ret)
		return ret;
	/*
	 * Signal bidirectional data payloads to target-core
	 */
	if (flags & TARGET_SCF_BIDI_OP)
		se_cmd->se_cmd_flags |= SCF_BIDI;
	/*
	 * Locate se_lun pointer and attach it to struct se_cmd
	 */
	rc = transport_lookup_cmd_lun(se_cmd, unpacked_lun);
	if (rc) {
		transport_send_check_condition_and_sense(se_cmd, rc, 0);
		target_put_sess_cmd(se_cmd);
		return 0;
	}

	rc = target_setup_cmd_from_cdb(se_cmd, cdb);
	if (rc != 0) {
		transport_generic_request_failure(se_cmd, rc);
		return 0;
	}

	/*
	 * Save pointers for SGLs containing protection information,
	 * if present.
	 */
	if (sgl_prot_count) {
		se_cmd->t_prot_sg = sgl_prot;
		se_cmd->t_prot_nents = sgl_prot_count;
		se_cmd->se_cmd_flags |= SCF_PASSTHROUGH_PROT_SG_TO_MEM_NOALLOC;
	}

	/*
	 * When a non zero sgl_count has been passed perform SGL passthrough
	 * mapping for pre-allocated fabric memory instead of having target
	 * core perform an internal SGL allocation..
	 */
	if (sgl_count != 0) {
		BUG_ON(!sgl);

		/*
		 * A work-around for tcm_loop as some userspace code via
		 * scsi-generic do not memset their associated read buffers,
		 * so go ahead and do that here for type non-data CDBs.  Also
		 * note that this is currently guaranteed to be a single SGL
		 * for this case by target core in target_setup_cmd_from_cdb()
		 * -> transport_generic_cmd_sequencer().
		 */
		if (!(se_cmd->se_cmd_flags & SCF_SCSI_DATA_CDB) &&
		     se_cmd->data_direction == DMA_FROM_DEVICE) {
			unsigned char *buf = NULL;

			if (sgl)
				buf = kmap(sg_page(sgl)) + sgl->offset;

			if (buf) {
				memset(buf, 0, sgl->length);
				kunmap(sg_page(sgl));
			}
		}

		rc = transport_generic_map_mem_to_cmd(se_cmd, sgl, sgl_count,
				sgl_bidi, sgl_bidi_count);
		if (rc != 0) {
			transport_generic_request_failure(se_cmd, rc);
			return 0;
		}
	}

	/*
	 * Check if we need to delay processing because of ALUA
	 * Active/NonOptimized primary access state..
	 */
	core_alua_check_nonop_delay(se_cmd);

	transport_handle_cdb_direct(se_cmd);
	return 0;
}
EXPORT_SYMBOL(target_submit_cmd_map_sgls);

/**
 * target_submit_cmd - lookup unpacked lun and submit uninitialized se_cmd
 *
 * @se_cmd: command descriptor to submit
 * @se_sess: associated se_sess for endpoint
 * @cdb: pointer to SCSI CDB
 * @sense: pointer to SCSI sense buffer
 * @unpacked_lun: unpacked LUN to reference for struct se_lun
 * @data_length: fabric expected data transfer length
 * @task_attr: SAM task attribute
 * @data_dir: DMA data direction
 * @flags: flags for command submission from target_sc_flags_tables
 *
 * Task tags are supported if the caller has set @se_cmd->tag.
 *
 * Returns non zero to signal active I/O shutdown failure.  All other
 * setup exceptions will be returned as a SCSI CHECK_CONDITION response,
 * but still return zero here.
 *
 * This may only be called from process context, and also currently
 * assumes internal allocation of fabric payload buffer by target-core.
 *
 * It also assumes interal target core SGL memory allocation.
 */
int target_submit_cmd(struct se_cmd *se_cmd, struct se_session *se_sess,
		unsigned char *cdb, unsigned char *sense, u64 unpacked_lun,
		u32 data_length, int task_attr, int data_dir, int flags)
{
	return target_submit_cmd_map_sgls(se_cmd, se_sess, cdb, sense,
			unpacked_lun, data_length, task_attr, data_dir,
			flags, NULL, 0, NULL, 0, NULL, 0);
}
EXPORT_SYMBOL(target_submit_cmd);

static void target_complete_tmr_failure(struct work_struct *work)
{
	struct se_cmd *se_cmd = container_of(work, struct se_cmd, work);

	se_cmd->se_tmr_req->response = TMR_LUN_DOES_NOT_EXIST;
	se_cmd->se_tfo->queue_tm_rsp(se_cmd);

	transport_cmd_check_stop_to_fabric(se_cmd);
}

static bool target_lookup_lun_from_tag(struct se_session *se_sess, u64 tag,
				       u64 *unpacked_lun)
{
	struct se_cmd *se_cmd;
	unsigned long flags;
	bool ret = false;

	spin_lock_irqsave(&se_sess->sess_cmd_lock, flags);
	list_for_each_entry(se_cmd, &se_sess->sess_cmd_list, se_cmd_list) {
		if (se_cmd->se_cmd_flags & SCF_SCSI_TMR_CDB)
			continue;

		if (se_cmd->tag == tag) {
			*unpacked_lun = se_cmd->orig_fe_lun;
			ret = true;
			break;
		}
	}
	spin_unlock_irqrestore(&se_sess->sess_cmd_lock, flags);

	return ret;
}

/**
 * target_submit_tmr - lookup unpacked lun and submit uninitialized se_cmd
 *                     for TMR CDBs
 *
 * @se_cmd: command descriptor to submit
 * @se_sess: associated se_sess for endpoint
 * @sense: pointer to SCSI sense buffer
 * @unpacked_lun: unpacked LUN to reference for struct se_lun
 * @fabric_tmr_ptr: fabric context for TMR req
 * @tm_type: Type of TM request
 * @gfp: gfp type for caller
 * @tag: referenced task tag for TMR_ABORT_TASK
 * @flags: submit cmd flags
 *
 * Callable from all contexts.
 **/

int target_submit_tmr(struct se_cmd *se_cmd, struct se_session *se_sess,
		unsigned char *sense, u64 unpacked_lun,
		void *fabric_tmr_ptr, unsigned char tm_type,
		gfp_t gfp, u64 tag, int flags)
{
	struct se_portal_group *se_tpg;
	int ret;

	se_tpg = se_sess->se_tpg;
	BUG_ON(!se_tpg);

	transport_init_se_cmd(se_cmd, se_tpg->se_tpg_tfo, se_sess,
			      0, DMA_NONE, TCM_SIMPLE_TAG, sense);
	/*
	 * FIXME: Currently expect caller to handle se_cmd->se_tmr_req
	 * allocation failure.
	 */
	ret = core_tmr_alloc_req(se_cmd, fabric_tmr_ptr, tm_type, gfp);
	if (ret < 0)
		return -ENOMEM;

	if (tm_type == TMR_ABORT_TASK)
		se_cmd->se_tmr_req->ref_task_tag = tag;

	/* See target_submit_cmd for commentary */
	ret = target_get_sess_cmd(se_cmd, flags & TARGET_SCF_ACK_KREF);
	if (ret) {
		core_tmr_release_req(se_cmd->se_tmr_req);
		return ret;
	}
	/*
	 * If this is ABORT_TASK with no explicit fabric provided LUN,
	 * go ahead and search active session tags for a match to figure
	 * out unpacked_lun for the original se_cmd.
	 */
	if (tm_type == TMR_ABORT_TASK && (flags & TARGET_SCF_LOOKUP_LUN_FROM_TAG)) {
		if (!target_lookup_lun_from_tag(se_sess, tag, &unpacked_lun))
			goto failure;
	}

	ret = transport_lookup_tmr_lun(se_cmd, unpacked_lun);
	if (ret)
		goto failure;

	transport_generic_handle_tmr(se_cmd);
	return 0;

	/*
	 * For callback during failure handling, push this work off
	 * to process context with TMR_LUN_DOES_NOT_EXIST status.
	 */
failure:
	INIT_WORK(&se_cmd->work, target_complete_tmr_failure);
	schedule_work(&se_cmd->work);
	return 0;
}
EXPORT_SYMBOL(target_submit_tmr);

/*
 * Handle SAM-esque emulation for generic transport request failures.
 */
void transport_generic_request_failure(struct se_cmd *cmd,
		sense_reason_t sense_reason)
{
	int ret = 0, post_ret;

	pr_debug("-----[ Storage Engine Exception; sense_reason %d\n",
		 sense_reason);
	target_show_cmd("-----[ ", cmd);

	/*
	 * For SAM Task Attribute emulation for failed struct se_cmd
	 */
	transport_complete_task_attr(cmd);

	if (cmd->transport_complete_callback)
		cmd->transport_complete_callback(cmd, false, &post_ret);

	if (cmd->transport_state & CMD_T_ABORTED) {
		INIT_WORK(&cmd->work, target_abort_work);
		queue_work(target_completion_wq, &cmd->work);
		return;
	}

	switch (sense_reason) {
	case TCM_NON_EXISTENT_LUN:
	case TCM_UNSUPPORTED_SCSI_OPCODE:
	case TCM_INVALID_CDB_FIELD:
	case TCM_INVALID_PARAMETER_LIST:
	case TCM_PARAMETER_LIST_LENGTH_ERROR:
	case TCM_LOGICAL_UNIT_COMMUNICATION_FAILURE:
	case TCM_UNKNOWN_MODE_PAGE:
	case TCM_WRITE_PROTECTED:
	case TCM_ADDRESS_OUT_OF_RANGE:
	case TCM_CHECK_CONDITION_ABORT_CMD:
	case TCM_CHECK_CONDITION_UNIT_ATTENTION:
	case TCM_CHECK_CONDITION_NOT_READY:
	case TCM_LOGICAL_BLOCK_GUARD_CHECK_FAILED:
	case TCM_LOGICAL_BLOCK_APP_TAG_CHECK_FAILED:
	case TCM_LOGICAL_BLOCK_REF_TAG_CHECK_FAILED:
	case TCM_COPY_TARGET_DEVICE_NOT_REACHABLE:
	case TCM_TOO_MANY_TARGET_DESCS:
	case TCM_UNSUPPORTED_TARGET_DESC_TYPE_CODE:
	case TCM_TOO_MANY_SEGMENT_DESCS:
	case TCM_UNSUPPORTED_SEGMENT_DESC_TYPE_CODE:
		break;
	case TCM_OUT_OF_RESOURCES:
		cmd->scsi_status = SAM_STAT_TASK_SET_FULL;
		goto queue_status;
	case TCM_LUN_BUSY:
		cmd->scsi_status = SAM_STAT_BUSY;
		goto queue_status;
	case TCM_RESERVATION_CONFLICT:
		/*
		 * No SENSE Data payload for this case, set SCSI Status
		 * and queue the response to $FABRIC_MOD.
		 *
		 * Uses linux/include/scsi/scsi.h SAM status codes defs
		 */
		cmd->scsi_status = SAM_STAT_RESERVATION_CONFLICT;
		/*
		 * For UA Interlock Code 11b, a RESERVATION CONFLICT will
		 * establish a UNIT ATTENTION with PREVIOUS RESERVATION
		 * CONFLICT STATUS.
		 *
		 * See spc4r17, section 7.4.6 Control Mode Page, Table 349
		 */
		if (cmd->se_sess &&
		    cmd->se_dev->dev_attrib.emulate_ua_intlck_ctrl == 2) {
			target_ua_allocate_lun(cmd->se_sess->se_node_acl,
					       cmd->orig_fe_lun, 0x2C,
					ASCQ_2CH_PREVIOUS_RESERVATION_CONFLICT_STATUS);
		}

		goto queue_status;
	default:
		pr_err("Unknown transport error for CDB 0x%02x: %d\n",
			cmd->t_task_cdb[0], sense_reason);
		sense_reason = TCM_UNSUPPORTED_SCSI_OPCODE;
		break;
	}

	ret = transport_send_check_condition_and_sense(cmd, sense_reason, 0);
	if (ret)
		goto queue_full;

check_stop:
	transport_cmd_check_stop_to_fabric(cmd);
	return;

queue_status:
	trace_target_cmd_complete(cmd);
	ret = cmd->se_tfo->queue_status(cmd);
	if (!ret)
		goto check_stop;
queue_full:
	transport_handle_queue_full(cmd, cmd->se_dev, ret, false);
}
EXPORT_SYMBOL(transport_generic_request_failure);

void __target_execute_cmd(struct se_cmd *cmd, bool do_checks)
{
	sense_reason_t ret;

	if (!cmd->execute_cmd) {
		ret = TCM_LOGICAL_UNIT_COMMUNICATION_FAILURE;
		goto err;
	}
	if (do_checks) {
		/*
		 * Check for an existing UNIT ATTENTION condition after
		 * target_handle_task_attr() has done SAM task attr
		 * checking, and possibly have already defered execution
		 * out to target_restart_delayed_cmds() context.
		 */
		ret = target_scsi3_ua_check(cmd);
		if (ret)
			goto err;

		ret = target_alua_state_check(cmd);
		if (ret)
			goto err;

		ret = target_check_reservation(cmd);
		if (ret) {
			cmd->scsi_status = SAM_STAT_RESERVATION_CONFLICT;
			goto err;
		}
	}

	ret = cmd->execute_cmd(cmd);
	if (!ret)
		return;
err:
	spin_lock_irq(&cmd->t_state_lock);
	cmd->transport_state &= ~CMD_T_SENT;
	spin_unlock_irq(&cmd->t_state_lock);

	transport_generic_request_failure(cmd, ret);
}

static int target_write_prot_action(struct se_cmd *cmd)
{
	u32 sectors;
	/*
	 * Perform WRITE_INSERT of PI using software emulation when backend
	 * device has PI enabled, if the transport has not already generated
	 * PI using hardware WRITE_INSERT offload.
	 */
	switch (cmd->prot_op) {
	case TARGET_PROT_DOUT_INSERT:
		if (!(cmd->se_sess->sup_prot_ops & TARGET_PROT_DOUT_INSERT))
			sbc_dif_generate(cmd);
		break;
	case TARGET_PROT_DOUT_STRIP:
		if (cmd->se_sess->sup_prot_ops & TARGET_PROT_DOUT_STRIP)
			break;

		sectors = cmd->data_length >> ilog2(cmd->se_dev->dev_attrib.block_size);
		cmd->pi_err = sbc_dif_verify(cmd, cmd->t_task_lba,
					     sectors, 0, cmd->t_prot_sg, 0);
		if (unlikely(cmd->pi_err)) {
			spin_lock_irq(&cmd->t_state_lock);
			cmd->transport_state &= ~CMD_T_SENT;
			spin_unlock_irq(&cmd->t_state_lock);
			transport_generic_request_failure(cmd, cmd->pi_err);
			return -1;
		}
		break;
	default:
		break;
	}

	return 0;
}

static bool target_handle_task_attr(struct se_cmd *cmd)
{
	struct se_device *dev = cmd->se_dev;

	if (dev->transport->transport_flags & TRANSPORT_FLAG_PASSTHROUGH)
		return false;

	cmd->se_cmd_flags |= SCF_TASK_ATTR_SET;

	/*
	 * Check for the existence of HEAD_OF_QUEUE, and if true return 1
	 * to allow the passed struct se_cmd list of tasks to the front of the list.
	 */
	switch (cmd->sam_task_attr) {
	case TCM_HEAD_TAG:
		pr_debug("Added HEAD_OF_QUEUE for CDB: 0x%02x\n",
			 cmd->t_task_cdb[0]);
		return false;
	case TCM_ORDERED_TAG:
		atomic_inc_mb(&dev->dev_ordered_sync);

		pr_debug("Added ORDERED for CDB: 0x%02x to ordered list\n",
			 cmd->t_task_cdb[0]);

		/*
		 * Execute an ORDERED command if no other older commands
		 * exist that need to be completed first.
		 */
		if (!atomic_read(&dev->simple_cmds))
			return false;
		break;
	default:
		/*
		 * For SIMPLE and UNTAGGED Task Attribute commands
		 */
		atomic_inc_mb(&dev->simple_cmds);
		break;
	}

	if (atomic_read(&dev->dev_ordered_sync) == 0)
		return false;

	spin_lock(&dev->delayed_cmd_lock);
	list_add_tail(&cmd->se_delayed_node, &dev->delayed_cmd_list);
	spin_unlock(&dev->delayed_cmd_lock);

	pr_debug("Added CDB: 0x%02x Task Attr: 0x%02x to delayed CMD listn",
		cmd->t_task_cdb[0], cmd->sam_task_attr);
	return true;
}

void target_execute_cmd(struct se_cmd *cmd)
{
	/*
	 * Determine if frontend context caller is requesting the stopping of
	 * this command for frontend exceptions.
	 *
	 * If the received CDB has already been aborted stop processing it here.
	 */
	if (target_cmd_interrupted(cmd))
		return;

	spin_lock_irq(&cmd->t_state_lock);
	cmd->t_state = TRANSPORT_PROCESSING;
	cmd->transport_state |= CMD_T_ACTIVE | CMD_T_SENT;
	spin_unlock_irq(&cmd->t_state_lock);

	if (target_write_prot_action(cmd))
		return;

	if (target_handle_task_attr(cmd)) {
		spin_lock_irq(&cmd->t_state_lock);
		cmd->transport_state &= ~CMD_T_SENT;
		spin_unlock_irq(&cmd->t_state_lock);
		return;
	}

	__target_execute_cmd(cmd, true);
}
EXPORT_SYMBOL(target_execute_cmd);

/*
 * Process all commands up to the last received ORDERED task attribute which
 * requires another blocking boundary
 */
static void target_restart_delayed_cmds(struct se_device *dev)
{
	for (;;) {
		struct se_cmd *cmd;

		spin_lock(&dev->delayed_cmd_lock);
		if (list_empty(&dev->delayed_cmd_list)) {
			spin_unlock(&dev->delayed_cmd_lock);
			break;
		}

		cmd = list_entry(dev->delayed_cmd_list.next,
				 struct se_cmd, se_delayed_node);
		list_del(&cmd->se_delayed_node);
		spin_unlock(&dev->delayed_cmd_lock);

		cmd->transport_state |= CMD_T_SENT;

		__target_execute_cmd(cmd, true);

		if (cmd->sam_task_attr == TCM_ORDERED_TAG)
			break;
	}
}

/*
 * Called from I/O completion to determine which dormant/delayed
 * and ordered cmds need to have their tasks added to the execution queue.
 */
static void transport_complete_task_attr(struct se_cmd *cmd)
{
	struct se_device *dev = cmd->se_dev;

	if (dev->transport->transport_flags & TRANSPORT_FLAG_PASSTHROUGH)
		return;

	if (!(cmd->se_cmd_flags & SCF_TASK_ATTR_SET))
		goto restart;

	if (cmd->sam_task_attr == TCM_SIMPLE_TAG) {
		atomic_dec_mb(&dev->simple_cmds);
		dev->dev_cur_ordered_id++;
	} else if (cmd->sam_task_attr == TCM_HEAD_TAG) {
		dev->dev_cur_ordered_id++;
		pr_debug("Incremented dev_cur_ordered_id: %u for HEAD_OF_QUEUE\n",
			 dev->dev_cur_ordered_id);
	} else if (cmd->sam_task_attr == TCM_ORDERED_TAG) {
		atomic_dec_mb(&dev->dev_ordered_sync);

		dev->dev_cur_ordered_id++;
		pr_debug("Incremented dev_cur_ordered_id: %u for ORDERED\n",
			 dev->dev_cur_ordered_id);
	}
	cmd->se_cmd_flags &= ~SCF_TASK_ATTR_SET;

restart:
	target_restart_delayed_cmds(dev);
}

static void transport_complete_qf(struct se_cmd *cmd)
{
	int ret = 0;

	transport_complete_task_attr(cmd);
	/*
	 * If a fabric driver ->write_pending() or ->queue_data_in() callback
	 * has returned neither -ENOMEM or -EAGAIN, assume it's fatal and
	 * the same callbacks should not be retried.  Return CHECK_CONDITION
	 * if a scsi_status is not already set.
	 *
	 * If a fabric driver ->queue_status() has returned non zero, always
	 * keep retrying no matter what..
	 */
	if (cmd->t_state == TRANSPORT_COMPLETE_QF_ERR) {
		if (cmd->scsi_status)
			goto queue_status;

		translate_sense_reason(cmd, TCM_LOGICAL_UNIT_COMMUNICATION_FAILURE);
		goto queue_status;
	}

	/*
	 * Check if we need to send a sense buffer from
	 * the struct se_cmd in question. We do NOT want
	 * to take this path of the IO has been marked as
	 * needing to be treated like a "normal read". This
	 * is the case if it's a tape read, and either the
	 * FM, EOM, or ILI bits are set, but there is no
	 * sense data.
	 */
	if (!(cmd->se_cmd_flags & SCF_TREAT_READ_AS_NORMAL) &&
	    cmd->se_cmd_flags & SCF_TRANSPORT_TASK_SENSE)
		goto queue_status;

	switch (cmd->data_direction) {
	case DMA_FROM_DEVICE:
		/* queue status if not treating this as a normal read */
		if (cmd->scsi_status &&
		    !(cmd->se_cmd_flags & SCF_TREAT_READ_AS_NORMAL))
			goto queue_status;

		trace_target_cmd_complete(cmd);
		ret = cmd->se_tfo->queue_data_in(cmd);
		break;
	case DMA_TO_DEVICE:
		if (cmd->se_cmd_flags & SCF_BIDI) {
			ret = cmd->se_tfo->queue_data_in(cmd);
			break;
		}
		/* fall through */
	case DMA_NONE:
queue_status:
		trace_target_cmd_complete(cmd);
		ret = cmd->se_tfo->queue_status(cmd);
		break;
	default:
		break;
	}

	if (ret < 0) {
		transport_handle_queue_full(cmd, cmd->se_dev, ret, false);
		return;
	}
	transport_cmd_check_stop_to_fabric(cmd);
}

static void transport_handle_queue_full(struct se_cmd *cmd, struct se_device *dev,
					int err, bool write_pending)
{
	/*
	 * -EAGAIN or -ENOMEM signals retry of ->write_pending() and/or
	 * ->queue_data_in() callbacks from new process context.
	 *
	 * Otherwise for other errors, transport_complete_qf() will send
	 * CHECK_CONDITION via ->queue_status() instead of attempting to
	 * retry associated fabric driver data-transfer callbacks.
	 */
	if (err == -EAGAIN || err == -ENOMEM) {
		cmd->t_state = (write_pending) ? TRANSPORT_COMPLETE_QF_WP :
						 TRANSPORT_COMPLETE_QF_OK;
	} else {
		pr_warn_ratelimited("Got unknown fabric queue status: %d\n", err);
		cmd->t_state = TRANSPORT_COMPLETE_QF_ERR;
	}

	spin_lock_irq(&dev->qf_cmd_lock);
	list_add_tail(&cmd->se_qf_node, &cmd->se_dev->qf_cmd_list);
	atomic_inc_mb(&dev->dev_qf_count);
	spin_unlock_irq(&cmd->se_dev->qf_cmd_lock);

	schedule_work(&cmd->se_dev->qf_work_queue);
}

static bool target_read_prot_action(struct se_cmd *cmd)
{
	switch (cmd->prot_op) {
	case TARGET_PROT_DIN_STRIP:
		if (!(cmd->se_sess->sup_prot_ops & TARGET_PROT_DIN_STRIP)) {
			u32 sectors = cmd->data_length >>
				  ilog2(cmd->se_dev->dev_attrib.block_size);

			cmd->pi_err = sbc_dif_verify(cmd, cmd->t_task_lba,
						     sectors, 0, cmd->t_prot_sg,
						     0);
			if (cmd->pi_err)
				return true;
		}
		break;
	case TARGET_PROT_DIN_INSERT:
		if (cmd->se_sess->sup_prot_ops & TARGET_PROT_DIN_INSERT)
			break;

		sbc_dif_generate(cmd);
		break;
	default:
		break;
	}

	return false;
}

static void target_complete_ok_work(struct work_struct *work)
{
	struct se_cmd *cmd = container_of(work, struct se_cmd, work);
	int ret;

	/*
	 * Check if we need to move delayed/dormant tasks from cmds on the
	 * delayed execution list after a HEAD_OF_QUEUE or ORDERED Task
	 * Attribute.
	 */
	transport_complete_task_attr(cmd);

	/*
	 * Check to schedule QUEUE_FULL work, or execute an existing
	 * cmd->transport_qf_callback()
	 */
	if (atomic_read(&cmd->se_dev->dev_qf_count) != 0)
		schedule_work(&cmd->se_dev->qf_work_queue);

	/*
	 * Check if we need to send a sense buffer from
	 * the struct se_cmd in question. We do NOT want
	 * to take this path of the IO has been marked as
	 * needing to be treated like a "normal read". This
	 * is the case if it's a tape read, and either the
	 * FM, EOM, or ILI bits are set, but there is no
	 * sense data.
	 */
	if (!(cmd->se_cmd_flags & SCF_TREAT_READ_AS_NORMAL) &&
	    cmd->se_cmd_flags & SCF_TRANSPORT_TASK_SENSE) {
		WARN_ON(!cmd->scsi_status);
		ret = transport_send_check_condition_and_sense(
					cmd, 0, 1);
		if (ret)
			goto queue_full;

		transport_cmd_check_stop_to_fabric(cmd);
		return;
	}
	/*
	 * Check for a callback, used by amongst other things
	 * XDWRITE_READ_10 and COMPARE_AND_WRITE emulation.
	 */
	if (cmd->transport_complete_callback) {
		sense_reason_t rc;
		bool caw = (cmd->se_cmd_flags & SCF_COMPARE_AND_WRITE);
		bool zero_dl = !(cmd->data_length);
		int post_ret = 0;

		rc = cmd->transport_complete_callback(cmd, true, &post_ret);
		if (!rc && !post_ret) {
			if (caw && zero_dl)
				goto queue_rsp;

			return;
		} else if (rc) {
			ret = transport_send_check_condition_and_sense(cmd,
						rc, 0);
			if (ret)
				goto queue_full;

			transport_cmd_check_stop_to_fabric(cmd);
			return;
		}
	}

queue_rsp:
	switch (cmd->data_direction) {
	case DMA_FROM_DEVICE:
		/*
		 * if this is a READ-type IO, but SCSI status
		 * is set, then skip returning data and just
		 * return the status -- unless this IO is marked
		 * as needing to be treated as a normal read,
		 * in which case we want to go ahead and return
		 * the data. This happens, for example, for tape
		 * reads with the FM, EOM, or ILI bits set, with
		 * no sense data.
		 */
		if (cmd->scsi_status &&
		    !(cmd->se_cmd_flags & SCF_TREAT_READ_AS_NORMAL))
			goto queue_status;

		atomic_long_add(cmd->data_length,
				&cmd->se_lun->lun_stats.tx_data_octets);
		/*
		 * Perform READ_STRIP of PI using software emulation when
		 * backend had PI enabled, if the transport will not be
		 * performing hardware READ_STRIP offload.
		 */
		if (target_read_prot_action(cmd)) {
			ret = transport_send_check_condition_and_sense(cmd,
						cmd->pi_err, 0);
			if (ret)
				goto queue_full;

			transport_cmd_check_stop_to_fabric(cmd);
			return;
		}

		trace_target_cmd_complete(cmd);
		ret = cmd->se_tfo->queue_data_in(cmd);
		if (ret)
			goto queue_full;
		break;
	case DMA_TO_DEVICE:
		atomic_long_add(cmd->data_length,
				&cmd->se_lun->lun_stats.rx_data_octets);
		/*
		 * Check if we need to send READ payload for BIDI-COMMAND
		 */
		if (cmd->se_cmd_flags & SCF_BIDI) {
			atomic_long_add(cmd->data_length,
					&cmd->se_lun->lun_stats.tx_data_octets);
			ret = cmd->se_tfo->queue_data_in(cmd);
			if (ret)
				goto queue_full;
			break;
		}
		/* fall through */
	case DMA_NONE:
queue_status:
		trace_target_cmd_complete(cmd);
		ret = cmd->se_tfo->queue_status(cmd);
		if (ret)
			goto queue_full;
		break;
	default:
		break;
	}

	transport_cmd_check_stop_to_fabric(cmd);
	return;

queue_full:
	pr_debug("Handling complete_ok QUEUE_FULL: se_cmd: %p,"
		" data_direction: %d\n", cmd, cmd->data_direction);

	transport_handle_queue_full(cmd, cmd->se_dev, ret, false);
}

void target_free_sgl(struct scatterlist *sgl, int nents)
{
	sgl_free_n_order(sgl, nents, 0);
}
EXPORT_SYMBOL(target_free_sgl);

static inline void transport_reset_sgl_orig(struct se_cmd *cmd)
{
	/*
	 * Check for saved t_data_sg that may be used for COMPARE_AND_WRITE
	 * emulation, and free + reset pointers if necessary..
	 */
	if (!cmd->t_data_sg_orig)
		return;

	kfree(cmd->t_data_sg);
	cmd->t_data_sg = cmd->t_data_sg_orig;
	cmd->t_data_sg_orig = NULL;
	cmd->t_data_nents = cmd->t_data_nents_orig;
	cmd->t_data_nents_orig = 0;
}

static inline void transport_free_pages(struct se_cmd *cmd)
{
	if (!(cmd->se_cmd_flags & SCF_PASSTHROUGH_PROT_SG_TO_MEM_NOALLOC)) {
		target_free_sgl(cmd->t_prot_sg, cmd->t_prot_nents);
		cmd->t_prot_sg = NULL;
		cmd->t_prot_nents = 0;
	}

	if (cmd->se_cmd_flags & SCF_PASSTHROUGH_SG_TO_MEM_NOALLOC) {
		/*
		 * Release special case READ buffer payload required for
		 * SG_TO_MEM_NOALLOC to function with COMPARE_AND_WRITE
		 */
		if (cmd->se_cmd_flags & SCF_COMPARE_AND_WRITE) {
			target_free_sgl(cmd->t_bidi_data_sg,
					   cmd->t_bidi_data_nents);
			cmd->t_bidi_data_sg = NULL;
			cmd->t_bidi_data_nents = 0;
		}
		transport_reset_sgl_orig(cmd);
		return;
	}
	transport_reset_sgl_orig(cmd);

	target_free_sgl(cmd->t_data_sg, cmd->t_data_nents);
	cmd->t_data_sg = NULL;
	cmd->t_data_nents = 0;

	target_free_sgl(cmd->t_bidi_data_sg, cmd->t_bidi_data_nents);
	cmd->t_bidi_data_sg = NULL;
	cmd->t_bidi_data_nents = 0;
}

void *transport_kmap_data_sg(struct se_cmd *cmd)
{
	struct scatterlist *sg = cmd->t_data_sg;
	struct page **pages;
	int i;

	/*
	 * We need to take into account a possible offset here for fabrics like
	 * tcm_loop who may be using a contig buffer from the SCSI midlayer for
	 * control CDBs passed as SGLs via transport_generic_map_mem_to_cmd()
	 */
	if (!cmd->t_data_nents)
		return NULL;

	BUG_ON(!sg);
	if (cmd->t_data_nents == 1)
		return kmap(sg_page(sg)) + sg->offset;

	/* >1 page. use vmap */
	pages = kmalloc_array(cmd->t_data_nents, sizeof(*pages), GFP_KERNEL);
	if (!pages)
		return NULL;

	/* convert sg[] to pages[] */
	for_each_sg(cmd->t_data_sg, sg, cmd->t_data_nents, i) {
		pages[i] = sg_page(sg);
	}

	cmd->t_data_vmap = vmap(pages, cmd->t_data_nents,  VM_MAP, PAGE_KERNEL);
	kfree(pages);
	if (!cmd->t_data_vmap)
		return NULL;

	return cmd->t_data_vmap + cmd->t_data_sg[0].offset;
}
EXPORT_SYMBOL(transport_kmap_data_sg);

void transport_kunmap_data_sg(struct se_cmd *cmd)
{
	if (!cmd->t_data_nents) {
		return;
	} else if (cmd->t_data_nents == 1) {
		kunmap(sg_page(cmd->t_data_sg));
		return;
	}

	vunmap(cmd->t_data_vmap);
	cmd->t_data_vmap = NULL;
}
EXPORT_SYMBOL(transport_kunmap_data_sg);

int
target_alloc_sgl(struct scatterlist **sgl, unsigned int *nents, u32 length,
		 bool zero_page, bool chainable)
{
	gfp_t gfp = GFP_KERNEL | (zero_page ? __GFP_ZERO : 0);

	*sgl = sgl_alloc_order(length, 0, chainable, gfp, nents);
	return *sgl ? 0 : -ENOMEM;
}
EXPORT_SYMBOL(target_alloc_sgl);

/*
 * Allocate any required resources to execute the command.  For writes we
 * might not have the payload yet, so notify the fabric via a call to
 * ->write_pending instead. Otherwise place it on the execution queue.
 */
sense_reason_t
transport_generic_new_cmd(struct se_cmd *cmd)
{
	unsigned long flags;
	int ret = 0;
	bool zero_flag = !(cmd->se_cmd_flags & SCF_SCSI_DATA_CDB);

	if (cmd->prot_op != TARGET_PROT_NORMAL &&
	    !(cmd->se_cmd_flags & SCF_PASSTHROUGH_PROT_SG_TO_MEM_NOALLOC)) {
		ret = target_alloc_sgl(&cmd->t_prot_sg, &cmd->t_prot_nents,
				       cmd->prot_length, true, false);
		if (ret < 0)
			return TCM_LOGICAL_UNIT_COMMUNICATION_FAILURE;
	}

	/*
	 * Determine if the TCM fabric module has already allocated physical
	 * memory, and is directly calling transport_generic_map_mem_to_cmd()
	 * beforehand.
	 */
	if (!(cmd->se_cmd_flags & SCF_PASSTHROUGH_SG_TO_MEM_NOALLOC) &&
	    cmd->data_length) {

		if ((cmd->se_cmd_flags & SCF_BIDI) ||
		    (cmd->se_cmd_flags & SCF_COMPARE_AND_WRITE)) {
			u32 bidi_length;

			if (cmd->se_cmd_flags & SCF_COMPARE_AND_WRITE)
				bidi_length = cmd->t_task_nolb *
					      cmd->se_dev->dev_attrib.block_size;
			else
				bidi_length = cmd->data_length;

			ret = target_alloc_sgl(&cmd->t_bidi_data_sg,
					       &cmd->t_bidi_data_nents,
					       bidi_length, zero_flag, false);
			if (ret < 0)
				return TCM_LOGICAL_UNIT_COMMUNICATION_FAILURE;
		}

		ret = target_alloc_sgl(&cmd->t_data_sg, &cmd->t_data_nents,
				       cmd->data_length, zero_flag, false);
		if (ret < 0)
			return TCM_LOGICAL_UNIT_COMMUNICATION_FAILURE;
	} else if ((cmd->se_cmd_flags & SCF_COMPARE_AND_WRITE) &&
		    cmd->data_length) {
		/*
		 * Special case for COMPARE_AND_WRITE with fabrics
		 * using SCF_PASSTHROUGH_SG_TO_MEM_NOALLOC.
		 */
		u32 caw_length = cmd->t_task_nolb *
				 cmd->se_dev->dev_attrib.block_size;

		ret = target_alloc_sgl(&cmd->t_bidi_data_sg,
				       &cmd->t_bidi_data_nents,
				       caw_length, zero_flag, false);
		if (ret < 0)
			return TCM_LOGICAL_UNIT_COMMUNICATION_FAILURE;
	}
	/*
	 * If this command is not a write we can execute it right here,
	 * for write buffers we need to notify the fabric driver first
	 * and let it call back once the write buffers are ready.
	 */
	target_add_to_state_list(cmd);
	if (cmd->data_direction != DMA_TO_DEVICE || cmd->data_length == 0) {
		target_execute_cmd(cmd);
		return 0;
	}

	spin_lock_irqsave(&cmd->t_state_lock, flags);
	cmd->t_state = TRANSPORT_WRITE_PENDING;
	/*
	 * Determine if frontend context caller is requesting the stopping of
	 * this command for frontend exceptions.
	 */
	if (cmd->transport_state & CMD_T_STOP &&
	    !cmd->se_tfo->write_pending_must_be_called) {
		pr_debug("%s:%d CMD_T_STOP for ITT: 0x%08llx\n",
			 __func__, __LINE__, cmd->tag);

		spin_unlock_irqrestore(&cmd->t_state_lock, flags);

		complete_all(&cmd->t_transport_stop_comp);
		return 0;
	}
	cmd->transport_state &= ~CMD_T_ACTIVE;
	spin_unlock_irqrestore(&cmd->t_state_lock, flags);

	ret = cmd->se_tfo->write_pending(cmd);
	if (ret)
		goto queue_full;

	return 0;

queue_full:
	pr_debug("Handling write_pending QUEUE__FULL: se_cmd: %p\n", cmd);
	transport_handle_queue_full(cmd, cmd->se_dev, ret, true);
	return 0;
}
EXPORT_SYMBOL(transport_generic_new_cmd);

static void transport_write_pending_qf(struct se_cmd *cmd)
{
	unsigned long flags;
	int ret;
	bool stop;

	spin_lock_irqsave(&cmd->t_state_lock, flags);
	stop = (cmd->transport_state & (CMD_T_STOP | CMD_T_ABORTED));
	spin_unlock_irqrestore(&cmd->t_state_lock, flags);

	if (stop) {
		pr_debug("%s:%d CMD_T_STOP|CMD_T_ABORTED for ITT: 0x%08llx\n",
			__func__, __LINE__, cmd->tag);
		complete_all(&cmd->t_transport_stop_comp);
		return;
	}

	ret = cmd->se_tfo->write_pending(cmd);
	if (ret) {
		pr_debug("Handling write_pending QUEUE__FULL: se_cmd: %p\n",
			 cmd);
		transport_handle_queue_full(cmd, cmd->se_dev, ret, true);
	}
}

static bool
__transport_wait_for_tasks(struct se_cmd *, bool, bool *, bool *,
			   unsigned long *flags);

static void target_wait_free_cmd(struct se_cmd *cmd, bool *aborted, bool *tas)
{
	unsigned long flags;

	spin_lock_irqsave(&cmd->t_state_lock, flags);
	__transport_wait_for_tasks(cmd, true, aborted, tas, &flags);
	spin_unlock_irqrestore(&cmd->t_state_lock, flags);
}

/*
 * Call target_put_sess_cmd() and wait until target_release_cmd_kref(@cmd) has
 * finished.
 */
void target_put_cmd_and_wait(struct se_cmd *cmd)
{
	DECLARE_COMPLETION_ONSTACK(compl);

	WARN_ON_ONCE(cmd->abrt_compl);
	cmd->abrt_compl = &compl;
	target_put_sess_cmd(cmd);
	wait_for_completion(&compl);
}

/*
 * This function is called by frontend drivers after processing of a command
 * has finished.
 *
 * The protocol for ensuring that either the regular frontend command
 * processing flow or target_handle_abort() code drops one reference is as
 * follows:
 * - Calling .queue_data_in(), .queue_status() or queue_tm_rsp() will cause
 *   the frontend driver to call this function synchronously or asynchronously.
 *   That will cause one reference to be dropped.
 * - During regular command processing the target core sets CMD_T_COMPLETE
 *   before invoking one of the .queue_*() functions.
 * - The code that aborts commands skips commands and TMFs for which
 *   CMD_T_COMPLETE has been set.
 * - CMD_T_ABORTED is set atomically after the CMD_T_COMPLETE check for
 *   commands that will be aborted.
 * - If the CMD_T_ABORTED flag is set but CMD_T_TAS has not been set
 *   transport_generic_free_cmd() skips its call to target_put_sess_cmd().
 * - For aborted commands for which CMD_T_TAS has been set .queue_status() will
 *   be called and will drop a reference.
 * - For aborted commands for which CMD_T_TAS has not been set .aborted_task()
 *   will be called. target_handle_abort() will drop the final reference.
 */
int transport_generic_free_cmd(struct se_cmd *cmd, int wait_for_tasks)
{
	DECLARE_COMPLETION_ONSTACK(compl);
	int ret = 0;
	bool aborted = false, tas = false;

	if (wait_for_tasks)
		target_wait_free_cmd(cmd, &aborted, &tas);

	if (cmd->se_cmd_flags & SCF_SE_LUN_CMD) {
		/*
		 * Handle WRITE failure case where transport_generic_new_cmd()
		 * has already added se_cmd to state_list, but fabric has
		 * failed command before I/O submission.
		 */
		if (cmd->state_active)
			target_remove_from_state_list(cmd);
	}
	if (aborted)
		cmd->free_compl = &compl;
	ret = target_put_sess_cmd(cmd);
	if (aborted) {
		pr_debug("Detected CMD_T_ABORTED for ITT: %llu\n", cmd->tag);
		wait_for_completion(&compl);
		ret = 1;
	}
	return ret;
}
EXPORT_SYMBOL(transport_generic_free_cmd);

/**
 * target_get_sess_cmd - Add command to active ->sess_cmd_list
 * @se_cmd:	command descriptor to add
 * @ack_kref:	Signal that fabric will perform an ack target_put_sess_cmd()
 */
int target_get_sess_cmd(struct se_cmd *se_cmd, bool ack_kref)
{
	struct se_session *se_sess = se_cmd->se_sess;
	unsigned long flags;
	int ret = 0;

	/*
	 * Add a second kref if the fabric caller is expecting to handle
	 * fabric acknowledgement that requires two target_put_sess_cmd()
	 * invocations before se_cmd descriptor release.
	 */
	if (ack_kref) {
		if (!kref_get_unless_zero(&se_cmd->cmd_kref))
			return -EINVAL;

		se_cmd->se_cmd_flags |= SCF_ACK_KREF;
	}

	spin_lock_irqsave(&se_sess->sess_cmd_lock, flags);
	if (se_sess->sess_tearing_down) {
		ret = -ESHUTDOWN;
		goto out;
	}
	list_add_tail(&se_cmd->se_cmd_list, &se_sess->sess_cmd_list);
	percpu_ref_get(&se_sess->cmd_count);
out:
	spin_unlock_irqrestore(&se_sess->sess_cmd_lock, flags);

	if (ret && ack_kref)
		target_put_sess_cmd(se_cmd);

	return ret;
}
EXPORT_SYMBOL(target_get_sess_cmd);

static void target_free_cmd_mem(struct se_cmd *cmd)
{
	transport_free_pages(cmd);

	if (cmd->se_cmd_flags & SCF_SCSI_TMR_CDB)
		core_tmr_release_req(cmd->se_tmr_req);
	if (cmd->t_task_cdb != cmd->__t_task_cdb)
		kfree(cmd->t_task_cdb);
}

static void target_release_cmd_kref(struct kref *kref)
{
	struct se_cmd *se_cmd = container_of(kref, struct se_cmd, cmd_kref);
	struct se_session *se_sess = se_cmd->se_sess;
	struct completion *free_compl = se_cmd->free_compl;
	struct completion *abrt_compl = se_cmd->abrt_compl;
	unsigned long flags;

	if (se_cmd->lun_ref_active)
		percpu_ref_put(&se_cmd->se_lun->lun_ref);

	if (se_sess) {
		spin_lock_irqsave(&se_sess->sess_cmd_lock, flags);
		list_del_init(&se_cmd->se_cmd_list);
		spin_unlock_irqrestore(&se_sess->sess_cmd_lock, flags);
	}

	target_free_cmd_mem(se_cmd);
	se_cmd->se_tfo->release_cmd(se_cmd);
<<<<<<< HEAD
	if (compl)
		complete(compl);
=======
	if (free_compl)
		complete(free_compl);
	if (abrt_compl)
		complete(abrt_compl);
>>>>>>> f7688b48

	percpu_ref_put(&se_sess->cmd_count);
}

/**
 * target_put_sess_cmd - decrease the command reference count
 * @se_cmd:	command to drop a reference from
 *
 * Returns 1 if and only if this target_put_sess_cmd() call caused the
 * refcount to drop to zero. Returns zero otherwise.
 */
int target_put_sess_cmd(struct se_cmd *se_cmd)
{
	return kref_put(&se_cmd->cmd_kref, target_release_cmd_kref);
}
EXPORT_SYMBOL(target_put_sess_cmd);

static const char *data_dir_name(enum dma_data_direction d)
{
	switch (d) {
	case DMA_BIDIRECTIONAL:	return "BIDI";
	case DMA_TO_DEVICE:	return "WRITE";
	case DMA_FROM_DEVICE:	return "READ";
	case DMA_NONE:		return "NONE";
	}

	return "(?)";
}

static const char *cmd_state_name(enum transport_state_table t)
{
	switch (t) {
	case TRANSPORT_NO_STATE:	return "NO_STATE";
	case TRANSPORT_NEW_CMD:		return "NEW_CMD";
	case TRANSPORT_WRITE_PENDING:	return "WRITE_PENDING";
	case TRANSPORT_PROCESSING:	return "PROCESSING";
	case TRANSPORT_COMPLETE:	return "COMPLETE";
	case TRANSPORT_ISTATE_PROCESSING:
					return "ISTATE_PROCESSING";
	case TRANSPORT_COMPLETE_QF_WP:	return "COMPLETE_QF_WP";
	case TRANSPORT_COMPLETE_QF_OK:	return "COMPLETE_QF_OK";
	case TRANSPORT_COMPLETE_QF_ERR:	return "COMPLETE_QF_ERR";
	}

	return "(?)";
}

static void target_append_str(char **str, const char *txt)
{
	char *prev = *str;

	*str = *str ? kasprintf(GFP_ATOMIC, "%s,%s", *str, txt) :
		kstrdup(txt, GFP_ATOMIC);
	kfree(prev);
}

/*
 * Convert a transport state bitmask into a string. The caller is
 * responsible for freeing the returned pointer.
 */
static char *target_ts_to_str(u32 ts)
{
	char *str = NULL;

	if (ts & CMD_T_ABORTED)
		target_append_str(&str, "aborted");
	if (ts & CMD_T_ACTIVE)
		target_append_str(&str, "active");
	if (ts & CMD_T_COMPLETE)
		target_append_str(&str, "complete");
	if (ts & CMD_T_SENT)
		target_append_str(&str, "sent");
	if (ts & CMD_T_STOP)
		target_append_str(&str, "stop");
	if (ts & CMD_T_FABRIC_STOP)
		target_append_str(&str, "fabric_stop");

	return str;
}

static const char *target_tmf_name(enum tcm_tmreq_table tmf)
{
	switch (tmf) {
	case TMR_ABORT_TASK:		return "ABORT_TASK";
	case TMR_ABORT_TASK_SET:	return "ABORT_TASK_SET";
	case TMR_CLEAR_ACA:		return "CLEAR_ACA";
	case TMR_CLEAR_TASK_SET:	return "CLEAR_TASK_SET";
	case TMR_LUN_RESET:		return "LUN_RESET";
	case TMR_TARGET_WARM_RESET:	return "TARGET_WARM_RESET";
	case TMR_TARGET_COLD_RESET:	return "TARGET_COLD_RESET";
	case TMR_UNKNOWN:		break;
	}
	return "(?)";
}

void target_show_cmd(const char *pfx, struct se_cmd *cmd)
{
	char *ts_str = target_ts_to_str(cmd->transport_state);
	const u8 *cdb = cmd->t_task_cdb;
	struct se_tmr_req *tmf = cmd->se_tmr_req;

	if (!(cmd->se_cmd_flags & SCF_SCSI_TMR_CDB)) {
		pr_debug("%scmd %#02x:%#02x with tag %#llx dir %s i_state %d t_state %s len %d refcnt %d transport_state %s\n",
			 pfx, cdb[0], cdb[1], cmd->tag,
			 data_dir_name(cmd->data_direction),
			 cmd->se_tfo->get_cmd_state(cmd),
			 cmd_state_name(cmd->t_state), cmd->data_length,
			 kref_read(&cmd->cmd_kref), ts_str);
	} else {
		pr_debug("%stmf %s with tag %#llx ref_task_tag %#llx i_state %d t_state %s refcnt %d transport_state %s\n",
			 pfx, target_tmf_name(tmf->function), cmd->tag,
			 tmf->ref_task_tag, cmd->se_tfo->get_cmd_state(cmd),
			 cmd_state_name(cmd->t_state),
			 kref_read(&cmd->cmd_kref), ts_str);
	}
	kfree(ts_str);
}
EXPORT_SYMBOL(target_show_cmd);

/**
 * target_sess_cmd_list_set_waiting - Set sess_tearing_down so no new commands are queued.
 * @se_sess:	session to flag
 */
void target_sess_cmd_list_set_waiting(struct se_session *se_sess)
{
	unsigned long flags;

	spin_lock_irqsave(&se_sess->sess_cmd_lock, flags);
	se_sess->sess_tearing_down = 1;
	spin_unlock_irqrestore(&se_sess->sess_cmd_lock, flags);

	percpu_ref_kill(&se_sess->cmd_count);
}
EXPORT_SYMBOL(target_sess_cmd_list_set_waiting);

/**
 * target_wait_for_sess_cmds - Wait for outstanding commands
 * @se_sess:    session to wait for active I/O
 */
void target_wait_for_sess_cmds(struct se_session *se_sess)
{
	struct se_cmd *cmd;
	int ret;

	WARN_ON_ONCE(!se_sess->sess_tearing_down);

	do {
		ret = wait_event_timeout(se_sess->cmd_list_wq,
				percpu_ref_is_zero(&se_sess->cmd_count),
				180 * HZ);
		list_for_each_entry(cmd, &se_sess->sess_cmd_list, se_cmd_list)
			target_show_cmd("session shutdown: still waiting for ",
					cmd);
	} while (ret <= 0);
}
EXPORT_SYMBOL(target_wait_for_sess_cmds);

/*
 * Prevent that new percpu_ref_tryget_live() calls succeed and wait until
 * all references to the LUN have been released. Called during LUN shutdown.
 */
void transport_clear_lun_ref(struct se_lun *lun)
{
	percpu_ref_kill(&lun->lun_ref);
	wait_for_completion(&lun->lun_shutdown_comp);
}

static bool
__transport_wait_for_tasks(struct se_cmd *cmd, bool fabric_stop,
			   bool *aborted, bool *tas, unsigned long *flags)
	__releases(&cmd->t_state_lock)
	__acquires(&cmd->t_state_lock)
{

	assert_spin_locked(&cmd->t_state_lock);
	WARN_ON_ONCE(!irqs_disabled());

	if (fabric_stop)
		cmd->transport_state |= CMD_T_FABRIC_STOP;

	if (cmd->transport_state & CMD_T_ABORTED)
		*aborted = true;

	if (cmd->transport_state & CMD_T_TAS)
		*tas = true;

	if (!(cmd->se_cmd_flags & SCF_SE_LUN_CMD) &&
	    !(cmd->se_cmd_flags & SCF_SCSI_TMR_CDB))
		return false;

	if (!(cmd->se_cmd_flags & SCF_SUPPORTED_SAM_OPCODE) &&
	    !(cmd->se_cmd_flags & SCF_SCSI_TMR_CDB))
		return false;

	if (!(cmd->transport_state & CMD_T_ACTIVE))
		return false;

	if (fabric_stop && *aborted)
		return false;

	cmd->transport_state |= CMD_T_STOP;

	target_show_cmd("wait_for_tasks: Stopping ", cmd);

	spin_unlock_irqrestore(&cmd->t_state_lock, *flags);

	while (!wait_for_completion_timeout(&cmd->t_transport_stop_comp,
					    180 * HZ))
		target_show_cmd("wait for tasks: ", cmd);

	spin_lock_irqsave(&cmd->t_state_lock, *flags);
	cmd->transport_state &= ~(CMD_T_ACTIVE | CMD_T_STOP);

	pr_debug("wait_for_tasks: Stopped wait_for_completion(&cmd->"
		 "t_transport_stop_comp) for ITT: 0x%08llx\n", cmd->tag);

	return true;
}

/**
 * transport_wait_for_tasks - set CMD_T_STOP and wait for t_transport_stop_comp
 * @cmd: command to wait on
 */
bool transport_wait_for_tasks(struct se_cmd *cmd)
{
	unsigned long flags;
	bool ret, aborted = false, tas = false;

	spin_lock_irqsave(&cmd->t_state_lock, flags);
	ret = __transport_wait_for_tasks(cmd, false, &aborted, &tas, &flags);
	spin_unlock_irqrestore(&cmd->t_state_lock, flags);

	return ret;
}
EXPORT_SYMBOL(transport_wait_for_tasks);

struct sense_info {
	u8 key;
	u8 asc;
	u8 ascq;
	bool add_sector_info;
};

static const struct sense_info sense_info_table[] = {
	[TCM_NO_SENSE] = {
		.key = NOT_READY
	},
	[TCM_NON_EXISTENT_LUN] = {
		.key = ILLEGAL_REQUEST,
		.asc = 0x25 /* LOGICAL UNIT NOT SUPPORTED */
	},
	[TCM_UNSUPPORTED_SCSI_OPCODE] = {
		.key = ILLEGAL_REQUEST,
		.asc = 0x20, /* INVALID COMMAND OPERATION CODE */
	},
	[TCM_SECTOR_COUNT_TOO_MANY] = {
		.key = ILLEGAL_REQUEST,
		.asc = 0x20, /* INVALID COMMAND OPERATION CODE */
	},
	[TCM_UNKNOWN_MODE_PAGE] = {
		.key = ILLEGAL_REQUEST,
		.asc = 0x24, /* INVALID FIELD IN CDB */
	},
	[TCM_CHECK_CONDITION_ABORT_CMD] = {
		.key = ABORTED_COMMAND,
		.asc = 0x29, /* BUS DEVICE RESET FUNCTION OCCURRED */
		.ascq = 0x03,
	},
	[TCM_INCORRECT_AMOUNT_OF_DATA] = {
		.key = ABORTED_COMMAND,
		.asc = 0x0c, /* WRITE ERROR */
		.ascq = 0x0d, /* NOT ENOUGH UNSOLICITED DATA */
	},
	[TCM_INVALID_CDB_FIELD] = {
		.key = ILLEGAL_REQUEST,
		.asc = 0x24, /* INVALID FIELD IN CDB */
	},
	[TCM_INVALID_PARAMETER_LIST] = {
		.key = ILLEGAL_REQUEST,
		.asc = 0x26, /* INVALID FIELD IN PARAMETER LIST */
	},
	[TCM_TOO_MANY_TARGET_DESCS] = {
		.key = ILLEGAL_REQUEST,
		.asc = 0x26,
		.ascq = 0x06, /* TOO MANY TARGET DESCRIPTORS */
	},
	[TCM_UNSUPPORTED_TARGET_DESC_TYPE_CODE] = {
		.key = ILLEGAL_REQUEST,
		.asc = 0x26,
		.ascq = 0x07, /* UNSUPPORTED TARGET DESCRIPTOR TYPE CODE */
	},
	[TCM_TOO_MANY_SEGMENT_DESCS] = {
		.key = ILLEGAL_REQUEST,
		.asc = 0x26,
		.ascq = 0x08, /* TOO MANY SEGMENT DESCRIPTORS */
	},
	[TCM_UNSUPPORTED_SEGMENT_DESC_TYPE_CODE] = {
		.key = ILLEGAL_REQUEST,
		.asc = 0x26,
		.ascq = 0x09, /* UNSUPPORTED SEGMENT DESCRIPTOR TYPE CODE */
	},
	[TCM_PARAMETER_LIST_LENGTH_ERROR] = {
		.key = ILLEGAL_REQUEST,
		.asc = 0x1a, /* PARAMETER LIST LENGTH ERROR */
	},
	[TCM_UNEXPECTED_UNSOLICITED_DATA] = {
		.key = ILLEGAL_REQUEST,
		.asc = 0x0c, /* WRITE ERROR */
		.ascq = 0x0c, /* UNEXPECTED_UNSOLICITED_DATA */
	},
	[TCM_SERVICE_CRC_ERROR] = {
		.key = ABORTED_COMMAND,
		.asc = 0x47, /* PROTOCOL SERVICE CRC ERROR */
		.ascq = 0x05, /* N/A */
	},
	[TCM_SNACK_REJECTED] = {
		.key = ABORTED_COMMAND,
		.asc = 0x11, /* READ ERROR */
		.ascq = 0x13, /* FAILED RETRANSMISSION REQUEST */
	},
	[TCM_WRITE_PROTECTED] = {
		.key = DATA_PROTECT,
		.asc = 0x27, /* WRITE PROTECTED */
	},
	[TCM_ADDRESS_OUT_OF_RANGE] = {
		.key = ILLEGAL_REQUEST,
		.asc = 0x21, /* LOGICAL BLOCK ADDRESS OUT OF RANGE */
	},
	[TCM_CHECK_CONDITION_UNIT_ATTENTION] = {
		.key = UNIT_ATTENTION,
	},
	[TCM_CHECK_CONDITION_NOT_READY] = {
		.key = NOT_READY,
	},
	[TCM_MISCOMPARE_VERIFY] = {
		.key = MISCOMPARE,
		.asc = 0x1d, /* MISCOMPARE DURING VERIFY OPERATION */
		.ascq = 0x00,
	},
	[TCM_LOGICAL_BLOCK_GUARD_CHECK_FAILED] = {
		.key = ABORTED_COMMAND,
		.asc = 0x10,
		.ascq = 0x01, /* LOGICAL BLOCK GUARD CHECK FAILED */
		.add_sector_info = true,
	},
	[TCM_LOGICAL_BLOCK_APP_TAG_CHECK_FAILED] = {
		.key = ABORTED_COMMAND,
		.asc = 0x10,
		.ascq = 0x02, /* LOGICAL BLOCK APPLICATION TAG CHECK FAILED */
		.add_sector_info = true,
	},
	[TCM_LOGICAL_BLOCK_REF_TAG_CHECK_FAILED] = {
		.key = ABORTED_COMMAND,
		.asc = 0x10,
		.ascq = 0x03, /* LOGICAL BLOCK REFERENCE TAG CHECK FAILED */
		.add_sector_info = true,
	},
	[TCM_COPY_TARGET_DEVICE_NOT_REACHABLE] = {
		.key = COPY_ABORTED,
		.asc = 0x0d,
		.ascq = 0x02, /* COPY TARGET DEVICE NOT REACHABLE */

	},
	[TCM_LOGICAL_UNIT_COMMUNICATION_FAILURE] = {
		/*
		 * Returning ILLEGAL REQUEST would cause immediate IO errors on
		 * Solaris initiators.  Returning NOT READY instead means the
		 * operations will be retried a finite number of times and we
		 * can survive intermittent errors.
		 */
		.key = NOT_READY,
		.asc = 0x08, /* LOGICAL UNIT COMMUNICATION FAILURE */
	},
	[TCM_INSUFFICIENT_REGISTRATION_RESOURCES] = {
		/*
		 * From spc4r22 section5.7.7,5.7.8
		 * If a PERSISTENT RESERVE OUT command with a REGISTER service action
		 * or a REGISTER AND IGNORE EXISTING KEY service action or
		 * REGISTER AND MOVE service actionis attempted,
		 * but there are insufficient device server resources to complete the
		 * operation, then the command shall be terminated with CHECK CONDITION
		 * status, with the sense key set to ILLEGAL REQUEST,and the additonal
		 * sense code set to INSUFFICIENT REGISTRATION RESOURCES.
		 */
		.key = ILLEGAL_REQUEST,
		.asc = 0x55,
		.ascq = 0x04, /* INSUFFICIENT REGISTRATION RESOURCES */
	},
};

/**
 * translate_sense_reason - translate a sense reason into T10 key, asc and ascq
 * @cmd: SCSI command in which the resulting sense buffer or SCSI status will
 *   be stored.
 * @reason: LIO sense reason code. If this argument has the value
 *   TCM_CHECK_CONDITION_UNIT_ATTENTION, try to dequeue a unit attention. If
 *   dequeuing a unit attention fails due to multiple commands being processed
 *   concurrently, set the command status to BUSY.
 *
 * Return: 0 upon success or -EINVAL if the sense buffer is too small.
 */
static void translate_sense_reason(struct se_cmd *cmd, sense_reason_t reason)
{
	const struct sense_info *si;
	u8 *buffer = cmd->sense_buffer;
	int r = (__force int)reason;
	u8 key, asc, ascq;
	bool desc_format = target_sense_desc_format(cmd->se_dev);

	if (r < ARRAY_SIZE(sense_info_table) && sense_info_table[r].key)
		si = &sense_info_table[r];
	else
		si = &sense_info_table[(__force int)
				       TCM_LOGICAL_UNIT_COMMUNICATION_FAILURE];

	key = si->key;
	if (reason == TCM_CHECK_CONDITION_UNIT_ATTENTION) {
		if (!core_scsi3_ua_for_check_condition(cmd, &key, &asc,
						       &ascq)) {
			cmd->scsi_status = SAM_STAT_BUSY;
			return;
		}
	} else if (si->asc == 0) {
		WARN_ON_ONCE(cmd->scsi_asc == 0);
		asc = cmd->scsi_asc;
		ascq = cmd->scsi_ascq;
	} else {
		asc = si->asc;
		ascq = si->ascq;
	}

	cmd->se_cmd_flags |= SCF_EMULATED_TASK_SENSE;
	cmd->scsi_status = SAM_STAT_CHECK_CONDITION;
	cmd->scsi_sense_length  = TRANSPORT_SENSE_BUFFER;
	scsi_build_sense_buffer(desc_format, buffer, key, asc, ascq);
	if (si->add_sector_info)
		WARN_ON_ONCE(scsi_set_sense_information(buffer,
							cmd->scsi_sense_length,
							cmd->bad_sector) < 0);
}

int
transport_send_check_condition_and_sense(struct se_cmd *cmd,
		sense_reason_t reason, int from_transport)
{
	unsigned long flags;

	WARN_ON_ONCE(cmd->se_cmd_flags & SCF_SCSI_TMR_CDB);

	spin_lock_irqsave(&cmd->t_state_lock, flags);
	if (cmd->se_cmd_flags & SCF_SENT_CHECK_CONDITION) {
		spin_unlock_irqrestore(&cmd->t_state_lock, flags);
		return 0;
	}
	cmd->se_cmd_flags |= SCF_SENT_CHECK_CONDITION;
	spin_unlock_irqrestore(&cmd->t_state_lock, flags);

	if (!from_transport)
		translate_sense_reason(cmd, reason);

	trace_target_cmd_complete(cmd);
	return cmd->se_tfo->queue_status(cmd);
}
EXPORT_SYMBOL(transport_send_check_condition_and_sense);

/**
 * target_send_busy - Send SCSI BUSY status back to the initiator
 * @cmd: SCSI command for which to send a BUSY reply.
 *
 * Note: Only call this function if target_submit_cmd*() failed.
 */
int target_send_busy(struct se_cmd *cmd)
{
	WARN_ON_ONCE(cmd->se_cmd_flags & SCF_SCSI_TMR_CDB);

	cmd->scsi_status = SAM_STAT_BUSY;
	trace_target_cmd_complete(cmd);
	return cmd->se_tfo->queue_status(cmd);
}
EXPORT_SYMBOL(target_send_busy);

static void target_tmr_work(struct work_struct *work)
{
	struct se_cmd *cmd = container_of(work, struct se_cmd, work);
	struct se_device *dev = cmd->se_dev;
	struct se_tmr_req *tmr = cmd->se_tmr_req;
	int ret;

	if (cmd->transport_state & CMD_T_ABORTED)
		goto aborted;

	switch (tmr->function) {
	case TMR_ABORT_TASK:
		core_tmr_abort_task(dev, tmr, cmd->se_sess);
		break;
	case TMR_ABORT_TASK_SET:
	case TMR_CLEAR_ACA:
	case TMR_CLEAR_TASK_SET:
		tmr->response = TMR_TASK_MGMT_FUNCTION_NOT_SUPPORTED;
		break;
	case TMR_LUN_RESET:
		ret = core_tmr_lun_reset(dev, tmr, NULL, NULL);
		tmr->response = (!ret) ? TMR_FUNCTION_COMPLETE :
					 TMR_FUNCTION_REJECTED;
		if (tmr->response == TMR_FUNCTION_COMPLETE) {
			target_ua_allocate_lun(cmd->se_sess->se_node_acl,
					       cmd->orig_fe_lun, 0x29,
					       ASCQ_29H_BUS_DEVICE_RESET_FUNCTION_OCCURRED);
		}
		break;
	case TMR_TARGET_WARM_RESET:
		tmr->response = TMR_FUNCTION_REJECTED;
		break;
	case TMR_TARGET_COLD_RESET:
		tmr->response = TMR_FUNCTION_REJECTED;
		break;
	default:
		pr_err("Unknown TMR function: 0x%02x.\n",
				tmr->function);
		tmr->response = TMR_FUNCTION_REJECTED;
		break;
	}

	if (cmd->transport_state & CMD_T_ABORTED)
		goto aborted;

	cmd->se_tfo->queue_tm_rsp(cmd);

	transport_cmd_check_stop_to_fabric(cmd);
	return;

aborted:
	target_handle_abort(cmd);
}

int transport_generic_handle_tmr(
	struct se_cmd *cmd)
{
	unsigned long flags;
	bool aborted = false;

	spin_lock_irqsave(&cmd->t_state_lock, flags);
	if (cmd->transport_state & CMD_T_ABORTED) {
		aborted = true;
	} else {
		cmd->t_state = TRANSPORT_ISTATE_PROCESSING;
		cmd->transport_state |= CMD_T_ACTIVE;
	}
	spin_unlock_irqrestore(&cmd->t_state_lock, flags);

	if (aborted) {
		pr_warn_ratelimited("handle_tmr caught CMD_T_ABORTED TMR %d ref_tag: %llu tag: %llu\n",
				    cmd->se_tmr_req->function,
				    cmd->se_tmr_req->ref_task_tag, cmd->tag);
		target_handle_abort(cmd);
		return 0;
	}

	INIT_WORK(&cmd->work, target_tmr_work);
	schedule_work(&cmd->work);
	return 0;
}
EXPORT_SYMBOL(transport_generic_handle_tmr);

bool
target_check_wce(struct se_device *dev)
{
	bool wce = false;

	if (dev->transport->get_write_cache)
		wce = dev->transport->get_write_cache(dev);
	else if (dev->dev_attrib.emulate_write_cache > 0)
		wce = true;

	return wce;
}

bool
target_check_fua(struct se_device *dev)
{
	return target_check_wce(dev) && dev->dev_attrib.emulate_fua_write > 0;
}<|MERGE_RESOLUTION|>--- conflicted
+++ resolved
@@ -2764,15 +2764,10 @@
 
 	target_free_cmd_mem(se_cmd);
 	se_cmd->se_tfo->release_cmd(se_cmd);
-<<<<<<< HEAD
-	if (compl)
-		complete(compl);
-=======
 	if (free_compl)
 		complete(free_compl);
 	if (abrt_compl)
 		complete(abrt_compl);
->>>>>>> f7688b48
 
 	percpu_ref_put(&se_sess->cmd_count);
 }
