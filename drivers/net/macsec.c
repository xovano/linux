// SPDX-License-Identifier: GPL-2.0-or-later
/*
 * drivers/net/macsec.c - MACsec device
 *
 * Copyright (c) 2015 Sabrina Dubroca <sd@queasysnail.net>
 */

#include <linux/types.h>
#include <linux/skbuff.h>
#include <linux/socket.h>
#include <linux/module.h>
#include <crypto/aead.h>
#include <linux/etherdevice.h>
#include <linux/rtnetlink.h>
#include <linux/refcount.h>
#include <net/genetlink.h>
#include <net/sock.h>
#include <net/gro_cells.h>

#include <uapi/linux/if_macsec.h>

typedef u64 __bitwise sci_t;

#define MACSEC_SCI_LEN 8

/* SecTAG length = macsec_eth_header without the optional SCI */
#define MACSEC_TAG_LEN 6

struct macsec_eth_header {
	struct ethhdr eth;
	/* SecTAG */
	u8  tci_an;
#if defined(__LITTLE_ENDIAN_BITFIELD)
	u8  short_length:6,
		  unused:2;
#elif defined(__BIG_ENDIAN_BITFIELD)
	u8        unused:2,
	    short_length:6;
#else
#error	"Please fix <asm/byteorder.h>"
#endif
	__be32 packet_number;
	u8 secure_channel_id[8]; /* optional */
} __packed;

#define MACSEC_TCI_VERSION 0x80
#define MACSEC_TCI_ES      0x40 /* end station */
#define MACSEC_TCI_SC      0x20 /* SCI present */
#define MACSEC_TCI_SCB     0x10 /* epon */
#define MACSEC_TCI_E       0x08 /* encryption */
#define MACSEC_TCI_C       0x04 /* changed text */
#define MACSEC_AN_MASK     0x03 /* association number */
#define MACSEC_TCI_CONFID  (MACSEC_TCI_E | MACSEC_TCI_C)

/* minimum secure data length deemed "not short", see IEEE 802.1AE-2006 9.7 */
#define MIN_NON_SHORT_LEN 48

#define GCM_AES_IV_LEN 12
#define DEFAULT_ICV_LEN 16

#define MACSEC_NUM_AN 4 /* 2 bits for the association number */

#define for_each_rxsc(secy, sc)				\
	for (sc = rcu_dereference_bh(secy->rx_sc);	\
	     sc;					\
	     sc = rcu_dereference_bh(sc->next))
#define for_each_rxsc_rtnl(secy, sc)			\
	for (sc = rtnl_dereference(secy->rx_sc);	\
	     sc;					\
	     sc = rtnl_dereference(sc->next))

struct gcm_iv {
	union {
		u8 secure_channel_id[8];
		sci_t sci;
	};
	__be32 pn;
};

/**
 * struct macsec_key - SA key
 * @id: user-provided key identifier
 * @tfm: crypto struct, key storage
 */
struct macsec_key {
	u8 id[MACSEC_KEYID_LEN];
	struct crypto_aead *tfm;
};

struct macsec_rx_sc_stats {
	__u64 InOctetsValidated;
	__u64 InOctetsDecrypted;
	__u64 InPktsUnchecked;
	__u64 InPktsDelayed;
	__u64 InPktsOK;
	__u64 InPktsInvalid;
	__u64 InPktsLate;
	__u64 InPktsNotValid;
	__u64 InPktsNotUsingSA;
	__u64 InPktsUnusedSA;
};

struct macsec_rx_sa_stats {
	__u32 InPktsOK;
	__u32 InPktsInvalid;
	__u32 InPktsNotValid;
	__u32 InPktsNotUsingSA;
	__u32 InPktsUnusedSA;
};

struct macsec_tx_sa_stats {
	__u32 OutPktsProtected;
	__u32 OutPktsEncrypted;
};

struct macsec_tx_sc_stats {
	__u64 OutPktsProtected;
	__u64 OutPktsEncrypted;
	__u64 OutOctetsProtected;
	__u64 OutOctetsEncrypted;
};

struct macsec_dev_stats {
	__u64 OutPktsUntagged;
	__u64 InPktsUntagged;
	__u64 OutPktsTooLong;
	__u64 InPktsNoTag;
	__u64 InPktsBadTag;
	__u64 InPktsUnknownSCI;
	__u64 InPktsNoSCI;
	__u64 InPktsOverrun;
};

/**
 * struct macsec_rx_sa - receive secure association
 * @active:
 * @next_pn: packet number expected for the next packet
 * @lock: protects next_pn manipulations
 * @key: key structure
 * @stats: per-SA stats
 */
struct macsec_rx_sa {
	struct macsec_key key;
	spinlock_t lock;
	u32 next_pn;
	refcount_t refcnt;
	bool active;
	struct macsec_rx_sa_stats __percpu *stats;
	struct macsec_rx_sc *sc;
	struct rcu_head rcu;
};

struct pcpu_rx_sc_stats {
	struct macsec_rx_sc_stats stats;
	struct u64_stats_sync syncp;
};

/**
 * struct macsec_rx_sc - receive secure channel
 * @sci: secure channel identifier for this SC
 * @active: channel is active
 * @sa: array of secure associations
 * @stats: per-SC stats
 */
struct macsec_rx_sc {
	struct macsec_rx_sc __rcu *next;
	sci_t sci;
	bool active;
	struct macsec_rx_sa __rcu *sa[MACSEC_NUM_AN];
	struct pcpu_rx_sc_stats __percpu *stats;
	refcount_t refcnt;
	struct rcu_head rcu_head;
};

/**
 * struct macsec_tx_sa - transmit secure association
 * @active:
 * @next_pn: packet number to use for the next packet
 * @lock: protects next_pn manipulations
 * @key: key structure
 * @stats: per-SA stats
 */
struct macsec_tx_sa {
	struct macsec_key key;
	spinlock_t lock;
	u32 next_pn;
	refcount_t refcnt;
	bool active;
	struct macsec_tx_sa_stats __percpu *stats;
	struct rcu_head rcu;
};

struct pcpu_tx_sc_stats {
	struct macsec_tx_sc_stats stats;
	struct u64_stats_sync syncp;
};

/**
 * struct macsec_tx_sc - transmit secure channel
 * @active:
 * @encoding_sa: association number of the SA currently in use
 * @encrypt: encrypt packets on transmit, or authenticate only
 * @send_sci: always include the SCI in the SecTAG
 * @end_station:
 * @scb: single copy broadcast flag
 * @sa: array of secure associations
 * @stats: stats for this TXSC
 */
struct macsec_tx_sc {
	bool active;
	u8 encoding_sa;
	bool encrypt;
	bool send_sci;
	bool end_station;
	bool scb;
	struct macsec_tx_sa __rcu *sa[MACSEC_NUM_AN];
	struct pcpu_tx_sc_stats __percpu *stats;
};

#define MACSEC_VALIDATE_DEFAULT MACSEC_VALIDATE_STRICT

/**
 * struct macsec_secy - MACsec Security Entity
 * @netdev: netdevice for this SecY
 * @n_rx_sc: number of receive secure channels configured on this SecY
 * @sci: secure channel identifier used for tx
 * @key_len: length of keys used by the cipher suite
 * @icv_len: length of ICV used by the cipher suite
 * @validate_frames: validation mode
 * @operational: MAC_Operational flag
 * @protect_frames: enable protection for this SecY
 * @replay_protect: enable packet number checks on receive
 * @replay_window: size of the replay window
 * @tx_sc: transmit secure channel
 * @rx_sc: linked list of receive secure channels
 */
struct macsec_secy {
	struct net_device *netdev;
	unsigned int n_rx_sc;
	sci_t sci;
	u16 key_len;
	u16 icv_len;
	enum macsec_validation_type validate_frames;
	bool operational;
	bool protect_frames;
	bool replay_protect;
	u32 replay_window;
	struct macsec_tx_sc tx_sc;
	struct macsec_rx_sc __rcu *rx_sc;
};

struct pcpu_secy_stats {
	struct macsec_dev_stats stats;
	struct u64_stats_sync syncp;
};

/**
 * struct macsec_dev - private data
 * @secy: SecY config
 * @real_dev: pointer to underlying netdevice
 * @stats: MACsec device stats
 * @secys: linked list of SecY's on the underlying device
 */
struct macsec_dev {
	struct macsec_secy secy;
	struct net_device *real_dev;
	struct pcpu_secy_stats __percpu *stats;
	struct list_head secys;
	struct gro_cells gro_cells;
};

/**
 * struct macsec_rxh_data - rx_handler private argument
 * @secys: linked list of SecY's on this underlying device
 */
struct macsec_rxh_data {
	struct list_head secys;
};

static struct macsec_dev *macsec_priv(const struct net_device *dev)
{
	return (struct macsec_dev *)netdev_priv(dev);
}

static struct macsec_rxh_data *macsec_data_rcu(const struct net_device *dev)
{
	return rcu_dereference_bh(dev->rx_handler_data);
}

static struct macsec_rxh_data *macsec_data_rtnl(const struct net_device *dev)
{
	return rtnl_dereference(dev->rx_handler_data);
}

struct macsec_cb {
	struct aead_request *req;
	union {
		struct macsec_tx_sa *tx_sa;
		struct macsec_rx_sa *rx_sa;
	};
	u8 assoc_num;
	bool valid;
	bool has_sci;
};

static struct macsec_rx_sa *macsec_rxsa_get(struct macsec_rx_sa __rcu *ptr)
{
	struct macsec_rx_sa *sa = rcu_dereference_bh(ptr);

	if (!sa || !sa->active)
		return NULL;

	if (!refcount_inc_not_zero(&sa->refcnt))
		return NULL;

	return sa;
}

static void free_rx_sc_rcu(struct rcu_head *head)
{
	struct macsec_rx_sc *rx_sc = container_of(head, struct macsec_rx_sc, rcu_head);

	free_percpu(rx_sc->stats);
	kfree(rx_sc);
}

static struct macsec_rx_sc *macsec_rxsc_get(struct macsec_rx_sc *sc)
{
	return refcount_inc_not_zero(&sc->refcnt) ? sc : NULL;
}

static void macsec_rxsc_put(struct macsec_rx_sc *sc)
{
	if (refcount_dec_and_test(&sc->refcnt))
		call_rcu(&sc->rcu_head, free_rx_sc_rcu);
}

static void free_rxsa(struct rcu_head *head)
{
	struct macsec_rx_sa *sa = container_of(head, struct macsec_rx_sa, rcu);

	crypto_free_aead(sa->key.tfm);
	free_percpu(sa->stats);
	kfree(sa);
}

static void macsec_rxsa_put(struct macsec_rx_sa *sa)
{
	if (refcount_dec_and_test(&sa->refcnt))
		call_rcu(&sa->rcu, free_rxsa);
}

static struct macsec_tx_sa *macsec_txsa_get(struct macsec_tx_sa __rcu *ptr)
{
	struct macsec_tx_sa *sa = rcu_dereference_bh(ptr);

	if (!sa || !sa->active)
		return NULL;

	if (!refcount_inc_not_zero(&sa->refcnt))
		return NULL;

	return sa;
}

static void free_txsa(struct rcu_head *head)
{
	struct macsec_tx_sa *sa = container_of(head, struct macsec_tx_sa, rcu);

	crypto_free_aead(sa->key.tfm);
	free_percpu(sa->stats);
	kfree(sa);
}

static void macsec_txsa_put(struct macsec_tx_sa *sa)
{
	if (refcount_dec_and_test(&sa->refcnt))
		call_rcu(&sa->rcu, free_txsa);
}

static struct macsec_cb *macsec_skb_cb(struct sk_buff *skb)
{
	BUILD_BUG_ON(sizeof(struct macsec_cb) > sizeof(skb->cb));
	return (struct macsec_cb *)skb->cb;
}

#define MACSEC_PORT_ES (htons(0x0001))
#define MACSEC_PORT_SCB (0x0000)
#define MACSEC_UNDEF_SCI ((__force sci_t)0xffffffffffffffffULL)

#define MACSEC_GCM_AES_128_SAK_LEN 16
#define MACSEC_GCM_AES_256_SAK_LEN 32

#define DEFAULT_SAK_LEN MACSEC_GCM_AES_128_SAK_LEN
#define DEFAULT_SEND_SCI true
#define DEFAULT_ENCRYPT false
#define DEFAULT_ENCODING_SA 0

static bool send_sci(const struct macsec_secy *secy)
{
	const struct macsec_tx_sc *tx_sc = &secy->tx_sc;

	return tx_sc->send_sci ||
		(secy->n_rx_sc > 1 && !tx_sc->end_station && !tx_sc->scb);
}

static sci_t make_sci(u8 *addr, __be16 port)
{
	sci_t sci;

	memcpy(&sci, addr, ETH_ALEN);
	memcpy(((char *)&sci) + ETH_ALEN, &port, sizeof(port));

	return sci;
}

static sci_t macsec_frame_sci(struct macsec_eth_header *hdr, bool sci_present)
{
	sci_t sci;

	if (sci_present)
		memcpy(&sci, hdr->secure_channel_id,
		       sizeof(hdr->secure_channel_id));
	else
		sci = make_sci(hdr->eth.h_source, MACSEC_PORT_ES);

	return sci;
}

static unsigned int macsec_sectag_len(bool sci_present)
{
	return MACSEC_TAG_LEN + (sci_present ? MACSEC_SCI_LEN : 0);
}

static unsigned int macsec_hdr_len(bool sci_present)
{
	return macsec_sectag_len(sci_present) + ETH_HLEN;
}

static unsigned int macsec_extra_len(bool sci_present)
{
	return macsec_sectag_len(sci_present) + sizeof(__be16);
}

/* Fill SecTAG according to IEEE 802.1AE-2006 10.5.3 */
static void macsec_fill_sectag(struct macsec_eth_header *h,
			       const struct macsec_secy *secy, u32 pn,
			       bool sci_present)
{
	const struct macsec_tx_sc *tx_sc = &secy->tx_sc;

	memset(&h->tci_an, 0, macsec_sectag_len(sci_present));
	h->eth.h_proto = htons(ETH_P_MACSEC);

	if (sci_present) {
		h->tci_an |= MACSEC_TCI_SC;
		memcpy(&h->secure_channel_id, &secy->sci,
		       sizeof(h->secure_channel_id));
	} else {
		if (tx_sc->end_station)
			h->tci_an |= MACSEC_TCI_ES;
		if (tx_sc->scb)
			h->tci_an |= MACSEC_TCI_SCB;
	}

	h->packet_number = htonl(pn);

	/* with GCM, C/E clear for !encrypt, both set for encrypt */
	if (tx_sc->encrypt)
		h->tci_an |= MACSEC_TCI_CONFID;
	else if (secy->icv_len != DEFAULT_ICV_LEN)
		h->tci_an |= MACSEC_TCI_C;

	h->tci_an |= tx_sc->encoding_sa;
}

static void macsec_set_shortlen(struct macsec_eth_header *h, size_t data_len)
{
	if (data_len < MIN_NON_SHORT_LEN)
		h->short_length = data_len;
}

/* validate MACsec packet according to IEEE 802.1AE-2006 9.12 */
static bool macsec_validate_skb(struct sk_buff *skb, u16 icv_len)
{
	struct macsec_eth_header *h = (struct macsec_eth_header *)skb->data;
	int len = skb->len - 2 * ETH_ALEN;
	int extra_len = macsec_extra_len(!!(h->tci_an & MACSEC_TCI_SC)) + icv_len;

	/* a) It comprises at least 17 octets */
	if (skb->len <= 16)
		return false;

	/* b) MACsec EtherType: already checked */

	/* c) V bit is clear */
	if (h->tci_an & MACSEC_TCI_VERSION)
		return false;

	/* d) ES or SCB => !SC */
	if ((h->tci_an & MACSEC_TCI_ES || h->tci_an & MACSEC_TCI_SCB) &&
	    (h->tci_an & MACSEC_TCI_SC))
		return false;

	/* e) Bits 7 and 8 of octet 4 of the SecTAG are clear */
	if (h->unused)
		return false;

	/* rx.pn != 0 (figure 10-5) */
	if (!h->packet_number)
		return false;

	/* length check, f) g) h) i) */
	if (h->short_length)
		return len == extra_len + h->short_length;
	return len >= extra_len + MIN_NON_SHORT_LEN;
}

#define MACSEC_NEEDED_HEADROOM (macsec_extra_len(true))
#define MACSEC_NEEDED_TAILROOM MACSEC_STD_ICV_LEN

static void macsec_fill_iv(unsigned char *iv, sci_t sci, u32 pn)
{
	struct gcm_iv *gcm_iv = (struct gcm_iv *)iv;

	gcm_iv->sci = sci;
	gcm_iv->pn = htonl(pn);
}

static struct macsec_eth_header *macsec_ethhdr(struct sk_buff *skb)
{
	return (struct macsec_eth_header *)skb_mac_header(skb);
}

static u32 tx_sa_update_pn(struct macsec_tx_sa *tx_sa, struct macsec_secy *secy)
{
	u32 pn;

	spin_lock_bh(&tx_sa->lock);
	pn = tx_sa->next_pn;

	tx_sa->next_pn++;
	if (tx_sa->next_pn == 0) {
		pr_debug("PN wrapped, transitioning to !oper\n");
		tx_sa->active = false;
		if (secy->protect_frames)
			secy->operational = false;
	}
	spin_unlock_bh(&tx_sa->lock);

	return pn;
}

static void macsec_encrypt_finish(struct sk_buff *skb, struct net_device *dev)
{
	struct macsec_dev *macsec = netdev_priv(dev);

	skb->dev = macsec->real_dev;
	skb_reset_mac_header(skb);
	skb->protocol = eth_hdr(skb)->h_proto;
}

static void macsec_count_tx(struct sk_buff *skb, struct macsec_tx_sc *tx_sc,
			    struct macsec_tx_sa *tx_sa)
{
	struct pcpu_tx_sc_stats *txsc_stats = this_cpu_ptr(tx_sc->stats);

	u64_stats_update_begin(&txsc_stats->syncp);
	if (tx_sc->encrypt) {
		txsc_stats->stats.OutOctetsEncrypted += skb->len;
		txsc_stats->stats.OutPktsEncrypted++;
		this_cpu_inc(tx_sa->stats->OutPktsEncrypted);
	} else {
		txsc_stats->stats.OutOctetsProtected += skb->len;
		txsc_stats->stats.OutPktsProtected++;
		this_cpu_inc(tx_sa->stats->OutPktsProtected);
	}
	u64_stats_update_end(&txsc_stats->syncp);
}

static void count_tx(struct net_device *dev, int ret, int len)
{
	if (likely(ret == NET_XMIT_SUCCESS || ret == NET_XMIT_CN)) {
		struct pcpu_sw_netstats *stats = this_cpu_ptr(dev->tstats);

		u64_stats_update_begin(&stats->syncp);
		stats->tx_packets++;
		stats->tx_bytes += len;
		u64_stats_update_end(&stats->syncp);
	}
}

static void macsec_encrypt_done(struct crypto_async_request *base, int err)
{
	struct sk_buff *skb = base->data;
	struct net_device *dev = skb->dev;
	struct macsec_dev *macsec = macsec_priv(dev);
	struct macsec_tx_sa *sa = macsec_skb_cb(skb)->tx_sa;
	int len, ret;

	aead_request_free(macsec_skb_cb(skb)->req);

	rcu_read_lock_bh();
	macsec_encrypt_finish(skb, dev);
	macsec_count_tx(skb, &macsec->secy.tx_sc, macsec_skb_cb(skb)->tx_sa);
	len = skb->len;
	ret = dev_queue_xmit(skb);
	count_tx(dev, ret, len);
	rcu_read_unlock_bh();

	macsec_txsa_put(sa);
	dev_put(dev);
}

static struct aead_request *macsec_alloc_req(struct crypto_aead *tfm,
					     unsigned char **iv,
					     struct scatterlist **sg,
					     int num_frags)
{
	size_t size, iv_offset, sg_offset;
	struct aead_request *req;
	void *tmp;

	size = sizeof(struct aead_request) + crypto_aead_reqsize(tfm);
	iv_offset = size;
	size += GCM_AES_IV_LEN;

	size = ALIGN(size, __alignof__(struct scatterlist));
	sg_offset = size;
	size += sizeof(struct scatterlist) * num_frags;

	tmp = kmalloc(size, GFP_ATOMIC);
	if (!tmp)
		return NULL;

	*iv = (unsigned char *)(tmp + iv_offset);
	*sg = (struct scatterlist *)(tmp + sg_offset);
	req = tmp;

	aead_request_set_tfm(req, tfm);

	return req;
}

static struct sk_buff *macsec_encrypt(struct sk_buff *skb,
				      struct net_device *dev)
{
	int ret;
	struct scatterlist *sg;
	struct sk_buff *trailer;
	unsigned char *iv;
	struct ethhdr *eth;
	struct macsec_eth_header *hh;
	size_t unprotected_len;
	struct aead_request *req;
	struct macsec_secy *secy;
	struct macsec_tx_sc *tx_sc;
	struct macsec_tx_sa *tx_sa;
	struct macsec_dev *macsec = macsec_priv(dev);
	bool sci_present;
	u32 pn;

	secy = &macsec->secy;
	tx_sc = &secy->tx_sc;

	/* 10.5.1 TX SA assignment */
	tx_sa = macsec_txsa_get(tx_sc->sa[tx_sc->encoding_sa]);
	if (!tx_sa) {
		secy->operational = false;
		kfree_skb(skb);
		return ERR_PTR(-EINVAL);
	}

	if (unlikely(skb_headroom(skb) < MACSEC_NEEDED_HEADROOM ||
		     skb_tailroom(skb) < MACSEC_NEEDED_TAILROOM)) {
		struct sk_buff *nskb = skb_copy_expand(skb,
						       MACSEC_NEEDED_HEADROOM,
						       MACSEC_NEEDED_TAILROOM,
						       GFP_ATOMIC);
		if (likely(nskb)) {
			consume_skb(skb);
			skb = nskb;
		} else {
			macsec_txsa_put(tx_sa);
			kfree_skb(skb);
			return ERR_PTR(-ENOMEM);
		}
	} else {
		skb = skb_unshare(skb, GFP_ATOMIC);
		if (!skb) {
			macsec_txsa_put(tx_sa);
			return ERR_PTR(-ENOMEM);
		}
	}

	unprotected_len = skb->len;
	eth = eth_hdr(skb);
	sci_present = send_sci(secy);
	hh = skb_push(skb, macsec_extra_len(sci_present));
	memmove(hh, eth, 2 * ETH_ALEN);

	pn = tx_sa_update_pn(tx_sa, secy);
	if (pn == 0) {
		macsec_txsa_put(tx_sa);
		kfree_skb(skb);
		return ERR_PTR(-ENOLINK);
	}
	macsec_fill_sectag(hh, secy, pn, sci_present);
	macsec_set_shortlen(hh, unprotected_len - 2 * ETH_ALEN);

	skb_put(skb, secy->icv_len);

	if (skb->len - ETH_HLEN > macsec_priv(dev)->real_dev->mtu) {
		struct pcpu_secy_stats *secy_stats = this_cpu_ptr(macsec->stats);

		u64_stats_update_begin(&secy_stats->syncp);
		secy_stats->stats.OutPktsTooLong++;
		u64_stats_update_end(&secy_stats->syncp);

		macsec_txsa_put(tx_sa);
		kfree_skb(skb);
		return ERR_PTR(-EINVAL);
	}

	ret = skb_cow_data(skb, 0, &trailer);
	if (unlikely(ret < 0)) {
		macsec_txsa_put(tx_sa);
		kfree_skb(skb);
		return ERR_PTR(ret);
	}

	req = macsec_alloc_req(tx_sa->key.tfm, &iv, &sg, ret);
	if (!req) {
		macsec_txsa_put(tx_sa);
		kfree_skb(skb);
		return ERR_PTR(-ENOMEM);
	}

	macsec_fill_iv(iv, secy->sci, pn);

	sg_init_table(sg, ret);
	ret = skb_to_sgvec(skb, sg, 0, skb->len);
	if (unlikely(ret < 0)) {
		aead_request_free(req);
		macsec_txsa_put(tx_sa);
		kfree_skb(skb);
		return ERR_PTR(ret);
	}

	if (tx_sc->encrypt) {
		int len = skb->len - macsec_hdr_len(sci_present) -
			  secy->icv_len;
		aead_request_set_crypt(req, sg, sg, len, iv);
		aead_request_set_ad(req, macsec_hdr_len(sci_present));
	} else {
		aead_request_set_crypt(req, sg, sg, 0, iv);
		aead_request_set_ad(req, skb->len - secy->icv_len);
	}

	macsec_skb_cb(skb)->req = req;
	macsec_skb_cb(skb)->tx_sa = tx_sa;
	aead_request_set_callback(req, 0, macsec_encrypt_done, skb);

	dev_hold(skb->dev);
	ret = crypto_aead_encrypt(req);
	if (ret == -EINPROGRESS) {
		return ERR_PTR(ret);
	} else if (ret != 0) {
		dev_put(skb->dev);
		kfree_skb(skb);
		aead_request_free(req);
		macsec_txsa_put(tx_sa);
		return ERR_PTR(-EINVAL);
	}

	dev_put(skb->dev);
	aead_request_free(req);
	macsec_txsa_put(tx_sa);

	return skb;
}

static bool macsec_post_decrypt(struct sk_buff *skb, struct macsec_secy *secy, u32 pn)
{
	struct macsec_rx_sa *rx_sa = macsec_skb_cb(skb)->rx_sa;
	struct pcpu_rx_sc_stats *rxsc_stats = this_cpu_ptr(rx_sa->sc->stats);
	struct macsec_eth_header *hdr = macsec_ethhdr(skb);
	u32 lowest_pn = 0;

	spin_lock(&rx_sa->lock);
	if (rx_sa->next_pn >= secy->replay_window)
		lowest_pn = rx_sa->next_pn - secy->replay_window;

	/* Now perform replay protection check again
	 * (see IEEE 802.1AE-2006 figure 10-5)
	 */
	if (secy->replay_protect && pn < lowest_pn) {
		spin_unlock(&rx_sa->lock);
		u64_stats_update_begin(&rxsc_stats->syncp);
		rxsc_stats->stats.InPktsLate++;
		u64_stats_update_end(&rxsc_stats->syncp);
		return false;
	}

	if (secy->validate_frames != MACSEC_VALIDATE_DISABLED) {
		u64_stats_update_begin(&rxsc_stats->syncp);
		if (hdr->tci_an & MACSEC_TCI_E)
			rxsc_stats->stats.InOctetsDecrypted += skb->len;
		else
			rxsc_stats->stats.InOctetsValidated += skb->len;
		u64_stats_update_end(&rxsc_stats->syncp);
	}

	if (!macsec_skb_cb(skb)->valid) {
		spin_unlock(&rx_sa->lock);

		/* 10.6.5 */
		if (hdr->tci_an & MACSEC_TCI_C ||
		    secy->validate_frames == MACSEC_VALIDATE_STRICT) {
			u64_stats_update_begin(&rxsc_stats->syncp);
			rxsc_stats->stats.InPktsNotValid++;
			u64_stats_update_end(&rxsc_stats->syncp);
			return false;
		}

		u64_stats_update_begin(&rxsc_stats->syncp);
		if (secy->validate_frames == MACSEC_VALIDATE_CHECK) {
			rxsc_stats->stats.InPktsInvalid++;
			this_cpu_inc(rx_sa->stats->InPktsInvalid);
		} else if (pn < lowest_pn) {
			rxsc_stats->stats.InPktsDelayed++;
		} else {
			rxsc_stats->stats.InPktsUnchecked++;
		}
		u64_stats_update_end(&rxsc_stats->syncp);
	} else {
		u64_stats_update_begin(&rxsc_stats->syncp);
		if (pn < lowest_pn) {
			rxsc_stats->stats.InPktsDelayed++;
		} else {
			rxsc_stats->stats.InPktsOK++;
			this_cpu_inc(rx_sa->stats->InPktsOK);
		}
		u64_stats_update_end(&rxsc_stats->syncp);

		if (pn >= rx_sa->next_pn)
			rx_sa->next_pn = pn + 1;
		spin_unlock(&rx_sa->lock);
	}

	return true;
}

static void macsec_reset_skb(struct sk_buff *skb, struct net_device *dev)
{
	skb->pkt_type = PACKET_HOST;
	skb->protocol = eth_type_trans(skb, dev);

	skb_reset_network_header(skb);
	if (!skb_transport_header_was_set(skb))
		skb_reset_transport_header(skb);
	skb_reset_mac_len(skb);
}

static void macsec_finalize_skb(struct sk_buff *skb, u8 icv_len, u8 hdr_len)
{
	skb->ip_summed = CHECKSUM_NONE;
	memmove(skb->data + hdr_len, skb->data, 2 * ETH_ALEN);
	skb_pull(skb, hdr_len);
	pskb_trim_unique(skb, skb->len - icv_len);
}

static void count_rx(struct net_device *dev, int len)
{
	struct pcpu_sw_netstats *stats = this_cpu_ptr(dev->tstats);

	u64_stats_update_begin(&stats->syncp);
	stats->rx_packets++;
	stats->rx_bytes += len;
	u64_stats_update_end(&stats->syncp);
}

static void macsec_decrypt_done(struct crypto_async_request *base, int err)
{
	struct sk_buff *skb = base->data;
	struct net_device *dev = skb->dev;
	struct macsec_dev *macsec = macsec_priv(dev);
	struct macsec_rx_sa *rx_sa = macsec_skb_cb(skb)->rx_sa;
	struct macsec_rx_sc *rx_sc = rx_sa->sc;
	int len;
	u32 pn;

	aead_request_free(macsec_skb_cb(skb)->req);

	if (!err)
		macsec_skb_cb(skb)->valid = true;

	rcu_read_lock_bh();
	pn = ntohl(macsec_ethhdr(skb)->packet_number);
	if (!macsec_post_decrypt(skb, &macsec->secy, pn)) {
		rcu_read_unlock_bh();
		kfree_skb(skb);
		goto out;
	}

	macsec_finalize_skb(skb, macsec->secy.icv_len,
			    macsec_extra_len(macsec_skb_cb(skb)->has_sci));
	macsec_reset_skb(skb, macsec->secy.netdev);

	len = skb->len;
	if (gro_cells_receive(&macsec->gro_cells, skb) == NET_RX_SUCCESS)
		count_rx(dev, len);

	rcu_read_unlock_bh();

out:
	macsec_rxsa_put(rx_sa);
	macsec_rxsc_put(rx_sc);
	dev_put(dev);
}

static struct sk_buff *macsec_decrypt(struct sk_buff *skb,
				      struct net_device *dev,
				      struct macsec_rx_sa *rx_sa,
				      sci_t sci,
				      struct macsec_secy *secy)
{
	int ret;
	struct scatterlist *sg;
	struct sk_buff *trailer;
	unsigned char *iv;
	struct aead_request *req;
	struct macsec_eth_header *hdr;
	u16 icv_len = secy->icv_len;

	macsec_skb_cb(skb)->valid = false;
	skb = skb_share_check(skb, GFP_ATOMIC);
	if (!skb)
		return ERR_PTR(-ENOMEM);

	ret = skb_cow_data(skb, 0, &trailer);
	if (unlikely(ret < 0)) {
		kfree_skb(skb);
		return ERR_PTR(ret);
	}
	req = macsec_alloc_req(rx_sa->key.tfm, &iv, &sg, ret);
	if (!req) {
		kfree_skb(skb);
		return ERR_PTR(-ENOMEM);
	}

	hdr = (struct macsec_eth_header *)skb->data;
	macsec_fill_iv(iv, sci, ntohl(hdr->packet_number));

	sg_init_table(sg, ret);
	ret = skb_to_sgvec(skb, sg, 0, skb->len);
	if (unlikely(ret < 0)) {
		aead_request_free(req);
		kfree_skb(skb);
		return ERR_PTR(ret);
	}

	if (hdr->tci_an & MACSEC_TCI_E) {
		/* confidentiality: ethernet + macsec header
		 * authenticated, encrypted payload
		 */
		int len = skb->len - macsec_hdr_len(macsec_skb_cb(skb)->has_sci);

		aead_request_set_crypt(req, sg, sg, len, iv);
		aead_request_set_ad(req, macsec_hdr_len(macsec_skb_cb(skb)->has_sci));
		skb = skb_unshare(skb, GFP_ATOMIC);
		if (!skb) {
			aead_request_free(req);
			return ERR_PTR(-ENOMEM);
		}
	} else {
		/* integrity only: all headers + data authenticated */
		aead_request_set_crypt(req, sg, sg, icv_len, iv);
		aead_request_set_ad(req, skb->len - icv_len);
	}

	macsec_skb_cb(skb)->req = req;
	skb->dev = dev;
	aead_request_set_callback(req, 0, macsec_decrypt_done, skb);

	dev_hold(dev);
	ret = crypto_aead_decrypt(req);
	if (ret == -EINPROGRESS) {
		return ERR_PTR(ret);
	} else if (ret != 0) {
		/* decryption/authentication failed
		 * 10.6 if validateFrames is disabled, deliver anyway
		 */
		if (ret != -EBADMSG) {
			kfree_skb(skb);
			skb = ERR_PTR(ret);
		}
	} else {
		macsec_skb_cb(skb)->valid = true;
	}
	dev_put(dev);

	aead_request_free(req);

	return skb;
}

static struct macsec_rx_sc *find_rx_sc(struct macsec_secy *secy, sci_t sci)
{
	struct macsec_rx_sc *rx_sc;

	for_each_rxsc(secy, rx_sc) {
		if (rx_sc->sci == sci)
			return rx_sc;
	}

	return NULL;
}

static struct macsec_rx_sc *find_rx_sc_rtnl(struct macsec_secy *secy, sci_t sci)
{
	struct macsec_rx_sc *rx_sc;

	for_each_rxsc_rtnl(secy, rx_sc) {
		if (rx_sc->sci == sci)
			return rx_sc;
	}

	return NULL;
}

static void handle_not_macsec(struct sk_buff *skb)
{
	struct macsec_rxh_data *rxd;
	struct macsec_dev *macsec;

	rcu_read_lock();
	rxd = macsec_data_rcu(skb->dev);

	/* 10.6 If the management control validateFrames is not
	 * Strict, frames without a SecTAG are received, counted, and
	 * delivered to the Controlled Port
	 */
	list_for_each_entry_rcu(macsec, &rxd->secys, secys) {
		struct sk_buff *nskb;
		struct pcpu_secy_stats *secy_stats = this_cpu_ptr(macsec->stats);

		if (macsec->secy.validate_frames == MACSEC_VALIDATE_STRICT) {
			u64_stats_update_begin(&secy_stats->syncp);
			secy_stats->stats.InPktsNoTag++;
			u64_stats_update_end(&secy_stats->syncp);
			continue;
		}

		/* deliver on this port */
		nskb = skb_clone(skb, GFP_ATOMIC);
		if (!nskb)
			break;

		nskb->dev = macsec->secy.netdev;

		if (netif_rx(nskb) == NET_RX_SUCCESS) {
			u64_stats_update_begin(&secy_stats->syncp);
			secy_stats->stats.InPktsUntagged++;
			u64_stats_update_end(&secy_stats->syncp);
		}
	}

	rcu_read_unlock();
}

static rx_handler_result_t macsec_handle_frame(struct sk_buff **pskb)
{
	struct sk_buff *skb = *pskb;
	struct net_device *dev = skb->dev;
	struct macsec_eth_header *hdr;
	struct macsec_secy *secy = NULL;
	struct macsec_rx_sc *rx_sc;
	struct macsec_rx_sa *rx_sa;
	struct macsec_rxh_data *rxd;
	struct macsec_dev *macsec;
	sci_t sci;
	u32 pn;
	bool cbit;
	struct pcpu_rx_sc_stats *rxsc_stats;
	struct pcpu_secy_stats *secy_stats;
	bool pulled_sci;
	int ret;

	if (skb_headroom(skb) < ETH_HLEN)
		goto drop_direct;

	hdr = macsec_ethhdr(skb);
	if (hdr->eth.h_proto != htons(ETH_P_MACSEC)) {
		handle_not_macsec(skb);

		/* and deliver to the uncontrolled port */
		return RX_HANDLER_PASS;
	}

	skb = skb_unshare(skb, GFP_ATOMIC);
	*pskb = skb;
	if (!skb)
		return RX_HANDLER_CONSUMED;

	pulled_sci = pskb_may_pull(skb, macsec_extra_len(true));
	if (!pulled_sci) {
		if (!pskb_may_pull(skb, macsec_extra_len(false)))
			goto drop_direct;
	}

	hdr = macsec_ethhdr(skb);

	/* Frames with a SecTAG that has the TCI E bit set but the C
	 * bit clear are discarded, as this reserved encoding is used
	 * to identify frames with a SecTAG that are not to be
	 * delivered to the Controlled Port.
	 */
	if ((hdr->tci_an & (MACSEC_TCI_C | MACSEC_TCI_E)) == MACSEC_TCI_E)
		return RX_HANDLER_PASS;

	/* now, pull the extra length */
	if (hdr->tci_an & MACSEC_TCI_SC) {
		if (!pulled_sci)
			goto drop_direct;
	}

	/* ethernet header is part of crypto processing */
	skb_push(skb, ETH_HLEN);

	macsec_skb_cb(skb)->has_sci = !!(hdr->tci_an & MACSEC_TCI_SC);
	macsec_skb_cb(skb)->assoc_num = hdr->tci_an & MACSEC_AN_MASK;
	sci = macsec_frame_sci(hdr, macsec_skb_cb(skb)->has_sci);

	rcu_read_lock();
	rxd = macsec_data_rcu(skb->dev);

	list_for_each_entry_rcu(macsec, &rxd->secys, secys) {
		struct macsec_rx_sc *sc = find_rx_sc(&macsec->secy, sci);

		sc = sc ? macsec_rxsc_get(sc) : NULL;

		if (sc) {
			secy = &macsec->secy;
			rx_sc = sc;
			break;
		}
	}

	if (!secy)
		goto nosci;

	dev = secy->netdev;
	macsec = macsec_priv(dev);
	secy_stats = this_cpu_ptr(macsec->stats);
	rxsc_stats = this_cpu_ptr(rx_sc->stats);

	if (!macsec_validate_skb(skb, secy->icv_len)) {
		u64_stats_update_begin(&secy_stats->syncp);
		secy_stats->stats.InPktsBadTag++;
		u64_stats_update_end(&secy_stats->syncp);
		goto drop_nosa;
	}

	rx_sa = macsec_rxsa_get(rx_sc->sa[macsec_skb_cb(skb)->assoc_num]);
	if (!rx_sa) {
		/* 10.6.1 if the SA is not in use */

		/* If validateFrames is Strict or the C bit in the
		 * SecTAG is set, discard
		 */
		if (hdr->tci_an & MACSEC_TCI_C ||
		    secy->validate_frames == MACSEC_VALIDATE_STRICT) {
			u64_stats_update_begin(&rxsc_stats->syncp);
			rxsc_stats->stats.InPktsNotUsingSA++;
			u64_stats_update_end(&rxsc_stats->syncp);
			goto drop_nosa;
		}

		/* not Strict, the frame (with the SecTAG and ICV
		 * removed) is delivered to the Controlled Port.
		 */
		u64_stats_update_begin(&rxsc_stats->syncp);
		rxsc_stats->stats.InPktsUnusedSA++;
		u64_stats_update_end(&rxsc_stats->syncp);
		goto deliver;
	}

	/* First, PN check to avoid decrypting obviously wrong packets */
	pn = ntohl(hdr->packet_number);
	if (secy->replay_protect) {
		bool late;

		spin_lock(&rx_sa->lock);
		late = rx_sa->next_pn >= secy->replay_window &&
		       pn < (rx_sa->next_pn - secy->replay_window);
		spin_unlock(&rx_sa->lock);

		if (late) {
			u64_stats_update_begin(&rxsc_stats->syncp);
			rxsc_stats->stats.InPktsLate++;
			u64_stats_update_end(&rxsc_stats->syncp);
			goto drop;
		}
	}

	macsec_skb_cb(skb)->rx_sa = rx_sa;

	/* Disabled && !changed text => skip validation */
	if (hdr->tci_an & MACSEC_TCI_C ||
	    secy->validate_frames != MACSEC_VALIDATE_DISABLED)
		skb = macsec_decrypt(skb, dev, rx_sa, sci, secy);

	if (IS_ERR(skb)) {
		/* the decrypt callback needs the reference */
		if (PTR_ERR(skb) != -EINPROGRESS) {
			macsec_rxsa_put(rx_sa);
			macsec_rxsc_put(rx_sc);
		}
		rcu_read_unlock();
		*pskb = NULL;
		return RX_HANDLER_CONSUMED;
	}

	if (!macsec_post_decrypt(skb, secy, pn))
		goto drop;

deliver:
	macsec_finalize_skb(skb, secy->icv_len,
			    macsec_extra_len(macsec_skb_cb(skb)->has_sci));
	macsec_reset_skb(skb, secy->netdev);

	if (rx_sa)
		macsec_rxsa_put(rx_sa);
	macsec_rxsc_put(rx_sc);

	skb_orphan(skb);
	ret = gro_cells_receive(&macsec->gro_cells, skb);
	if (ret == NET_RX_SUCCESS)
		count_rx(dev, skb->len);
	else
		macsec->secy.netdev->stats.rx_dropped++;

	rcu_read_unlock();

	*pskb = NULL;
	return RX_HANDLER_CONSUMED;

drop:
	macsec_rxsa_put(rx_sa);
drop_nosa:
	macsec_rxsc_put(rx_sc);
	rcu_read_unlock();
drop_direct:
	kfree_skb(skb);
	*pskb = NULL;
	return RX_HANDLER_CONSUMED;

nosci:
	/* 10.6.1 if the SC is not found */
	cbit = !!(hdr->tci_an & MACSEC_TCI_C);
	if (!cbit)
		macsec_finalize_skb(skb, DEFAULT_ICV_LEN,
				    macsec_extra_len(macsec_skb_cb(skb)->has_sci));

	list_for_each_entry_rcu(macsec, &rxd->secys, secys) {
		struct sk_buff *nskb;

		secy_stats = this_cpu_ptr(macsec->stats);

		/* If validateFrames is Strict or the C bit in the
		 * SecTAG is set, discard
		 */
		if (cbit ||
		    macsec->secy.validate_frames == MACSEC_VALIDATE_STRICT) {
			u64_stats_update_begin(&secy_stats->syncp);
			secy_stats->stats.InPktsNoSCI++;
			u64_stats_update_end(&secy_stats->syncp);
			continue;
		}

		/* not strict, the frame (with the SecTAG and ICV
		 * removed) is delivered to the Controlled Port.
		 */
		nskb = skb_clone(skb, GFP_ATOMIC);
		if (!nskb)
			break;

		macsec_reset_skb(nskb, macsec->secy.netdev);

		ret = netif_rx(nskb);
		if (ret == NET_RX_SUCCESS) {
			u64_stats_update_begin(&secy_stats->syncp);
			secy_stats->stats.InPktsUnknownSCI++;
			u64_stats_update_end(&secy_stats->syncp);
		} else {
			macsec->secy.netdev->stats.rx_dropped++;
		}
	}

	rcu_read_unlock();
	*pskb = skb;
	return RX_HANDLER_PASS;
}

static struct crypto_aead *macsec_alloc_tfm(char *key, int key_len, int icv_len)
{
	struct crypto_aead *tfm;
	int ret;

	tfm = crypto_alloc_aead("gcm(aes)", 0, 0);

	if (IS_ERR(tfm))
		return tfm;

	ret = crypto_aead_setkey(tfm, key, key_len);
	if (ret < 0)
		goto fail;

	ret = crypto_aead_setauthsize(tfm, icv_len);
	if (ret < 0)
		goto fail;

	return tfm;
fail:
	crypto_free_aead(tfm);
	return ERR_PTR(ret);
}

static int init_rx_sa(struct macsec_rx_sa *rx_sa, char *sak, int key_len,
		      int icv_len)
{
	rx_sa->stats = alloc_percpu(struct macsec_rx_sa_stats);
	if (!rx_sa->stats)
		return -ENOMEM;

	rx_sa->key.tfm = macsec_alloc_tfm(sak, key_len, icv_len);
	if (IS_ERR(rx_sa->key.tfm)) {
		free_percpu(rx_sa->stats);
		return PTR_ERR(rx_sa->key.tfm);
	}

	rx_sa->active = false;
	rx_sa->next_pn = 1;
	refcount_set(&rx_sa->refcnt, 1);
	spin_lock_init(&rx_sa->lock);

	return 0;
}

static void clear_rx_sa(struct macsec_rx_sa *rx_sa)
{
	rx_sa->active = false;

	macsec_rxsa_put(rx_sa);
}

static void free_rx_sc(struct macsec_rx_sc *rx_sc)
{
	int i;

	for (i = 0; i < MACSEC_NUM_AN; i++) {
		struct macsec_rx_sa *sa = rtnl_dereference(rx_sc->sa[i]);

		RCU_INIT_POINTER(rx_sc->sa[i], NULL);
		if (sa)
			clear_rx_sa(sa);
	}

	macsec_rxsc_put(rx_sc);
}

static struct macsec_rx_sc *del_rx_sc(struct macsec_secy *secy, sci_t sci)
{
	struct macsec_rx_sc *rx_sc, __rcu **rx_scp;

	for (rx_scp = &secy->rx_sc, rx_sc = rtnl_dereference(*rx_scp);
	     rx_sc;
	     rx_scp = &rx_sc->next, rx_sc = rtnl_dereference(*rx_scp)) {
		if (rx_sc->sci == sci) {
			if (rx_sc->active)
				secy->n_rx_sc--;
			rcu_assign_pointer(*rx_scp, rx_sc->next);
			return rx_sc;
		}
	}

	return NULL;
}

static struct macsec_rx_sc *create_rx_sc(struct net_device *dev, sci_t sci)
{
	struct macsec_rx_sc *rx_sc;
	struct macsec_dev *macsec;
	struct net_device *real_dev = macsec_priv(dev)->real_dev;
	struct macsec_rxh_data *rxd = macsec_data_rtnl(real_dev);
	struct macsec_secy *secy;

	list_for_each_entry(macsec, &rxd->secys, secys) {
		if (find_rx_sc_rtnl(&macsec->secy, sci))
			return ERR_PTR(-EEXIST);
	}

	rx_sc = kzalloc(sizeof(*rx_sc), GFP_KERNEL);
	if (!rx_sc)
		return ERR_PTR(-ENOMEM);

	rx_sc->stats = netdev_alloc_pcpu_stats(struct pcpu_rx_sc_stats);
	if (!rx_sc->stats) {
		kfree(rx_sc);
		return ERR_PTR(-ENOMEM);
	}

	rx_sc->sci = sci;
	rx_sc->active = true;
	refcount_set(&rx_sc->refcnt, 1);

	secy = &macsec_priv(dev)->secy;
	rcu_assign_pointer(rx_sc->next, secy->rx_sc);
	rcu_assign_pointer(secy->rx_sc, rx_sc);

	if (rx_sc->active)
		secy->n_rx_sc++;

	return rx_sc;
}

static int init_tx_sa(struct macsec_tx_sa *tx_sa, char *sak, int key_len,
		      int icv_len)
{
	tx_sa->stats = alloc_percpu(struct macsec_tx_sa_stats);
	if (!tx_sa->stats)
		return -ENOMEM;

	tx_sa->key.tfm = macsec_alloc_tfm(sak, key_len, icv_len);
	if (IS_ERR(tx_sa->key.tfm)) {
		free_percpu(tx_sa->stats);
		return PTR_ERR(tx_sa->key.tfm);
	}

	tx_sa->active = false;
	refcount_set(&tx_sa->refcnt, 1);
	spin_lock_init(&tx_sa->lock);

	return 0;
}

static void clear_tx_sa(struct macsec_tx_sa *tx_sa)
{
	tx_sa->active = false;

	macsec_txsa_put(tx_sa);
}

static struct genl_family macsec_fam;

static struct net_device *get_dev_from_nl(struct net *net,
					  struct nlattr **attrs)
{
	int ifindex = nla_get_u32(attrs[MACSEC_ATTR_IFINDEX]);
	struct net_device *dev;

	dev = __dev_get_by_index(net, ifindex);
	if (!dev)
		return ERR_PTR(-ENODEV);

	if (!netif_is_macsec(dev))
		return ERR_PTR(-ENODEV);

	return dev;
}

static sci_t nla_get_sci(const struct nlattr *nla)
{
	return (__force sci_t)nla_get_u64(nla);
}

static int nla_put_sci(struct sk_buff *skb, int attrtype, sci_t value,
		       int padattr)
{
	return nla_put_u64_64bit(skb, attrtype, (__force u64)value, padattr);
}

static struct macsec_tx_sa *get_txsa_from_nl(struct net *net,
					     struct nlattr **attrs,
					     struct nlattr **tb_sa,
					     struct net_device **devp,
					     struct macsec_secy **secyp,
					     struct macsec_tx_sc **scp,
					     u8 *assoc_num)
{
	struct net_device *dev;
	struct macsec_secy *secy;
	struct macsec_tx_sc *tx_sc;
	struct macsec_tx_sa *tx_sa;

	if (!tb_sa[MACSEC_SA_ATTR_AN])
		return ERR_PTR(-EINVAL);

	*assoc_num = nla_get_u8(tb_sa[MACSEC_SA_ATTR_AN]);

	dev = get_dev_from_nl(net, attrs);
	if (IS_ERR(dev))
		return ERR_CAST(dev);

	if (*assoc_num >= MACSEC_NUM_AN)
		return ERR_PTR(-EINVAL);

	secy = &macsec_priv(dev)->secy;
	tx_sc = &secy->tx_sc;

	tx_sa = rtnl_dereference(tx_sc->sa[*assoc_num]);
	if (!tx_sa)
		return ERR_PTR(-ENODEV);

	*devp = dev;
	*scp = tx_sc;
	*secyp = secy;
	return tx_sa;
}

static struct macsec_rx_sc *get_rxsc_from_nl(struct net *net,
					     struct nlattr **attrs,
					     struct nlattr **tb_rxsc,
					     struct net_device **devp,
					     struct macsec_secy **secyp)
{
	struct net_device *dev;
	struct macsec_secy *secy;
	struct macsec_rx_sc *rx_sc;
	sci_t sci;

	dev = get_dev_from_nl(net, attrs);
	if (IS_ERR(dev))
		return ERR_CAST(dev);

	secy = &macsec_priv(dev)->secy;

	if (!tb_rxsc[MACSEC_RXSC_ATTR_SCI])
		return ERR_PTR(-EINVAL);

	sci = nla_get_sci(tb_rxsc[MACSEC_RXSC_ATTR_SCI]);
	rx_sc = find_rx_sc_rtnl(secy, sci);
	if (!rx_sc)
		return ERR_PTR(-ENODEV);

	*secyp = secy;
	*devp = dev;

	return rx_sc;
}

static struct macsec_rx_sa *get_rxsa_from_nl(struct net *net,
					     struct nlattr **attrs,
					     struct nlattr **tb_rxsc,
					     struct nlattr **tb_sa,
					     struct net_device **devp,
					     struct macsec_secy **secyp,
					     struct macsec_rx_sc **scp,
					     u8 *assoc_num)
{
	struct macsec_rx_sc *rx_sc;
	struct macsec_rx_sa *rx_sa;

	if (!tb_sa[MACSEC_SA_ATTR_AN])
		return ERR_PTR(-EINVAL);

	*assoc_num = nla_get_u8(tb_sa[MACSEC_SA_ATTR_AN]);
	if (*assoc_num >= MACSEC_NUM_AN)
		return ERR_PTR(-EINVAL);

	rx_sc = get_rxsc_from_nl(net, attrs, tb_rxsc, devp, secyp);
	if (IS_ERR(rx_sc))
		return ERR_CAST(rx_sc);

	rx_sa = rtnl_dereference(rx_sc->sa[*assoc_num]);
	if (!rx_sa)
		return ERR_PTR(-ENODEV);

	*scp = rx_sc;
	return rx_sa;
}

static const struct nla_policy macsec_genl_policy[NUM_MACSEC_ATTR] = {
	[MACSEC_ATTR_IFINDEX] = { .type = NLA_U32 },
	[MACSEC_ATTR_RXSC_CONFIG] = { .type = NLA_NESTED },
	[MACSEC_ATTR_SA_CONFIG] = { .type = NLA_NESTED },
};

static const struct nla_policy macsec_genl_rxsc_policy[NUM_MACSEC_RXSC_ATTR] = {
	[MACSEC_RXSC_ATTR_SCI] = { .type = NLA_U64 },
	[MACSEC_RXSC_ATTR_ACTIVE] = { .type = NLA_U8 },
};

static const struct nla_policy macsec_genl_sa_policy[NUM_MACSEC_SA_ATTR] = {
	[MACSEC_SA_ATTR_AN] = { .type = NLA_U8 },
	[MACSEC_SA_ATTR_ACTIVE] = { .type = NLA_U8 },
	[MACSEC_SA_ATTR_PN] = { .type = NLA_U32 },
	[MACSEC_SA_ATTR_KEYID] = { .type = NLA_BINARY,
				   .len = MACSEC_KEYID_LEN, },
	[MACSEC_SA_ATTR_KEY] = { .type = NLA_BINARY,
				 .len = MACSEC_MAX_KEY_LEN, },
};

static int parse_sa_config(struct nlattr **attrs, struct nlattr **tb_sa)
{
	if (!attrs[MACSEC_ATTR_SA_CONFIG])
		return -EINVAL;

	if (nla_parse_nested_deprecated(tb_sa, MACSEC_SA_ATTR_MAX, attrs[MACSEC_ATTR_SA_CONFIG], macsec_genl_sa_policy, NULL))
		return -EINVAL;

	return 0;
}

static int parse_rxsc_config(struct nlattr **attrs, struct nlattr **tb_rxsc)
{
	if (!attrs[MACSEC_ATTR_RXSC_CONFIG])
		return -EINVAL;

	if (nla_parse_nested_deprecated(tb_rxsc, MACSEC_RXSC_ATTR_MAX, attrs[MACSEC_ATTR_RXSC_CONFIG], macsec_genl_rxsc_policy, NULL))
		return -EINVAL;

	return 0;
}

static bool validate_add_rxsa(struct nlattr **attrs)
{
	if (!attrs[MACSEC_SA_ATTR_AN] ||
	    !attrs[MACSEC_SA_ATTR_KEY] ||
	    !attrs[MACSEC_SA_ATTR_KEYID])
		return false;

	if (nla_get_u8(attrs[MACSEC_SA_ATTR_AN]) >= MACSEC_NUM_AN)
		return false;

	if (attrs[MACSEC_SA_ATTR_PN] && nla_get_u32(attrs[MACSEC_SA_ATTR_PN]) == 0)
		return false;

	if (attrs[MACSEC_SA_ATTR_ACTIVE]) {
		if (nla_get_u8(attrs[MACSEC_SA_ATTR_ACTIVE]) > 1)
			return false;
	}

	if (nla_len(attrs[MACSEC_SA_ATTR_KEYID]) != MACSEC_KEYID_LEN)
		return false;

	return true;
}

static int macsec_add_rxsa(struct sk_buff *skb, struct genl_info *info)
{
	struct net_device *dev;
	struct nlattr **attrs = info->attrs;
	struct macsec_secy *secy;
	struct macsec_rx_sc *rx_sc;
	struct macsec_rx_sa *rx_sa;
	unsigned char assoc_num;
	struct nlattr *tb_rxsc[MACSEC_RXSC_ATTR_MAX + 1];
	struct nlattr *tb_sa[MACSEC_SA_ATTR_MAX + 1];
	int err;

	if (!attrs[MACSEC_ATTR_IFINDEX])
		return -EINVAL;

	if (parse_sa_config(attrs, tb_sa))
		return -EINVAL;

	if (parse_rxsc_config(attrs, tb_rxsc))
		return -EINVAL;

	if (!validate_add_rxsa(tb_sa))
		return -EINVAL;

	rtnl_lock();
	rx_sc = get_rxsc_from_nl(genl_info_net(info), attrs, tb_rxsc, &dev, &secy);
	if (IS_ERR(rx_sc)) {
		rtnl_unlock();
		return PTR_ERR(rx_sc);
	}

	assoc_num = nla_get_u8(tb_sa[MACSEC_SA_ATTR_AN]);

	if (nla_len(tb_sa[MACSEC_SA_ATTR_KEY]) != secy->key_len) {
		pr_notice("macsec: nl: add_rxsa: bad key length: %d != %d\n",
			  nla_len(tb_sa[MACSEC_SA_ATTR_KEY]), secy->key_len);
		rtnl_unlock();
		return -EINVAL;
	}

	rx_sa = rtnl_dereference(rx_sc->sa[assoc_num]);
	if (rx_sa) {
		rtnl_unlock();
		return -EBUSY;
	}

	rx_sa = kmalloc(sizeof(*rx_sa), GFP_KERNEL);
	if (!rx_sa) {
		rtnl_unlock();
		return -ENOMEM;
	}

	err = init_rx_sa(rx_sa, nla_data(tb_sa[MACSEC_SA_ATTR_KEY]),
			 secy->key_len, secy->icv_len);
	if (err < 0) {
		kfree(rx_sa);
		rtnl_unlock();
		return err;
	}

	if (tb_sa[MACSEC_SA_ATTR_PN]) {
		spin_lock_bh(&rx_sa->lock);
		rx_sa->next_pn = nla_get_u32(tb_sa[MACSEC_SA_ATTR_PN]);
		spin_unlock_bh(&rx_sa->lock);
	}

	if (tb_sa[MACSEC_SA_ATTR_ACTIVE])
		rx_sa->active = !!nla_get_u8(tb_sa[MACSEC_SA_ATTR_ACTIVE]);

	nla_memcpy(rx_sa->key.id, tb_sa[MACSEC_SA_ATTR_KEYID], MACSEC_KEYID_LEN);
	rx_sa->sc = rx_sc;
	rcu_assign_pointer(rx_sc->sa[assoc_num], rx_sa);

	rtnl_unlock();

	return 0;
}

static bool validate_add_rxsc(struct nlattr **attrs)
{
	if (!attrs[MACSEC_RXSC_ATTR_SCI])
		return false;

	if (attrs[MACSEC_RXSC_ATTR_ACTIVE]) {
		if (nla_get_u8(attrs[MACSEC_RXSC_ATTR_ACTIVE]) > 1)
			return false;
	}

	return true;
}

static int macsec_add_rxsc(struct sk_buff *skb, struct genl_info *info)
{
	struct net_device *dev;
	sci_t sci = MACSEC_UNDEF_SCI;
	struct nlattr **attrs = info->attrs;
	struct macsec_rx_sc *rx_sc;
	struct nlattr *tb_rxsc[MACSEC_RXSC_ATTR_MAX + 1];

	if (!attrs[MACSEC_ATTR_IFINDEX])
		return -EINVAL;

	if (parse_rxsc_config(attrs, tb_rxsc))
		return -EINVAL;

	if (!validate_add_rxsc(tb_rxsc))
		return -EINVAL;

	rtnl_lock();
	dev = get_dev_from_nl(genl_info_net(info), attrs);
	if (IS_ERR(dev)) {
		rtnl_unlock();
		return PTR_ERR(dev);
	}

	sci = nla_get_sci(tb_rxsc[MACSEC_RXSC_ATTR_SCI]);

	rx_sc = create_rx_sc(dev, sci);
	if (IS_ERR(rx_sc)) {
		rtnl_unlock();
		return PTR_ERR(rx_sc);
	}

	if (tb_rxsc[MACSEC_RXSC_ATTR_ACTIVE])
		rx_sc->active = !!nla_get_u8(tb_rxsc[MACSEC_RXSC_ATTR_ACTIVE]);

	rtnl_unlock();

	return 0;
}

static bool validate_add_txsa(struct nlattr **attrs)
{
	if (!attrs[MACSEC_SA_ATTR_AN] ||
	    !attrs[MACSEC_SA_ATTR_PN] ||
	    !attrs[MACSEC_SA_ATTR_KEY] ||
	    !attrs[MACSEC_SA_ATTR_KEYID])
		return false;

	if (nla_get_u8(attrs[MACSEC_SA_ATTR_AN]) >= MACSEC_NUM_AN)
		return false;

	if (nla_get_u32(attrs[MACSEC_SA_ATTR_PN]) == 0)
		return false;

	if (attrs[MACSEC_SA_ATTR_ACTIVE]) {
		if (nla_get_u8(attrs[MACSEC_SA_ATTR_ACTIVE]) > 1)
			return false;
	}

	if (nla_len(attrs[MACSEC_SA_ATTR_KEYID]) != MACSEC_KEYID_LEN)
		return false;

	return true;
}

static int macsec_add_txsa(struct sk_buff *skb, struct genl_info *info)
{
	struct net_device *dev;
	struct nlattr **attrs = info->attrs;
	struct macsec_secy *secy;
	struct macsec_tx_sc *tx_sc;
	struct macsec_tx_sa *tx_sa;
	unsigned char assoc_num;
	struct nlattr *tb_sa[MACSEC_SA_ATTR_MAX + 1];
	int err;

	if (!attrs[MACSEC_ATTR_IFINDEX])
		return -EINVAL;

	if (parse_sa_config(attrs, tb_sa))
		return -EINVAL;

	if (!validate_add_txsa(tb_sa))
		return -EINVAL;

	rtnl_lock();
	dev = get_dev_from_nl(genl_info_net(info), attrs);
	if (IS_ERR(dev)) {
		rtnl_unlock();
		return PTR_ERR(dev);
	}

	secy = &macsec_priv(dev)->secy;
	tx_sc = &secy->tx_sc;

	assoc_num = nla_get_u8(tb_sa[MACSEC_SA_ATTR_AN]);

	if (nla_len(tb_sa[MACSEC_SA_ATTR_KEY]) != secy->key_len) {
		pr_notice("macsec: nl: add_txsa: bad key length: %d != %d\n",
			  nla_len(tb_sa[MACSEC_SA_ATTR_KEY]), secy->key_len);
		rtnl_unlock();
		return -EINVAL;
	}

	tx_sa = rtnl_dereference(tx_sc->sa[assoc_num]);
	if (tx_sa) {
		rtnl_unlock();
		return -EBUSY;
	}

	tx_sa = kmalloc(sizeof(*tx_sa), GFP_KERNEL);
	if (!tx_sa) {
		rtnl_unlock();
		return -ENOMEM;
	}

	err = init_tx_sa(tx_sa, nla_data(tb_sa[MACSEC_SA_ATTR_KEY]),
			 secy->key_len, secy->icv_len);
	if (err < 0) {
		kfree(tx_sa);
		rtnl_unlock();
		return err;
	}

	nla_memcpy(tx_sa->key.id, tb_sa[MACSEC_SA_ATTR_KEYID], MACSEC_KEYID_LEN);

	spin_lock_bh(&tx_sa->lock);
	tx_sa->next_pn = nla_get_u32(tb_sa[MACSEC_SA_ATTR_PN]);
	spin_unlock_bh(&tx_sa->lock);

	if (tb_sa[MACSEC_SA_ATTR_ACTIVE])
		tx_sa->active = !!nla_get_u8(tb_sa[MACSEC_SA_ATTR_ACTIVE]);

	if (assoc_num == tx_sc->encoding_sa && tx_sa->active)
		secy->operational = true;

	rcu_assign_pointer(tx_sc->sa[assoc_num], tx_sa);

	rtnl_unlock();

	return 0;
}

static int macsec_del_rxsa(struct sk_buff *skb, struct genl_info *info)
{
	struct nlattr **attrs = info->attrs;
	struct net_device *dev;
	struct macsec_secy *secy;
	struct macsec_rx_sc *rx_sc;
	struct macsec_rx_sa *rx_sa;
	u8 assoc_num;
	struct nlattr *tb_rxsc[MACSEC_RXSC_ATTR_MAX + 1];
	struct nlattr *tb_sa[MACSEC_SA_ATTR_MAX + 1];

	if (!attrs[MACSEC_ATTR_IFINDEX])
		return -EINVAL;

	if (parse_sa_config(attrs, tb_sa))
		return -EINVAL;

	if (parse_rxsc_config(attrs, tb_rxsc))
		return -EINVAL;

	rtnl_lock();
	rx_sa = get_rxsa_from_nl(genl_info_net(info), attrs, tb_rxsc, tb_sa,
				 &dev, &secy, &rx_sc, &assoc_num);
	if (IS_ERR(rx_sa)) {
		rtnl_unlock();
		return PTR_ERR(rx_sa);
	}

	if (rx_sa->active) {
		rtnl_unlock();
		return -EBUSY;
	}

	RCU_INIT_POINTER(rx_sc->sa[assoc_num], NULL);
	clear_rx_sa(rx_sa);

	rtnl_unlock();

	return 0;
}

static int macsec_del_rxsc(struct sk_buff *skb, struct genl_info *info)
{
	struct nlattr **attrs = info->attrs;
	struct net_device *dev;
	struct macsec_secy *secy;
	struct macsec_rx_sc *rx_sc;
	sci_t sci;
	struct nlattr *tb_rxsc[MACSEC_RXSC_ATTR_MAX + 1];

	if (!attrs[MACSEC_ATTR_IFINDEX])
		return -EINVAL;

	if (parse_rxsc_config(attrs, tb_rxsc))
		return -EINVAL;

	if (!tb_rxsc[MACSEC_RXSC_ATTR_SCI])
		return -EINVAL;

	rtnl_lock();
	dev = get_dev_from_nl(genl_info_net(info), info->attrs);
	if (IS_ERR(dev)) {
		rtnl_unlock();
		return PTR_ERR(dev);
	}

	secy = &macsec_priv(dev)->secy;
	sci = nla_get_sci(tb_rxsc[MACSEC_RXSC_ATTR_SCI]);

	rx_sc = del_rx_sc(secy, sci);
	if (!rx_sc) {
		rtnl_unlock();
		return -ENODEV;
	}

	free_rx_sc(rx_sc);
	rtnl_unlock();

	return 0;
}

static int macsec_del_txsa(struct sk_buff *skb, struct genl_info *info)
{
	struct nlattr **attrs = info->attrs;
	struct net_device *dev;
	struct macsec_secy *secy;
	struct macsec_tx_sc *tx_sc;
	struct macsec_tx_sa *tx_sa;
	u8 assoc_num;
	struct nlattr *tb_sa[MACSEC_SA_ATTR_MAX + 1];

	if (!attrs[MACSEC_ATTR_IFINDEX])
		return -EINVAL;

	if (parse_sa_config(attrs, tb_sa))
		return -EINVAL;

	rtnl_lock();
	tx_sa = get_txsa_from_nl(genl_info_net(info), attrs, tb_sa,
				 &dev, &secy, &tx_sc, &assoc_num);
	if (IS_ERR(tx_sa)) {
		rtnl_unlock();
		return PTR_ERR(tx_sa);
	}

	if (tx_sa->active) {
		rtnl_unlock();
		return -EBUSY;
	}

	RCU_INIT_POINTER(tx_sc->sa[assoc_num], NULL);
	clear_tx_sa(tx_sa);

	rtnl_unlock();

	return 0;
}

static bool validate_upd_sa(struct nlattr **attrs)
{
	if (!attrs[MACSEC_SA_ATTR_AN] ||
	    attrs[MACSEC_SA_ATTR_KEY] ||
	    attrs[MACSEC_SA_ATTR_KEYID])
		return false;

	if (nla_get_u8(attrs[MACSEC_SA_ATTR_AN]) >= MACSEC_NUM_AN)
		return false;

	if (attrs[MACSEC_SA_ATTR_PN] && nla_get_u32(attrs[MACSEC_SA_ATTR_PN]) == 0)
		return false;

	if (attrs[MACSEC_SA_ATTR_ACTIVE]) {
		if (nla_get_u8(attrs[MACSEC_SA_ATTR_ACTIVE]) > 1)
			return false;
	}

	return true;
}

static int macsec_upd_txsa(struct sk_buff *skb, struct genl_info *info)
{
	struct nlattr **attrs = info->attrs;
	struct net_device *dev;
	struct macsec_secy *secy;
	struct macsec_tx_sc *tx_sc;
	struct macsec_tx_sa *tx_sa;
	u8 assoc_num;
	struct nlattr *tb_sa[MACSEC_SA_ATTR_MAX + 1];

	if (!attrs[MACSEC_ATTR_IFINDEX])
		return -EINVAL;

	if (parse_sa_config(attrs, tb_sa))
		return -EINVAL;

	if (!validate_upd_sa(tb_sa))
		return -EINVAL;

	rtnl_lock();
	tx_sa = get_txsa_from_nl(genl_info_net(info), attrs, tb_sa,
				 &dev, &secy, &tx_sc, &assoc_num);
	if (IS_ERR(tx_sa)) {
		rtnl_unlock();
		return PTR_ERR(tx_sa);
	}

	if (tb_sa[MACSEC_SA_ATTR_PN]) {
		spin_lock_bh(&tx_sa->lock);
		tx_sa->next_pn = nla_get_u32(tb_sa[MACSEC_SA_ATTR_PN]);
		spin_unlock_bh(&tx_sa->lock);
	}

	if (tb_sa[MACSEC_SA_ATTR_ACTIVE])
		tx_sa->active = nla_get_u8(tb_sa[MACSEC_SA_ATTR_ACTIVE]);

	if (assoc_num == tx_sc->encoding_sa)
		secy->operational = tx_sa->active;

	rtnl_unlock();

	return 0;
}

static int macsec_upd_rxsa(struct sk_buff *skb, struct genl_info *info)
{
	struct nlattr **attrs = info->attrs;
	struct net_device *dev;
	struct macsec_secy *secy;
	struct macsec_rx_sc *rx_sc;
	struct macsec_rx_sa *rx_sa;
	u8 assoc_num;
	struct nlattr *tb_rxsc[MACSEC_RXSC_ATTR_MAX + 1];
	struct nlattr *tb_sa[MACSEC_SA_ATTR_MAX + 1];

	if (!attrs[MACSEC_ATTR_IFINDEX])
		return -EINVAL;

	if (parse_rxsc_config(attrs, tb_rxsc))
		return -EINVAL;

	if (parse_sa_config(attrs, tb_sa))
		return -EINVAL;

	if (!validate_upd_sa(tb_sa))
		return -EINVAL;

	rtnl_lock();
	rx_sa = get_rxsa_from_nl(genl_info_net(info), attrs, tb_rxsc, tb_sa,
				 &dev, &secy, &rx_sc, &assoc_num);
	if (IS_ERR(rx_sa)) {
		rtnl_unlock();
		return PTR_ERR(rx_sa);
	}

	if (tb_sa[MACSEC_SA_ATTR_PN]) {
		spin_lock_bh(&rx_sa->lock);
		rx_sa->next_pn = nla_get_u32(tb_sa[MACSEC_SA_ATTR_PN]);
		spin_unlock_bh(&rx_sa->lock);
	}

	if (tb_sa[MACSEC_SA_ATTR_ACTIVE])
		rx_sa->active = nla_get_u8(tb_sa[MACSEC_SA_ATTR_ACTIVE]);

	rtnl_unlock();
	return 0;
}

static int macsec_upd_rxsc(struct sk_buff *skb, struct genl_info *info)
{
	struct nlattr **attrs = info->attrs;
	struct net_device *dev;
	struct macsec_secy *secy;
	struct macsec_rx_sc *rx_sc;
	struct nlattr *tb_rxsc[MACSEC_RXSC_ATTR_MAX + 1];

	if (!attrs[MACSEC_ATTR_IFINDEX])
		return -EINVAL;

	if (parse_rxsc_config(attrs, tb_rxsc))
		return -EINVAL;

	if (!validate_add_rxsc(tb_rxsc))
		return -EINVAL;

	rtnl_lock();
	rx_sc = get_rxsc_from_nl(genl_info_net(info), attrs, tb_rxsc, &dev, &secy);
	if (IS_ERR(rx_sc)) {
		rtnl_unlock();
		return PTR_ERR(rx_sc);
	}

	if (tb_rxsc[MACSEC_RXSC_ATTR_ACTIVE]) {
		bool new = !!nla_get_u8(tb_rxsc[MACSEC_RXSC_ATTR_ACTIVE]);

		if (rx_sc->active != new)
			secy->n_rx_sc += new ? 1 : -1;

		rx_sc->active = new;
	}

	rtnl_unlock();

	return 0;
}

static int copy_tx_sa_stats(struct sk_buff *skb,
			    struct macsec_tx_sa_stats __percpu *pstats)
{
	struct macsec_tx_sa_stats sum = {0, };
	int cpu;

	for_each_possible_cpu(cpu) {
		const struct macsec_tx_sa_stats *stats = per_cpu_ptr(pstats, cpu);

		sum.OutPktsProtected += stats->OutPktsProtected;
		sum.OutPktsEncrypted += stats->OutPktsEncrypted;
	}

	if (nla_put_u32(skb, MACSEC_SA_STATS_ATTR_OUT_PKTS_PROTECTED, sum.OutPktsProtected) ||
	    nla_put_u32(skb, MACSEC_SA_STATS_ATTR_OUT_PKTS_ENCRYPTED, sum.OutPktsEncrypted))
		return -EMSGSIZE;

	return 0;
}

static noinline_for_stack int
copy_rx_sa_stats(struct sk_buff *skb,
		 struct macsec_rx_sa_stats __percpu *pstats)
{
	struct macsec_rx_sa_stats sum = {0, };
	int cpu;

	for_each_possible_cpu(cpu) {
		const struct macsec_rx_sa_stats *stats = per_cpu_ptr(pstats, cpu);

		sum.InPktsOK         += stats->InPktsOK;
		sum.InPktsInvalid    += stats->InPktsInvalid;
		sum.InPktsNotValid   += stats->InPktsNotValid;
		sum.InPktsNotUsingSA += stats->InPktsNotUsingSA;
		sum.InPktsUnusedSA   += stats->InPktsUnusedSA;
	}

	if (nla_put_u32(skb, MACSEC_SA_STATS_ATTR_IN_PKTS_OK, sum.InPktsOK) ||
	    nla_put_u32(skb, MACSEC_SA_STATS_ATTR_IN_PKTS_INVALID, sum.InPktsInvalid) ||
	    nla_put_u32(skb, MACSEC_SA_STATS_ATTR_IN_PKTS_NOT_VALID, sum.InPktsNotValid) ||
	    nla_put_u32(skb, MACSEC_SA_STATS_ATTR_IN_PKTS_NOT_USING_SA, sum.InPktsNotUsingSA) ||
	    nla_put_u32(skb, MACSEC_SA_STATS_ATTR_IN_PKTS_UNUSED_SA, sum.InPktsUnusedSA))
		return -EMSGSIZE;

	return 0;
}

static noinline_for_stack int
copy_rx_sc_stats(struct sk_buff *skb, struct pcpu_rx_sc_stats __percpu *pstats)
{
	struct macsec_rx_sc_stats sum = {0, };
	int cpu;

	for_each_possible_cpu(cpu) {
		const struct pcpu_rx_sc_stats *stats;
		struct macsec_rx_sc_stats tmp;
		unsigned int start;

		stats = per_cpu_ptr(pstats, cpu);
		do {
			start = u64_stats_fetch_begin_irq(&stats->syncp);
			memcpy(&tmp, &stats->stats, sizeof(tmp));
		} while (u64_stats_fetch_retry_irq(&stats->syncp, start));

		sum.InOctetsValidated += tmp.InOctetsValidated;
		sum.InOctetsDecrypted += tmp.InOctetsDecrypted;
		sum.InPktsUnchecked   += tmp.InPktsUnchecked;
		sum.InPktsDelayed     += tmp.InPktsDelayed;
		sum.InPktsOK          += tmp.InPktsOK;
		sum.InPktsInvalid     += tmp.InPktsInvalid;
		sum.InPktsLate        += tmp.InPktsLate;
		sum.InPktsNotValid    += tmp.InPktsNotValid;
		sum.InPktsNotUsingSA  += tmp.InPktsNotUsingSA;
		sum.InPktsUnusedSA    += tmp.InPktsUnusedSA;
	}

	if (nla_put_u64_64bit(skb, MACSEC_RXSC_STATS_ATTR_IN_OCTETS_VALIDATED,
			      sum.InOctetsValidated,
			      MACSEC_RXSC_STATS_ATTR_PAD) ||
	    nla_put_u64_64bit(skb, MACSEC_RXSC_STATS_ATTR_IN_OCTETS_DECRYPTED,
			      sum.InOctetsDecrypted,
			      MACSEC_RXSC_STATS_ATTR_PAD) ||
	    nla_put_u64_64bit(skb, MACSEC_RXSC_STATS_ATTR_IN_PKTS_UNCHECKED,
			      sum.InPktsUnchecked,
			      MACSEC_RXSC_STATS_ATTR_PAD) ||
	    nla_put_u64_64bit(skb, MACSEC_RXSC_STATS_ATTR_IN_PKTS_DELAYED,
			      sum.InPktsDelayed,
			      MACSEC_RXSC_STATS_ATTR_PAD) ||
	    nla_put_u64_64bit(skb, MACSEC_RXSC_STATS_ATTR_IN_PKTS_OK,
			      sum.InPktsOK,
			      MACSEC_RXSC_STATS_ATTR_PAD) ||
	    nla_put_u64_64bit(skb, MACSEC_RXSC_STATS_ATTR_IN_PKTS_INVALID,
			      sum.InPktsInvalid,
			      MACSEC_RXSC_STATS_ATTR_PAD) ||
	    nla_put_u64_64bit(skb, MACSEC_RXSC_STATS_ATTR_IN_PKTS_LATE,
			      sum.InPktsLate,
			      MACSEC_RXSC_STATS_ATTR_PAD) ||
	    nla_put_u64_64bit(skb, MACSEC_RXSC_STATS_ATTR_IN_PKTS_NOT_VALID,
			      sum.InPktsNotValid,
			      MACSEC_RXSC_STATS_ATTR_PAD) ||
	    nla_put_u64_64bit(skb, MACSEC_RXSC_STATS_ATTR_IN_PKTS_NOT_USING_SA,
			      sum.InPktsNotUsingSA,
			      MACSEC_RXSC_STATS_ATTR_PAD) ||
	    nla_put_u64_64bit(skb, MACSEC_RXSC_STATS_ATTR_IN_PKTS_UNUSED_SA,
			      sum.InPktsUnusedSA,
			      MACSEC_RXSC_STATS_ATTR_PAD))
		return -EMSGSIZE;

	return 0;
}

static noinline_for_stack int
copy_tx_sc_stats(struct sk_buff *skb, struct pcpu_tx_sc_stats __percpu *pstats)
{
	struct macsec_tx_sc_stats sum = {0, };
	int cpu;

	for_each_possible_cpu(cpu) {
		const struct pcpu_tx_sc_stats *stats;
		struct macsec_tx_sc_stats tmp;
		unsigned int start;

		stats = per_cpu_ptr(pstats, cpu);
		do {
			start = u64_stats_fetch_begin_irq(&stats->syncp);
			memcpy(&tmp, &stats->stats, sizeof(tmp));
		} while (u64_stats_fetch_retry_irq(&stats->syncp, start));

		sum.OutPktsProtected   += tmp.OutPktsProtected;
		sum.OutPktsEncrypted   += tmp.OutPktsEncrypted;
		sum.OutOctetsProtected += tmp.OutOctetsProtected;
		sum.OutOctetsEncrypted += tmp.OutOctetsEncrypted;
	}

	if (nla_put_u64_64bit(skb, MACSEC_TXSC_STATS_ATTR_OUT_PKTS_PROTECTED,
			      sum.OutPktsProtected,
			      MACSEC_TXSC_STATS_ATTR_PAD) ||
	    nla_put_u64_64bit(skb, MACSEC_TXSC_STATS_ATTR_OUT_PKTS_ENCRYPTED,
			      sum.OutPktsEncrypted,
			      MACSEC_TXSC_STATS_ATTR_PAD) ||
	    nla_put_u64_64bit(skb, MACSEC_TXSC_STATS_ATTR_OUT_OCTETS_PROTECTED,
			      sum.OutOctetsProtected,
			      MACSEC_TXSC_STATS_ATTR_PAD) ||
	    nla_put_u64_64bit(skb, MACSEC_TXSC_STATS_ATTR_OUT_OCTETS_ENCRYPTED,
			      sum.OutOctetsEncrypted,
			      MACSEC_TXSC_STATS_ATTR_PAD))
		return -EMSGSIZE;

	return 0;
}

static noinline_for_stack int
copy_secy_stats(struct sk_buff *skb, struct pcpu_secy_stats __percpu *pstats)
{
	struct macsec_dev_stats sum = {0, };
	int cpu;

	for_each_possible_cpu(cpu) {
		const struct pcpu_secy_stats *stats;
		struct macsec_dev_stats tmp;
		unsigned int start;

		stats = per_cpu_ptr(pstats, cpu);
		do {
			start = u64_stats_fetch_begin_irq(&stats->syncp);
			memcpy(&tmp, &stats->stats, sizeof(tmp));
		} while (u64_stats_fetch_retry_irq(&stats->syncp, start));

		sum.OutPktsUntagged  += tmp.OutPktsUntagged;
		sum.InPktsUntagged   += tmp.InPktsUntagged;
		sum.OutPktsTooLong   += tmp.OutPktsTooLong;
		sum.InPktsNoTag      += tmp.InPktsNoTag;
		sum.InPktsBadTag     += tmp.InPktsBadTag;
		sum.InPktsUnknownSCI += tmp.InPktsUnknownSCI;
		sum.InPktsNoSCI      += tmp.InPktsNoSCI;
		sum.InPktsOverrun    += tmp.InPktsOverrun;
	}

	if (nla_put_u64_64bit(skb, MACSEC_SECY_STATS_ATTR_OUT_PKTS_UNTAGGED,
			      sum.OutPktsUntagged,
			      MACSEC_SECY_STATS_ATTR_PAD) ||
	    nla_put_u64_64bit(skb, MACSEC_SECY_STATS_ATTR_IN_PKTS_UNTAGGED,
			      sum.InPktsUntagged,
			      MACSEC_SECY_STATS_ATTR_PAD) ||
	    nla_put_u64_64bit(skb, MACSEC_SECY_STATS_ATTR_OUT_PKTS_TOO_LONG,
			      sum.OutPktsTooLong,
			      MACSEC_SECY_STATS_ATTR_PAD) ||
	    nla_put_u64_64bit(skb, MACSEC_SECY_STATS_ATTR_IN_PKTS_NO_TAG,
			      sum.InPktsNoTag,
			      MACSEC_SECY_STATS_ATTR_PAD) ||
	    nla_put_u64_64bit(skb, MACSEC_SECY_STATS_ATTR_IN_PKTS_BAD_TAG,
			      sum.InPktsBadTag,
			      MACSEC_SECY_STATS_ATTR_PAD) ||
	    nla_put_u64_64bit(skb, MACSEC_SECY_STATS_ATTR_IN_PKTS_UNKNOWN_SCI,
			      sum.InPktsUnknownSCI,
			      MACSEC_SECY_STATS_ATTR_PAD) ||
	    nla_put_u64_64bit(skb, MACSEC_SECY_STATS_ATTR_IN_PKTS_NO_SCI,
			      sum.InPktsNoSCI,
			      MACSEC_SECY_STATS_ATTR_PAD) ||
	    nla_put_u64_64bit(skb, MACSEC_SECY_STATS_ATTR_IN_PKTS_OVERRUN,
			      sum.InPktsOverrun,
			      MACSEC_SECY_STATS_ATTR_PAD))
		return -EMSGSIZE;

	return 0;
}

static int nla_put_secy(struct macsec_secy *secy, struct sk_buff *skb)
{
	struct macsec_tx_sc *tx_sc = &secy->tx_sc;
	struct nlattr *secy_nest = nla_nest_start_noflag(skb,
							 MACSEC_ATTR_SECY);
	u64 csid;

	if (!secy_nest)
		return 1;

	switch (secy->key_len) {
	case MACSEC_GCM_AES_128_SAK_LEN:
		csid = MACSEC_DEFAULT_CIPHER_ID;
		break;
	case MACSEC_GCM_AES_256_SAK_LEN:
		csid = MACSEC_CIPHER_ID_GCM_AES_256;
		break;
	default:
		goto cancel;
	}

	if (nla_put_sci(skb, MACSEC_SECY_ATTR_SCI, secy->sci,
			MACSEC_SECY_ATTR_PAD) ||
	    nla_put_u64_64bit(skb, MACSEC_SECY_ATTR_CIPHER_SUITE,
			      csid, MACSEC_SECY_ATTR_PAD) ||
	    nla_put_u8(skb, MACSEC_SECY_ATTR_ICV_LEN, secy->icv_len) ||
	    nla_put_u8(skb, MACSEC_SECY_ATTR_OPER, secy->operational) ||
	    nla_put_u8(skb, MACSEC_SECY_ATTR_PROTECT, secy->protect_frames) ||
	    nla_put_u8(skb, MACSEC_SECY_ATTR_REPLAY, secy->replay_protect) ||
	    nla_put_u8(skb, MACSEC_SECY_ATTR_VALIDATE, secy->validate_frames) ||
	    nla_put_u8(skb, MACSEC_SECY_ATTR_ENCRYPT, tx_sc->encrypt) ||
	    nla_put_u8(skb, MACSEC_SECY_ATTR_INC_SCI, tx_sc->send_sci) ||
	    nla_put_u8(skb, MACSEC_SECY_ATTR_ES, tx_sc->end_station) ||
	    nla_put_u8(skb, MACSEC_SECY_ATTR_SCB, tx_sc->scb) ||
	    nla_put_u8(skb, MACSEC_SECY_ATTR_ENCODING_SA, tx_sc->encoding_sa))
		goto cancel;

	if (secy->replay_protect) {
		if (nla_put_u32(skb, MACSEC_SECY_ATTR_WINDOW, secy->replay_window))
			goto cancel;
	}

	nla_nest_end(skb, secy_nest);
	return 0;

cancel:
	nla_nest_cancel(skb, secy_nest);
	return 1;
}

static noinline_for_stack int
dump_secy(struct macsec_secy *secy, struct net_device *dev,
	  struct sk_buff *skb, struct netlink_callback *cb)
{
	struct macsec_rx_sc *rx_sc;
	struct macsec_tx_sc *tx_sc = &secy->tx_sc;
	struct nlattr *txsa_list, *rxsc_list;
	int i, j;
	void *hdr;
	struct nlattr *attr;

	hdr = genlmsg_put(skb, NETLINK_CB(cb->skb).portid, cb->nlh->nlmsg_seq,
			  &macsec_fam, NLM_F_MULTI, MACSEC_CMD_GET_TXSC);
	if (!hdr)
		return -EMSGSIZE;

	genl_dump_check_consistent(cb, hdr);

	if (nla_put_u32(skb, MACSEC_ATTR_IFINDEX, dev->ifindex))
		goto nla_put_failure;

	if (nla_put_secy(secy, skb))
		goto nla_put_failure;

	attr = nla_nest_start_noflag(skb, MACSEC_ATTR_TXSC_STATS);
	if (!attr)
		goto nla_put_failure;
	if (copy_tx_sc_stats(skb, tx_sc->stats)) {
		nla_nest_cancel(skb, attr);
		goto nla_put_failure;
	}
	nla_nest_end(skb, attr);

	attr = nla_nest_start_noflag(skb, MACSEC_ATTR_SECY_STATS);
	if (!attr)
		goto nla_put_failure;
	if (copy_secy_stats(skb, macsec_priv(dev)->stats)) {
		nla_nest_cancel(skb, attr);
		goto nla_put_failure;
	}
	nla_nest_end(skb, attr);

	txsa_list = nla_nest_start_noflag(skb, MACSEC_ATTR_TXSA_LIST);
	if (!txsa_list)
		goto nla_put_failure;
	for (i = 0, j = 1; i < MACSEC_NUM_AN; i++) {
		struct macsec_tx_sa *tx_sa = rtnl_dereference(tx_sc->sa[i]);
		struct nlattr *txsa_nest;

		if (!tx_sa)
			continue;

		txsa_nest = nla_nest_start_noflag(skb, j++);
		if (!txsa_nest) {
			nla_nest_cancel(skb, txsa_list);
			goto nla_put_failure;
		}

		if (nla_put_u8(skb, MACSEC_SA_ATTR_AN, i) ||
		    nla_put_u32(skb, MACSEC_SA_ATTR_PN, tx_sa->next_pn) ||
		    nla_put(skb, MACSEC_SA_ATTR_KEYID, MACSEC_KEYID_LEN, tx_sa->key.id) ||
		    nla_put_u8(skb, MACSEC_SA_ATTR_ACTIVE, tx_sa->active)) {
			nla_nest_cancel(skb, txsa_nest);
			nla_nest_cancel(skb, txsa_list);
			goto nla_put_failure;
		}

		attr = nla_nest_start_noflag(skb, MACSEC_SA_ATTR_STATS);
		if (!attr) {
			nla_nest_cancel(skb, txsa_nest);
			nla_nest_cancel(skb, txsa_list);
			goto nla_put_failure;
		}
		if (copy_tx_sa_stats(skb, tx_sa->stats)) {
			nla_nest_cancel(skb, attr);
			nla_nest_cancel(skb, txsa_nest);
			nla_nest_cancel(skb, txsa_list);
			goto nla_put_failure;
		}
		nla_nest_end(skb, attr);

		nla_nest_end(skb, txsa_nest);
	}
	nla_nest_end(skb, txsa_list);

	rxsc_list = nla_nest_start_noflag(skb, MACSEC_ATTR_RXSC_LIST);
	if (!rxsc_list)
		goto nla_put_failure;

	j = 1;
	for_each_rxsc_rtnl(secy, rx_sc) {
		int k;
		struct nlattr *rxsa_list;
		struct nlattr *rxsc_nest = nla_nest_start_noflag(skb, j++);

		if (!rxsc_nest) {
			nla_nest_cancel(skb, rxsc_list);
			goto nla_put_failure;
		}

		if (nla_put_u8(skb, MACSEC_RXSC_ATTR_ACTIVE, rx_sc->active) ||
		    nla_put_sci(skb, MACSEC_RXSC_ATTR_SCI, rx_sc->sci,
				MACSEC_RXSC_ATTR_PAD)) {
			nla_nest_cancel(skb, rxsc_nest);
			nla_nest_cancel(skb, rxsc_list);
			goto nla_put_failure;
		}

		attr = nla_nest_start_noflag(skb, MACSEC_RXSC_ATTR_STATS);
		if (!attr) {
			nla_nest_cancel(skb, rxsc_nest);
			nla_nest_cancel(skb, rxsc_list);
			goto nla_put_failure;
		}
		if (copy_rx_sc_stats(skb, rx_sc->stats)) {
			nla_nest_cancel(skb, attr);
			nla_nest_cancel(skb, rxsc_nest);
			nla_nest_cancel(skb, rxsc_list);
			goto nla_put_failure;
		}
		nla_nest_end(skb, attr);

		rxsa_list = nla_nest_start_noflag(skb,
						  MACSEC_RXSC_ATTR_SA_LIST);
		if (!rxsa_list) {
			nla_nest_cancel(skb, rxsc_nest);
			nla_nest_cancel(skb, rxsc_list);
			goto nla_put_failure;
		}

		for (i = 0, k = 1; i < MACSEC_NUM_AN; i++) {
			struct macsec_rx_sa *rx_sa = rtnl_dereference(rx_sc->sa[i]);
			struct nlattr *rxsa_nest;

			if (!rx_sa)
				continue;

			rxsa_nest = nla_nest_start_noflag(skb, k++);
			if (!rxsa_nest) {
				nla_nest_cancel(skb, rxsa_list);
				nla_nest_cancel(skb, rxsc_nest);
				nla_nest_cancel(skb, rxsc_list);
				goto nla_put_failure;
			}

			attr = nla_nest_start_noflag(skb,
						     MACSEC_SA_ATTR_STATS);
			if (!attr) {
				nla_nest_cancel(skb, rxsa_list);
				nla_nest_cancel(skb, rxsc_nest);
				nla_nest_cancel(skb, rxsc_list);
				goto nla_put_failure;
			}
			if (copy_rx_sa_stats(skb, rx_sa->stats)) {
				nla_nest_cancel(skb, attr);
				nla_nest_cancel(skb, rxsa_list);
				nla_nest_cancel(skb, rxsc_nest);
				nla_nest_cancel(skb, rxsc_list);
				goto nla_put_failure;
			}
			nla_nest_end(skb, attr);

			if (nla_put_u8(skb, MACSEC_SA_ATTR_AN, i) ||
			    nla_put_u32(skb, MACSEC_SA_ATTR_PN, rx_sa->next_pn) ||
			    nla_put(skb, MACSEC_SA_ATTR_KEYID, MACSEC_KEYID_LEN, rx_sa->key.id) ||
			    nla_put_u8(skb, MACSEC_SA_ATTR_ACTIVE, rx_sa->active)) {
				nla_nest_cancel(skb, rxsa_nest);
				nla_nest_cancel(skb, rxsc_nest);
				nla_nest_cancel(skb, rxsc_list);
				goto nla_put_failure;
			}
			nla_nest_end(skb, rxsa_nest);
		}

		nla_nest_end(skb, rxsa_list);
		nla_nest_end(skb, rxsc_nest);
	}

	nla_nest_end(skb, rxsc_list);

	genlmsg_end(skb, hdr);

	return 0;

nla_put_failure:
	genlmsg_cancel(skb, hdr);
	return -EMSGSIZE;
}

static int macsec_generation = 1; /* protected by RTNL */

static int macsec_dump_txsc(struct sk_buff *skb, struct netlink_callback *cb)
{
	struct net *net = sock_net(skb->sk);
	struct net_device *dev;
	int dev_idx, d;

	dev_idx = cb->args[0];

	d = 0;
	rtnl_lock();

	cb->seq = macsec_generation;

	for_each_netdev(net, dev) {
		struct macsec_secy *secy;

		if (d < dev_idx)
			goto next;

		if (!netif_is_macsec(dev))
			goto next;

		secy = &macsec_priv(dev)->secy;
		if (dump_secy(secy, dev, skb, cb) < 0)
			goto done;
next:
		d++;
	}

done:
	rtnl_unlock();
	cb->args[0] = d;
	return skb->len;
}

static const struct genl_ops macsec_genl_ops[] = {
	{
		.cmd = MACSEC_CMD_GET_TXSC,
		.validate = GENL_DONT_VALIDATE_STRICT | GENL_DONT_VALIDATE_DUMP,
		.dumpit = macsec_dump_txsc,
	},
	{
		.cmd = MACSEC_CMD_ADD_RXSC,
		.validate = GENL_DONT_VALIDATE_STRICT | GENL_DONT_VALIDATE_DUMP,
		.doit = macsec_add_rxsc,
		.flags = GENL_ADMIN_PERM,
	},
	{
		.cmd = MACSEC_CMD_DEL_RXSC,
		.validate = GENL_DONT_VALIDATE_STRICT | GENL_DONT_VALIDATE_DUMP,
		.doit = macsec_del_rxsc,
		.flags = GENL_ADMIN_PERM,
	},
	{
		.cmd = MACSEC_CMD_UPD_RXSC,
		.validate = GENL_DONT_VALIDATE_STRICT | GENL_DONT_VALIDATE_DUMP,
		.doit = macsec_upd_rxsc,
		.flags = GENL_ADMIN_PERM,
	},
	{
		.cmd = MACSEC_CMD_ADD_TXSA,
		.validate = GENL_DONT_VALIDATE_STRICT | GENL_DONT_VALIDATE_DUMP,
		.doit = macsec_add_txsa,
		.flags = GENL_ADMIN_PERM,
	},
	{
		.cmd = MACSEC_CMD_DEL_TXSA,
		.validate = GENL_DONT_VALIDATE_STRICT | GENL_DONT_VALIDATE_DUMP,
		.doit = macsec_del_txsa,
		.flags = GENL_ADMIN_PERM,
	},
	{
		.cmd = MACSEC_CMD_UPD_TXSA,
		.validate = GENL_DONT_VALIDATE_STRICT | GENL_DONT_VALIDATE_DUMP,
		.doit = macsec_upd_txsa,
		.flags = GENL_ADMIN_PERM,
	},
	{
		.cmd = MACSEC_CMD_ADD_RXSA,
		.validate = GENL_DONT_VALIDATE_STRICT | GENL_DONT_VALIDATE_DUMP,
		.doit = macsec_add_rxsa,
		.flags = GENL_ADMIN_PERM,
	},
	{
		.cmd = MACSEC_CMD_DEL_RXSA,
		.validate = GENL_DONT_VALIDATE_STRICT | GENL_DONT_VALIDATE_DUMP,
		.doit = macsec_del_rxsa,
		.flags = GENL_ADMIN_PERM,
	},
	{
		.cmd = MACSEC_CMD_UPD_RXSA,
		.validate = GENL_DONT_VALIDATE_STRICT | GENL_DONT_VALIDATE_DUMP,
		.doit = macsec_upd_rxsa,
		.flags = GENL_ADMIN_PERM,
	},
};

static struct genl_family macsec_fam __ro_after_init = {
	.name		= MACSEC_GENL_NAME,
	.hdrsize	= 0,
	.version	= MACSEC_GENL_VERSION,
	.maxattr	= MACSEC_ATTR_MAX,
	.policy = macsec_genl_policy,
	.netnsok	= true,
	.module		= THIS_MODULE,
	.ops		= macsec_genl_ops,
	.n_ops		= ARRAY_SIZE(macsec_genl_ops),
};

static netdev_tx_t macsec_start_xmit(struct sk_buff *skb,
				     struct net_device *dev)
{
	struct macsec_dev *macsec = netdev_priv(dev);
	struct macsec_secy *secy = &macsec->secy;
	struct pcpu_secy_stats *secy_stats;
	int ret, len;

	/* 10.5 */
	if (!secy->protect_frames) {
		secy_stats = this_cpu_ptr(macsec->stats);
		u64_stats_update_begin(&secy_stats->syncp);
		secy_stats->stats.OutPktsUntagged++;
		u64_stats_update_end(&secy_stats->syncp);
		skb->dev = macsec->real_dev;
		len = skb->len;
		ret = dev_queue_xmit(skb);
		count_tx(dev, ret, len);
		return ret;
	}

	if (!secy->operational) {
		kfree_skb(skb);
		dev->stats.tx_dropped++;
		return NETDEV_TX_OK;
	}

	skb = macsec_encrypt(skb, dev);
	if (IS_ERR(skb)) {
		if (PTR_ERR(skb) != -EINPROGRESS)
			dev->stats.tx_dropped++;
		return NETDEV_TX_OK;
	}

	macsec_count_tx(skb, &macsec->secy.tx_sc, macsec_skb_cb(skb)->tx_sa);

	macsec_encrypt_finish(skb, dev);
	len = skb->len;
	ret = dev_queue_xmit(skb);
	count_tx(dev, ret, len);
	return ret;
}

#define MACSEC_FEATURES \
	(NETIF_F_SG | NETIF_F_HIGHDMA | NETIF_F_FRAGLIST)

static int macsec_dev_init(struct net_device *dev)
{
	struct macsec_dev *macsec = macsec_priv(dev);
	struct net_device *real_dev = macsec->real_dev;
	int err;

	dev->tstats = netdev_alloc_pcpu_stats(struct pcpu_sw_netstats);
	if (!dev->tstats)
		return -ENOMEM;

	err = gro_cells_init(&macsec->gro_cells, dev);
	if (err) {
		free_percpu(dev->tstats);
		return err;
	}

	dev->features = real_dev->features & MACSEC_FEATURES;
	dev->features |= NETIF_F_LLTX | NETIF_F_GSO_SOFTWARE;

	dev->needed_headroom = real_dev->needed_headroom +
			       MACSEC_NEEDED_HEADROOM;
	dev->needed_tailroom = real_dev->needed_tailroom +
			       MACSEC_NEEDED_TAILROOM;

	if (is_zero_ether_addr(dev->dev_addr))
		eth_hw_addr_inherit(dev, real_dev);
	if (is_zero_ether_addr(dev->broadcast))
		memcpy(dev->broadcast, real_dev->broadcast, dev->addr_len);

	return 0;
}

static void macsec_dev_uninit(struct net_device *dev)
{
	struct macsec_dev *macsec = macsec_priv(dev);

	gro_cells_destroy(&macsec->gro_cells);
	free_percpu(dev->tstats);
}

static netdev_features_t macsec_fix_features(struct net_device *dev,
					     netdev_features_t features)
{
	struct macsec_dev *macsec = macsec_priv(dev);
	struct net_device *real_dev = macsec->real_dev;

	features &= (real_dev->features & MACSEC_FEATURES) |
		    NETIF_F_GSO_SOFTWARE | NETIF_F_SOFT_FEATURES;
	features |= NETIF_F_LLTX;

	return features;
}

static int macsec_dev_open(struct net_device *dev)
{
	struct macsec_dev *macsec = macsec_priv(dev);
	struct net_device *real_dev = macsec->real_dev;
	int err;

	err = dev_uc_add(real_dev, dev->dev_addr);
	if (err < 0)
		return err;

	if (dev->flags & IFF_ALLMULTI) {
		err = dev_set_allmulti(real_dev, 1);
		if (err < 0)
			goto del_unicast;
	}

	if (dev->flags & IFF_PROMISC) {
		err = dev_set_promiscuity(real_dev, 1);
		if (err < 0)
			goto clear_allmulti;
	}

	if (netif_carrier_ok(real_dev))
		netif_carrier_on(dev);

	return 0;
clear_allmulti:
	if (dev->flags & IFF_ALLMULTI)
		dev_set_allmulti(real_dev, -1);
del_unicast:
	dev_uc_del(real_dev, dev->dev_addr);
	netif_carrier_off(dev);
	return err;
}

static int macsec_dev_stop(struct net_device *dev)
{
	struct macsec_dev *macsec = macsec_priv(dev);
	struct net_device *real_dev = macsec->real_dev;

	netif_carrier_off(dev);

	dev_mc_unsync(real_dev, dev);
	dev_uc_unsync(real_dev, dev);

	if (dev->flags & IFF_ALLMULTI)
		dev_set_allmulti(real_dev, -1);

	if (dev->flags & IFF_PROMISC)
		dev_set_promiscuity(real_dev, -1);

	dev_uc_del(real_dev, dev->dev_addr);

	return 0;
}

static void macsec_dev_change_rx_flags(struct net_device *dev, int change)
{
	struct net_device *real_dev = macsec_priv(dev)->real_dev;

	if (!(dev->flags & IFF_UP))
		return;

	if (change & IFF_ALLMULTI)
		dev_set_allmulti(real_dev, dev->flags & IFF_ALLMULTI ? 1 : -1);

	if (change & IFF_PROMISC)
		dev_set_promiscuity(real_dev,
				    dev->flags & IFF_PROMISC ? 1 : -1);
}

static void macsec_dev_set_rx_mode(struct net_device *dev)
{
	struct net_device *real_dev = macsec_priv(dev)->real_dev;

	dev_mc_sync(real_dev, dev);
	dev_uc_sync(real_dev, dev);
}

static int macsec_set_mac_address(struct net_device *dev, void *p)
{
	struct macsec_dev *macsec = macsec_priv(dev);
	struct net_device *real_dev = macsec->real_dev;
	struct sockaddr *addr = p;
	int err;

	if (!is_valid_ether_addr(addr->sa_data))
		return -EADDRNOTAVAIL;

	if (!(dev->flags & IFF_UP))
		goto out;

	err = dev_uc_add(real_dev, addr->sa_data);
	if (err < 0)
		return err;

	dev_uc_del(real_dev, dev->dev_addr);

out:
	ether_addr_copy(dev->dev_addr, addr->sa_data);
	return 0;
}

static int macsec_change_mtu(struct net_device *dev, int new_mtu)
{
	struct macsec_dev *macsec = macsec_priv(dev);
	unsigned int extra = macsec->secy.icv_len + macsec_extra_len(true);

	if (macsec->real_dev->mtu - extra < new_mtu)
		return -ERANGE;

	dev->mtu = new_mtu;

	return 0;
}

static void macsec_get_stats64(struct net_device *dev,
			       struct rtnl_link_stats64 *s)
{
	int cpu;

	if (!dev->tstats)
		return;

	for_each_possible_cpu(cpu) {
		struct pcpu_sw_netstats *stats;
		struct pcpu_sw_netstats tmp;
		int start;

		stats = per_cpu_ptr(dev->tstats, cpu);
		do {
			start = u64_stats_fetch_begin_irq(&stats->syncp);
			tmp.rx_packets = stats->rx_packets;
			tmp.rx_bytes   = stats->rx_bytes;
			tmp.tx_packets = stats->tx_packets;
			tmp.tx_bytes   = stats->tx_bytes;
		} while (u64_stats_fetch_retry_irq(&stats->syncp, start));

		s->rx_packets += tmp.rx_packets;
		s->rx_bytes   += tmp.rx_bytes;
		s->tx_packets += tmp.tx_packets;
		s->tx_bytes   += tmp.tx_bytes;
	}

	s->rx_dropped = dev->stats.rx_dropped;
	s->tx_dropped = dev->stats.tx_dropped;
}

static int macsec_get_iflink(const struct net_device *dev)
{
	return macsec_priv(dev)->real_dev->ifindex;
}

static const struct net_device_ops macsec_netdev_ops = {
	.ndo_init		= macsec_dev_init,
	.ndo_uninit		= macsec_dev_uninit,
	.ndo_open		= macsec_dev_open,
	.ndo_stop		= macsec_dev_stop,
	.ndo_fix_features	= macsec_fix_features,
	.ndo_change_mtu		= macsec_change_mtu,
	.ndo_set_rx_mode	= macsec_dev_set_rx_mode,
	.ndo_change_rx_flags	= macsec_dev_change_rx_flags,
	.ndo_set_mac_address	= macsec_set_mac_address,
	.ndo_start_xmit		= macsec_start_xmit,
	.ndo_get_stats64	= macsec_get_stats64,
	.ndo_get_iflink		= macsec_get_iflink,
};

static const struct device_type macsec_type = {
	.name = "macsec",
};

static const struct nla_policy macsec_rtnl_policy[IFLA_MACSEC_MAX + 1] = {
	[IFLA_MACSEC_SCI] = { .type = NLA_U64 },
	[IFLA_MACSEC_ICV_LEN] = { .type = NLA_U8 },
	[IFLA_MACSEC_CIPHER_SUITE] = { .type = NLA_U64 },
	[IFLA_MACSEC_WINDOW] = { .type = NLA_U32 },
	[IFLA_MACSEC_ENCODING_SA] = { .type = NLA_U8 },
	[IFLA_MACSEC_ENCRYPT] = { .type = NLA_U8 },
	[IFLA_MACSEC_PROTECT] = { .type = NLA_U8 },
	[IFLA_MACSEC_INC_SCI] = { .type = NLA_U8 },
	[IFLA_MACSEC_ES] = { .type = NLA_U8 },
	[IFLA_MACSEC_SCB] = { .type = NLA_U8 },
	[IFLA_MACSEC_REPLAY_PROTECT] = { .type = NLA_U8 },
	[IFLA_MACSEC_VALIDATION] = { .type = NLA_U8 },
};

static void macsec_free_netdev(struct net_device *dev)
{
	struct macsec_dev *macsec = macsec_priv(dev);

	free_percpu(macsec->stats);
	free_percpu(macsec->secy.tx_sc.stats);

}

static void macsec_setup(struct net_device *dev)
{
	ether_setup(dev);
	dev->min_mtu = 0;
	dev->max_mtu = ETH_MAX_MTU;
	dev->priv_flags |= IFF_NO_QUEUE;
	dev->netdev_ops = &macsec_netdev_ops;
	dev->needs_free_netdev = true;
	dev->priv_destructor = macsec_free_netdev;
	SET_NETDEV_DEVTYPE(dev, &macsec_type);

	eth_zero_addr(dev->broadcast);
}

static int macsec_changelink_common(struct net_device *dev,
				    struct nlattr *data[])
{
	struct macsec_secy *secy;
	struct macsec_tx_sc *tx_sc;

	secy = &macsec_priv(dev)->secy;
	tx_sc = &secy->tx_sc;

	if (data[IFLA_MACSEC_ENCODING_SA]) {
		struct macsec_tx_sa *tx_sa;

		tx_sc->encoding_sa = nla_get_u8(data[IFLA_MACSEC_ENCODING_SA]);
		tx_sa = rtnl_dereference(tx_sc->sa[tx_sc->encoding_sa]);

		secy->operational = tx_sa && tx_sa->active;
	}

	if (data[IFLA_MACSEC_WINDOW])
		secy->replay_window = nla_get_u32(data[IFLA_MACSEC_WINDOW]);

	if (data[IFLA_MACSEC_ENCRYPT])
		tx_sc->encrypt = !!nla_get_u8(data[IFLA_MACSEC_ENCRYPT]);

	if (data[IFLA_MACSEC_PROTECT])
		secy->protect_frames = !!nla_get_u8(data[IFLA_MACSEC_PROTECT]);

	if (data[IFLA_MACSEC_INC_SCI])
		tx_sc->send_sci = !!nla_get_u8(data[IFLA_MACSEC_INC_SCI]);

	if (data[IFLA_MACSEC_ES])
		tx_sc->end_station = !!nla_get_u8(data[IFLA_MACSEC_ES]);

	if (data[IFLA_MACSEC_SCB])
		tx_sc->scb = !!nla_get_u8(data[IFLA_MACSEC_SCB]);

	if (data[IFLA_MACSEC_REPLAY_PROTECT])
		secy->replay_protect = !!nla_get_u8(data[IFLA_MACSEC_REPLAY_PROTECT]);

	if (data[IFLA_MACSEC_VALIDATION])
		secy->validate_frames = nla_get_u8(data[IFLA_MACSEC_VALIDATION]);

	if (data[IFLA_MACSEC_CIPHER_SUITE]) {
		switch (nla_get_u64(data[IFLA_MACSEC_CIPHER_SUITE])) {
		case MACSEC_CIPHER_ID_GCM_AES_128:
		case MACSEC_DEFAULT_CIPHER_ID:
			secy->key_len = MACSEC_GCM_AES_128_SAK_LEN;
			break;
		case MACSEC_CIPHER_ID_GCM_AES_256:
			secy->key_len = MACSEC_GCM_AES_256_SAK_LEN;
			break;
		default:
			return -EINVAL;
		}
	}

	return 0;
}

static int macsec_changelink(struct net_device *dev, struct nlattr *tb[],
			     struct nlattr *data[],
			     struct netlink_ext_ack *extack)
{
	if (!data)
		return 0;

	if (data[IFLA_MACSEC_CIPHER_SUITE] ||
	    data[IFLA_MACSEC_ICV_LEN] ||
	    data[IFLA_MACSEC_SCI] ||
	    data[IFLA_MACSEC_PORT])
		return -EINVAL;

	return macsec_changelink_common(dev, data);
}

static void macsec_del_dev(struct macsec_dev *macsec)
{
	int i;

	while (macsec->secy.rx_sc) {
		struct macsec_rx_sc *rx_sc = rtnl_dereference(macsec->secy.rx_sc);

		rcu_assign_pointer(macsec->secy.rx_sc, rx_sc->next);
		free_rx_sc(rx_sc);
	}

	for (i = 0; i < MACSEC_NUM_AN; i++) {
		struct macsec_tx_sa *sa = rtnl_dereference(macsec->secy.tx_sc.sa[i]);

		if (sa) {
			RCU_INIT_POINTER(macsec->secy.tx_sc.sa[i], NULL);
			clear_tx_sa(sa);
		}
	}
}

static void macsec_common_dellink(struct net_device *dev, struct list_head *head)
{
	struct macsec_dev *macsec = macsec_priv(dev);
	struct net_device *real_dev = macsec->real_dev;

	unregister_netdevice_queue(dev, head);
	list_del_rcu(&macsec->secys);
	macsec_del_dev(macsec);
	netdev_upper_dev_unlink(real_dev, dev);

	macsec_generation++;
}

static void macsec_dellink(struct net_device *dev, struct list_head *head)
{
	struct macsec_dev *macsec = macsec_priv(dev);
	struct net_device *real_dev = macsec->real_dev;
	struct macsec_rxh_data *rxd = macsec_data_rtnl(real_dev);

	macsec_common_dellink(dev, head);

	if (list_empty(&rxd->secys)) {
		netdev_rx_handler_unregister(real_dev);
		kfree(rxd);
	}
}

static int register_macsec_dev(struct net_device *real_dev,
			       struct net_device *dev)
{
	struct macsec_dev *macsec = macsec_priv(dev);
	struct macsec_rxh_data *rxd = macsec_data_rtnl(real_dev);

	if (!rxd) {
		int err;

		rxd = kmalloc(sizeof(*rxd), GFP_KERNEL);
		if (!rxd)
			return -ENOMEM;

		INIT_LIST_HEAD(&rxd->secys);

		err = netdev_rx_handler_register(real_dev, macsec_handle_frame,
						 rxd);
		if (err < 0) {
			kfree(rxd);
			return err;
		}
	}

	list_add_tail_rcu(&macsec->secys, &rxd->secys);
	return 0;
}

static bool sci_exists(struct net_device *dev, sci_t sci)
{
	struct macsec_rxh_data *rxd = macsec_data_rtnl(dev);
	struct macsec_dev *macsec;

	list_for_each_entry(macsec, &rxd->secys, secys) {
		if (macsec->secy.sci == sci)
			return true;
	}

	return false;
}

static sci_t dev_to_sci(struct net_device *dev, __be16 port)
{
	return make_sci(dev->dev_addr, port);
}

static int macsec_add_dev(struct net_device *dev, sci_t sci, u8 icv_len)
{
	struct macsec_dev *macsec = macsec_priv(dev);
	struct macsec_secy *secy = &macsec->secy;

	macsec->stats = netdev_alloc_pcpu_stats(struct pcpu_secy_stats);
	if (!macsec->stats)
		return -ENOMEM;

	secy->tx_sc.stats = netdev_alloc_pcpu_stats(struct pcpu_tx_sc_stats);
	if (!secy->tx_sc.stats) {
		free_percpu(macsec->stats);
		return -ENOMEM;
	}

	if (sci == MACSEC_UNDEF_SCI)
		sci = dev_to_sci(dev, MACSEC_PORT_ES);

	secy->netdev = dev;
	secy->operational = true;
	secy->key_len = DEFAULT_SAK_LEN;
	secy->icv_len = icv_len;
	secy->validate_frames = MACSEC_VALIDATE_DEFAULT;
	secy->protect_frames = true;
	secy->replay_protect = false;

	secy->sci = sci;
	secy->tx_sc.active = true;
	secy->tx_sc.encoding_sa = DEFAULT_ENCODING_SA;
	secy->tx_sc.encrypt = DEFAULT_ENCRYPT;
	secy->tx_sc.send_sci = DEFAULT_SEND_SCI;
	secy->tx_sc.end_station = false;
	secy->tx_sc.scb = false;

	return 0;
}

static int macsec_newlink(struct net *net, struct net_device *dev,
			  struct nlattr *tb[], struct nlattr *data[],
			  struct netlink_ext_ack *extack)
{
	struct macsec_dev *macsec = macsec_priv(dev);
	struct net_device *real_dev;
	int err;
	sci_t sci;
	u8 icv_len = DEFAULT_ICV_LEN;
	rx_handler_func_t *rx_handler;

	if (!tb[IFLA_LINK])
		return -EINVAL;
	real_dev = __dev_get_by_index(net, nla_get_u32(tb[IFLA_LINK]));
	if (!real_dev)
		return -ENODEV;

	dev->priv_flags |= IFF_MACSEC;

	macsec->real_dev = real_dev;

	if (data && data[IFLA_MACSEC_ICV_LEN])
		icv_len = nla_get_u8(data[IFLA_MACSEC_ICV_LEN]);
	dev->mtu = real_dev->mtu - icv_len - macsec_extra_len(true);

	rx_handler = rtnl_dereference(real_dev->rx_handler);
	if (rx_handler && rx_handler != macsec_handle_frame)
		return -EBUSY;

	err = register_netdevice(dev);
	if (err < 0)
		return err;

<<<<<<< HEAD
	macsec->nest_level = dev_get_nest_level(real_dev) + 1;
	netdev_lockdep_set_classes(dev);
	lockdep_set_class_and_subclass(&dev->addr_list_lock,
				       &macsec_netdev_addr_lock_key,
				       macsec_get_nest_level(dev));

=======
>>>>>>> f7688b48
	err = netdev_upper_dev_link(real_dev, dev, extack);
	if (err < 0)
		goto unregister;

	/* need to be already registered so that ->init has run and
	 * the MAC addr is set
	 */
	if (data && data[IFLA_MACSEC_SCI])
		sci = nla_get_sci(data[IFLA_MACSEC_SCI]);
	else if (data && data[IFLA_MACSEC_PORT])
		sci = dev_to_sci(dev, nla_get_be16(data[IFLA_MACSEC_PORT]));
	else
		sci = dev_to_sci(dev, MACSEC_PORT_ES);

	if (rx_handler && sci_exists(real_dev, sci)) {
		err = -EBUSY;
		goto unlink;
	}

	err = macsec_add_dev(dev, sci, icv_len);
	if (err)
		goto unlink;

	if (data) {
		err = macsec_changelink_common(dev, data);
		if (err)
			goto del_dev;
	}

	err = register_macsec_dev(real_dev, dev);
	if (err < 0)
		goto del_dev;

	netif_stacked_transfer_operstate(real_dev, dev);
	linkwatch_fire_event(dev);

	macsec_generation++;

	return 0;

del_dev:
	macsec_del_dev(macsec);
unlink:
	netdev_upper_dev_unlink(real_dev, dev);
unregister:
	unregister_netdevice(dev);
	return err;
}

static int macsec_validate_attr(struct nlattr *tb[], struct nlattr *data[],
				struct netlink_ext_ack *extack)
{
	u64 csid = MACSEC_DEFAULT_CIPHER_ID;
	u8 icv_len = DEFAULT_ICV_LEN;
	int flag;
	bool es, scb, sci;

	if (!data)
		return 0;

	if (data[IFLA_MACSEC_CIPHER_SUITE])
		csid = nla_get_u64(data[IFLA_MACSEC_CIPHER_SUITE]);

	if (data[IFLA_MACSEC_ICV_LEN]) {
		icv_len = nla_get_u8(data[IFLA_MACSEC_ICV_LEN]);
		if (icv_len != DEFAULT_ICV_LEN) {
			char dummy_key[DEFAULT_SAK_LEN] = { 0 };
			struct crypto_aead *dummy_tfm;

			dummy_tfm = macsec_alloc_tfm(dummy_key,
						     DEFAULT_SAK_LEN,
						     icv_len);
			if (IS_ERR(dummy_tfm))
				return PTR_ERR(dummy_tfm);
			crypto_free_aead(dummy_tfm);
		}
	}

	switch (csid) {
	case MACSEC_CIPHER_ID_GCM_AES_128:
	case MACSEC_CIPHER_ID_GCM_AES_256:
	case MACSEC_DEFAULT_CIPHER_ID:
		if (icv_len < MACSEC_MIN_ICV_LEN ||
		    icv_len > MACSEC_STD_ICV_LEN)
			return -EINVAL;
		break;
	default:
		return -EINVAL;
	}

	if (data[IFLA_MACSEC_ENCODING_SA]) {
		if (nla_get_u8(data[IFLA_MACSEC_ENCODING_SA]) >= MACSEC_NUM_AN)
			return -EINVAL;
	}

	for (flag = IFLA_MACSEC_ENCODING_SA + 1;
	     flag < IFLA_MACSEC_VALIDATION;
	     flag++) {
		if (data[flag]) {
			if (nla_get_u8(data[flag]) > 1)
				return -EINVAL;
		}
	}

	es  = data[IFLA_MACSEC_ES] ? nla_get_u8(data[IFLA_MACSEC_ES]) : false;
	sci = data[IFLA_MACSEC_INC_SCI] ? nla_get_u8(data[IFLA_MACSEC_INC_SCI]) : false;
	scb = data[IFLA_MACSEC_SCB] ? nla_get_u8(data[IFLA_MACSEC_SCB]) : false;

	if ((sci && (scb || es)) || (scb && es))
		return -EINVAL;

	if (data[IFLA_MACSEC_VALIDATION] &&
	    nla_get_u8(data[IFLA_MACSEC_VALIDATION]) > MACSEC_VALIDATE_MAX)
		return -EINVAL;

	if ((data[IFLA_MACSEC_REPLAY_PROTECT] &&
	     nla_get_u8(data[IFLA_MACSEC_REPLAY_PROTECT])) &&
	    !data[IFLA_MACSEC_WINDOW])
		return -EINVAL;

	return 0;
}

static struct net *macsec_get_link_net(const struct net_device *dev)
{
	return dev_net(macsec_priv(dev)->real_dev);
}

static size_t macsec_get_size(const struct net_device *dev)
{
	return  nla_total_size_64bit(8) + /* IFLA_MACSEC_SCI */
		nla_total_size(1) + /* IFLA_MACSEC_ICV_LEN */
		nla_total_size_64bit(8) + /* IFLA_MACSEC_CIPHER_SUITE */
		nla_total_size(4) + /* IFLA_MACSEC_WINDOW */
		nla_total_size(1) + /* IFLA_MACSEC_ENCODING_SA */
		nla_total_size(1) + /* IFLA_MACSEC_ENCRYPT */
		nla_total_size(1) + /* IFLA_MACSEC_PROTECT */
		nla_total_size(1) + /* IFLA_MACSEC_INC_SCI */
		nla_total_size(1) + /* IFLA_MACSEC_ES */
		nla_total_size(1) + /* IFLA_MACSEC_SCB */
		nla_total_size(1) + /* IFLA_MACSEC_REPLAY_PROTECT */
		nla_total_size(1) + /* IFLA_MACSEC_VALIDATION */
		0;
}

static int macsec_fill_info(struct sk_buff *skb,
			    const struct net_device *dev)
{
	struct macsec_secy *secy = &macsec_priv(dev)->secy;
	struct macsec_tx_sc *tx_sc = &secy->tx_sc;
	u64 csid;

	switch (secy->key_len) {
	case MACSEC_GCM_AES_128_SAK_LEN:
		csid = MACSEC_DEFAULT_CIPHER_ID;
		break;
	case MACSEC_GCM_AES_256_SAK_LEN:
		csid = MACSEC_CIPHER_ID_GCM_AES_256;
		break;
	default:
		goto nla_put_failure;
	}

	if (nla_put_sci(skb, IFLA_MACSEC_SCI, secy->sci,
			IFLA_MACSEC_PAD) ||
	    nla_put_u8(skb, IFLA_MACSEC_ICV_LEN, secy->icv_len) ||
	    nla_put_u64_64bit(skb, IFLA_MACSEC_CIPHER_SUITE,
			      csid, IFLA_MACSEC_PAD) ||
	    nla_put_u8(skb, IFLA_MACSEC_ENCODING_SA, tx_sc->encoding_sa) ||
	    nla_put_u8(skb, IFLA_MACSEC_ENCRYPT, tx_sc->encrypt) ||
	    nla_put_u8(skb, IFLA_MACSEC_PROTECT, secy->protect_frames) ||
	    nla_put_u8(skb, IFLA_MACSEC_INC_SCI, tx_sc->send_sci) ||
	    nla_put_u8(skb, IFLA_MACSEC_ES, tx_sc->end_station) ||
	    nla_put_u8(skb, IFLA_MACSEC_SCB, tx_sc->scb) ||
	    nla_put_u8(skb, IFLA_MACSEC_REPLAY_PROTECT, secy->replay_protect) ||
	    nla_put_u8(skb, IFLA_MACSEC_VALIDATION, secy->validate_frames) ||
	    0)
		goto nla_put_failure;

	if (secy->replay_protect) {
		if (nla_put_u32(skb, IFLA_MACSEC_WINDOW, secy->replay_window))
			goto nla_put_failure;
	}

	return 0;

nla_put_failure:
	return -EMSGSIZE;
}

static struct rtnl_link_ops macsec_link_ops __read_mostly = {
	.kind		= "macsec",
	.priv_size	= sizeof(struct macsec_dev),
	.maxtype	= IFLA_MACSEC_MAX,
	.policy		= macsec_rtnl_policy,
	.setup		= macsec_setup,
	.validate	= macsec_validate_attr,
	.newlink	= macsec_newlink,
	.changelink	= macsec_changelink,
	.dellink	= macsec_dellink,
	.get_size	= macsec_get_size,
	.fill_info	= macsec_fill_info,
	.get_link_net	= macsec_get_link_net,
};

static bool is_macsec_master(struct net_device *dev)
{
	return rcu_access_pointer(dev->rx_handler) == macsec_handle_frame;
}

static int macsec_notify(struct notifier_block *this, unsigned long event,
			 void *ptr)
{
	struct net_device *real_dev = netdev_notifier_info_to_dev(ptr);
	LIST_HEAD(head);

	if (!is_macsec_master(real_dev))
		return NOTIFY_DONE;

	switch (event) {
	case NETDEV_DOWN:
	case NETDEV_UP:
	case NETDEV_CHANGE: {
		struct macsec_dev *m, *n;
		struct macsec_rxh_data *rxd;

		rxd = macsec_data_rtnl(real_dev);
		list_for_each_entry_safe(m, n, &rxd->secys, secys) {
			struct net_device *dev = m->secy.netdev;

			netif_stacked_transfer_operstate(real_dev, dev);
		}
		break;
	}
	case NETDEV_UNREGISTER: {
		struct macsec_dev *m, *n;
		struct macsec_rxh_data *rxd;

		rxd = macsec_data_rtnl(real_dev);
		list_for_each_entry_safe(m, n, &rxd->secys, secys) {
			macsec_common_dellink(m->secy.netdev, &head);
		}

		netdev_rx_handler_unregister(real_dev);
		kfree(rxd);

		unregister_netdevice_many(&head);
		break;
	}
	case NETDEV_CHANGEMTU: {
		struct macsec_dev *m;
		struct macsec_rxh_data *rxd;

		rxd = macsec_data_rtnl(real_dev);
		list_for_each_entry(m, &rxd->secys, secys) {
			struct net_device *dev = m->secy.netdev;
			unsigned int mtu = real_dev->mtu - (m->secy.icv_len +
							    macsec_extra_len(true));

			if (dev->mtu > mtu)
				dev_set_mtu(dev, mtu);
		}
	}
	}

	return NOTIFY_OK;
}

static struct notifier_block macsec_notifier = {
	.notifier_call = macsec_notify,
};

static int __init macsec_init(void)
{
	int err;

	pr_info("MACsec IEEE 802.1AE\n");
	err = register_netdevice_notifier(&macsec_notifier);
	if (err)
		return err;

	err = rtnl_link_register(&macsec_link_ops);
	if (err)
		goto notifier;

	err = genl_register_family(&macsec_fam);
	if (err)
		goto rtnl;

	return 0;

rtnl:
	rtnl_link_unregister(&macsec_link_ops);
notifier:
	unregister_netdevice_notifier(&macsec_notifier);
	return err;
}

static void __exit macsec_exit(void)
{
	genl_unregister_family(&macsec_fam);
	rtnl_link_unregister(&macsec_link_ops);
	unregister_netdevice_notifier(&macsec_notifier);
	rcu_barrier();
}

module_init(macsec_init);
module_exit(macsec_exit);

MODULE_ALIAS_RTNL_LINK("macsec");
MODULE_ALIAS_GENL_FAMILY("macsec");

MODULE_DESCRIPTION("MACsec IEEE 802.1AE");
MODULE_LICENSE("GPL v2");<|MERGE_RESOLUTION|>--- conflicted
+++ resolved
@@ -3251,15 +3251,6 @@
 	if (err < 0)
 		return err;
 
-<<<<<<< HEAD
-	macsec->nest_level = dev_get_nest_level(real_dev) + 1;
-	netdev_lockdep_set_classes(dev);
-	lockdep_set_class_and_subclass(&dev->addr_list_lock,
-				       &macsec_netdev_addr_lock_key,
-				       macsec_get_nest_level(dev));
-
-=======
->>>>>>> f7688b48
 	err = netdev_upper_dev_link(real_dev, dev, extack);
 	if (err < 0)
 		goto unregister;
