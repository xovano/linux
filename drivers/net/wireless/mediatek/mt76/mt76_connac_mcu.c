--- conflicted
+++ resolved
@@ -882,18 +882,11 @@
 
 	if (info->sta || !info->offload_fw)
 		mt76_connac_mcu_sta_basic_tlv(skb, info->vif, info->sta,
-<<<<<<< HEAD
-					      info->enable);
-	if (info->sta && info->enable)
-		mt76_connac_mcu_sta_tlv(phy, skb, info->sta,
-					info->vif, info->rcpi);
-=======
 					      info->enable, info->newly);
 	if (info->sta && info->enable)
 		mt76_connac_mcu_sta_tlv(phy, skb, info->sta,
 					info->vif, info->rcpi,
 					info->state);
->>>>>>> d92805b6
 
 	sta_wtbl = mt76_connac_mcu_add_tlv(skb, STA_REC_WTBL,
 					   sizeof(struct tlv));
