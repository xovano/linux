--- conflicted
+++ resolved
@@ -1172,8 +1172,6 @@
 {
 	return __mt7615_mcu_add_sta(phy->mt76, vif, sta, enable,
 				    MCU_EXT_CMD_STA_REC_UPDATE, false);
-<<<<<<< HEAD
-=======
 }
 
 static int
@@ -1186,7 +1184,6 @@
 	return mt76_connac_mcu_sta_update_hdr_trans(&dev->mt76,
 						    vif, &msta->wcid,
 						    MCU_EXT_CMD_STA_REC_UPDATE);
->>>>>>> d92805b6
 }
 
 static const struct mt7615_mcu_ops sta_update_ops = {
