// SPDX-License-Identifier: ISC
/* Copyright (C) 2020 MediaTek Inc. */

#include "mt7915.h"
#include "../dma.h"
#include "mac.h"

static int
mt7915_init_tx_queues(struct mt7915_dev *dev, int n_desc)
{
	struct mt76_queue *hwq;
	int err, i;

	hwq = devm_kzalloc(dev->mt76.dev, sizeof(*hwq), GFP_KERNEL);
	if (!hwq)
		return -ENOMEM;

	err = mt76_queue_alloc(dev, hwq, MT7915_TXQ_BAND0, n_desc, 0,
			       MT_TX_RING_BASE);
	if (err < 0)
		return err;

	for (i = 0; i < MT_TXQ_MCU; i++)
		dev->mt76.q_tx[i] = hwq;

	return 0;
}

static int
mt7915_init_mcu_queue(struct mt7915_dev *dev, int qid, int idx, int n_desc)
{
	struct mt76_queue *hwq;
	int err;

	hwq = devm_kzalloc(dev->mt76.dev, sizeof(*hwq), GFP_KERNEL);
	if (!hwq)
		return -ENOMEM;

	err = mt76_queue_alloc(dev, hwq, idx, n_desc, 0, MT_TX_RING_BASE);
	if (err < 0)
		return err;

	dev->mt76.q_tx[qid] = hwq;

	return 0;
}

void mt7915_queue_rx_skb(struct mt76_dev *mdev, enum mt76_rxq_id q,
			 struct sk_buff *skb)
{
	struct mt7915_dev *dev = container_of(mdev, struct mt7915_dev, mt76);
	__le32 *rxd = (__le32 *)skb->data;
	enum rx_pkt_type type;

	type = FIELD_GET(MT_RXD0_PKT_TYPE, le32_to_cpu(rxd[0]));

	switch (type) {
	case PKT_TYPE_TXRX_NOTIFY:
		mt7915_mac_tx_free(dev, skb);
		break;
	case PKT_TYPE_RX_EVENT:
		mt7915_mcu_rx_event(dev, skb);
		break;
	case PKT_TYPE_NORMAL:
		if (!mt7915_mac_fill_rx(dev, skb)) {
			mt76_rx(&dev->mt76, q, skb);
			return;
		}
		fallthrough;
	default:
		dev_kfree_skb(skb);
		break;
	}
}

static void
mt7915_tx_cleanup(struct mt7915_dev *dev)
{
	mt76_queue_tx_cleanup(dev, MT_TXQ_MCU, false);
	mt76_queue_tx_cleanup(dev, MT_TXQ_MCU_WA, false);
}

static int mt7915_poll_tx(struct napi_struct *napi, int budget)
{
	struct mt7915_dev *dev;

	dev = container_of(napi, struct mt7915_dev, mt76.tx_napi);

	mt7915_tx_cleanup(dev);
<<<<<<< HEAD
	mt7915_mac_sta_poll(dev);

	tasklet_schedule(&dev->mt76.tx_tasklet);
=======

	if (napi_complete_done(napi, 0))
		mt7915_irq_enable(dev, MT_INT_TX_DONE_MCU);
>>>>>>> d1988041

	if (napi_complete_done(napi, 0))
		mt7915_irq_enable(dev, MT_INT_TX_DONE_ALL);

	return 0;
}

void mt7915_dma_prefetch(struct mt7915_dev *dev)
{
#define PREFETCH(base, depth)	((base) << 16 | (depth))

	mt76_wr(dev, MT_WFDMA0_RX_RING0_EXT_CTRL, PREFETCH(0x0, 0x4));
	mt76_wr(dev, MT_WFDMA0_RX_RING1_EXT_CTRL, PREFETCH(0x40, 0x4));
	mt76_wr(dev, MT_WFDMA0_RX_RING2_EXT_CTRL, PREFETCH(0x80, 0x0));

	mt76_wr(dev, MT_WFDMA1_TX_RING0_EXT_CTRL, PREFETCH(0x80, 0x4));
	mt76_wr(dev, MT_WFDMA1_TX_RING1_EXT_CTRL, PREFETCH(0xc0, 0x4));
	mt76_wr(dev, MT_WFDMA1_TX_RING2_EXT_CTRL, PREFETCH(0x100, 0x4));
	mt76_wr(dev, MT_WFDMA1_TX_RING3_EXT_CTRL, PREFETCH(0x140, 0x4));
	mt76_wr(dev, MT_WFDMA1_TX_RING4_EXT_CTRL, PREFETCH(0x180, 0x4));
	mt76_wr(dev, MT_WFDMA1_TX_RING5_EXT_CTRL, PREFETCH(0x1c0, 0x4));
	mt76_wr(dev, MT_WFDMA1_TX_RING6_EXT_CTRL, PREFETCH(0x200, 0x4));
	mt76_wr(dev, MT_WFDMA1_TX_RING7_EXT_CTRL, PREFETCH(0x240, 0x4));

	mt76_wr(dev, MT_WFDMA1_TX_RING16_EXT_CTRL, PREFETCH(0x280, 0x4));
	mt76_wr(dev, MT_WFDMA1_TX_RING17_EXT_CTRL, PREFETCH(0x2c0, 0x4));
	mt76_wr(dev, MT_WFDMA1_TX_RING18_EXT_CTRL, PREFETCH(0x300, 0x4));
	mt76_wr(dev, MT_WFDMA1_TX_RING19_EXT_CTRL, PREFETCH(0x340, 0x4));
	mt76_wr(dev, MT_WFDMA1_TX_RING20_EXT_CTRL, PREFETCH(0x380, 0x4));
	mt76_wr(dev, MT_WFDMA1_TX_RING21_EXT_CTRL, PREFETCH(0x3c0, 0x0));

	mt76_wr(dev, MT_WFDMA1_RX_RING0_EXT_CTRL, PREFETCH(0x3c0, 0x4));
	mt76_wr(dev, MT_WFDMA1_RX_RING1_EXT_CTRL, PREFETCH(0x400, 0x4));
	mt76_wr(dev, MT_WFDMA1_RX_RING2_EXT_CTRL, PREFETCH(0x440, 0x4));
	mt76_wr(dev, MT_WFDMA1_RX_RING3_EXT_CTRL, PREFETCH(0x480, 0x0));
}

static u32 __mt7915_reg_addr(struct mt7915_dev *dev, u32 addr)
{
	static const struct {
		u32 phys;
		u32 mapped;
		u32 size;
	} fixed_map[] = {
		{ 0x54000000, 0x02000, 0x1000 }, /* WFDMA PCIE0 MCU DMA0 */
		{ 0x55000000, 0x03000, 0x1000 }, /* WFDMA PCIE0 MCU DMA1 */
		{ 0x58000000, 0x06000, 0x1000 }, /* WFDMA PCIE1 MCU DMA0 (MEM_DMA) */
		{ 0x59000000, 0x07000, 0x1000 }, /* WFDMA PCIE1 MCU DMA1 */
		{ 0x7c000000, 0xf0000, 0x10000 }, /* CONN_INFRA */
		{ 0x7c020000, 0xd0000, 0x10000 }, /* CONN_INFRA, WFDMA */
		{ 0x80020000, 0xb0000, 0x10000 }, /* WF_TOP_MISC_OFF */
		{ 0x81020000, 0xc0000, 0x10000 }, /* WF_TOP_MISC_ON */
		{ 0x820c0000, 0x08000, 0x4000 }, /* WF_UMAC_TOP (PLE) */
		{ 0x820c8000, 0x0c000, 0x2000 }, /* WF_UMAC_TOP (PSE) */
		{ 0x820cc000, 0x0e000, 0x2000 }, /* WF_UMAC_TOP (PP) */
		{ 0x820ce000, 0x21c00, 0x0200 }, /* WF_LMAC_TOP (WF_SEC) */
		{ 0x820cf000, 0x22000, 0x1000 }, /* WF_LMAC_TOP (WF_PF) */
		{ 0x820d0000, 0x30000, 0x10000 }, /* WF_LMAC_TOP (WF_WTBLON) */
		{ 0x820e0000, 0x20000, 0x0400 }, /* WF_LMAC_TOP BN0 (WF_CFG) */
		{ 0x820e1000, 0x20400, 0x0200 }, /* WF_LMAC_TOP BN0 (WF_TRB) */
		{ 0x820e2000, 0x20800, 0x0400 }, /* WF_LMAC_TOP BN0 (WF_AGG) */
		{ 0x820e3000, 0x20c00, 0x0400 }, /* WF_LMAC_TOP BN0 (WF_ARB) */
		{ 0x820e4000, 0x21000, 0x0400 }, /* WF_LMAC_TOP BN0 (WF_TMAC) */
		{ 0x820e5000, 0x21400, 0x0800 }, /* WF_LMAC_TOP BN0 (WF_RMAC) */
		{ 0x820e7000, 0x21e00, 0x0200 }, /* WF_LMAC_TOP BN0 (WF_DMA) */
		{ 0x820e9000, 0x23400, 0x0200 }, /* WF_LMAC_TOP BN0 (WF_WTBLOFF) */
		{ 0x820ea000, 0x24000, 0x0200 }, /* WF_LMAC_TOP BN0 (WF_ETBF) */
		{ 0x820eb000, 0x24200, 0x0400 }, /* WF_LMAC_TOP BN0 (WF_LPON) */
		{ 0x820ec000, 0x24600, 0x0200 }, /* WF_LMAC_TOP BN0 (WF_INT) */
		{ 0x820ed000, 0x24800, 0x0800 }, /* WF_LMAC_TOP BN0 (WF_MIB) */
		{ 0x820f0000, 0xa0000, 0x0400 }, /* WF_LMAC_TOP BN1 (WF_CFG) */
		{ 0x820f1000, 0xa0600, 0x0200 }, /* WF_LMAC_TOP BN1 (WF_TRB) */
		{ 0x820f2000, 0xa0800, 0x0400 }, /* WF_LMAC_TOP BN1 (WF_AGG) */
		{ 0x820f3000, 0xa0c00, 0x0400 }, /* WF_LMAC_TOP BN1 (WF_ARB) */
		{ 0x820f4000, 0xa1000, 0x0400 }, /* WF_LMAC_TOP BN1 (WF_TMAC) */
		{ 0x820f5000, 0xa1400, 0x0800 }, /* WF_LMAC_TOP BN1 (WF_RMAC) */
		{ 0x820f7000, 0xa1e00, 0x0200 }, /* WF_LMAC_TOP BN1 (WF_DMA) */
		{ 0x820f9000, 0xa3400, 0x0200 }, /* WF_LMAC_TOP BN1 (WF_WTBLOFF) */
		{ 0x820fa000, 0xa4000, 0x0200 }, /* WF_LMAC_TOP BN1 (WF_ETBF) */
		{ 0x820fb000, 0xa4200, 0x0400 }, /* WF_LMAC_TOP BN1 (WF_LPON) */
		{ 0x820fc000, 0xa4600, 0x0200 }, /* WF_LMAC_TOP BN1 (WF_INT) */
		{ 0x820fd000, 0xa4800, 0x0800 }, /* WF_LMAC_TOP BN1 (WF_MIB) */
	};
	int i;

	if (addr < 0x100000)
		return addr;

	for (i = 0; i < ARRAY_SIZE(fixed_map); i++) {
		u32 ofs;

		if (addr < fixed_map[i].phys)
			continue;

		ofs = addr - fixed_map[i].phys;
		if (ofs > fixed_map[i].size)
			continue;

		return fixed_map[i].mapped + ofs;
	}

	if ((addr >= 0x18000000 && addr < 0x18c00000) ||
	    (addr >= 0x70000000 && addr < 0x78000000) ||
	    (addr >= 0x7c000000 && addr < 0x7c400000))
		return mt7915_reg_map_l1(dev, addr);

	return mt7915_reg_map_l2(dev, addr);
}

static u32 mt7915_rr(struct mt76_dev *mdev, u32 offset)
{
	struct mt7915_dev *dev = container_of(mdev, struct mt7915_dev, mt76);
	u32 addr = __mt7915_reg_addr(dev, offset);

	return dev->bus_ops->rr(mdev, addr);
}

static void mt7915_wr(struct mt76_dev *mdev, u32 offset, u32 val)
{
	struct mt7915_dev *dev = container_of(mdev, struct mt7915_dev, mt76);
	u32 addr = __mt7915_reg_addr(dev, offset);

	dev->bus_ops->wr(mdev, addr, val);
}

static u32 mt7915_rmw(struct mt76_dev *mdev, u32 offset, u32 mask, u32 val)
{
	struct mt7915_dev *dev = container_of(mdev, struct mt7915_dev, mt76);
	u32 addr = __mt7915_reg_addr(dev, offset);

	return dev->bus_ops->rmw(mdev, addr, mask, val);
}

int mt7915_dma_init(struct mt7915_dev *dev)
{
	/* Increase buffer size to receive large VHT/HE MPDUs */
	struct mt76_bus_ops *bus_ops;
	int rx_buf_size = MT_RX_BUF_SIZE * 2;
	int ret;

	dev->bus_ops = dev->mt76.bus;
	bus_ops = devm_kmemdup(dev->mt76.dev, dev->bus_ops, sizeof(*bus_ops),
			       GFP_KERNEL);
	if (!bus_ops)
		return -ENOMEM;

	bus_ops->rr = mt7915_rr;
	bus_ops->wr = mt7915_wr;
	bus_ops->rmw = mt7915_rmw;
	dev->mt76.bus = bus_ops;

	mt76_dma_attach(&dev->mt76);

	/* configure global setting */
	mt76_set(dev, MT_WFDMA1_GLO_CFG,
		 MT_WFDMA1_GLO_CFG_OMIT_TX_INFO |
		 MT_WFDMA1_GLO_CFG_OMIT_RX_INFO);

	/* configure perfetch settings */
	mt7915_dma_prefetch(dev);

	/* reset dma idx */
	mt76_wr(dev, MT_WFDMA0_RST_DTX_PTR, ~0);
	mt76_wr(dev, MT_WFDMA1_RST_DTX_PTR, ~0);

	/* configure delay interrupt */
	mt76_wr(dev, MT_WFDMA0_PRI_DLY_INT_CFG0, 0);
	mt76_wr(dev, MT_WFDMA1_PRI_DLY_INT_CFG0, 0);

	/* init tx queue */
	ret = mt7915_init_tx_queues(dev, MT7915_TX_RING_SIZE);
	if (ret)
		return ret;

	/* command to WM */
	ret = mt7915_init_mcu_queue(dev, MT_TXQ_MCU, MT7915_TXQ_MCU_WM,
				    MT7915_TX_MCU_RING_SIZE);
	if (ret)
		return ret;

	/* command to WA */
	ret = mt7915_init_mcu_queue(dev, MT_TXQ_MCU_WA, MT7915_TXQ_MCU_WA,
				    MT7915_TX_MCU_RING_SIZE);
	if (ret)
		return ret;

	/* firmware download */
	ret = mt7915_init_mcu_queue(dev, MT_TXQ_FWDL, MT7915_TXQ_FWDL,
				    MT7915_TX_FWDL_RING_SIZE);
	if (ret)
		return ret;

	/* event from WM */
	ret = mt76_queue_alloc(dev, &dev->mt76.q_rx[MT_RXQ_MCU],
			       MT7915_RXQ_MCU_WM, MT7915_RX_MCU_RING_SIZE,
			       rx_buf_size, MT_RX_EVENT_RING_BASE);
	if (ret)
		return ret;

	/* event from WA */
	ret = mt76_queue_alloc(dev, &dev->mt76.q_rx[MT_RXQ_MCU_WA],
			       MT7915_RXQ_MCU_WA, MT7915_RX_MCU_RING_SIZE,
			       rx_buf_size, MT_RX_EVENT_RING_BASE);
	if (ret)
		return ret;

	/* rx data */
	ret = mt76_queue_alloc(dev, &dev->mt76.q_rx[MT_RXQ_MAIN], 0,
			       MT7915_RX_RING_SIZE, rx_buf_size,
			       MT_RX_DATA_RING_BASE);
	if (ret)
		return ret;

	ret = mt76_init_queues(dev);
	if (ret < 0)
		return ret;

	netif_tx_napi_add(&dev->mt76.napi_dev, &dev->mt76.tx_napi,
			  mt7915_poll_tx, NAPI_POLL_WEIGHT);
	napi_enable(&dev->mt76.tx_napi);

	/* hif wait WFDMA idle */
	mt76_set(dev, MT_WFDMA0_BUSY_ENA,
		 MT_WFDMA0_BUSY_ENA_TX_FIFO0 |
		 MT_WFDMA0_BUSY_ENA_TX_FIFO1 |
		 MT_WFDMA0_BUSY_ENA_RX_FIFO);

	mt76_set(dev, MT_WFDMA1_BUSY_ENA,
		 MT_WFDMA1_BUSY_ENA_TX_FIFO0 |
		 MT_WFDMA1_BUSY_ENA_TX_FIFO1 |
		 MT_WFDMA1_BUSY_ENA_RX_FIFO);

	mt76_set(dev, MT_WFDMA0_PCIE1_BUSY_ENA,
		 MT_WFDMA0_PCIE1_BUSY_ENA_TX_FIFO0 |
		 MT_WFDMA0_PCIE1_BUSY_ENA_TX_FIFO1 |
		 MT_WFDMA0_PCIE1_BUSY_ENA_RX_FIFO);

	mt76_set(dev, MT_WFDMA1_PCIE1_BUSY_ENA,
		 MT_WFDMA1_PCIE1_BUSY_ENA_TX_FIFO0 |
		 MT_WFDMA1_PCIE1_BUSY_ENA_TX_FIFO1 |
		 MT_WFDMA1_PCIE1_BUSY_ENA_RX_FIFO);

	mt76_poll(dev, MT_WFDMA_EXT_CSR_HIF_MISC,
		  MT_WFDMA_EXT_CSR_HIF_MISC_BUSY, 0, 1000);

	/* set WFDMA Tx/Rx */
	mt76_set(dev, MT_WFDMA0_GLO_CFG,
		 MT_WFDMA0_GLO_CFG_TX_DMA_EN | MT_WFDMA0_GLO_CFG_RX_DMA_EN);
	mt76_set(dev, MT_WFDMA1_GLO_CFG,
		 MT_WFDMA1_GLO_CFG_TX_DMA_EN | MT_WFDMA1_GLO_CFG_RX_DMA_EN);

	/* enable interrupts for TX/RX rings */
	mt7915_irq_enable(dev, MT_INT_RX_DONE_ALL | MT_INT_TX_DONE_MCU |
			  MT_INT_MCU_CMD);

	return 0;
}

void mt7915_dma_cleanup(struct mt7915_dev *dev)
{
	/* disable */
	mt76_clear(dev, MT_WFDMA0_GLO_CFG,
		   MT_WFDMA0_GLO_CFG_TX_DMA_EN |
		   MT_WFDMA0_GLO_CFG_RX_DMA_EN);
	mt76_clear(dev, MT_WFDMA1_GLO_CFG,
		   MT_WFDMA1_GLO_CFG_TX_DMA_EN |
		   MT_WFDMA1_GLO_CFG_RX_DMA_EN);

	/* reset */
	mt76_clear(dev, MT_WFDMA1_RST,
		   MT_WFDMA1_RST_DMASHDL_ALL_RST |
		   MT_WFDMA1_RST_LOGIC_RST);

	mt76_set(dev, MT_WFDMA1_RST,
		 MT_WFDMA1_RST_DMASHDL_ALL_RST |
		 MT_WFDMA1_RST_LOGIC_RST);

	mt76_clear(dev, MT_WFDMA0_RST,
		   MT_WFDMA0_RST_DMASHDL_ALL_RST |
		   MT_WFDMA0_RST_LOGIC_RST);

	mt76_set(dev, MT_WFDMA0_RST,
		 MT_WFDMA0_RST_DMASHDL_ALL_RST |
		 MT_WFDMA0_RST_LOGIC_RST);

	mt76_dma_cleanup(&dev->mt76);
}<|MERGE_RESOLUTION|>--- conflicted
+++ resolved
@@ -87,18 +87,9 @@
 	dev = container_of(napi, struct mt7915_dev, mt76.tx_napi);
 
 	mt7915_tx_cleanup(dev);
-<<<<<<< HEAD
-	mt7915_mac_sta_poll(dev);
-
-	tasklet_schedule(&dev->mt76.tx_tasklet);
-=======
 
 	if (napi_complete_done(napi, 0))
 		mt7915_irq_enable(dev, MT_INT_TX_DONE_MCU);
->>>>>>> d1988041
-
-	if (napi_complete_done(napi, 0))
-		mt7915_irq_enable(dev, MT_INT_TX_DONE_ALL);
 
 	return 0;
 }
