/******************************************************************************
 *
 * This file is provided under a dual BSD/GPLv2 license.  When using or
 * redistributing this file, you may do so under either license.
 *
 * GPL LICENSE SUMMARY
 *
 * Copyright(c) 2003 - 2015 Intel Corporation. All rights reserved.
 * Copyright(c) 2013 - 2015 Intel Mobile Communications GmbH
 * Copyright(c) 2016 - 2017 Intel Deutschland GmbH
 * Copyright(c) 2018 - 2019 Intel Corporation
 *
 * This program is free software; you can redistribute it and/or modify it
 * under the terms of version 2 of the GNU General Public License as
 * published by the Free Software Foundation.
 *
 * This program is distributed in the hope that it will be useful, but WITHOUT
 * ANY WARRANTY; without even the implied warranty of MERCHANTABILITY or
 * FITNESS FOR A PARTICULAR PURPOSE.  See the GNU General Public License for
 * more details.
 *
 * The full GNU General Public License is included in this distribution in the
 * file called COPYING.
 *
 * Contact Information:
 *  Intel Linux Wireless <linuxwifi@intel.com>
 * Intel Corporation, 5200 N.E. Elam Young Parkway, Hillsboro, OR 97124-6497
 *
 * BSD LICENSE
 *
 * Copyright(c) 2003 - 2015 Intel Corporation. All rights reserved.
 * Copyright(c) 2013 - 2015 Intel Mobile Communications GmbH
 * Copyright(c) 2016 - 2017 Intel Deutschland GmbH
 * Copyright(c) 2018 - 2019 Intel Corporation
 * All rights reserved.
 *
 * Redistribution and use in source and binary forms, with or without
 * modification, are permitted provided that the following conditions
 * are met:
 *
 *  * Redistributions of source code must retain the above copyright
 *    notice, this list of conditions and the following disclaimer.
 *  * Redistributions in binary form must reproduce the above copyright
 *    notice, this list of conditions and the following disclaimer in
 *    the documentation and/or other materials provided with the
 *    distribution.
 *  * Neither the name Intel Corporation nor the names of its
 *    contributors may be used to endorse or promote products derived
 *    from this software without specific prior written permission.
 *
 * THIS SOFTWARE IS PROVIDED BY THE COPYRIGHT HOLDERS AND CONTRIBUTORS
 * "AS IS" AND ANY EXPRESS OR IMPLIED WARRANTIES, INCLUDING, BUT NOT
 * LIMITED TO, THE IMPLIED WARRANTIES OF MERCHANTABILITY AND FITNESS FOR
 * A PARTICULAR PURPOSE ARE DISCLAIMED. IN NO EVENT SHALL THE COPYRIGHT
 * OWNER OR CONTRIBUTORS BE LIABLE FOR ANY DIRECT, INDIRECT, INCIDENTAL,
 * SPECIAL, EXEMPLARY, OR CONSEQUENTIAL DAMAGES (INCLUDING, BUT NOT
 * LIMITED TO, PROCUREMENT OF SUBSTITUTE GOODS OR SERVICES; LOSS OF USE,
 * DATA, OR PROFITS; OR BUSINESS INTERRUPTION) HOWEVER CAUSED AND ON ANY
 * THEORY OF LIABILITY, WHETHER IN CONTRACT, STRICT LIABILITY, OR TORT
 * (INCLUDING NEGLIGENCE OR OTHERWISE) ARISING IN ANY WAY OUT OF THE USE
 * OF THIS SOFTWARE, EVEN IF ADVISED OF THE POSSIBILITY OF SUCH DAMAGE.
 *
 *****************************************************************************/
#ifndef __iwl_trans_int_pcie_h__
#define __iwl_trans_int_pcie_h__

#include <linux/spinlock.h>
#include <linux/interrupt.h>
#include <linux/skbuff.h>
#include <linux/wait.h>
#include <linux/pci.h>
#include <linux/timer.h>
#include <linux/cpu.h>

#include "iwl-fh.h"
#include "iwl-csr.h"
#include "iwl-trans.h"
#include "iwl-debug.h"
#include "iwl-io.h"
#include "iwl-op-mode.h"
#include "iwl-drv.h"
#include "queue/tx.h"

/*
 * RX related structures and functions
 */
#define RX_NUM_QUEUES 1
#define RX_POST_REQ_ALLOC 2
#define RX_CLAIM_REQ_ALLOC 8
#define RX_PENDING_WATERMARK 16
#define FIRST_RX_QUEUE 512

struct iwl_host_cmd;

/*This file includes the declaration that are internal to the
 * trans_pcie layer */

/**
 * struct iwl_rx_mem_buffer
 * @page_dma: bus address of rxb page
 * @page: driver's pointer to the rxb page
 * @invalid: rxb is in driver ownership - not owned by HW
 * @vid: index of this rxb in the global table
 * @offset: indicates which offset of the page (in bytes)
 *	this buffer uses (if multiple RBs fit into one page)
 */
struct iwl_rx_mem_buffer {
	dma_addr_t page_dma;
	struct page *page;
	u16 vid;
	bool invalid;
	struct list_head list;
	u32 offset;
};

/**
 * struct isr_statistics - interrupt statistics
 *
 */
struct isr_statistics {
	u32 hw;
	u32 sw;
	u32 err_code;
	u32 sch;
	u32 alive;
	u32 rfkill;
	u32 ctkill;
	u32 wakeup;
	u32 rx;
	u32 tx;
	u32 unhandled;
};

/**
 * struct iwl_rx_transfer_desc - transfer descriptor
 * @addr: ptr to free buffer start address
 * @rbid: unique tag of the buffer
 * @reserved: reserved
 */
struct iwl_rx_transfer_desc {
	__le16 rbid;
	__le16 reserved[3];
	__le64 addr;
} __packed;

#define IWL_RX_CD_FLAGS_FRAGMENTED	BIT(0)

/**
 * struct iwl_rx_completion_desc - completion descriptor
 * @reserved1: reserved
 * @rbid: unique tag of the received buffer
 * @flags: flags (0: fragmented, all others: reserved)
 * @reserved2: reserved
 */
struct iwl_rx_completion_desc {
	__le32 reserved1;
	__le16 rbid;
	u8 flags;
	u8 reserved2[25];
} __packed;

/**
 * struct iwl_rxq - Rx queue
 * @id: queue index
 * @bd: driver's pointer to buffer of receive buffer descriptors (rbd).
 *	Address size is 32 bit in pre-9000 devices and 64 bit in 9000 devices.
 *	In AX210 devices it is a pointer to a list of iwl_rx_transfer_desc's
 * @bd_dma: bus address of buffer of receive buffer descriptors (rbd)
 * @ubd: driver's pointer to buffer of used receive buffer descriptors (rbd)
 * @ubd_dma: physical address of buffer of used receive buffer descriptors (rbd)
 * @tr_tail: driver's pointer to the transmission ring tail buffer
 * @tr_tail_dma: physical address of the buffer for the transmission ring tail
 * @cr_tail: driver's pointer to the completion ring tail buffer
 * @cr_tail_dma: physical address of the buffer for the completion ring tail
 * @read: Shared index to newest available Rx buffer
 * @write: Shared index to oldest written Rx packet
 * @free_count: Number of pre-allocated buffers in rx_free
 * @used_count: Number of RBDs handled to allocator to use for allocation
 * @write_actual:
 * @rx_free: list of RBDs with allocated RB ready for use
 * @rx_used: list of RBDs with no RB attached
 * @need_update: flag to indicate we need to update read/write index
 * @rb_stts: driver's pointer to receive buffer status
 * @rb_stts_dma: bus address of receive buffer status
 * @lock:
 * @queue: actual rx queue. Not used for multi-rx queue.
 * @next_rb_is_fragment: indicates that the previous RB that we handled set
 *	the fragmented flag, so the next one is still another fragment
 *
 * NOTE:  rx_free and rx_used are used as a FIFO for iwl_rx_mem_buffers
 */
struct iwl_rxq {
	int id;
	void *bd;
	dma_addr_t bd_dma;
	union {
		void *used_bd;
		__le32 *bd_32;
		struct iwl_rx_completion_desc *cd;
	};
	dma_addr_t used_bd_dma;
	__le16 *tr_tail;
	dma_addr_t tr_tail_dma;
	__le16 *cr_tail;
	dma_addr_t cr_tail_dma;
	u32 read;
	u32 write;
	u32 free_count;
	u32 used_count;
	u32 write_actual;
	u32 queue_size;
	struct list_head rx_free;
	struct list_head rx_used;
	bool need_update, next_rb_is_fragment;
	void *rb_stts;
	dma_addr_t rb_stts_dma;
	spinlock_t lock;
	struct napi_struct napi;
	struct iwl_rx_mem_buffer *queue[RX_QUEUE_SIZE];
};

/**
 * struct iwl_rb_allocator - Rx allocator
 * @req_pending: number of requests the allcator had not processed yet
 * @req_ready: number of requests honored and ready for claiming
 * @rbd_allocated: RBDs with pages allocated and ready to be handled to
 *	the queue. This is a list of &struct iwl_rx_mem_buffer
 * @rbd_empty: RBDs with no page attached for allocator use. This is a list
 *	of &struct iwl_rx_mem_buffer
 * @lock: protects the rbd_allocated and rbd_empty lists
 * @alloc_wq: work queue for background calls
 * @rx_alloc: work struct for background calls
 */
struct iwl_rb_allocator {
	atomic_t req_pending;
	atomic_t req_ready;
	struct list_head rbd_allocated;
	struct list_head rbd_empty;
	spinlock_t lock;
	struct workqueue_struct *alloc_wq;
	struct work_struct rx_alloc;
};

/**
 * iwl_get_closed_rb_stts - get closed rb stts from different structs
 * @rxq - the rxq to get the rb stts from
 */
static inline __le16 iwl_get_closed_rb_stts(struct iwl_trans *trans,
					    struct iwl_rxq *rxq)
{
	if (trans->trans_cfg->device_family >= IWL_DEVICE_FAMILY_AX210) {
		__le16 *rb_stts = rxq->rb_stts;

		return READ_ONCE(*rb_stts);
	} else {
		struct iwl_rb_status *rb_stts = rxq->rb_stts;

		return READ_ONCE(rb_stts->closed_rb_num);
	}
}

<<<<<<< HEAD
/**
 * iwl_queue_dec_wrap - decrement queue index, wrap back to end
 * @index -- current index
 */
static inline int iwl_queue_dec_wrap(struct iwl_trans *trans, int index)
{
	return --index &
		(trans->trans_cfg->base_params->max_tfd_queue_size - 1);
}

struct iwl_cmd_meta {
	/* only for SYNC commands, iff the reply skb is wanted */
	struct iwl_host_cmd *source;
	u32 flags;
	u32 tbs;
};

/*
 * The FH will write back to the first TB only, so we need to copy some data
 * into the buffer regardless of whether it should be mapped or not.
 * This indicates how big the first TB must be to include the scratch buffer
 * and the assigned PN.
 * Since PN location is 8 bytes at offset 12, it's 20 now.
 * If we make it bigger then allocations will be bigger and copy slower, so
 * that's probably not useful.
 */
#define IWL_FIRST_TB_SIZE	20
#define IWL_FIRST_TB_SIZE_ALIGN ALIGN(IWL_FIRST_TB_SIZE, 64)

struct iwl_pcie_txq_entry {
	void *cmd;
	struct sk_buff *skb;
	/* buffer to free after command completes */
	const void *free_buf;
	struct iwl_cmd_meta meta;
};

struct iwl_pcie_first_tb_buf {
	u8 buf[IWL_FIRST_TB_SIZE_ALIGN];
};

/**
 * struct iwl_txq - Tx Queue for DMA
 * @q: generic Rx/Tx queue descriptor
 * @tfds: transmit frame descriptors (DMA memory)
 * @first_tb_bufs: start of command headers, including scratch buffers, for
 *	the writeback -- this is DMA memory and an array holding one buffer
 *	for each command on the queue
 * @first_tb_dma: DMA address for the first_tb_bufs start
 * @entries: transmit entries (driver state)
 * @lock: queue lock
 * @stuck_timer: timer that fires if queue gets stuck
 * @trans_pcie: pointer back to transport (for timer)
 * @need_update: indicates need to update read/write index
 * @ampdu: true if this queue is an ampdu queue for an specific RA/TID
 * @wd_timeout: queue watchdog timeout (jiffies) - per queue
 * @frozen: tx stuck queue timer is frozen
 * @frozen_expiry_remainder: remember how long until the timer fires
 * @bc_tbl: byte count table of the queue (relevant only for gen2 transport)
 * @write_ptr: 1-st empty entry (index) host_w
 * @read_ptr: last used entry (index) host_r
 * @dma_addr:  physical addr for BD's
 * @n_window: safe queue window
 * @id: queue id
 * @low_mark: low watermark, resume queue if free space more than this
 * @high_mark: high watermark, stop queue if free space less than this
 *
 * A Tx queue consists of circular buffer of BDs (a.k.a. TFDs, transmit frame
 * descriptors) and required locking structures.
 *
 * Note the difference between TFD_QUEUE_SIZE_MAX and n_window: the hardware
 * always assumes 256 descriptors, so TFD_QUEUE_SIZE_MAX is always 256 (unless
 * there might be HW changes in the future). For the normal TX
 * queues, n_window, which is the size of the software queue data
 * is also 256; however, for the command queue, n_window is only
 * 32 since we don't need so many commands pending. Since the HW
 * still uses 256 BDs for DMA though, TFD_QUEUE_SIZE_MAX stays 256.
 * This means that we end up with the following:
 *  HW entries: | 0 | ... | N * 32 | ... | N * 32 + 31 | ... | 255 |
 *  SW entries:           | 0      | ... | 31          |
 * where N is a number between 0 and 7. This means that the SW
 * data is a window overlayed over the HW queue.
 */
struct iwl_txq {
	void *tfds;
	struct iwl_pcie_first_tb_buf *first_tb_bufs;
	dma_addr_t first_tb_dma;
	struct iwl_pcie_txq_entry *entries;
	spinlock_t lock;
	unsigned long frozen_expiry_remainder;
	struct timer_list stuck_timer;
	struct iwl_trans_pcie *trans_pcie;
	bool need_update;
	bool frozen;
	bool ampdu;
	int block;
	unsigned long wd_timeout;
	struct sk_buff_head overflow_q;
	struct iwl_dma_ptr bc_tbl;

	int write_ptr;
	int read_ptr;
	dma_addr_t dma_addr;
	int n_window;
	u32 id;
	int low_mark;
	int high_mark;

	bool overflow_tx;
};

static inline dma_addr_t
iwl_pcie_get_first_tb_dma(struct iwl_txq *txq, int idx)
{
	return txq->first_tb_dma +
	       sizeof(struct iwl_pcie_first_tb_buf) * idx;
}

struct iwl_tso_hdr_page {
	struct page *page;
	u8 *pos;
};

=======
>>>>>>> d1988041
#ifdef CONFIG_IWLWIFI_DEBUGFS
/**
 * enum iwl_fw_mon_dbgfs_state - the different states of the monitor_data
 * debugfs file
 *
 * @IWL_FW_MON_DBGFS_STATE_CLOSED: the file is closed.
 * @IWL_FW_MON_DBGFS_STATE_OPEN: the file is open.
 * @IWL_FW_MON_DBGFS_STATE_DISABLED: the file is disabled, once this state is
 *	set the file can no longer be used.
 */
enum iwl_fw_mon_dbgfs_state {
	IWL_FW_MON_DBGFS_STATE_CLOSED,
	IWL_FW_MON_DBGFS_STATE_OPEN,
	IWL_FW_MON_DBGFS_STATE_DISABLED,
};
#endif

/**
 * enum iwl_shared_irq_flags - level of sharing for irq
 * @IWL_SHARED_IRQ_NON_RX: interrupt vector serves non rx causes.
 * @IWL_SHARED_IRQ_FIRST_RSS: interrupt vector serves first RSS queue.
 */
enum iwl_shared_irq_flags {
	IWL_SHARED_IRQ_NON_RX		= BIT(0),
	IWL_SHARED_IRQ_FIRST_RSS	= BIT(1),
};

/**
 * enum iwl_image_response_code - image response values
 * @IWL_IMAGE_RESP_DEF: the default value of the register
 * @IWL_IMAGE_RESP_SUCCESS: iml was read successfully
 * @IWL_IMAGE_RESP_FAIL: iml reading failed
 */
enum iwl_image_response_code {
	IWL_IMAGE_RESP_DEF		= 0,
	IWL_IMAGE_RESP_SUCCESS		= 1,
	IWL_IMAGE_RESP_FAIL		= 2,
};

/**
 * struct cont_rec: continuous recording data structure
 * @prev_wr_ptr: the last address that was read in monitor_data
 *	debugfs file
 * @prev_wrap_cnt: the wrap count that was used during the last read in
 *	monitor_data debugfs file
 * @state: the state of monitor_data debugfs file as described
 *	in &iwl_fw_mon_dbgfs_state enum
 * @mutex: locked while reading from monitor_data debugfs file
 */
#ifdef CONFIG_IWLWIFI_DEBUGFS
struct cont_rec {
	u32 prev_wr_ptr;
	u32 prev_wrap_cnt;
	u8  state;
	/* Used to sync monitor_data debugfs file with driver unload flow */
	struct mutex mutex;
};
#endif

/**
 * struct iwl_trans_pcie - PCIe transport specific data
 * @rxq: all the RX queue data
 * @rx_pool: initial pool of iwl_rx_mem_buffer for all the queues
 * @global_table: table mapping received VID from hw to rxb
 * @rba: allocator for RX replenishing
 * @ctxt_info: context information for FW self init
 * @ctxt_info_gen3: context information for gen3 devices
 * @prph_info: prph info for self init
 * @prph_scratch: prph scratch for self init
 * @ctxt_info_dma_addr: dma addr of context information
 * @prph_info_dma_addr: dma addr of prph info
 * @prph_scratch_dma_addr: dma addr of prph scratch
 * @ctxt_info_dma_addr: dma addr of context information
 * @init_dram: DRAM data of firmware image (including paging).
 *	Context information addresses will be taken from here.
 *	This is driver's local copy for keeping track of size and
 *	count for allocating and freeing the memory.
 * @trans: pointer to the generic transport area
 * @scd_base_addr: scheduler sram base address in SRAM
 * @kw: keep warm address
 * @pnvm_dram: DRAM area that contains the PNVM data
 * @pci_dev: basic pci-network driver stuff
 * @hw_base: pci hardware address support
 * @ucode_write_complete: indicates that the ucode has been copied.
 * @ucode_write_waitq: wait queue for uCode load
 * @cmd_queue - command queue number
 * @def_rx_queue - default rx queue number
 * @rx_buf_size: Rx buffer size
 * @scd_set_active: should the transport configure the SCD for HCMD queue
 * @sw_csum_tx: if true, then the transport will compute the csum of the TXed
 *	frame.
 * @rx_page_order: page order for receive buffer size
 * @rx_buf_bytes: RX buffer (RB) size in bytes
 * @reg_lock: protect hw register access
 * @mutex: to protect stop_device / start_fw / start_hw
 * @cmd_in_flight: true when we have a host command in flight
#ifdef CONFIG_IWLWIFI_DEBUGFS
 * @fw_mon_data: fw continuous recording data
#endif
 * @msix_entries: array of MSI-X entries
 * @msix_enabled: true if managed to enable MSI-X
 * @shared_vec_mask: the type of causes the shared vector handles
 *	(see iwl_shared_irq_flags).
 * @alloc_vecs: the number of interrupt vectors allocated by the OS
 * @def_irq: default irq for non rx causes
 * @fh_init_mask: initial unmasked fh causes
 * @hw_init_mask: initial unmasked hw causes
 * @fh_mask: current unmasked fh causes
 * @hw_mask: current unmasked hw causes
 * @in_rescan: true if we have triggered a device rescan
 * @base_rb_stts: base virtual address of receive buffer status for all queues
 * @base_rb_stts_dma: base physical address of receive buffer status
 * @supported_dma_mask: DMA mask to validate the actual address against,
 *	will be DMA_BIT_MASK(11) or DMA_BIT_MASK(12) depending on the device
 * @alloc_page_lock: spinlock for the page allocator
 * @alloc_page: allocated page to still use parts of
 * @alloc_page_used: how much of the allocated page was already used (bytes)
 */
struct iwl_trans_pcie {
	struct iwl_rxq *rxq;
	struct iwl_rx_mem_buffer *rx_pool;
	struct iwl_rx_mem_buffer **global_table;
	struct iwl_rb_allocator rba;
	union {
		struct iwl_context_info *ctxt_info;
		struct iwl_context_info_gen3 *ctxt_info_gen3;
	};
	struct iwl_prph_info *prph_info;
	struct iwl_prph_scratch *prph_scratch;
	dma_addr_t ctxt_info_dma_addr;
	dma_addr_t prph_info_dma_addr;
	dma_addr_t prph_scratch_dma_addr;
	dma_addr_t iml_dma_addr;
	struct iwl_trans *trans;

	struct net_device napi_dev;

	/* INT ICT Table */
	__le32 *ict_tbl;
	dma_addr_t ict_tbl_dma;
	int ict_index;
	bool use_ict;
	bool is_down, opmode_down;
	s8 debug_rfkill;
	struct isr_statistics isr_stats;

	spinlock_t irq_lock;
	struct mutex mutex;
	u32 inta_mask;
	u32 scd_base_addr;
	struct iwl_dma_ptr kw;

	struct iwl_dram_data pnvm_dram;

	struct iwl_txq *txq_memory;

	/* PCI bus related data */
	struct pci_dev *pci_dev;
	void __iomem *hw_base;

	bool ucode_write_complete;
	bool sx_complete;
	wait_queue_head_t ucode_write_waitq;
	wait_queue_head_t wait_command_queue;
	wait_queue_head_t sx_waitq;

	u8 def_rx_queue;
	u8 n_no_reclaim_cmds;
	u8 no_reclaim_cmds[MAX_NO_RECLAIM_CMDS];
	u16 num_rx_bufs;

	enum iwl_amsdu_size rx_buf_size;
	bool scd_set_active;
	bool sw_csum_tx;
	bool pcie_dbg_dumped_once;
	u32 rx_page_order;
	u32 rx_buf_bytes;
	u32 supported_dma_mask;

	/* allocator lock for the two values below */
	spinlock_t alloc_page_lock;
	struct page *alloc_page;
	u32 alloc_page_used;

	/*protect hw register */
	spinlock_t reg_lock;
	bool cmd_hold_nic_awake;

#ifdef CONFIG_IWLWIFI_DEBUGFS
	struct cont_rec fw_mon_data;
#endif

	struct msix_entry msix_entries[IWL_MAX_RX_HW_QUEUES];
	bool msix_enabled;
	u8 shared_vec_mask;
	u32 alloc_vecs;
	u32 def_irq;
	u32 fh_init_mask;
	u32 hw_init_mask;
	u32 fh_mask;
	u32 hw_mask;
	cpumask_t affinity_mask[IWL_MAX_RX_HW_QUEUES];
	u16 tx_cmd_queue_size;
	bool in_rescan;

	void *base_rb_stts;
	dma_addr_t base_rb_stts_dma;
};

static inline struct iwl_trans_pcie *
IWL_TRANS_GET_PCIE_TRANS(struct iwl_trans *trans)
{
	return (void *)trans->trans_specific;
}

static inline void iwl_pcie_clear_irq(struct iwl_trans *trans,
				      struct msix_entry *entry)
{
	/*
	 * Before sending the interrupt the HW disables it to prevent
	 * a nested interrupt. This is done by writing 1 to the corresponding
	 * bit in the mask register. After handling the interrupt, it should be
	 * re-enabled by clearing this bit. This register is defined as
	 * write 1 clear (W1C) register, meaning that it's being clear
	 * by writing 1 to the bit.
	 */
	iwl_write32(trans, CSR_MSIX_AUTOMASK_ST_AD, BIT(entry->entry));
}

static inline struct iwl_trans *
iwl_trans_pcie_get_trans(struct iwl_trans_pcie *trans_pcie)
{
	return container_of((void *)trans_pcie, struct iwl_trans,
			    trans_specific);
}

/*
 * Convention: trans API functions: iwl_trans_pcie_XXX
 *	Other functions: iwl_pcie_XXX
 */
struct iwl_trans
*iwl_trans_pcie_alloc(struct pci_dev *pdev,
		      const struct pci_device_id *ent,
		      const struct iwl_cfg_trans_params *cfg_trans);
void iwl_trans_pcie_free(struct iwl_trans *trans);

/*****************************************************
* RX
******************************************************/
int iwl_pcie_rx_init(struct iwl_trans *trans);
int iwl_pcie_gen2_rx_init(struct iwl_trans *trans);
irqreturn_t iwl_pcie_msix_isr(int irq, void *data);
irqreturn_t iwl_pcie_irq_handler(int irq, void *dev_id);
irqreturn_t iwl_pcie_irq_msix_handler(int irq, void *dev_id);
irqreturn_t iwl_pcie_irq_rx_msix_handler(int irq, void *dev_id);
int iwl_pcie_rx_stop(struct iwl_trans *trans);
void iwl_pcie_rx_free(struct iwl_trans *trans);
void iwl_pcie_free_rbs_pool(struct iwl_trans *trans);
void iwl_pcie_rx_init_rxb_lists(struct iwl_rxq *rxq);
int iwl_pcie_dummy_napi_poll(struct napi_struct *napi, int budget);
void iwl_pcie_rxq_alloc_rbs(struct iwl_trans *trans, gfp_t priority,
			    struct iwl_rxq *rxq);

/*****************************************************
* ICT - interrupt handling
******************************************************/
irqreturn_t iwl_pcie_isr(int irq, void *data);
int iwl_pcie_alloc_ict(struct iwl_trans *trans);
void iwl_pcie_free_ict(struct iwl_trans *trans);
void iwl_pcie_reset_ict(struct iwl_trans *trans);
void iwl_pcie_disable_ict(struct iwl_trans *trans);

/*****************************************************
* TX / HCMD
******************************************************/
int iwl_pcie_tx_init(struct iwl_trans *trans);
void iwl_pcie_tx_start(struct iwl_trans *trans, u32 scd_base_addr);
int iwl_pcie_tx_stop(struct iwl_trans *trans);
void iwl_pcie_tx_free(struct iwl_trans *trans);
bool iwl_trans_pcie_txq_enable(struct iwl_trans *trans, int queue, u16 ssn,
			       const struct iwl_trans_txq_scd_cfg *cfg,
			       unsigned int wdg_timeout);
void iwl_trans_pcie_txq_disable(struct iwl_trans *trans, int queue,
				bool configure_scd);
void iwl_trans_pcie_txq_set_shared_mode(struct iwl_trans *trans, u32 txq_id,
					bool shared_mode);
int iwl_trans_pcie_tx(struct iwl_trans *trans, struct sk_buff *skb,
		      struct iwl_device_tx_cmd *dev_cmd, int txq_id);
void iwl_pcie_txq_check_wrptrs(struct iwl_trans *trans);
int iwl_trans_pcie_send_hcmd(struct iwl_trans *trans, struct iwl_host_cmd *cmd);
void iwl_pcie_hcmd_complete(struct iwl_trans *trans,
			    struct iwl_rx_cmd_buffer *rxb);
void iwl_trans_pcie_reclaim(struct iwl_trans *trans, int txq_id, int ssn,
			    struct sk_buff_head *skbs);
void iwl_trans_pcie_set_q_ptrs(struct iwl_trans *trans, int txq_id, int ptr);
void iwl_trans_pcie_tx_reset(struct iwl_trans *trans);

/*****************************************************
* Error handling
******************************************************/
void iwl_pcie_dump_csr(struct iwl_trans *trans);

/*****************************************************
* Helpers
******************************************************/
static inline void _iwl_disable_interrupts(struct iwl_trans *trans)
{
	struct iwl_trans_pcie *trans_pcie = IWL_TRANS_GET_PCIE_TRANS(trans);

	clear_bit(STATUS_INT_ENABLED, &trans->status);
	if (!trans_pcie->msix_enabled) {
		/* disable interrupts from uCode/NIC to host */
		iwl_write32(trans, CSR_INT_MASK, 0x00000000);

		/* acknowledge/clear/reset any interrupts still pending
		 * from uCode or flow handler (Rx/Tx DMA) */
		iwl_write32(trans, CSR_INT, 0xffffffff);
		iwl_write32(trans, CSR_FH_INT_STATUS, 0xffffffff);
	} else {
		/* disable all the interrupt we might use */
		iwl_write32(trans, CSR_MSIX_FH_INT_MASK_AD,
			    trans_pcie->fh_init_mask);
		iwl_write32(trans, CSR_MSIX_HW_INT_MASK_AD,
			    trans_pcie->hw_init_mask);
	}
	IWL_DEBUG_ISR(trans, "Disabled interrupts\n");
}

#define IWL_NUM_OF_COMPLETION_RINGS	31
#define IWL_NUM_OF_TRANSFER_RINGS	527

static inline int iwl_pcie_get_num_sections(const struct fw_img *fw,
					    int start)
{
	int i = 0;

	while (start < fw->num_sec &&
	       fw->sec[start].offset != CPU1_CPU2_SEPARATOR_SECTION &&
	       fw->sec[start].offset != PAGING_SEPARATOR_SECTION) {
		start++;
		i++;
	}

	return i;
}

static inline void iwl_pcie_ctxt_info_free_fw_img(struct iwl_trans *trans)
{
	struct iwl_self_init_dram *dram = &trans->init_dram;
	int i;

	if (!dram->fw) {
		WARN_ON(dram->fw_cnt);
		return;
	}

	for (i = 0; i < dram->fw_cnt; i++)
		dma_free_coherent(trans->dev, dram->fw[i].size,
				  dram->fw[i].block, dram->fw[i].physical);

	kfree(dram->fw);
	dram->fw_cnt = 0;
	dram->fw = NULL;
}

static inline void iwl_disable_interrupts(struct iwl_trans *trans)
{
	struct iwl_trans_pcie *trans_pcie = IWL_TRANS_GET_PCIE_TRANS(trans);

	spin_lock(&trans_pcie->irq_lock);
	_iwl_disable_interrupts(trans);
	spin_unlock(&trans_pcie->irq_lock);
}

static inline void _iwl_enable_interrupts(struct iwl_trans *trans)
{
	struct iwl_trans_pcie *trans_pcie = IWL_TRANS_GET_PCIE_TRANS(trans);

	IWL_DEBUG_ISR(trans, "Enabling interrupts\n");
	set_bit(STATUS_INT_ENABLED, &trans->status);
	if (!trans_pcie->msix_enabled) {
		trans_pcie->inta_mask = CSR_INI_SET_MASK;
		iwl_write32(trans, CSR_INT_MASK, trans_pcie->inta_mask);
	} else {
		/*
		 * fh/hw_mask keeps all the unmasked causes.
		 * Unlike msi, in msix cause is enabled when it is unset.
		 */
		trans_pcie->hw_mask = trans_pcie->hw_init_mask;
		trans_pcie->fh_mask = trans_pcie->fh_init_mask;
		iwl_write32(trans, CSR_MSIX_FH_INT_MASK_AD,
			    ~trans_pcie->fh_mask);
		iwl_write32(trans, CSR_MSIX_HW_INT_MASK_AD,
			    ~trans_pcie->hw_mask);
	}
}

static inline void iwl_enable_interrupts(struct iwl_trans *trans)
{
	struct iwl_trans_pcie *trans_pcie = IWL_TRANS_GET_PCIE_TRANS(trans);

	spin_lock(&trans_pcie->irq_lock);
	_iwl_enable_interrupts(trans);
	spin_unlock(&trans_pcie->irq_lock);
}
static inline void iwl_enable_hw_int_msk_msix(struct iwl_trans *trans, u32 msk)
{
	struct iwl_trans_pcie *trans_pcie = IWL_TRANS_GET_PCIE_TRANS(trans);

	iwl_write32(trans, CSR_MSIX_HW_INT_MASK_AD, ~msk);
	trans_pcie->hw_mask = msk;
}

static inline void iwl_enable_fh_int_msk_msix(struct iwl_trans *trans, u32 msk)
{
	struct iwl_trans_pcie *trans_pcie = IWL_TRANS_GET_PCIE_TRANS(trans);

	iwl_write32(trans, CSR_MSIX_FH_INT_MASK_AD, ~msk);
	trans_pcie->fh_mask = msk;
}

static inline void iwl_enable_fw_load_int(struct iwl_trans *trans)
{
	struct iwl_trans_pcie *trans_pcie = IWL_TRANS_GET_PCIE_TRANS(trans);

	IWL_DEBUG_ISR(trans, "Enabling FW load interrupt\n");
	if (!trans_pcie->msix_enabled) {
		trans_pcie->inta_mask = CSR_INT_BIT_FH_TX;
		iwl_write32(trans, CSR_INT_MASK, trans_pcie->inta_mask);
	} else {
		iwl_write32(trans, CSR_MSIX_HW_INT_MASK_AD,
			    trans_pcie->hw_init_mask);
		iwl_enable_fh_int_msk_msix(trans,
					   MSIX_FH_INT_CAUSES_D2S_CH0_NUM);
	}
}

static inline void iwl_enable_fw_load_int_ctx_info(struct iwl_trans *trans)
{
	struct iwl_trans_pcie *trans_pcie = IWL_TRANS_GET_PCIE_TRANS(trans);

	IWL_DEBUG_ISR(trans, "Enabling ALIVE interrupt only\n");

	if (!trans_pcie->msix_enabled) {
		/*
		 * When we'll receive the ALIVE interrupt, the ISR will call
		 * iwl_enable_fw_load_int_ctx_info again to set the ALIVE
		 * interrupt (which is not really needed anymore) but also the
		 * RX interrupt which will allow us to receive the ALIVE
		 * notification (which is Rx) and continue the flow.
		 */
		trans_pcie->inta_mask =  CSR_INT_BIT_ALIVE | CSR_INT_BIT_FH_RX;
		iwl_write32(trans, CSR_INT_MASK, trans_pcie->inta_mask);
	} else {
		iwl_enable_hw_int_msk_msix(trans,
					   MSIX_HW_INT_CAUSES_REG_ALIVE);
		/*
		 * Leave all the FH causes enabled to get the ALIVE
		 * notification.
		 */
		iwl_enable_fh_int_msk_msix(trans, trans_pcie->fh_init_mask);
	}
}

static inline const char *queue_name(struct device *dev,
				     struct iwl_trans_pcie *trans_p, int i)
{
	if (trans_p->shared_vec_mask) {
		int vec = trans_p->shared_vec_mask &
			  IWL_SHARED_IRQ_FIRST_RSS ? 1 : 0;

		if (i == 0)
			return DRV_NAME ": shared IRQ";

		return devm_kasprintf(dev, GFP_KERNEL,
				      DRV_NAME ": queue %d", i + vec);
	}
	if (i == 0)
		return DRV_NAME ": default queue";

	if (i == trans_p->alloc_vecs - 1)
		return DRV_NAME ": exception";

	return devm_kasprintf(dev, GFP_KERNEL,
			      DRV_NAME  ": queue %d", i);
}

static inline void iwl_enable_rfkill_int(struct iwl_trans *trans)
{
	struct iwl_trans_pcie *trans_pcie = IWL_TRANS_GET_PCIE_TRANS(trans);

	IWL_DEBUG_ISR(trans, "Enabling rfkill interrupt\n");
	if (!trans_pcie->msix_enabled) {
		trans_pcie->inta_mask = CSR_INT_BIT_RF_KILL;
		iwl_write32(trans, CSR_INT_MASK, trans_pcie->inta_mask);
	} else {
		iwl_write32(trans, CSR_MSIX_FH_INT_MASK_AD,
			    trans_pcie->fh_init_mask);
		iwl_enable_hw_int_msk_msix(trans,
					   MSIX_HW_INT_CAUSES_REG_RF_KILL);
	}

	if (trans->trans_cfg->device_family >= IWL_DEVICE_FAMILY_9000) {
		/*
		 * On 9000-series devices this bit isn't enabled by default, so
		 * when we power down the device we need set the bit to allow it
		 * to wake up the PCI-E bus for RF-kill interrupts.
		 */
		iwl_set_bit(trans, CSR_GP_CNTRL,
			    CSR_GP_CNTRL_REG_FLAG_RFKILL_WAKE_L1A_EN);
	}
}

void iwl_pcie_handle_rfkill_irq(struct iwl_trans *trans);

static inline bool iwl_is_rfkill_set(struct iwl_trans *trans)
{
	struct iwl_trans_pcie *trans_pcie = IWL_TRANS_GET_PCIE_TRANS(trans);

	lockdep_assert_held(&trans_pcie->mutex);

	if (trans_pcie->debug_rfkill == 1)
		return true;

	return !(iwl_read32(trans, CSR_GP_CNTRL) &
		CSR_GP_CNTRL_REG_FLAG_HW_RF_KILL_SW);
}

static inline void __iwl_trans_pcie_set_bits_mask(struct iwl_trans *trans,
						  u32 reg, u32 mask, u32 value)
{
	u32 v;

#ifdef CONFIG_IWLWIFI_DEBUG
	WARN_ON_ONCE(value & ~mask);
#endif

	v = iwl_read32(trans, reg);
	v &= ~mask;
	v |= value;
	iwl_write32(trans, reg, v);
}

static inline void __iwl_trans_pcie_clear_bit(struct iwl_trans *trans,
					      u32 reg, u32 mask)
{
	__iwl_trans_pcie_set_bits_mask(trans, reg, mask, 0);
}

static inline void __iwl_trans_pcie_set_bit(struct iwl_trans *trans,
					    u32 reg, u32 mask)
{
	__iwl_trans_pcie_set_bits_mask(trans, reg, mask, mask);
}

static inline bool iwl_pcie_dbg_on(struct iwl_trans *trans)
{
	return (trans->dbg.dest_tlv || iwl_trans_dbg_ini_valid(trans));
}

void iwl_trans_pcie_rf_kill(struct iwl_trans *trans, bool state);
void iwl_trans_pcie_dump_regs(struct iwl_trans *trans);
void iwl_trans_pcie_sync_nmi(struct iwl_trans *trans);

#ifdef CONFIG_IWLWIFI_DEBUGFS
void iwl_trans_pcie_dbgfs_register(struct iwl_trans *trans);
#else
static inline void iwl_trans_pcie_dbgfs_register(struct iwl_trans *trans) { }
#endif

void iwl_pcie_rx_allocator_work(struct work_struct *data);

/* common functions that are used by gen2 transport */
int iwl_pcie_gen2_apm_init(struct iwl_trans *trans);
void iwl_pcie_apm_config(struct iwl_trans *trans);
int iwl_pcie_prepare_card_hw(struct iwl_trans *trans);
void iwl_pcie_synchronize_irqs(struct iwl_trans *trans);
bool iwl_pcie_check_hw_rf_kill(struct iwl_trans *trans);
void iwl_trans_pcie_handle_stop_rfkill(struct iwl_trans *trans,
				       bool was_in_rfkill);
void iwl_pcie_txq_free_tfd(struct iwl_trans *trans, struct iwl_txq *txq);
void iwl_pcie_apm_stop_master(struct iwl_trans *trans);
void iwl_pcie_conf_msix_hw(struct iwl_trans_pcie *trans_pcie);
int iwl_pcie_alloc_dma_ptr(struct iwl_trans *trans,
			   struct iwl_dma_ptr *ptr, size_t size);
void iwl_pcie_free_dma_ptr(struct iwl_trans *trans, struct iwl_dma_ptr *ptr);
void iwl_pcie_apply_destination(struct iwl_trans *trans);

/* common functions that are used by gen3 transport */
void iwl_pcie_alloc_fw_monitor(struct iwl_trans *trans, u8 max_power);

/* transport gen 2 exported functions */
int iwl_trans_pcie_gen2_start_fw(struct iwl_trans *trans,
				 const struct fw_img *fw, bool run_in_rfkill);
void iwl_trans_pcie_gen2_fw_alive(struct iwl_trans *trans, u32 scd_addr);
<<<<<<< HEAD
void iwl_pcie_gen2_txq_free_memory(struct iwl_trans *trans,
				   struct iwl_txq *txq);
int iwl_trans_pcie_dyn_txq_alloc_dma(struct iwl_trans *trans,
				     struct iwl_txq **intxq, int size,
				     unsigned int timeout);
int iwl_trans_pcie_txq_alloc_response(struct iwl_trans *trans,
				      struct iwl_txq *txq,
				      struct iwl_host_cmd *hcmd);
int iwl_trans_pcie_dyn_txq_alloc(struct iwl_trans *trans,
				 __le16 flags, u8 sta_id, u8 tid,
				 int cmd_id, int size,
				 unsigned int timeout);
void iwl_trans_pcie_dyn_txq_free(struct iwl_trans *trans, int queue);
int iwl_trans_pcie_gen2_tx(struct iwl_trans *trans, struct sk_buff *skb,
			   struct iwl_device_tx_cmd *dev_cmd, int txq_id);
=======
>>>>>>> d1988041
int iwl_trans_pcie_gen2_send_hcmd(struct iwl_trans *trans,
				  struct iwl_host_cmd *cmd);
void iwl_trans_pcie_gen2_stop_device(struct iwl_trans *trans);
void _iwl_trans_pcie_gen2_stop_device(struct iwl_trans *trans);
void iwl_pcie_d3_complete_suspend(struct iwl_trans *trans,
				  bool test, bool reset);
#endif /* __iwl_trans_int_pcie_h__ */<|MERGE_RESOLUTION|>--- conflicted
+++ resolved
@@ -259,132 +259,6 @@
 	}
 }
 
-<<<<<<< HEAD
-/**
- * iwl_queue_dec_wrap - decrement queue index, wrap back to end
- * @index -- current index
- */
-static inline int iwl_queue_dec_wrap(struct iwl_trans *trans, int index)
-{
-	return --index &
-		(trans->trans_cfg->base_params->max_tfd_queue_size - 1);
-}
-
-struct iwl_cmd_meta {
-	/* only for SYNC commands, iff the reply skb is wanted */
-	struct iwl_host_cmd *source;
-	u32 flags;
-	u32 tbs;
-};
-
-/*
- * The FH will write back to the first TB only, so we need to copy some data
- * into the buffer regardless of whether it should be mapped or not.
- * This indicates how big the first TB must be to include the scratch buffer
- * and the assigned PN.
- * Since PN location is 8 bytes at offset 12, it's 20 now.
- * If we make it bigger then allocations will be bigger and copy slower, so
- * that's probably not useful.
- */
-#define IWL_FIRST_TB_SIZE	20
-#define IWL_FIRST_TB_SIZE_ALIGN ALIGN(IWL_FIRST_TB_SIZE, 64)
-
-struct iwl_pcie_txq_entry {
-	void *cmd;
-	struct sk_buff *skb;
-	/* buffer to free after command completes */
-	const void *free_buf;
-	struct iwl_cmd_meta meta;
-};
-
-struct iwl_pcie_first_tb_buf {
-	u8 buf[IWL_FIRST_TB_SIZE_ALIGN];
-};
-
-/**
- * struct iwl_txq - Tx Queue for DMA
- * @q: generic Rx/Tx queue descriptor
- * @tfds: transmit frame descriptors (DMA memory)
- * @first_tb_bufs: start of command headers, including scratch buffers, for
- *	the writeback -- this is DMA memory and an array holding one buffer
- *	for each command on the queue
- * @first_tb_dma: DMA address for the first_tb_bufs start
- * @entries: transmit entries (driver state)
- * @lock: queue lock
- * @stuck_timer: timer that fires if queue gets stuck
- * @trans_pcie: pointer back to transport (for timer)
- * @need_update: indicates need to update read/write index
- * @ampdu: true if this queue is an ampdu queue for an specific RA/TID
- * @wd_timeout: queue watchdog timeout (jiffies) - per queue
- * @frozen: tx stuck queue timer is frozen
- * @frozen_expiry_remainder: remember how long until the timer fires
- * @bc_tbl: byte count table of the queue (relevant only for gen2 transport)
- * @write_ptr: 1-st empty entry (index) host_w
- * @read_ptr: last used entry (index) host_r
- * @dma_addr:  physical addr for BD's
- * @n_window: safe queue window
- * @id: queue id
- * @low_mark: low watermark, resume queue if free space more than this
- * @high_mark: high watermark, stop queue if free space less than this
- *
- * A Tx queue consists of circular buffer of BDs (a.k.a. TFDs, transmit frame
- * descriptors) and required locking structures.
- *
- * Note the difference between TFD_QUEUE_SIZE_MAX and n_window: the hardware
- * always assumes 256 descriptors, so TFD_QUEUE_SIZE_MAX is always 256 (unless
- * there might be HW changes in the future). For the normal TX
- * queues, n_window, which is the size of the software queue data
- * is also 256; however, for the command queue, n_window is only
- * 32 since we don't need so many commands pending. Since the HW
- * still uses 256 BDs for DMA though, TFD_QUEUE_SIZE_MAX stays 256.
- * This means that we end up with the following:
- *  HW entries: | 0 | ... | N * 32 | ... | N * 32 + 31 | ... | 255 |
- *  SW entries:           | 0      | ... | 31          |
- * where N is a number between 0 and 7. This means that the SW
- * data is a window overlayed over the HW queue.
- */
-struct iwl_txq {
-	void *tfds;
-	struct iwl_pcie_first_tb_buf *first_tb_bufs;
-	dma_addr_t first_tb_dma;
-	struct iwl_pcie_txq_entry *entries;
-	spinlock_t lock;
-	unsigned long frozen_expiry_remainder;
-	struct timer_list stuck_timer;
-	struct iwl_trans_pcie *trans_pcie;
-	bool need_update;
-	bool frozen;
-	bool ampdu;
-	int block;
-	unsigned long wd_timeout;
-	struct sk_buff_head overflow_q;
-	struct iwl_dma_ptr bc_tbl;
-
-	int write_ptr;
-	int read_ptr;
-	dma_addr_t dma_addr;
-	int n_window;
-	u32 id;
-	int low_mark;
-	int high_mark;
-
-	bool overflow_tx;
-};
-
-static inline dma_addr_t
-iwl_pcie_get_first_tb_dma(struct iwl_txq *txq, int idx)
-{
-	return txq->first_tb_dma +
-	       sizeof(struct iwl_pcie_first_tb_buf) * idx;
-}
-
-struct iwl_tso_hdr_page {
-	struct page *page;
-	u8 *pos;
-};
-
-=======
->>>>>>> d1988041
 #ifdef CONFIG_IWLWIFI_DEBUGFS
 /**
  * enum iwl_fw_mon_dbgfs_state - the different states of the monitor_data
@@ -980,24 +854,6 @@
 int iwl_trans_pcie_gen2_start_fw(struct iwl_trans *trans,
 				 const struct fw_img *fw, bool run_in_rfkill);
 void iwl_trans_pcie_gen2_fw_alive(struct iwl_trans *trans, u32 scd_addr);
-<<<<<<< HEAD
-void iwl_pcie_gen2_txq_free_memory(struct iwl_trans *trans,
-				   struct iwl_txq *txq);
-int iwl_trans_pcie_dyn_txq_alloc_dma(struct iwl_trans *trans,
-				     struct iwl_txq **intxq, int size,
-				     unsigned int timeout);
-int iwl_trans_pcie_txq_alloc_response(struct iwl_trans *trans,
-				      struct iwl_txq *txq,
-				      struct iwl_host_cmd *hcmd);
-int iwl_trans_pcie_dyn_txq_alloc(struct iwl_trans *trans,
-				 __le16 flags, u8 sta_id, u8 tid,
-				 int cmd_id, int size,
-				 unsigned int timeout);
-void iwl_trans_pcie_dyn_txq_free(struct iwl_trans *trans, int queue);
-int iwl_trans_pcie_gen2_tx(struct iwl_trans *trans, struct sk_buff *skb,
-			   struct iwl_device_tx_cmd *dev_cmd, int txq_id);
-=======
->>>>>>> d1988041
 int iwl_trans_pcie_gen2_send_hcmd(struct iwl_trans *trans,
 				  struct iwl_host_cmd *cmd);
 void iwl_trans_pcie_gen2_stop_device(struct iwl_trans *trans);
