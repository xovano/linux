// SPDX-License-Identifier: GPL-2.0+
/* Copyright (c) 2015-2016 Quantenna Communications. All rights reserved. */

#include <linux/kernel.h>
#include <linux/etherdevice.h>
#include <linux/vmalloc.h>
#include <linux/ieee80211.h>
#include <net/cfg80211.h>
#include <net/netlink.h>

#include "cfg80211.h"
#include "commands.h"
#include "core.h"
#include "util.h"
#include "bus.h"

/* Supported rates to be advertised to the cfg80211 */
static struct ieee80211_rate qtnf_rates_2g[] = {
	{.bitrate = 10, .hw_value = 2, },
	{.bitrate = 20, .hw_value = 4, },
	{.bitrate = 55, .hw_value = 11, },
	{.bitrate = 110, .hw_value = 22, },
	{.bitrate = 60, .hw_value = 12, },
	{.bitrate = 90, .hw_value = 18, },
	{.bitrate = 120, .hw_value = 24, },
	{.bitrate = 180, .hw_value = 36, },
	{.bitrate = 240, .hw_value = 48, },
	{.bitrate = 360, .hw_value = 72, },
	{.bitrate = 480, .hw_value = 96, },
	{.bitrate = 540, .hw_value = 108, },
};

/* Supported rates to be advertised to the cfg80211 */
static struct ieee80211_rate qtnf_rates_5g[] = {
	{.bitrate = 60, .hw_value = 12, },
	{.bitrate = 90, .hw_value = 18, },
	{.bitrate = 120, .hw_value = 24, },
	{.bitrate = 180, .hw_value = 36, },
	{.bitrate = 240, .hw_value = 48, },
	{.bitrate = 360, .hw_value = 72, },
	{.bitrate = 480, .hw_value = 96, },
	{.bitrate = 540, .hw_value = 108, },
};

/* Supported crypto cipher suits to be advertised to cfg80211 */
static const u32 qtnf_cipher_suites[] = {
	WLAN_CIPHER_SUITE_TKIP,
	WLAN_CIPHER_SUITE_CCMP,
	WLAN_CIPHER_SUITE_AES_CMAC,
};

/* Supported mgmt frame types to be advertised to cfg80211 */
static const struct ieee80211_txrx_stypes
qtnf_mgmt_stypes[NUM_NL80211_IFTYPES] = {
	[NL80211_IFTYPE_STATION] = {
		.tx = BIT(IEEE80211_STYPE_ACTION >> 4) |
		      BIT(IEEE80211_STYPE_AUTH >> 4),
		.rx = BIT(IEEE80211_STYPE_ACTION >> 4) |
		      BIT(IEEE80211_STYPE_PROBE_REQ >> 4) |
		      BIT(IEEE80211_STYPE_AUTH >> 4),
	},
	[NL80211_IFTYPE_AP] = {
		.tx = BIT(IEEE80211_STYPE_ACTION >> 4),
		.rx = BIT(IEEE80211_STYPE_ACTION >> 4) |
		      BIT(IEEE80211_STYPE_PROBE_REQ >> 4) |
		      BIT(IEEE80211_STYPE_ASSOC_REQ >> 4) |
		      BIT(IEEE80211_STYPE_REASSOC_REQ >> 4) |
		      BIT(IEEE80211_STYPE_AUTH >> 4),
	},
};

static int
qtnf_validate_iface_combinations(struct wiphy *wiphy,
				 struct qtnf_vif *change_vif,
				 enum nl80211_iftype new_type)
{
	struct qtnf_wmac *mac;
	struct qtnf_vif *vif;
	int i;
	int ret = 0;
	struct iface_combination_params params = {
		.num_different_channels = 1,
	};

	mac = wiphy_priv(wiphy);
	if (!mac)
		return -EFAULT;

	for (i = 0; i < QTNF_MAX_INTF; i++) {
		vif = &mac->iflist[i];
		if (vif->wdev.iftype != NL80211_IFTYPE_UNSPECIFIED)
			params.iftype_num[vif->wdev.iftype]++;
	}

	if (change_vif) {
		params.iftype_num[new_type]++;
		params.iftype_num[change_vif->wdev.iftype]--;
	} else {
		params.iftype_num[new_type]++;
	}

	ret = cfg80211_check_combinations(wiphy, &params);

	return ret;
}

static int
qtnf_change_virtual_intf(struct wiphy *wiphy,
			 struct net_device *dev,
			 enum nl80211_iftype type,
			 struct vif_params *params)
{
	struct qtnf_vif *vif = qtnf_netdev_get_priv(dev);
	u8 *mac_addr = NULL;
	int use4addr = 0;
	int ret;

	ret = qtnf_validate_iface_combinations(wiphy, vif, type);
	if (ret) {
		pr_err("VIF%u.%u combination check: failed to set type %d\n",
		       vif->mac->macid, vif->vifid, type);
		return ret;
	}

	if (params) {
		mac_addr = params->macaddr;
		use4addr = params->use_4addr;
	}

	qtnf_scan_done(vif->mac, true);

	ret = qtnf_cmd_send_change_intf_type(vif, type, use4addr, mac_addr);
	if (ret) {
		pr_err("VIF%u.%u: failed to change type to %d\n",
		       vif->mac->macid, vif->vifid, type);
		return ret;
	}

	vif->wdev.iftype = type;
	return 0;
}

int qtnf_del_virtual_intf(struct wiphy *wiphy, struct wireless_dev *wdev)
{
	struct net_device *netdev =  wdev->netdev;
	struct qtnf_vif *vif;
	struct sk_buff *skb;

	if (WARN_ON(!netdev))
		return -EFAULT;

	vif = qtnf_netdev_get_priv(wdev->netdev);

	qtnf_scan_done(vif->mac, true);

	/* Stop data */
	netif_tx_stop_all_queues(netdev);
	if (netif_carrier_ok(netdev))
		netif_carrier_off(netdev);

	while ((skb = skb_dequeue(&vif->high_pri_tx_queue)))
		dev_kfree_skb_any(skb);

	cancel_work_sync(&vif->high_pri_tx_work);

	if (netdev->reg_state == NETREG_REGISTERED)
		unregister_netdevice(netdev);

	if (qtnf_cmd_send_del_intf(vif))
		pr_err("VIF%u.%u: failed to delete VIF\n", vif->mac->macid,
		       vif->vifid);

	vif->netdev->ieee80211_ptr = NULL;
	vif->netdev = NULL;
	vif->wdev.iftype = NL80211_IFTYPE_UNSPECIFIED;

	return 0;
}

static struct wireless_dev *qtnf_add_virtual_intf(struct wiphy *wiphy,
						  const char *name,
						  unsigned char name_assign_t,
						  enum nl80211_iftype type,
						  struct vif_params *params)
{
	struct qtnf_wmac *mac;
	struct qtnf_vif *vif;
	u8 *mac_addr = NULL;
	int use4addr = 0;
	int ret;

	mac = wiphy_priv(wiphy);

	if (!mac)
		return ERR_PTR(-EFAULT);

	ret = qtnf_validate_iface_combinations(wiphy, NULL, type);
	if (ret) {
		pr_err("MAC%u invalid combination: failed to add type %d\n",
		       mac->macid, type);
		return ERR_PTR(ret);
	}

	switch (type) {
	case NL80211_IFTYPE_STATION:
	case NL80211_IFTYPE_AP:
		vif = qtnf_mac_get_free_vif(mac);
		if (!vif) {
			pr_err("MAC%u: no free VIF available\n", mac->macid);
			return ERR_PTR(-EFAULT);
		}

		eth_zero_addr(vif->mac_addr);
		eth_zero_addr(vif->bssid);
		vif->bss_priority = QTNF_DEF_BSS_PRIORITY;
		memset(&vif->wdev, 0, sizeof(vif->wdev));
		vif->wdev.wiphy = wiphy;
		vif->wdev.iftype = type;
		break;
	default:
		pr_err("MAC%u: unsupported IF type %d\n", mac->macid, type);
		return ERR_PTR(-ENOTSUPP);
	}

	if (params) {
		mac_addr = params->macaddr;
		use4addr = params->use_4addr;
	}

	ret = qtnf_cmd_send_add_intf(vif, type, use4addr, mac_addr);
	if (ret) {
		pr_err("VIF%u.%u: failed to add VIF %pM\n",
		       mac->macid, vif->vifid, mac_addr);
		goto err_cmd;
	}

	if (!is_valid_ether_addr(vif->mac_addr)) {
		pr_err("VIF%u.%u: FW reported bad MAC: %pM\n",
		       mac->macid, vif->vifid, vif->mac_addr);
		ret = -EINVAL;
		goto err_mac;
	}

	ret = qtnf_core_net_attach(mac, vif, name, name_assign_t);
	if (ret) {
		pr_err("VIF%u.%u: failed to attach netdev\n", mac->macid,
		       vif->vifid);
		goto err_net;
	}

	vif->wdev.netdev = vif->netdev;
	return &vif->wdev;

err_net:
	vif->netdev = NULL;
err_mac:
	qtnf_cmd_send_del_intf(vif);
err_cmd:
	vif->wdev.iftype = NL80211_IFTYPE_UNSPECIFIED;

	return ERR_PTR(ret);
}

static int qtnf_mgmt_set_appie(struct qtnf_vif *vif,
			       const struct cfg80211_beacon_data *info)
{
	int ret = 0;

	if (!info->beacon_ies || !info->beacon_ies_len) {
		ret = qtnf_cmd_send_mgmt_set_appie(vif, QLINK_IE_SET_BEACON_IES,
						   NULL, 0);
	} else {
		ret = qtnf_cmd_send_mgmt_set_appie(vif, QLINK_IE_SET_BEACON_IES,
						   info->beacon_ies,
						   info->beacon_ies_len);
	}

	if (ret)
		goto out;

	if (!info->proberesp_ies || !info->proberesp_ies_len) {
		ret = qtnf_cmd_send_mgmt_set_appie(vif,
						   QLINK_IE_SET_PROBE_RESP_IES,
						   NULL, 0);
	} else {
		ret = qtnf_cmd_send_mgmt_set_appie(vif,
						   QLINK_IE_SET_PROBE_RESP_IES,
						   info->proberesp_ies,
						   info->proberesp_ies_len);
	}

	if (ret)
		goto out;

	if (!info->assocresp_ies || !info->assocresp_ies_len) {
		ret = qtnf_cmd_send_mgmt_set_appie(vif,
						   QLINK_IE_SET_ASSOC_RESP,
						   NULL, 0);
	} else {
		ret = qtnf_cmd_send_mgmt_set_appie(vif,
						   QLINK_IE_SET_ASSOC_RESP,
						   info->assocresp_ies,
						   info->assocresp_ies_len);
	}

out:
	return ret;
}

static int qtnf_change_beacon(struct wiphy *wiphy, struct net_device *dev,
			      struct cfg80211_beacon_data *info)
{
	struct qtnf_vif *vif = qtnf_netdev_get_priv(dev);

	return qtnf_mgmt_set_appie(vif, info);
}

static int qtnf_start_ap(struct wiphy *wiphy, struct net_device *dev,
			 struct cfg80211_ap_settings *settings)
{
	struct qtnf_vif *vif = qtnf_netdev_get_priv(dev);
	int ret;

	ret = qtnf_cmd_send_start_ap(vif, settings);
	if (ret)
		pr_err("VIF%u.%u: failed to start AP\n", vif->mac->macid,
		       vif->vifid);

	return ret;
}

static int qtnf_stop_ap(struct wiphy *wiphy, struct net_device *dev)
{
	struct qtnf_vif *vif = qtnf_netdev_get_priv(dev);
	int ret;

	qtnf_scan_done(vif->mac, true);

	ret = qtnf_cmd_send_stop_ap(vif);
	if (ret)
		pr_err("VIF%u.%u: failed to stop AP operation in FW\n",
		       vif->mac->macid, vif->vifid);

	netif_carrier_off(vif->netdev);

	return ret;
}

static int qtnf_set_wiphy_params(struct wiphy *wiphy, u32 changed)
{
	struct qtnf_wmac *mac = wiphy_priv(wiphy);
	struct qtnf_vif *vif;
	int ret;

	vif = qtnf_mac_get_base_vif(mac);
	if (!vif) {
		pr_err("MAC%u: primary VIF is not configured\n", mac->macid);
		return -EFAULT;
	}

	ret = qtnf_cmd_send_update_phy_params(mac, changed);
	if (ret)
		pr_err("MAC%u: failed to update PHY params\n", mac->macid);

	return ret;
}

static void
qtnf_mgmt_frame_register(struct wiphy *wiphy, struct wireless_dev *wdev,
			 u16 frame_type, bool reg)
{
	struct qtnf_vif *vif = qtnf_netdev_get_priv(wdev->netdev);
	u16 mgmt_type;
	u16 new_mask;
	u16 qlink_frame_type = 0;

	mgmt_type = (frame_type & IEEE80211_FCTL_STYPE) >> 4;

	if (reg)
		new_mask = vif->mgmt_frames_bitmask | BIT(mgmt_type);
	else
		new_mask = vif->mgmt_frames_bitmask & ~BIT(mgmt_type);

	if (new_mask == vif->mgmt_frames_bitmask)
		return;

	switch (frame_type & IEEE80211_FCTL_STYPE) {
	case IEEE80211_STYPE_REASSOC_REQ:
	case IEEE80211_STYPE_ASSOC_REQ:
		qlink_frame_type = QLINK_MGMT_FRAME_ASSOC_REQ;
		break;
	case IEEE80211_STYPE_AUTH:
		qlink_frame_type = QLINK_MGMT_FRAME_AUTH;
		break;
	case IEEE80211_STYPE_PROBE_REQ:
		qlink_frame_type = QLINK_MGMT_FRAME_PROBE_REQ;
		break;
	case IEEE80211_STYPE_ACTION:
		qlink_frame_type = QLINK_MGMT_FRAME_ACTION;
		break;
	default:
		pr_warn("VIF%u.%u: unsupported frame type: %X\n",
			vif->mac->macid, vif->vifid,
			(frame_type & IEEE80211_FCTL_STYPE) >> 4);
		return;
	}

	if (qtnf_cmd_send_register_mgmt(vif, qlink_frame_type, reg)) {
		pr_warn("VIF%u.%u: failed to %sregister mgmt frame type 0x%x\n",
			vif->mac->macid, vif->vifid, reg ? "" : "un",
			frame_type);
		return;
	}

	vif->mgmt_frames_bitmask = new_mask;
	pr_debug("VIF%u.%u: %sregistered mgmt frame type 0x%x\n",
		 vif->mac->macid, vif->vifid, reg ? "" : "un", frame_type);
}

static int
qtnf_mgmt_tx(struct wiphy *wiphy, struct wireless_dev *wdev,
	     struct cfg80211_mgmt_tx_params *params, u64 *cookie)
{
	struct qtnf_vif *vif = qtnf_netdev_get_priv(wdev->netdev);
	const struct ieee80211_mgmt *mgmt_frame = (void *)params->buf;
	u32 short_cookie = prandom_u32();
	u16 flags = 0;
	u16 freq;

	*cookie = short_cookie;

	if (params->offchan)
		flags |= QLINK_FRAME_TX_FLAG_OFFCHAN;

	if (params->no_cck)
		flags |= QLINK_FRAME_TX_FLAG_NO_CCK;

	if (params->dont_wait_for_ack)
		flags |= QLINK_FRAME_TX_FLAG_ACK_NOWAIT;

	/* If channel is not specified, pass "freq = 0" to tell device
	 * firmware to use current channel.
	 */
	if (params->chan)
		freq = params->chan->center_freq;
	else
		freq = 0;

	pr_debug("%s freq:%u; FC:%.4X; DA:%pM; len:%zu; C:%.8X; FL:%.4X\n",
		 wdev->netdev->name, freq,
		 le16_to_cpu(mgmt_frame->frame_control), mgmt_frame->da,
		 params->len, short_cookie, flags);

	return qtnf_cmd_send_frame(vif, short_cookie, flags,
				   freq, params->buf, params->len);
}

static int
qtnf_get_station(struct wiphy *wiphy, struct net_device *dev,
		 const u8 *mac, struct station_info *sinfo)
{
	struct qtnf_vif *vif = qtnf_netdev_get_priv(dev);

	sinfo->generation = vif->generation;
	return qtnf_cmd_get_sta_info(vif, mac, sinfo);
}

static int
qtnf_dump_station(struct wiphy *wiphy, struct net_device *dev,
		  int idx, u8 *mac, struct station_info *sinfo)
{
	struct qtnf_vif *vif = qtnf_netdev_get_priv(dev);
	const struct qtnf_sta_node *sta_node;
	int ret;

	switch (vif->wdev.iftype) {
	case NL80211_IFTYPE_STATION:
		if (idx != 0 || !vif->wdev.current_bss)
			return -ENOENT;

		ether_addr_copy(mac, vif->bssid);
		break;
	case NL80211_IFTYPE_AP:
		sta_node = qtnf_sta_list_lookup_index(&vif->sta_list, idx);
		if (unlikely(!sta_node))
			return -ENOENT;

		ether_addr_copy(mac, sta_node->mac_addr);
		break;
	default:
		return -ENOTSUPP;
	}

	ret = qtnf_cmd_get_sta_info(vif, mac, sinfo);

	if (vif->wdev.iftype == NL80211_IFTYPE_AP) {
		if (ret == -ENOENT) {
			cfg80211_del_sta(vif->netdev, mac, GFP_KERNEL);
			sinfo->filled = 0;
		}
	}

	sinfo->generation = vif->generation;

	return ret;
}

static int qtnf_add_key(struct wiphy *wiphy, struct net_device *dev,
			u8 key_index, bool pairwise, const u8 *mac_addr,
			struct key_params *params)
{
	struct qtnf_vif *vif = qtnf_netdev_get_priv(dev);
	int ret;

	ret = qtnf_cmd_send_add_key(vif, key_index, pairwise, mac_addr, params);
	if (ret)
		pr_err("VIF%u.%u: failed to add key: cipher=%x idx=%u pw=%u\n",
		       vif->mac->macid, vif->vifid, params->cipher, key_index,
		       pairwise);

	return ret;
}

static int qtnf_del_key(struct wiphy *wiphy, struct net_device *dev,
			u8 key_index, bool pairwise, const u8 *mac_addr)
{
	struct qtnf_vif *vif = qtnf_netdev_get_priv(dev);
	int ret;

	ret = qtnf_cmd_send_del_key(vif, key_index, pairwise, mac_addr);
	if (ret) {
		if (ret == -ENOENT) {
			pr_debug("VIF%u.%u: key index %d out of bounds\n",
				 vif->mac->macid, vif->vifid, key_index);
		} else {
			pr_err("VIF%u.%u: failed to delete key: idx=%u pw=%u\n",
			       vif->mac->macid, vif->vifid,
			       key_index, pairwise);
		}
	}

	return ret;
}

static int qtnf_set_default_key(struct wiphy *wiphy, struct net_device *dev,
				u8 key_index, bool unicast, bool multicast)
{
	struct qtnf_vif *vif = qtnf_netdev_get_priv(dev);
	int ret;

	ret = qtnf_cmd_send_set_default_key(vif, key_index, unicast, multicast);
	if (ret)
		pr_err("VIF%u.%u: failed to set dflt key: idx=%u uc=%u mc=%u\n",
		       vif->mac->macid, vif->vifid, key_index, unicast,
		       multicast);

	return ret;
}

static int
qtnf_set_default_mgmt_key(struct wiphy *wiphy, struct net_device *dev,
			  u8 key_index)
{
	struct qtnf_vif *vif = qtnf_netdev_get_priv(dev);
	int ret;

	ret = qtnf_cmd_send_set_default_mgmt_key(vif, key_index);
	if (ret)
		pr_err("VIF%u.%u: failed to set default MGMT key: idx=%u\n",
		       vif->mac->macid, vif->vifid, key_index);

	return ret;
}

static int
qtnf_change_station(struct wiphy *wiphy, struct net_device *dev,
		    const u8 *mac, struct station_parameters *params)
{
	struct qtnf_vif *vif = qtnf_netdev_get_priv(dev);
	int ret;

	ret = qtnf_cmd_send_change_sta(vif, mac, params);
	if (ret)
		pr_err("VIF%u.%u: failed to change STA %pM\n",
		       vif->mac->macid, vif->vifid, mac);

	return ret;
}

static int
qtnf_del_station(struct wiphy *wiphy, struct net_device *dev,
		 struct station_del_parameters *params)
{
	struct qtnf_vif *vif = qtnf_netdev_get_priv(dev);
	int ret;

	if (params->mac &&
	    (vif->wdev.iftype == NL80211_IFTYPE_AP) &&
	    !is_broadcast_ether_addr(params->mac) &&
	    !qtnf_sta_list_lookup(&vif->sta_list, params->mac))
		return 0;

	ret = qtnf_cmd_send_del_sta(vif, params);
	if (ret)
		pr_err("VIF%u.%u: failed to delete STA %pM\n",
		       vif->mac->macid, vif->vifid, params->mac);

	return ret;
}

static int
qtnf_scan(struct wiphy *wiphy, struct cfg80211_scan_request *request)
{
	struct qtnf_wmac *mac = wiphy_priv(wiphy);
	int ret;

	cancel_delayed_work_sync(&mac->scan_timeout);

	mac->scan_req = request;

	ret = qtnf_cmd_send_scan(mac);
	if (ret) {
		pr_err("MAC%u: failed to start scan\n", mac->macid);
		mac->scan_req = NULL;
		goto out;
	}

	pr_debug("MAC%u: scan started\n", mac->macid);
	queue_delayed_work(mac->bus->workqueue, &mac->scan_timeout,
			   QTNF_SCAN_TIMEOUT_SEC * HZ);

out:
	return ret;
}

static int
qtnf_connect(struct wiphy *wiphy, struct net_device *dev,
	     struct cfg80211_connect_params *sme)
{
	struct qtnf_vif *vif = qtnf_netdev_get_priv(dev);
	int ret;

	if (vif->wdev.iftype != NL80211_IFTYPE_STATION)
		return -EOPNOTSUPP;

	if (sme->auth_type == NL80211_AUTHTYPE_SAE &&
	    !(sme->flags & CONNECT_REQ_EXTERNAL_AUTH_SUPPORT)) {
		pr_err("can not offload authentication to userspace\n");
		return -EOPNOTSUPP;
	}

	if (sme->bssid)
		ether_addr_copy(vif->bssid, sme->bssid);
	else
		eth_zero_addr(vif->bssid);

	ret = qtnf_cmd_send_connect(vif, sme);
	if (ret) {
		pr_err("VIF%u.%u: failed to connect\n",
		       vif->mac->macid, vif->vifid);
		goto out;
	}

out:
	return ret;
}

static int
qtnf_external_auth(struct wiphy *wiphy, struct net_device *dev,
		   struct cfg80211_external_auth_params *auth)
{
	struct qtnf_vif *vif = qtnf_netdev_get_priv(dev);
	int ret;

	if (vif->wdev.iftype != NL80211_IFTYPE_STATION)
		return -EOPNOTSUPP;

	if (!ether_addr_equal(vif->bssid, auth->bssid))
		pr_warn("unexpected bssid: %pM", auth->bssid);

	ret = qtnf_cmd_send_external_auth(vif, auth);
	if (ret) {
		pr_err("VIF%u.%u: failed to report external auth\n",
		       vif->mac->macid, vif->vifid);
		goto out;
	}

out:
	return ret;
}

static int
qtnf_disconnect(struct wiphy *wiphy, struct net_device *dev,
		u16 reason_code)
{
	struct qtnf_wmac *mac = wiphy_priv(wiphy);
	struct qtnf_vif *vif;
	int ret = 0;

	vif = qtnf_mac_get_base_vif(mac);
	if (!vif) {
		pr_err("MAC%u: primary VIF is not configured\n", mac->macid);
		return -EFAULT;
	}

	if (vif->wdev.iftype != NL80211_IFTYPE_STATION) {
		ret = -EOPNOTSUPP;
		goto out;
	}

	ret = qtnf_cmd_send_disconnect(vif, reason_code);
	if (ret)
		pr_err("VIF%u.%u: failed to disconnect\n",
		       mac->macid, vif->vifid);

	if (vif->wdev.current_bss) {
		netif_carrier_off(vif->netdev);
		cfg80211_disconnected(vif->netdev, reason_code,
				      NULL, 0, true, GFP_KERNEL);
	}

out:
	return ret;
}

static int
qtnf_dump_survey(struct wiphy *wiphy, struct net_device *dev,
		 int idx, struct survey_info *survey)
{
	struct qtnf_wmac *mac = wiphy_priv(wiphy);
	struct wireless_dev *wdev = dev->ieee80211_ptr;
	struct ieee80211_supported_band *sband;
	const struct cfg80211_chan_def *chandef = &wdev->chandef;
	struct ieee80211_channel *chan;
	struct qtnf_chan_stats stats;
	int ret;

	sband = wiphy->bands[NL80211_BAND_2GHZ];
	if (sband && idx >= sband->n_channels) {
		idx -= sband->n_channels;
		sband = NULL;
	}

	if (!sband)
		sband = wiphy->bands[NL80211_BAND_5GHZ];

	if (!sband || idx >= sband->n_channels)
		return -ENOENT;

	chan = &sband->channels[idx];
	memset(&stats, 0, sizeof(stats));

	survey->channel = chan;
	survey->filled = 0x0;

	if (chandef->chan) {
		if (chan->hw_value == chandef->chan->hw_value)
			survey->filled = SURVEY_INFO_IN_USE;
	}

	ret = qtnf_cmd_get_chan_stats(mac, chan->hw_value, &stats);
	switch (ret) {
	case 0:
		if (unlikely(stats.chan_num != chan->hw_value)) {
			pr_err("received stats for channel %d instead of %d\n",
			       stats.chan_num, chan->hw_value);
			ret = -EINVAL;
			break;
		}

		survey->filled |= SURVEY_INFO_TIME |
				 SURVEY_INFO_TIME_SCAN |
				 SURVEY_INFO_TIME_BUSY |
				 SURVEY_INFO_TIME_RX |
				 SURVEY_INFO_TIME_TX |
				 SURVEY_INFO_NOISE_DBM;

		survey->time_scan = stats.cca_try;
		survey->time = stats.cca_try;
		survey->time_tx = stats.cca_tx;
		survey->time_rx = stats.cca_rx;
		survey->time_busy = stats.cca_busy;
		survey->noise = stats.chan_noise;
		break;
	case -ENOENT:
		pr_debug("no stats for channel %u\n", chan->hw_value);
		ret = 0;
		break;
	default:
		pr_debug("failed to get chan(%d) stats from card\n",
			 chan->hw_value);
		break;
	}

	return ret;
}

static int
qtnf_get_channel(struct wiphy *wiphy, struct wireless_dev *wdev,
		 struct cfg80211_chan_def *chandef)
{
	struct net_device *ndev = wdev->netdev;
	struct qtnf_vif *vif;
	int ret;

	if (!ndev)
		return -ENODEV;

	vif = qtnf_netdev_get_priv(wdev->netdev);

	ret = qtnf_cmd_get_channel(vif, chandef);
	if (ret) {
		pr_err("%s: failed to get channel: %d\n", ndev->name, ret);
		ret = -ENODATA;
		goto out;
	}

	if (!cfg80211_chandef_valid(chandef)) {
		pr_err("%s: bad channel freq=%u cf1=%u cf2=%u bw=%u\n",
		       ndev->name, chandef->chan->center_freq,
		       chandef->center_freq1, chandef->center_freq2,
		       chandef->width);
		ret = -ENODATA;
		goto out;
	}

out:
	return ret;
}

static int qtnf_channel_switch(struct wiphy *wiphy, struct net_device *dev,
			       struct cfg80211_csa_settings *params)
{
	struct qtnf_vif *vif = qtnf_netdev_get_priv(dev);
	int ret;

	pr_debug("%s: chan(%u) count(%u) radar(%u) block_tx(%u)\n", dev->name,
		 params->chandef.chan->hw_value, params->count,
		 params->radar_required, params->block_tx);

	if (!cfg80211_chandef_valid(&params->chandef)) {
		pr_err("%s: invalid channel\n", dev->name);
		return -EINVAL;
	}

	ret = qtnf_cmd_send_chan_switch(vif, params);
	if (ret)
		pr_warn("%s: failed to switch to channel (%u)\n",
			dev->name, params->chandef.chan->hw_value);

	return ret;
}

static int qtnf_start_radar_detection(struct wiphy *wiphy,
				      struct net_device *ndev,
				      struct cfg80211_chan_def *chandef,
				      u32 cac_time_ms)
{
	struct qtnf_vif *vif = qtnf_netdev_get_priv(ndev);
	int ret;

	if (wiphy_ext_feature_isset(wiphy, NL80211_EXT_FEATURE_DFS_OFFLOAD))
		return -ENOTSUPP;

	ret = qtnf_cmd_start_cac(vif, chandef, cac_time_ms);
	if (ret)
		pr_err("%s: failed to start CAC ret=%d\n", ndev->name, ret);

	return ret;
}

static int qtnf_set_mac_acl(struct wiphy *wiphy,
			    struct net_device *dev,
			    const struct cfg80211_acl_data *params)
{
	struct qtnf_vif *vif = qtnf_netdev_get_priv(dev);
	int ret;

	ret = qtnf_cmd_set_mac_acl(vif, params);
	if (ret)
		pr_err("%s: failed to set mac ACL ret=%d\n", dev->name, ret);

	return ret;
}

static int qtnf_set_power_mgmt(struct wiphy *wiphy, struct net_device *dev,
			       bool enabled, int timeout)
{
	struct qtnf_vif *vif = qtnf_netdev_get_priv(dev);
	int ret;

	ret = qtnf_cmd_send_pm_set(vif, enabled ? QLINK_PM_AUTO_STANDBY :
				   QLINK_PM_OFF, timeout);
	if (ret)
		pr_err("%s: failed to set PM mode ret=%d\n", dev->name, ret);

	return ret;
}

#ifdef CONFIG_PM
static int qtnf_suspend(struct wiphy *wiphy, struct cfg80211_wowlan *wowlan)
{
	struct qtnf_wmac *mac = wiphy_priv(wiphy);
	struct qtnf_vif *vif;
	int ret = 0;

	vif = qtnf_mac_get_base_vif(mac);
	if (!vif) {
		pr_err("MAC%u: primary VIF is not configured\n", mac->macid);
		ret = -EFAULT;
		goto exit;
	}

	if (!wowlan) {
		pr_debug("WoWLAN triggers are not enabled\n");
		qtnf_virtual_intf_cleanup(vif->netdev);
		goto exit;
	}

	qtnf_scan_done(vif->mac, true);

	ret = qtnf_cmd_send_wowlan_set(vif, wowlan);
	if (ret) {
		pr_err("MAC%u: failed to set WoWLAN triggers\n",
		       mac->macid);
		goto exit;
	}

exit:
	return ret;
}

static int qtnf_resume(struct wiphy *wiphy)
{
	struct qtnf_wmac *mac = wiphy_priv(wiphy);
	struct qtnf_vif *vif;
	int ret = 0;

	vif = qtnf_mac_get_base_vif(mac);
	if (!vif) {
		pr_err("MAC%u: primary VIF is not configured\n", mac->macid);
		ret = -EFAULT;
		goto exit;
	}

	ret = qtnf_cmd_send_wowlan_set(vif, NULL);
	if (ret) {
		pr_err("MAC%u: failed to reset WoWLAN triggers\n",
		       mac->macid);
		goto exit;
	}

exit:
	return ret;
}

static void qtnf_set_wakeup(struct wiphy *wiphy, bool enabled)
{
	struct qtnf_wmac *mac = wiphy_priv(wiphy);
	struct qtnf_bus *bus = mac->bus;

	device_set_wakeup_enable(bus->dev, enabled);
}
#endif

static struct cfg80211_ops qtn_cfg80211_ops = {
	.add_virtual_intf	= qtnf_add_virtual_intf,
	.change_virtual_intf	= qtnf_change_virtual_intf,
	.del_virtual_intf	= qtnf_del_virtual_intf,
	.start_ap		= qtnf_start_ap,
	.change_beacon		= qtnf_change_beacon,
	.stop_ap		= qtnf_stop_ap,
	.set_wiphy_params	= qtnf_set_wiphy_params,
	.mgmt_frame_register	= qtnf_mgmt_frame_register,
	.mgmt_tx		= qtnf_mgmt_tx,
	.change_station		= qtnf_change_station,
	.del_station		= qtnf_del_station,
	.get_station		= qtnf_get_station,
	.dump_station		= qtnf_dump_station,
	.add_key		= qtnf_add_key,
	.del_key		= qtnf_del_key,
	.set_default_key	= qtnf_set_default_key,
	.set_default_mgmt_key	= qtnf_set_default_mgmt_key,
	.scan			= qtnf_scan,
	.connect		= qtnf_connect,
	.external_auth		= qtnf_external_auth,
	.disconnect		= qtnf_disconnect,
	.dump_survey		= qtnf_dump_survey,
	.get_channel		= qtnf_get_channel,
	.channel_switch		= qtnf_channel_switch,
	.start_radar_detection	= qtnf_start_radar_detection,
	.set_mac_acl		= qtnf_set_mac_acl,
	.set_power_mgmt		= qtnf_set_power_mgmt,
#ifdef CONFIG_PM
	.suspend		= qtnf_suspend,
	.resume			= qtnf_resume,
	.set_wakeup		= qtnf_set_wakeup,
#endif
};

static void qtnf_cfg80211_reg_notifier(struct wiphy *wiphy,
				       struct regulatory_request *req)
{
	struct qtnf_wmac *mac = wiphy_priv(wiphy);
	enum nl80211_band band;
	int ret;

	pr_debug("MAC%u: initiator=%d alpha=%c%c\n", mac->macid, req->initiator,
		 req->alpha2[0], req->alpha2[1]);

	ret = qtnf_cmd_reg_notify(mac, req, qtnf_mac_slave_radar_get(wiphy));
	if (ret) {
		pr_err("MAC%u: failed to update region to %c%c: %d\n",
		       mac->macid, req->alpha2[0], req->alpha2[1], ret);
		return;
	}

	for (band = 0; band < NUM_NL80211_BANDS; ++band) {
		if (!wiphy->bands[band])
			continue;

		ret = qtnf_cmd_band_info_get(mac, wiphy->bands[band]);
		if (ret)
			pr_err("MAC%u: failed to update band %u\n",
			       mac->macid, band);
	}
}

struct wiphy *qtnf_wiphy_allocate(struct qtnf_bus *bus)
{
	struct wiphy *wiphy;

	if (bus->hw_info.hw_capab & QLINK_HW_CAPAB_DFS_OFFLOAD)
		qtn_cfg80211_ops.start_radar_detection = NULL;

	if (!(bus->hw_info.hw_capab & QLINK_HW_CAPAB_PWR_MGMT))
		qtn_cfg80211_ops.set_power_mgmt	= NULL;

	wiphy = wiphy_new(&qtn_cfg80211_ops, sizeof(struct qtnf_wmac));
	if (!wiphy)
		return NULL;

	set_wiphy_dev(wiphy, bus->dev);

	return wiphy;
}

static int
qtnf_wiphy_setup_if_comb(struct wiphy *wiphy, struct qtnf_mac_info *mac_info)
{
	struct ieee80211_iface_combination *if_comb;
	size_t n_if_comb;
	u16 interface_modes = 0;
	size_t i, j;

	if_comb = mac_info->if_comb;
	n_if_comb = mac_info->n_if_comb;

	if (!if_comb || !n_if_comb)
		return -ENOENT;

	for (i = 0; i < n_if_comb; i++) {
		if_comb[i].radar_detect_widths = mac_info->radar_detect_widths;

		for (j = 0; j < if_comb[i].n_limits; j++)
			interface_modes |= if_comb[i].limits[j].types;
	}

	wiphy->iface_combinations = if_comb;
	wiphy->n_iface_combinations = n_if_comb;
	wiphy->interface_modes = interface_modes;

	return 0;
}

int qtnf_wiphy_register(struct qtnf_hw_info *hw_info, struct qtnf_wmac *mac)
{
	struct wiphy *wiphy = priv_to_wiphy(mac);
	struct qtnf_mac_info *macinfo = &mac->macinfo;
	int ret;
	bool regdomain_is_known;

	if (!wiphy) {
		pr_err("invalid wiphy pointer\n");
		return -EFAULT;
	}

	wiphy->frag_threshold = macinfo->frag_thr;
	wiphy->rts_threshold = macinfo->rts_thr;
	wiphy->retry_short = macinfo->sretry_limit;
	wiphy->retry_long = macinfo->lretry_limit;
	wiphy->coverage_class = macinfo->coverage_class;

	wiphy->max_scan_ssids =
		(hw_info->max_scan_ssids) ? hw_info->max_scan_ssids : 1;
	wiphy->max_scan_ie_len = QTNF_MAX_VSIE_LEN;
	wiphy->mgmt_stypes = qtnf_mgmt_stypes;
	wiphy->max_remain_on_channel_duration = 5000;
	wiphy->max_acl_mac_addrs = macinfo->max_acl_mac_addrs;
	wiphy->max_num_csa_counters = 2;

	ret = qtnf_wiphy_setup_if_comb(wiphy, macinfo);
	if (ret)
		goto out;

	/* Initialize cipher suits */
	wiphy->cipher_suites = qtnf_cipher_suites;
	wiphy->n_cipher_suites = ARRAY_SIZE(qtnf_cipher_suites);
	wiphy->signal_type = CFG80211_SIGNAL_TYPE_MBM;
	wiphy->flags |= WIPHY_FLAG_HAVE_AP_SME |
			WIPHY_FLAG_AP_PROBE_RESP_OFFLOAD |
			WIPHY_FLAG_AP_UAPSD |
			WIPHY_FLAG_HAS_CHANNEL_SWITCH |
			WIPHY_FLAG_4ADDR_STATION |
			WIPHY_FLAG_NETNS_OK;
	wiphy->flags &= ~WIPHY_FLAG_PS_ON_BY_DEFAULT;

	if (hw_info->hw_capab & QLINK_HW_CAPAB_DFS_OFFLOAD)
		wiphy_ext_feature_set(wiphy, NL80211_EXT_FEATURE_DFS_OFFLOAD);

	if (hw_info->hw_capab & QLINK_HW_CAPAB_SCAN_DWELL)
		wiphy_ext_feature_set(wiphy,
				      NL80211_EXT_FEATURE_SET_SCAN_DWELL);

	wiphy->probe_resp_offload = NL80211_PROBE_RESP_OFFLOAD_SUPPORT_WPS |
				    NL80211_PROBE_RESP_OFFLOAD_SUPPORT_WPS2;

	wiphy->available_antennas_tx = macinfo->num_tx_chain;
	wiphy->available_antennas_rx = macinfo->num_rx_chain;

	wiphy->max_ap_assoc_sta = macinfo->max_ap_assoc_sta;
	wiphy->ht_capa_mod_mask = &macinfo->ht_cap_mod_mask;
	wiphy->vht_capa_mod_mask = &macinfo->vht_cap_mod_mask;

	ether_addr_copy(wiphy->perm_addr, mac->macaddr);

	if (hw_info->hw_capab & QLINK_HW_CAPAB_STA_INACT_TIMEOUT)
		wiphy->features |= NL80211_FEATURE_INACTIVITY_TIMER;

	if (hw_info->hw_capab & QLINK_HW_CAPAB_SCAN_RANDOM_MAC_ADDR)
		wiphy->features |= NL80211_FEATURE_SCAN_RANDOM_MAC_ADDR;

	if (!(hw_info->hw_capab & QLINK_HW_CAPAB_OBSS_SCAN))
		wiphy->features |= NL80211_FEATURE_NEED_OBSS_SCAN;

<<<<<<< HEAD
=======
	if (hw_info->hw_capab & QLINK_HW_CAPAB_SAE)
		wiphy->features |= NL80211_FEATURE_SAE;

>>>>>>> f7688b48
#ifdef CONFIG_PM
	if (macinfo->wowlan)
		wiphy->wowlan = macinfo->wowlan;
#endif

	regdomain_is_known = isalpha(mac->rd->alpha2[0]) &&
				isalpha(mac->rd->alpha2[1]);

	if (hw_info->hw_capab & QLINK_HW_CAPAB_REG_UPDATE) {
		wiphy->reg_notifier = qtnf_cfg80211_reg_notifier;

		if (mac->rd->alpha2[0] == '9' && mac->rd->alpha2[1] == '9') {
			wiphy->regulatory_flags |= REGULATORY_CUSTOM_REG |
				REGULATORY_STRICT_REG;
			wiphy_apply_custom_regulatory(wiphy, mac->rd);
		} else if (regdomain_is_known) {
			wiphy->regulatory_flags |= REGULATORY_STRICT_REG;
		}
	} else {
		wiphy->regulatory_flags |= REGULATORY_WIPHY_SELF_MANAGED;
	}

	if (mac->macinfo.extended_capabilities_len) {
		wiphy->extended_capabilities =
			mac->macinfo.extended_capabilities;
		wiphy->extended_capabilities_mask =
			mac->macinfo.extended_capabilities_mask;
		wiphy->extended_capabilities_len =
			mac->macinfo.extended_capabilities_len;
	}

	strlcpy(wiphy->fw_version, hw_info->fw_version,
		sizeof(wiphy->fw_version));
	wiphy->hw_version = hw_info->hw_version;

	ret = wiphy_register(wiphy);
	if (ret < 0)
		goto out;

	if (wiphy->regulatory_flags & REGULATORY_WIPHY_SELF_MANAGED)
		ret = regulatory_set_wiphy_regd(wiphy, mac->rd);
	else if (regdomain_is_known)
		ret = regulatory_hint(wiphy, mac->rd->alpha2);

out:
	return ret;
}

void qtnf_netdev_updown(struct net_device *ndev, bool up)
{
	struct qtnf_vif *vif = qtnf_netdev_get_priv(ndev);

	if (qtnf_cmd_send_updown_intf(vif, up))
		pr_err("failed to send %s command to VIF%u.%u\n",
		       up ? "UP" : "DOWN", vif->mac->macid, vif->vifid);
}

void qtnf_virtual_intf_cleanup(struct net_device *ndev)
{
	struct qtnf_vif *vif = qtnf_netdev_get_priv(ndev);
	struct qtnf_wmac *mac = wiphy_priv(vif->wdev.wiphy);

	if (vif->wdev.iftype == NL80211_IFTYPE_STATION)
		qtnf_disconnect(vif->wdev.wiphy, ndev,
				WLAN_REASON_DEAUTH_LEAVING);

	qtnf_scan_done(mac, true);
}

void qtnf_cfg80211_vif_reset(struct qtnf_vif *vif)
{
	if (vif->wdev.iftype == NL80211_IFTYPE_STATION)
		cfg80211_disconnected(vif->netdev, WLAN_REASON_DEAUTH_LEAVING,
				      NULL, 0, 1, GFP_KERNEL);

	cfg80211_shutdown_all_interfaces(vif->wdev.wiphy);
}

void qtnf_band_init_rates(struct ieee80211_supported_band *band)
{
	switch (band->band) {
	case NL80211_BAND_2GHZ:
		band->bitrates = qtnf_rates_2g;
		band->n_bitrates = ARRAY_SIZE(qtnf_rates_2g);
		break;
	case NL80211_BAND_5GHZ:
		band->bitrates = qtnf_rates_5g;
		band->n_bitrates = ARRAY_SIZE(qtnf_rates_5g);
		break;
	default:
		band->bitrates = NULL;
		band->n_bitrates = 0;
		break;
	}
}<|MERGE_RESOLUTION|>--- conflicted
+++ resolved
@@ -1143,12 +1143,9 @@
 	if (!(hw_info->hw_capab & QLINK_HW_CAPAB_OBSS_SCAN))
 		wiphy->features |= NL80211_FEATURE_NEED_OBSS_SCAN;
 
-<<<<<<< HEAD
-=======
 	if (hw_info->hw_capab & QLINK_HW_CAPAB_SAE)
 		wiphy->features |= NL80211_FEATURE_SAE;
 
->>>>>>> f7688b48
 #ifdef CONFIG_PM
 	if (macinfo->wowlan)
 		wiphy->wowlan = macinfo->wowlan;
