// SPDX-License-Identifier: GPL-2.0+
/*
 * drivers/net/phy/micrel.c
 *
 * Driver for Micrel PHYs
 *
 * Author: David J. Choi
 *
 * Copyright (c) 2010-2013 Micrel, Inc.
 * Copyright (c) 2014 Johan Hovold <johan@kernel.org>
 *
 * Support : Micrel Phys:
 *		Giga phys: ksz9021, ksz9031, ksz9131
 *		100/10 Phys : ksz8001, ksz8721, ksz8737, ksz8041
 *			   ksz8021, ksz8031, ksz8051,
 *			   ksz8081, ksz8091,
 *			   ksz8061,
 *		Switch : ksz8873, ksz886x
 *			 ksz9477
 */

#include <linux/kernel.h>
#include <linux/module.h>
#include <linux/phy.h>
#include <linux/micrel_phy.h>
#include <linux/of.h>
#include <linux/clk.h>

/* Operation Mode Strap Override */
#define MII_KSZPHY_OMSO				0x16
#define KSZPHY_OMSO_FACTORY_TEST		BIT(15)
#define KSZPHY_OMSO_B_CAST_OFF			BIT(9)
#define KSZPHY_OMSO_NAND_TREE_ON		BIT(5)
#define KSZPHY_OMSO_RMII_OVERRIDE		BIT(1)
#define KSZPHY_OMSO_MII_OVERRIDE		BIT(0)

/* general Interrupt control/status reg in vendor specific block. */
#define MII_KSZPHY_INTCS			0x1B
#define	KSZPHY_INTCS_JABBER			BIT(15)
#define	KSZPHY_INTCS_RECEIVE_ERR		BIT(14)
#define	KSZPHY_INTCS_PAGE_RECEIVE		BIT(13)
#define	KSZPHY_INTCS_PARELLEL			BIT(12)
#define	KSZPHY_INTCS_LINK_PARTNER_ACK		BIT(11)
#define	KSZPHY_INTCS_LINK_DOWN			BIT(10)
#define	KSZPHY_INTCS_REMOTE_FAULT		BIT(9)
#define	KSZPHY_INTCS_LINK_UP			BIT(8)
#define	KSZPHY_INTCS_ALL			(KSZPHY_INTCS_LINK_UP |\
						KSZPHY_INTCS_LINK_DOWN)

/* PHY Control 1 */
#define	MII_KSZPHY_CTRL_1			0x1e

/* PHY Control 2 / PHY Control (if no PHY Control 1) */
#define	MII_KSZPHY_CTRL_2			0x1f
#define	MII_KSZPHY_CTRL				MII_KSZPHY_CTRL_2
/* bitmap of PHY register to set interrupt mode */
#define KSZPHY_CTRL_INT_ACTIVE_HIGH		BIT(9)
#define KSZPHY_RMII_REF_CLK_SEL			BIT(7)

/* Write/read to/from extended registers */
#define MII_KSZPHY_EXTREG                       0x0b
#define KSZPHY_EXTREG_WRITE                     0x8000

#define MII_KSZPHY_EXTREG_WRITE                 0x0c
#define MII_KSZPHY_EXTREG_READ                  0x0d

/* Extended registers */
#define MII_KSZPHY_CLK_CONTROL_PAD_SKEW         0x104
#define MII_KSZPHY_RX_DATA_PAD_SKEW             0x105
#define MII_KSZPHY_TX_DATA_PAD_SKEW             0x106

#define PS_TO_REG				200

struct kszphy_hw_stat {
	const char *string;
	u8 reg;
	u8 bits;
};

static struct kszphy_hw_stat kszphy_hw_stats[] = {
	{ "phy_receive_errors", 21, 16},
	{ "phy_idle_errors", 10, 8 },
};

struct kszphy_type {
	u32 led_mode_reg;
	u16 interrupt_level_mask;
	bool has_broadcast_disable;
	bool has_nand_tree_disable;
	bool has_rmii_ref_clk_sel;
};

struct kszphy_priv {
	const struct kszphy_type *type;
	int led_mode;
	bool rmii_ref_clk_sel;
	bool rmii_ref_clk_sel_val;
	u64 stats[ARRAY_SIZE(kszphy_hw_stats)];
};

static const struct kszphy_type ksz8021_type = {
	.led_mode_reg		= MII_KSZPHY_CTRL_2,
	.has_broadcast_disable	= true,
	.has_nand_tree_disable	= true,
	.has_rmii_ref_clk_sel	= true,
};

static const struct kszphy_type ksz8041_type = {
	.led_mode_reg		= MII_KSZPHY_CTRL_1,
};

static const struct kszphy_type ksz8051_type = {
	.led_mode_reg		= MII_KSZPHY_CTRL_2,
	.has_nand_tree_disable	= true,
};

static const struct kszphy_type ksz8081_type = {
	.led_mode_reg		= MII_KSZPHY_CTRL_2,
	.has_broadcast_disable	= true,
	.has_nand_tree_disable	= true,
	.has_rmii_ref_clk_sel	= true,
};

static const struct kszphy_type ks8737_type = {
	.interrupt_level_mask	= BIT(14),
};

static const struct kszphy_type ksz9021_type = {
	.interrupt_level_mask	= BIT(14),
};

static int kszphy_extended_write(struct phy_device *phydev,
				u32 regnum, u16 val)
{
	phy_write(phydev, MII_KSZPHY_EXTREG, KSZPHY_EXTREG_WRITE | regnum);
	return phy_write(phydev, MII_KSZPHY_EXTREG_WRITE, val);
}

static int kszphy_extended_read(struct phy_device *phydev,
				u32 regnum)
{
	phy_write(phydev, MII_KSZPHY_EXTREG, regnum);
	return phy_read(phydev, MII_KSZPHY_EXTREG_READ);
}

static int kszphy_ack_interrupt(struct phy_device *phydev)
{
	/* bit[7..0] int status, which is a read and clear register. */
	int rc;

	rc = phy_read(phydev, MII_KSZPHY_INTCS);

	return (rc < 0) ? rc : 0;
}

static int kszphy_config_intr(struct phy_device *phydev)
{
	const struct kszphy_type *type = phydev->drv->driver_data;
	int temp;
	u16 mask;

	if (type && type->interrupt_level_mask)
		mask = type->interrupt_level_mask;
	else
		mask = KSZPHY_CTRL_INT_ACTIVE_HIGH;

	/* set the interrupt pin active low */
	temp = phy_read(phydev, MII_KSZPHY_CTRL);
	if (temp < 0)
		return temp;
	temp &= ~mask;
	phy_write(phydev, MII_KSZPHY_CTRL, temp);

	/* enable / disable interrupts */
	if (phydev->interrupts == PHY_INTERRUPT_ENABLED)
		temp = KSZPHY_INTCS_ALL;
	else
		temp = 0;

	return phy_write(phydev, MII_KSZPHY_INTCS, temp);
}

static int kszphy_rmii_clk_sel(struct phy_device *phydev, bool val)
{
	int ctrl;

	ctrl = phy_read(phydev, MII_KSZPHY_CTRL);
	if (ctrl < 0)
		return ctrl;

	if (val)
		ctrl |= KSZPHY_RMII_REF_CLK_SEL;
	else
		ctrl &= ~KSZPHY_RMII_REF_CLK_SEL;

	return phy_write(phydev, MII_KSZPHY_CTRL, ctrl);
}

static int kszphy_setup_led(struct phy_device *phydev, u32 reg, int val)
{
	int rc, temp, shift;

	switch (reg) {
	case MII_KSZPHY_CTRL_1:
		shift = 14;
		break;
	case MII_KSZPHY_CTRL_2:
		shift = 4;
		break;
	default:
		return -EINVAL;
	}

	temp = phy_read(phydev, reg);
	if (temp < 0) {
		rc = temp;
		goto out;
	}

	temp &= ~(3 << shift);
	temp |= val << shift;
	rc = phy_write(phydev, reg, temp);
out:
	if (rc < 0)
		phydev_err(phydev, "failed to set led mode\n");

	return rc;
}

/* Disable PHY address 0 as the broadcast address, so that it can be used as a
 * unique (non-broadcast) address on a shared bus.
 */
static int kszphy_broadcast_disable(struct phy_device *phydev)
{
	int ret;

	ret = phy_read(phydev, MII_KSZPHY_OMSO);
	if (ret < 0)
		goto out;

	ret = phy_write(phydev, MII_KSZPHY_OMSO, ret | KSZPHY_OMSO_B_CAST_OFF);
out:
	if (ret)
		phydev_err(phydev, "failed to disable broadcast address\n");

	return ret;
}

static int kszphy_nand_tree_disable(struct phy_device *phydev)
{
	int ret;

	ret = phy_read(phydev, MII_KSZPHY_OMSO);
	if (ret < 0)
		goto out;

	if (!(ret & KSZPHY_OMSO_NAND_TREE_ON))
		return 0;

	ret = phy_write(phydev, MII_KSZPHY_OMSO,
			ret & ~KSZPHY_OMSO_NAND_TREE_ON);
out:
	if (ret)
		phydev_err(phydev, "failed to disable NAND tree mode\n");

	return ret;
}

/* Some config bits need to be set again on resume, handle them here. */
static int kszphy_config_reset(struct phy_device *phydev)
{
	struct kszphy_priv *priv = phydev->priv;
	int ret;

	if (priv->rmii_ref_clk_sel) {
		ret = kszphy_rmii_clk_sel(phydev, priv->rmii_ref_clk_sel_val);
		if (ret) {
			phydev_err(phydev,
				   "failed to set rmii reference clock\n");
			return ret;
		}
	}

	if (priv->led_mode >= 0)
		kszphy_setup_led(phydev, priv->type->led_mode_reg, priv->led_mode);

	return 0;
}

static int kszphy_config_init(struct phy_device *phydev)
{
	struct kszphy_priv *priv = phydev->priv;
	const struct kszphy_type *type;

	if (!priv)
		return 0;

	type = priv->type;

	if (type->has_broadcast_disable)
		kszphy_broadcast_disable(phydev);

	if (type->has_nand_tree_disable)
		kszphy_nand_tree_disable(phydev);

	return kszphy_config_reset(phydev);
}

static int ksz8041_config_init(struct phy_device *phydev)
{
	__ETHTOOL_DECLARE_LINK_MODE_MASK(mask) = { 0, };

	struct device_node *of_node = phydev->mdio.dev.of_node;

	/* Limit supported and advertised modes in fiber mode */
	if (of_property_read_bool(of_node, "micrel,fiber-mode")) {
		phydev->dev_flags |= MICREL_PHY_FXEN;
		linkmode_set_bit(ETHTOOL_LINK_MODE_100baseT_Full_BIT, mask);
		linkmode_set_bit(ETHTOOL_LINK_MODE_100baseT_Half_BIT, mask);

		linkmode_and(phydev->supported, phydev->supported, mask);
		linkmode_set_bit(ETHTOOL_LINK_MODE_FIBRE_BIT,
				 phydev->supported);
		linkmode_and(phydev->advertising, phydev->advertising, mask);
		linkmode_set_bit(ETHTOOL_LINK_MODE_FIBRE_BIT,
				 phydev->advertising);
		phydev->autoneg = AUTONEG_DISABLE;
	}

	return kszphy_config_init(phydev);
}

static int ksz8041_config_aneg(struct phy_device *phydev)
{
	/* Skip auto-negotiation in fiber mode */
	if (phydev->dev_flags & MICREL_PHY_FXEN) {
		phydev->speed = SPEED_100;
		return 0;
	}

	return genphy_config_aneg(phydev);
}

<<<<<<< HEAD
=======
static int ksz8051_ksz8795_match_phy_device(struct phy_device *phydev,
					    const u32 ksz_phy_id)
{
	int ret;

	if ((phydev->phy_id & MICREL_PHY_ID_MASK) != ksz_phy_id)
		return 0;

	ret = phy_read(phydev, MII_BMSR);
	if (ret < 0)
		return ret;

	/* KSZ8051 PHY and KSZ8794/KSZ8795/KSZ8765 switch share the same
	 * exact PHY ID. However, they can be told apart by the extended
	 * capability registers presence. The KSZ8051 PHY has them while
	 * the switch does not.
	 */
	ret &= BMSR_ERCAP;
	if (ksz_phy_id == PHY_ID_KSZ8051)
		return ret;
	else
		return !ret;
}

static int ksz8051_match_phy_device(struct phy_device *phydev)
{
	return ksz8051_ksz8795_match_phy_device(phydev, PHY_ID_KSZ8051);
}

static int ksz8081_config_init(struct phy_device *phydev)
{
	/* KSZPHY_OMSO_FACTORY_TEST is set at de-assertion of the reset line
	 * based on the RXER (KSZ8081RNA/RND) or TXC (KSZ8081MNX/RNB) pin. If a
	 * pull-down is missing, the factory test mode should be cleared by
	 * manually writing a 0.
	 */
	phy_clear_bits(phydev, MII_KSZPHY_OMSO, KSZPHY_OMSO_FACTORY_TEST);

	return kszphy_config_init(phydev);
}

>>>>>>> f7688b48
static int ksz8061_config_init(struct phy_device *phydev)
{
	int ret;

	ret = phy_write_mmd(phydev, MDIO_MMD_PMAPMD, MDIO_DEVID1, 0xB61A);
	if (ret)
		return ret;

	return kszphy_config_init(phydev);
}

<<<<<<< HEAD
=======
static int ksz8795_match_phy_device(struct phy_device *phydev)
{
	return ksz8051_ksz8795_match_phy_device(phydev, PHY_ID_KSZ87XX);
}

>>>>>>> f7688b48
static int ksz9021_load_values_from_of(struct phy_device *phydev,
				       const struct device_node *of_node,
				       u16 reg,
				       const char *field1, const char *field2,
				       const char *field3, const char *field4)
{
	int val1 = -1;
	int val2 = -2;
	int val3 = -3;
	int val4 = -4;
	int newval;
	int matches = 0;

	if (!of_property_read_u32(of_node, field1, &val1))
		matches++;

	if (!of_property_read_u32(of_node, field2, &val2))
		matches++;

	if (!of_property_read_u32(of_node, field3, &val3))
		matches++;

	if (!of_property_read_u32(of_node, field4, &val4))
		matches++;

	if (!matches)
		return 0;

	if (matches < 4)
		newval = kszphy_extended_read(phydev, reg);
	else
		newval = 0;

	if (val1 != -1)
		newval = ((newval & 0xfff0) | ((val1 / PS_TO_REG) & 0xf) << 0);

	if (val2 != -2)
		newval = ((newval & 0xff0f) | ((val2 / PS_TO_REG) & 0xf) << 4);

	if (val3 != -3)
		newval = ((newval & 0xf0ff) | ((val3 / PS_TO_REG) & 0xf) << 8);

	if (val4 != -4)
		newval = ((newval & 0x0fff) | ((val4 / PS_TO_REG) & 0xf) << 12);

	return kszphy_extended_write(phydev, reg, newval);
}

static int ksz9021_config_init(struct phy_device *phydev)
{
	const struct device *dev = &phydev->mdio.dev;
	const struct device_node *of_node = dev->of_node;
	const struct device *dev_walker;

	/* The Micrel driver has a deprecated option to place phy OF
	 * properties in the MAC node. Walk up the tree of devices to
	 * find a device with an OF node.
	 */
	dev_walker = &phydev->mdio.dev;
	do {
		of_node = dev_walker->of_node;
		dev_walker = dev_walker->parent;

	} while (!of_node && dev_walker);

	if (of_node) {
		ksz9021_load_values_from_of(phydev, of_node,
				    MII_KSZPHY_CLK_CONTROL_PAD_SKEW,
				    "txen-skew-ps", "txc-skew-ps",
				    "rxdv-skew-ps", "rxc-skew-ps");
		ksz9021_load_values_from_of(phydev, of_node,
				    MII_KSZPHY_RX_DATA_PAD_SKEW,
				    "rxd0-skew-ps", "rxd1-skew-ps",
				    "rxd2-skew-ps", "rxd3-skew-ps");
		ksz9021_load_values_from_of(phydev, of_node,
				    MII_KSZPHY_TX_DATA_PAD_SKEW,
				    "txd0-skew-ps", "txd1-skew-ps",
				    "txd2-skew-ps", "txd3-skew-ps");
	}
	return 0;
}

#define KSZ9031_PS_TO_REG		60

/* Extended registers */
/* MMD Address 0x0 */
#define MII_KSZ9031RN_FLP_BURST_TX_LO	3
#define MII_KSZ9031RN_FLP_BURST_TX_HI	4

/* MMD Address 0x2 */
#define MII_KSZ9031RN_CONTROL_PAD_SKEW	4
#define MII_KSZ9031RN_RX_DATA_PAD_SKEW	5
#define MII_KSZ9031RN_TX_DATA_PAD_SKEW	6
#define MII_KSZ9031RN_CLK_PAD_SKEW	8

/* MMD Address 0x1C */
#define MII_KSZ9031RN_EDPD		0x23
#define MII_KSZ9031RN_EDPD_ENABLE	BIT(0)

static int ksz9031_of_load_skew_values(struct phy_device *phydev,
				       const struct device_node *of_node,
				       u16 reg, size_t field_sz,
				       const char *field[], u8 numfields)
{
	int val[4] = {-1, -2, -3, -4};
	int matches = 0;
	u16 mask;
	u16 maxval;
	u16 newval;
	int i;

	for (i = 0; i < numfields; i++)
		if (!of_property_read_u32(of_node, field[i], val + i))
			matches++;

	if (!matches)
		return 0;

	if (matches < numfields)
		newval = phy_read_mmd(phydev, 2, reg);
	else
		newval = 0;

	maxval = (field_sz == 4) ? 0xf : 0x1f;
	for (i = 0; i < numfields; i++)
		if (val[i] != -(i + 1)) {
			mask = 0xffff;
			mask ^= maxval << (field_sz * i);
			newval = (newval & mask) |
				(((val[i] / KSZ9031_PS_TO_REG) & maxval)
					<< (field_sz * i));
		}

	return phy_write_mmd(phydev, 2, reg, newval);
}

/* Center KSZ9031RNX FLP timing at 16ms. */
static int ksz9031_center_flp_timing(struct phy_device *phydev)
{
	int result;

	result = phy_write_mmd(phydev, 0, MII_KSZ9031RN_FLP_BURST_TX_HI,
			       0x0006);
	if (result)
		return result;

	result = phy_write_mmd(phydev, 0, MII_KSZ9031RN_FLP_BURST_TX_LO,
			       0x1A80);
	if (result)
		return result;

	return genphy_restart_aneg(phydev);
}

/* Enable energy-detect power-down mode */
static int ksz9031_enable_edpd(struct phy_device *phydev)
{
	int reg;

	reg = phy_read_mmd(phydev, 0x1C, MII_KSZ9031RN_EDPD);
	if (reg < 0)
		return reg;
	return phy_write_mmd(phydev, 0x1C, MII_KSZ9031RN_EDPD,
			     reg | MII_KSZ9031RN_EDPD_ENABLE);
}

static int ksz9031_config_init(struct phy_device *phydev)
{
	const struct device *dev = &phydev->mdio.dev;
	const struct device_node *of_node = dev->of_node;
	static const char *clk_skews[2] = {"rxc-skew-ps", "txc-skew-ps"};
	static const char *rx_data_skews[4] = {
		"rxd0-skew-ps", "rxd1-skew-ps",
		"rxd2-skew-ps", "rxd3-skew-ps"
	};
	static const char *tx_data_skews[4] = {
		"txd0-skew-ps", "txd1-skew-ps",
		"txd2-skew-ps", "txd3-skew-ps"
	};
	static const char *control_skews[2] = {"txen-skew-ps", "rxdv-skew-ps"};
	const struct device *dev_walker;
	int result;

	result = ksz9031_enable_edpd(phydev);
	if (result < 0)
		return result;

	/* The Micrel driver has a deprecated option to place phy OF
	 * properties in the MAC node. Walk up the tree of devices to
	 * find a device with an OF node.
	 */
	dev_walker = &phydev->mdio.dev;
	do {
		of_node = dev_walker->of_node;
		dev_walker = dev_walker->parent;
	} while (!of_node && dev_walker);

	if (of_node) {
		ksz9031_of_load_skew_values(phydev, of_node,
				MII_KSZ9031RN_CLK_PAD_SKEW, 5,
				clk_skews, 2);

		ksz9031_of_load_skew_values(phydev, of_node,
				MII_KSZ9031RN_CONTROL_PAD_SKEW, 4,
				control_skews, 2);

		ksz9031_of_load_skew_values(phydev, of_node,
				MII_KSZ9031RN_RX_DATA_PAD_SKEW, 4,
				rx_data_skews, 4);

		ksz9031_of_load_skew_values(phydev, of_node,
				MII_KSZ9031RN_TX_DATA_PAD_SKEW, 4,
				tx_data_skews, 4);

		/* Silicon Errata Sheet (DS80000691D or DS80000692D):
		 * When the device links in the 1000BASE-T slave mode only,
		 * the optional 125MHz reference output clock (CLK125_NDO)
		 * has wide duty cycle variation.
		 *
		 * The optional CLK125_NDO clock does not meet the RGMII
		 * 45/55 percent (min/max) duty cycle requirement and therefore
		 * cannot be used directly by the MAC side for clocking
		 * applications that have setup/hold time requirements on
		 * rising and falling clock edges.
		 *
		 * Workaround:
		 * Force the phy to be the master to receive a stable clock
		 * which meets the duty cycle requirement.
		 */
		if (of_property_read_bool(of_node, "micrel,force-master")) {
			result = phy_read(phydev, MII_CTRL1000);
			if (result < 0)
				goto err_force_master;

			/* enable master mode, config & prefer master */
			result |= CTL1000_ENABLE_MASTER | CTL1000_AS_MASTER;
			result = phy_write(phydev, MII_CTRL1000, result);
			if (result < 0)
				goto err_force_master;
		}
	}

	return ksz9031_center_flp_timing(phydev);

err_force_master:
	phydev_err(phydev, "failed to force the phy to master mode\n");
	return result;
}

#define KSZ9131_SKEW_5BIT_MAX	2400
#define KSZ9131_SKEW_4BIT_MAX	800
#define KSZ9131_OFFSET		700
#define KSZ9131_STEP		100

static int ksz9131_of_load_skew_values(struct phy_device *phydev,
				       struct device_node *of_node,
				       u16 reg, size_t field_sz,
				       char *field[], u8 numfields)
{
	int val[4] = {-(1 + KSZ9131_OFFSET), -(2 + KSZ9131_OFFSET),
		      -(3 + KSZ9131_OFFSET), -(4 + KSZ9131_OFFSET)};
	int skewval, skewmax = 0;
	int matches = 0;
	u16 maxval;
	u16 newval;
	u16 mask;
	int i;

	/* psec properties in dts should mean x pico seconds */
	if (field_sz == 5)
		skewmax = KSZ9131_SKEW_5BIT_MAX;
	else
		skewmax = KSZ9131_SKEW_4BIT_MAX;

	for (i = 0; i < numfields; i++)
		if (!of_property_read_s32(of_node, field[i], &skewval)) {
			if (skewval < -KSZ9131_OFFSET)
				skewval = -KSZ9131_OFFSET;
			else if (skewval > skewmax)
				skewval = skewmax;

			val[i] = skewval + KSZ9131_OFFSET;
			matches++;
		}

	if (!matches)
		return 0;

	if (matches < numfields)
		newval = phy_read_mmd(phydev, 2, reg);
	else
		newval = 0;

	maxval = (field_sz == 4) ? 0xf : 0x1f;
	for (i = 0; i < numfields; i++)
		if (val[i] != -(i + 1 + KSZ9131_OFFSET)) {
			mask = 0xffff;
			mask ^= maxval << (field_sz * i);
			newval = (newval & mask) |
				(((val[i] / KSZ9131_STEP) & maxval)
					<< (field_sz * i));
		}

	return phy_write_mmd(phydev, 2, reg, newval);
}

static int ksz9131_config_init(struct phy_device *phydev)
{
	const struct device *dev = &phydev->mdio.dev;
	struct device_node *of_node = dev->of_node;
	char *clk_skews[2] = {"rxc-skew-psec", "txc-skew-psec"};
	char *rx_data_skews[4] = {
		"rxd0-skew-psec", "rxd1-skew-psec",
		"rxd2-skew-psec", "rxd3-skew-psec"
	};
	char *tx_data_skews[4] = {
		"txd0-skew-psec", "txd1-skew-psec",
		"txd2-skew-psec", "txd3-skew-psec"
	};
	char *control_skews[2] = {"txen-skew-psec", "rxdv-skew-psec"};
	const struct device *dev_walker;
	int ret;

	dev_walker = &phydev->mdio.dev;
	do {
		of_node = dev_walker->of_node;
		dev_walker = dev_walker->parent;
	} while (!of_node && dev_walker);

	if (!of_node)
		return 0;

	ret = ksz9131_of_load_skew_values(phydev, of_node,
					  MII_KSZ9031RN_CLK_PAD_SKEW, 5,
					  clk_skews, 2);
	if (ret < 0)
		return ret;

	ret = ksz9131_of_load_skew_values(phydev, of_node,
					  MII_KSZ9031RN_CONTROL_PAD_SKEW, 4,
					  control_skews, 2);
	if (ret < 0)
		return ret;

	ret = ksz9131_of_load_skew_values(phydev, of_node,
					  MII_KSZ9031RN_RX_DATA_PAD_SKEW, 4,
					  rx_data_skews, 4);
	if (ret < 0)
		return ret;

	ret = ksz9131_of_load_skew_values(phydev, of_node,
					  MII_KSZ9031RN_TX_DATA_PAD_SKEW, 4,
					  tx_data_skews, 4);
	if (ret < 0)
		return ret;

	return 0;
}

#define KSZ8873MLL_GLOBAL_CONTROL_4	0x06
#define KSZ8873MLL_GLOBAL_CONTROL_4_DUPLEX	BIT(6)
#define KSZ8873MLL_GLOBAL_CONTROL_4_SPEED	BIT(4)
static int ksz8873mll_read_status(struct phy_device *phydev)
{
	int regval;

	/* dummy read */
	regval = phy_read(phydev, KSZ8873MLL_GLOBAL_CONTROL_4);

	regval = phy_read(phydev, KSZ8873MLL_GLOBAL_CONTROL_4);

	if (regval & KSZ8873MLL_GLOBAL_CONTROL_4_DUPLEX)
		phydev->duplex = DUPLEX_HALF;
	else
		phydev->duplex = DUPLEX_FULL;

	if (regval & KSZ8873MLL_GLOBAL_CONTROL_4_SPEED)
		phydev->speed = SPEED_10;
	else
		phydev->speed = SPEED_100;

	phydev->link = 1;
	phydev->pause = phydev->asym_pause = 0;

	return 0;
}

static int ksz9031_get_features(struct phy_device *phydev)
{
	int ret;

	ret = genphy_read_abilities(phydev);
	if (ret < 0)
		return ret;

	/* Silicon Errata Sheet (DS80000691D or DS80000692D):
	 * Whenever the device's Asymmetric Pause capability is set to 1,
	 * link-up may fail after a link-up to link-down transition.
	 *
	 * The Errata Sheet is for ksz9031, but ksz9021 has the same issue
	 *
	 * Workaround:
	 * Do not enable the Asymmetric Pause capability bit.
	 */
	linkmode_clear_bit(ETHTOOL_LINK_MODE_Asym_Pause_BIT, phydev->supported);

	/* We force setting the Pause capability as the core will force the
	 * Asymmetric Pause capability to 1 otherwise.
	 */
	linkmode_set_bit(ETHTOOL_LINK_MODE_Pause_BIT, phydev->supported);

	return 0;
}

static int ksz9031_read_status(struct phy_device *phydev)
{
	int err;
	int regval;

	err = genphy_read_status(phydev);
	if (err)
		return err;

	/* Make sure the PHY is not broken. Read idle error count,
	 * and reset the PHY if it is maxed out.
	 */
	regval = phy_read(phydev, MII_STAT1000);
	if ((regval & 0xFF) == 0xFF) {
		phy_init_hw(phydev);
		phydev->link = 0;
		if (phydev->drv->config_intr && phy_interrupt_is_valid(phydev))
			phydev->drv->config_intr(phydev);
		return genphy_config_aneg(phydev);
	}

	return 0;
}

static int ksz8873mll_config_aneg(struct phy_device *phydev)
{
	return 0;
}

static int kszphy_get_sset_count(struct phy_device *phydev)
{
	return ARRAY_SIZE(kszphy_hw_stats);
}

static void kszphy_get_strings(struct phy_device *phydev, u8 *data)
{
	int i;

	for (i = 0; i < ARRAY_SIZE(kszphy_hw_stats); i++) {
		strlcpy(data + i * ETH_GSTRING_LEN,
			kszphy_hw_stats[i].string, ETH_GSTRING_LEN);
	}
}

static u64 kszphy_get_stat(struct phy_device *phydev, int i)
{
	struct kszphy_hw_stat stat = kszphy_hw_stats[i];
	struct kszphy_priv *priv = phydev->priv;
	int val;
	u64 ret;

	val = phy_read(phydev, stat.reg);
	if (val < 0) {
		ret = U64_MAX;
	} else {
		val = val & ((1 << stat.bits) - 1);
		priv->stats[i] += val;
		ret = priv->stats[i];
	}

	return ret;
}

static void kszphy_get_stats(struct phy_device *phydev,
			     struct ethtool_stats *stats, u64 *data)
{
	int i;

	for (i = 0; i < ARRAY_SIZE(kszphy_hw_stats); i++)
		data[i] = kszphy_get_stat(phydev, i);
}

static int kszphy_suspend(struct phy_device *phydev)
{
	/* Disable PHY Interrupts */
	if (phy_interrupt_is_valid(phydev)) {
		phydev->interrupts = PHY_INTERRUPT_DISABLED;
		if (phydev->drv->config_intr)
			phydev->drv->config_intr(phydev);
	}

	return genphy_suspend(phydev);
}

static int kszphy_resume(struct phy_device *phydev)
{
	int ret;

	genphy_resume(phydev);

	ret = kszphy_config_reset(phydev);
	if (ret)
		return ret;

	/* Enable PHY Interrupts */
	if (phy_interrupt_is_valid(phydev)) {
		phydev->interrupts = PHY_INTERRUPT_ENABLED;
		if (phydev->drv->config_intr)
			phydev->drv->config_intr(phydev);
	}

	return 0;
}

static int kszphy_probe(struct phy_device *phydev)
{
	const struct kszphy_type *type = phydev->drv->driver_data;
	const struct device_node *np = phydev->mdio.dev.of_node;
	struct kszphy_priv *priv;
	struct clk *clk;
	int ret;

	priv = devm_kzalloc(&phydev->mdio.dev, sizeof(*priv), GFP_KERNEL);
	if (!priv)
		return -ENOMEM;

	phydev->priv = priv;

	priv->type = type;

	if (type->led_mode_reg) {
		ret = of_property_read_u32(np, "micrel,led-mode",
				&priv->led_mode);
		if (ret)
			priv->led_mode = -1;

		if (priv->led_mode > 3) {
			phydev_err(phydev, "invalid led mode: 0x%02x\n",
				   priv->led_mode);
			priv->led_mode = -1;
		}
	} else {
		priv->led_mode = -1;
	}

	clk = devm_clk_get(&phydev->mdio.dev, "rmii-ref");
	/* NOTE: clk may be NULL if building without CONFIG_HAVE_CLK */
	if (!IS_ERR_OR_NULL(clk)) {
		unsigned long rate = clk_get_rate(clk);
		bool rmii_ref_clk_sel_25_mhz;

		priv->rmii_ref_clk_sel = type->has_rmii_ref_clk_sel;
		rmii_ref_clk_sel_25_mhz = of_property_read_bool(np,
				"micrel,rmii-reference-clock-select-25-mhz");

		if (rate > 24500000 && rate < 25500000) {
			priv->rmii_ref_clk_sel_val = rmii_ref_clk_sel_25_mhz;
		} else if (rate > 49500000 && rate < 50500000) {
			priv->rmii_ref_clk_sel_val = !rmii_ref_clk_sel_25_mhz;
		} else {
			phydev_err(phydev, "Clock rate out of range: %ld\n",
				   rate);
			return -EINVAL;
		}
	}

	/* Support legacy board-file configuration */
	if (phydev->dev_flags & MICREL_PHY_50MHZ_CLK) {
		priv->rmii_ref_clk_sel = true;
		priv->rmii_ref_clk_sel_val = true;
	}

	return 0;
}

static struct phy_driver ksphy_driver[] = {
{
	.phy_id		= PHY_ID_KS8737,
	.phy_id_mask	= MICREL_PHY_ID_MASK,
	.name		= "Micrel KS8737",
	/* PHY_BASIC_FEATURES */
	.driver_data	= &ks8737_type,
	.config_init	= kszphy_config_init,
	.ack_interrupt	= kszphy_ack_interrupt,
	.config_intr	= kszphy_config_intr,
	.suspend	= genphy_suspend,
	.resume		= genphy_resume,
}, {
	.phy_id		= PHY_ID_KSZ8021,
	.phy_id_mask	= 0x00ffffff,
	.name		= "Micrel KSZ8021 or KSZ8031",
	/* PHY_BASIC_FEATURES */
	.driver_data	= &ksz8021_type,
	.probe		= kszphy_probe,
	.config_init	= kszphy_config_init,
	.ack_interrupt	= kszphy_ack_interrupt,
	.config_intr	= kszphy_config_intr,
	.get_sset_count = kszphy_get_sset_count,
	.get_strings	= kszphy_get_strings,
	.get_stats	= kszphy_get_stats,
	.suspend	= genphy_suspend,
	.resume		= genphy_resume,
}, {
	.phy_id		= PHY_ID_KSZ8031,
	.phy_id_mask	= 0x00ffffff,
	.name		= "Micrel KSZ8031",
	/* PHY_BASIC_FEATURES */
	.driver_data	= &ksz8021_type,
	.probe		= kszphy_probe,
	.config_init	= kszphy_config_init,
	.ack_interrupt	= kszphy_ack_interrupt,
	.config_intr	= kszphy_config_intr,
	.get_sset_count = kszphy_get_sset_count,
	.get_strings	= kszphy_get_strings,
	.get_stats	= kszphy_get_stats,
	.suspend	= genphy_suspend,
	.resume		= genphy_resume,
}, {
	.phy_id		= PHY_ID_KSZ8041,
	.phy_id_mask	= MICREL_PHY_ID_MASK,
	.name		= "Micrel KSZ8041",
	/* PHY_BASIC_FEATURES */
	.driver_data	= &ksz8041_type,
	.probe		= kszphy_probe,
	.config_init	= ksz8041_config_init,
	.config_aneg	= ksz8041_config_aneg,
	.ack_interrupt	= kszphy_ack_interrupt,
	.config_intr	= kszphy_config_intr,
	.get_sset_count = kszphy_get_sset_count,
	.get_strings	= kszphy_get_strings,
	.get_stats	= kszphy_get_stats,
	.suspend	= genphy_suspend,
	.resume		= genphy_resume,
}, {
	.phy_id		= PHY_ID_KSZ8041RNLI,
	.phy_id_mask	= MICREL_PHY_ID_MASK,
	.name		= "Micrel KSZ8041RNLI",
	/* PHY_BASIC_FEATURES */
	.driver_data	= &ksz8041_type,
	.probe		= kszphy_probe,
	.config_init	= kszphy_config_init,
	.ack_interrupt	= kszphy_ack_interrupt,
	.config_intr	= kszphy_config_intr,
	.get_sset_count = kszphy_get_sset_count,
	.get_strings	= kszphy_get_strings,
	.get_stats	= kszphy_get_stats,
	.suspend	= genphy_suspend,
	.resume		= genphy_resume,
}, {
	.name		= "Micrel KSZ8051",
	/* PHY_BASIC_FEATURES */
	.driver_data	= &ksz8051_type,
	.probe		= kszphy_probe,
	.config_init	= kszphy_config_init,
	.ack_interrupt	= kszphy_ack_interrupt,
	.config_intr	= kszphy_config_intr,
	.get_sset_count = kszphy_get_sset_count,
	.get_strings	= kszphy_get_strings,
	.get_stats	= kszphy_get_stats,
	.match_phy_device = ksz8051_match_phy_device,
	.suspend	= genphy_suspend,
	.resume		= genphy_resume,
}, {
	.phy_id		= PHY_ID_KSZ8001,
	.name		= "Micrel KSZ8001 or KS8721",
	.phy_id_mask	= 0x00fffffc,
	/* PHY_BASIC_FEATURES */
	.driver_data	= &ksz8041_type,
	.probe		= kszphy_probe,
	.config_init	= kszphy_config_init,
	.ack_interrupt	= kszphy_ack_interrupt,
	.config_intr	= kszphy_config_intr,
	.get_sset_count = kszphy_get_sset_count,
	.get_strings	= kszphy_get_strings,
	.get_stats	= kszphy_get_stats,
	.suspend	= genphy_suspend,
	.resume		= genphy_resume,
}, {
	.phy_id		= PHY_ID_KSZ8081,
	.name		= "Micrel KSZ8081 or KSZ8091",
	.phy_id_mask	= MICREL_PHY_ID_MASK,
	/* PHY_BASIC_FEATURES */
	.driver_data	= &ksz8081_type,
	.probe		= kszphy_probe,
	.config_init	= ksz8081_config_init,
	.ack_interrupt	= kszphy_ack_interrupt,
	.config_intr	= kszphy_config_intr,
	.get_sset_count = kszphy_get_sset_count,
	.get_strings	= kszphy_get_strings,
	.get_stats	= kszphy_get_stats,
	.suspend	= kszphy_suspend,
	.resume		= kszphy_resume,
}, {
	.phy_id		= PHY_ID_KSZ8061,
	.name		= "Micrel KSZ8061",
	.phy_id_mask	= MICREL_PHY_ID_MASK,
<<<<<<< HEAD
	.features	= PHY_BASIC_FEATURES,
	.flags		= PHY_HAS_INTERRUPT,
=======
	/* PHY_BASIC_FEATURES */
>>>>>>> f7688b48
	.config_init	= ksz8061_config_init,
	.ack_interrupt	= kszphy_ack_interrupt,
	.config_intr	= kszphy_config_intr,
	.suspend	= genphy_suspend,
	.resume		= genphy_resume,
}, {
	.phy_id		= PHY_ID_KSZ9021,
	.phy_id_mask	= 0x000ffffe,
	.name		= "Micrel KSZ9021 Gigabit PHY",
	/* PHY_GBIT_FEATURES */
	.driver_data	= &ksz9021_type,
	.probe		= kszphy_probe,
	.get_features	= ksz9031_get_features,
	.config_init	= ksz9021_config_init,
	.ack_interrupt	= kszphy_ack_interrupt,
	.config_intr	= kszphy_config_intr,
	.get_sset_count = kszphy_get_sset_count,
	.get_strings	= kszphy_get_strings,
	.get_stats	= kszphy_get_stats,
	.suspend	= genphy_suspend,
	.resume		= genphy_resume,
	.read_mmd	= genphy_read_mmd_unsupported,
	.write_mmd	= genphy_write_mmd_unsupported,
}, {
	.phy_id		= PHY_ID_KSZ9031,
	.phy_id_mask	= MICREL_PHY_ID_MASK,
	.name		= "Micrel KSZ9031 Gigabit PHY",
	.driver_data	= &ksz9021_type,
	.probe		= kszphy_probe,
	.get_features	= ksz9031_get_features,
	.config_init	= ksz9031_config_init,
	.soft_reset	= genphy_soft_reset,
	.read_status	= ksz9031_read_status,
	.ack_interrupt	= kszphy_ack_interrupt,
	.config_intr	= kszphy_config_intr,
	.get_sset_count = kszphy_get_sset_count,
	.get_strings	= kszphy_get_strings,
	.get_stats	= kszphy_get_stats,
	.suspend	= genphy_suspend,
	.resume		= kszphy_resume,
}, {
	.phy_id		= PHY_ID_KSZ9131,
	.phy_id_mask	= MICREL_PHY_ID_MASK,
	.name		= "Microchip KSZ9131 Gigabit PHY",
	/* PHY_GBIT_FEATURES */
	.driver_data	= &ksz9021_type,
	.probe		= kszphy_probe,
	.config_init	= ksz9131_config_init,
	.read_status	= ksz9031_read_status,
	.ack_interrupt	= kszphy_ack_interrupt,
	.config_intr	= kszphy_config_intr,
	.get_sset_count = kszphy_get_sset_count,
	.get_strings	= kszphy_get_strings,
	.get_stats	= kszphy_get_stats,
	.suspend	= genphy_suspend,
	.resume		= kszphy_resume,
}, {
	.phy_id		= PHY_ID_KSZ8873MLL,
	.phy_id_mask	= MICREL_PHY_ID_MASK,
	.name		= "Micrel KSZ8873MLL Switch",
	/* PHY_BASIC_FEATURES */
	.config_init	= kszphy_config_init,
	.config_aneg	= ksz8873mll_config_aneg,
	.read_status	= ksz8873mll_read_status,
	.suspend	= genphy_suspend,
	.resume		= genphy_resume,
}, {
	.phy_id		= PHY_ID_KSZ886X,
	.phy_id_mask	= MICREL_PHY_ID_MASK,
	.name		= "Micrel KSZ886X Switch",
	/* PHY_BASIC_FEATURES */
	.config_init	= kszphy_config_init,
	.suspend	= genphy_suspend,
	.resume		= genphy_resume,
}, {
	.name		= "Micrel KSZ87XX Switch",
	/* PHY_BASIC_FEATURES */
	.config_init	= kszphy_config_init,
	.config_aneg	= ksz8873mll_config_aneg,
	.read_status	= ksz8873mll_read_status,
	.match_phy_device = ksz8795_match_phy_device,
	.suspend	= genphy_suspend,
	.resume		= genphy_resume,
}, {
	.phy_id		= PHY_ID_KSZ9477,
	.phy_id_mask	= MICREL_PHY_ID_MASK,
	.name		= "Microchip KSZ9477",
	/* PHY_GBIT_FEATURES */
	.config_init	= kszphy_config_init,
	.suspend	= genphy_suspend,
	.resume		= genphy_resume,
} };

module_phy_driver(ksphy_driver);

MODULE_DESCRIPTION("Micrel PHY driver");
MODULE_AUTHOR("David J. Choi");
MODULE_LICENSE("GPL");

static struct mdio_device_id __maybe_unused micrel_tbl[] = {
	{ PHY_ID_KSZ9021, 0x000ffffe },
	{ PHY_ID_KSZ9031, MICREL_PHY_ID_MASK },
	{ PHY_ID_KSZ9131, MICREL_PHY_ID_MASK },
	{ PHY_ID_KSZ8001, 0x00fffffc },
	{ PHY_ID_KS8737, MICREL_PHY_ID_MASK },
	{ PHY_ID_KSZ8021, 0x00ffffff },
	{ PHY_ID_KSZ8031, 0x00ffffff },
	{ PHY_ID_KSZ8041, MICREL_PHY_ID_MASK },
	{ PHY_ID_KSZ8051, MICREL_PHY_ID_MASK },
	{ PHY_ID_KSZ8061, MICREL_PHY_ID_MASK },
	{ PHY_ID_KSZ8081, MICREL_PHY_ID_MASK },
	{ PHY_ID_KSZ8873MLL, MICREL_PHY_ID_MASK },
	{ PHY_ID_KSZ886X, MICREL_PHY_ID_MASK },
	{ }
};

MODULE_DEVICE_TABLE(mdio, micrel_tbl);<|MERGE_RESOLUTION|>--- conflicted
+++ resolved
@@ -341,8 +341,6 @@
 	return genphy_config_aneg(phydev);
 }
 
-<<<<<<< HEAD
-=======
 static int ksz8051_ksz8795_match_phy_device(struct phy_device *phydev,
 					    const u32 ksz_phy_id)
 {
@@ -384,7 +382,6 @@
 	return kszphy_config_init(phydev);
 }
 
->>>>>>> f7688b48
 static int ksz8061_config_init(struct phy_device *phydev)
 {
 	int ret;
@@ -396,14 +393,11 @@
 	return kszphy_config_init(phydev);
 }
 
-<<<<<<< HEAD
-=======
 static int ksz8795_match_phy_device(struct phy_device *phydev)
 {
 	return ksz8051_ksz8795_match_phy_device(phydev, PHY_ID_KSZ87XX);
 }
 
->>>>>>> f7688b48
 static int ksz9021_load_values_from_of(struct phy_device *phydev,
 				       const struct device_node *of_node,
 				       u16 reg,
@@ -1104,12 +1098,7 @@
 	.phy_id		= PHY_ID_KSZ8061,
 	.name		= "Micrel KSZ8061",
 	.phy_id_mask	= MICREL_PHY_ID_MASK,
-<<<<<<< HEAD
-	.features	= PHY_BASIC_FEATURES,
-	.flags		= PHY_HAS_INTERRUPT,
-=======
 	/* PHY_BASIC_FEATURES */
->>>>>>> f7688b48
 	.config_init	= ksz8061_config_init,
 	.ack_interrupt	= kszphy_ack_interrupt,
 	.config_intr	= kszphy_config_intr,
