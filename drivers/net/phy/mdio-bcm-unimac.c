// SPDX-License-Identifier: GPL-2.0+
/*
 * Broadcom UniMAC MDIO bus controller driver
 *
 * Copyright (C) 2014-2017 Broadcom
 */

#include <linux/kernel.h>
#include <linux/phy.h>
#include <linux/platform_device.h>
#include <linux/sched.h>
#include <linux/module.h>
#include <linux/io.h>
#include <linux/delay.h>
#include <linux/clk.h>

#include <linux/of.h>
#include <linux/of_platform.h>
#include <linux/of_mdio.h>

#include <linux/platform_data/mdio-bcm-unimac.h>

#define MDIO_CMD		0x00
#define  MDIO_START_BUSY	(1 << 29)
#define  MDIO_READ_FAIL		(1 << 28)
#define  MDIO_RD		(2 << 26)
#define  MDIO_WR		(1 << 26)
#define  MDIO_PMD_SHIFT		21
#define  MDIO_PMD_MASK		0x1F
#define  MDIO_REG_SHIFT		16
#define  MDIO_REG_MASK		0x1F

#define MDIO_CFG		0x04
#define  MDIO_C22		(1 << 0)
#define  MDIO_C45		0
#define  MDIO_CLK_DIV_SHIFT	4
#define  MDIO_CLK_DIV_MASK	0x3F
#define  MDIO_SUPP_PREAMBLE	(1 << 12)

struct unimac_mdio_priv {
	struct mii_bus		*mii_bus;
	void __iomem		*base;
	int (*wait_func)	(void *wait_func_data);
	void			*wait_func_data;
	struct clk		*clk;
	u32			clk_freq;
};

static inline u32 unimac_mdio_readl(struct unimac_mdio_priv *priv, u32 offset)
{
	/* MIPS chips strapped for BE will automagically configure the
	 * peripheral registers for CPU-native byte order.
	 */
	if (IS_ENABLED(CONFIG_MIPS) && IS_ENABLED(CONFIG_CPU_BIG_ENDIAN))
		return __raw_readl(priv->base + offset);
	else
		return readl_relaxed(priv->base + offset);
}

static inline void unimac_mdio_writel(struct unimac_mdio_priv *priv, u32 val,
				      u32 offset)
{
	if (IS_ENABLED(CONFIG_MIPS) && IS_ENABLED(CONFIG_CPU_BIG_ENDIAN))
		__raw_writel(val, priv->base + offset);
	else
		writel_relaxed(val, priv->base + offset);
}

static inline void unimac_mdio_start(struct unimac_mdio_priv *priv)
{
	u32 reg;

	reg = unimac_mdio_readl(priv, MDIO_CMD);
	reg |= MDIO_START_BUSY;
	unimac_mdio_writel(priv, reg, MDIO_CMD);
}

static inline unsigned int unimac_mdio_busy(struct unimac_mdio_priv *priv)
{
	return unimac_mdio_readl(priv, MDIO_CMD) & MDIO_START_BUSY;
}

static int unimac_mdio_poll(void *wait_func_data)
{
	struct unimac_mdio_priv *priv = wait_func_data;
	unsigned int timeout = 1000;

	do {
		if (!unimac_mdio_busy(priv))
			return 0;

		usleep_range(1000, 2000);
	} while (--timeout);

	return -ETIMEDOUT;
}

static int unimac_mdio_read(struct mii_bus *bus, int phy_id, int reg)
{
	struct unimac_mdio_priv *priv = bus->priv;
	int ret;
	u32 cmd;

	/* Prepare the read operation */
	cmd = MDIO_RD | (phy_id << MDIO_PMD_SHIFT) | (reg << MDIO_REG_SHIFT);
	unimac_mdio_writel(priv, cmd, MDIO_CMD);

	/* Start MDIO transaction */
	unimac_mdio_start(priv);

	ret = priv->wait_func(priv->wait_func_data);
	if (ret)
		return ret;

	cmd = unimac_mdio_readl(priv, MDIO_CMD);

	/* Some broken devices are known not to release the line during
	 * turn-around, e.g: Broadcom BCM53125 external switches, so check for
	 * that condition here and ignore the MDIO controller read failure
	 * indication.
	 */
	if (!(bus->phy_ignore_ta_mask & 1 << phy_id) && (cmd & MDIO_READ_FAIL))
		return -EIO;

	return cmd & 0xffff;
}

static int unimac_mdio_write(struct mii_bus *bus, int phy_id,
			     int reg, u16 val)
{
	struct unimac_mdio_priv *priv = bus->priv;
	u32 cmd;

	/* Prepare the write operation */
	cmd = MDIO_WR | (phy_id << MDIO_PMD_SHIFT) |
		(reg << MDIO_REG_SHIFT) | (0xffff & val);
	unimac_mdio_writel(priv, cmd, MDIO_CMD);

	unimac_mdio_start(priv);

	return priv->wait_func(priv->wait_func_data);
}

/* Workaround for integrated BCM7xxx Gigabit PHYs which have a problem with
 * their internal MDIO management controller making them fail to successfully
 * be read from or written to for the first transaction.  We insert a dummy
 * BMSR read here to make sure that phy_get_device() and get_phy_id() can
 * correctly read the PHY MII_PHYSID1/2 registers and successfully register a
 * PHY device for this peripheral.
 *
 * Once the PHY driver is registered, we can workaround subsequent reads from
 * there (e.g: during system-wide power management).
 *
 * bus->reset is invoked before mdiobus_scan during mdiobus_register and is
 * therefore the right location to stick that workaround. Since we do not want
 * to read from non-existing PHYs, we either use bus->phy_mask or do a manual
 * Device Tree scan to limit the search area.
 */
static int unimac_mdio_reset(struct mii_bus *bus)
{
	struct device_node *np = bus->dev.of_node;
	struct device_node *child;
	u32 read_mask = 0;
	int addr;

	if (!np) {
		read_mask = ~bus->phy_mask;
	} else {
		for_each_available_child_of_node(np, child) {
			addr = of_mdio_parse_addr(&bus->dev, child);
			if (addr < 0)
				continue;

			read_mask |= 1 << addr;
		}
	}

	for (addr = 0; addr < PHY_MAX_ADDR; addr++) {
		if (read_mask & 1 << addr) {
			dev_dbg(&bus->dev, "Workaround for PHY @ %d\n", addr);
			mdiobus_read(bus, addr, MII_BMSR);
		}
	}

	return 0;
}

static void unimac_mdio_clk_set(struct unimac_mdio_priv *priv)
{
	unsigned long rate;
	u32 reg, div;

	/* Keep the hardware default values */
	if (!priv->clk_freq)
		return;

	if (!priv->clk)
		rate = 250000000;
	else
		rate = clk_get_rate(priv->clk);

	div = (rate / (2 * priv->clk_freq)) - 1;
	if (div & ~MDIO_CLK_DIV_MASK) {
		pr_warn("Incorrect MDIO clock frequency, ignoring\n");
		return;
	}

	/* The MDIO clock is the reference clock (typicaly 250Mhz) divided by
	 * 2 x (MDIO_CLK_DIV + 1)
	 */
	reg = unimac_mdio_readl(priv, MDIO_CFG);
	reg &= ~(MDIO_CLK_DIV_MASK << MDIO_CLK_DIV_SHIFT);
	reg |= div << MDIO_CLK_DIV_SHIFT;
	unimac_mdio_writel(priv, reg, MDIO_CFG);
}

static int unimac_mdio_probe(struct platform_device *pdev)
{
	struct unimac_mdio_pdata *pdata = pdev->dev.platform_data;
	struct unimac_mdio_priv *priv;
	struct device_node *np;
	struct mii_bus *bus;
	struct resource *r;
	int ret;

	np = pdev->dev.of_node;

	priv = devm_kzalloc(&pdev->dev, sizeof(*priv), GFP_KERNEL);
	if (!priv)
		return -ENOMEM;

	r = platform_get_resource(pdev, IORESOURCE_MEM, 0);
	if (!r)
		return -EINVAL;

	/* Just ioremap, as this MDIO block is usually integrated into an
	 * Ethernet MAC controller register range
	 */
	priv->base = devm_ioremap(&pdev->dev, r->start, resource_size(r));
	if (!priv->base) {
		dev_err(&pdev->dev, "failed to remap register\n");
		return -ENOMEM;
	}

	priv->clk = devm_clk_get(&pdev->dev, NULL);
	if (PTR_ERR(priv->clk) == -EPROBE_DEFER)
		return PTR_ERR(priv->clk);
	else
		priv->clk = NULL;

	ret = clk_prepare_enable(priv->clk);
	if (ret)
		return ret;

	if (of_property_read_u32(np, "clock-frequency", &priv->clk_freq))
		priv->clk_freq = 0;

	unimac_mdio_clk_set(priv);

	priv->mii_bus = mdiobus_alloc();
	if (!priv->mii_bus) {
		ret = -ENOMEM;
		goto out_clk_disable;
	}

	bus = priv->mii_bus;
	bus->priv = priv;
	if (pdata) {
		bus->name = pdata->bus_name;
		priv->wait_func = pdata->wait_func;
		priv->wait_func_data = pdata->wait_func_data;
		bus->phy_mask = ~pdata->phy_mask;
	} else {
		bus->name = "unimac MII bus";
		priv->wait_func_data = priv;
		priv->wait_func = unimac_mdio_poll;
	}
	bus->parent = &pdev->dev;
	bus->read = unimac_mdio_read;
	bus->write = unimac_mdio_write;
	bus->reset = unimac_mdio_reset;
	snprintf(bus->id, MII_BUS_ID_SIZE, "%s-%d", pdev->name, pdev->id);

	ret = of_mdiobus_register(bus, np);
	if (ret) {
		dev_err(&pdev->dev, "MDIO bus registration failed\n");
		goto out_mdio_free;
	}

	platform_set_drvdata(pdev, priv);

	dev_info(&pdev->dev, "Broadcom UniMAC MDIO bus\n");

	return 0;

out_mdio_free:
	mdiobus_free(bus);
out_clk_disable:
	clk_disable_unprepare(priv->clk);
	return ret;
}

static int unimac_mdio_remove(struct platform_device *pdev)
{
	struct unimac_mdio_priv *priv = platform_get_drvdata(pdev);

	mdiobus_unregister(priv->mii_bus);
	mdiobus_free(priv->mii_bus);
	clk_disable_unprepare(priv->clk);

	return 0;
}

static int __maybe_unused unimac_mdio_suspend(struct device *d)
{
	struct unimac_mdio_priv *priv = dev_get_drvdata(d);

	clk_disable_unprepare(priv->clk);
<<<<<<< HEAD

	return 0;
}

static int __maybe_unused unimac_mdio_resume(struct device *d)
{
	struct unimac_mdio_priv *priv = dev_get_drvdata(d);
	int ret;

	ret = clk_prepare_enable(priv->clk);
	if (ret)
		return ret;

	unimac_mdio_clk_set(priv);
=======
>>>>>>> f7688b48

	return 0;
}

<<<<<<< HEAD
=======
static int __maybe_unused unimac_mdio_resume(struct device *d)
{
	struct unimac_mdio_priv *priv = dev_get_drvdata(d);
	int ret;

	ret = clk_prepare_enable(priv->clk);
	if (ret)
		return ret;

	unimac_mdio_clk_set(priv);

	return 0;
}

>>>>>>> f7688b48
static SIMPLE_DEV_PM_OPS(unimac_mdio_pm_ops,
			 unimac_mdio_suspend, unimac_mdio_resume);

static const struct of_device_id unimac_mdio_ids[] = {
	{ .compatible = "brcm,genet-mdio-v5", },
	{ .compatible = "brcm,genet-mdio-v4", },
	{ .compatible = "brcm,genet-mdio-v3", },
	{ .compatible = "brcm,genet-mdio-v2", },
	{ .compatible = "brcm,genet-mdio-v1", },
	{ .compatible = "brcm,unimac-mdio", },
	{ /* sentinel */ },
};
MODULE_DEVICE_TABLE(of, unimac_mdio_ids);

static struct platform_driver unimac_mdio_driver = {
	.driver = {
		.name = UNIMAC_MDIO_DRV_NAME,
		.of_match_table = unimac_mdio_ids,
		.pm = &unimac_mdio_pm_ops,
	},
	.probe	= unimac_mdio_probe,
	.remove	= unimac_mdio_remove,
};
module_platform_driver(unimac_mdio_driver);

MODULE_AUTHOR("Broadcom Corporation");
MODULE_DESCRIPTION("Broadcom UniMAC MDIO bus controller");
MODULE_LICENSE("GPL");
MODULE_ALIAS("platform:" UNIMAC_MDIO_DRV_NAME);<|MERGE_RESOLUTION|>--- conflicted
+++ resolved
@@ -316,7 +316,6 @@
 	struct unimac_mdio_priv *priv = dev_get_drvdata(d);
 
 	clk_disable_unprepare(priv->clk);
-<<<<<<< HEAD
 
 	return 0;
 }
@@ -331,29 +330,10 @@
 		return ret;
 
 	unimac_mdio_clk_set(priv);
-=======
->>>>>>> f7688b48
-
-	return 0;
-}
-
-<<<<<<< HEAD
-=======
-static int __maybe_unused unimac_mdio_resume(struct device *d)
-{
-	struct unimac_mdio_priv *priv = dev_get_drvdata(d);
-	int ret;
-
-	ret = clk_prepare_enable(priv->clk);
-	if (ret)
-		return ret;
-
-	unimac_mdio_clk_set(priv);
-
-	return 0;
-}
-
->>>>>>> f7688b48
+
+	return 0;
+}
+
 static SIMPLE_DEV_PM_OPS(unimac_mdio_pm_ops,
 			 unimac_mdio_suspend, unimac_mdio_resume);
 
