// SPDX-License-Identifier: GPL-2.0+

#include <linux/types.h>
#include <linux/clk.h>
#include <linux/platform_device.h>
#include <linux/pm_runtime.h>
#include <linux/acpi.h>
#include <linux/of_mdio.h>
#include <linux/etherdevice.h>
#include <linux/interrupt.h>
#include <linux/io.h>
#include <linux/netlink.h>
#include <linux/bpf.h>
#include <linux/bpf_trace.h>

#include <net/tcp.h>
#include <net/page_pool.h>
#include <net/ip6_checksum.h>

#define NETSEC_REG_SOFT_RST			0x104
#define NETSEC_REG_COM_INIT			0x120

#define NETSEC_REG_TOP_STATUS			0x200
#define NETSEC_IRQ_RX				BIT(1)
#define NETSEC_IRQ_TX				BIT(0)

#define NETSEC_REG_TOP_INTEN			0x204
#define NETSEC_REG_INTEN_SET			0x234
#define NETSEC_REG_INTEN_CLR			0x238

#define NETSEC_REG_NRM_TX_STATUS		0x400
#define NETSEC_REG_NRM_TX_INTEN			0x404
#define NETSEC_REG_NRM_TX_INTEN_SET		0x428
#define NETSEC_REG_NRM_TX_INTEN_CLR		0x42c
#define NRM_TX_ST_NTOWNR	BIT(17)
#define NRM_TX_ST_TR_ERR	BIT(16)
#define NRM_TX_ST_TXDONE	BIT(15)
#define NRM_TX_ST_TMREXP	BIT(14)

#define NETSEC_REG_NRM_RX_STATUS		0x440
#define NETSEC_REG_NRM_RX_INTEN			0x444
#define NETSEC_REG_NRM_RX_INTEN_SET		0x468
#define NETSEC_REG_NRM_RX_INTEN_CLR		0x46c
#define NRM_RX_ST_RC_ERR	BIT(16)
#define NRM_RX_ST_PKTCNT	BIT(15)
#define NRM_RX_ST_TMREXP	BIT(14)

#define NETSEC_REG_PKT_CMD_BUF			0xd0

#define NETSEC_REG_CLK_EN			0x100

#define NETSEC_REG_PKT_CTRL			0x140

#define NETSEC_REG_DMA_TMR_CTRL			0x20c
#define NETSEC_REG_F_TAIKI_MC_VER		0x22c
#define NETSEC_REG_F_TAIKI_VER			0x230
#define NETSEC_REG_DMA_HM_CTRL			0x214
#define NETSEC_REG_DMA_MH_CTRL			0x220
#define NETSEC_REG_ADDR_DIS_CORE		0x218
#define NETSEC_REG_DMAC_HM_CMD_BUF		0x210
#define NETSEC_REG_DMAC_MH_CMD_BUF		0x21c

#define NETSEC_REG_NRM_TX_PKTCNT		0x410

#define NETSEC_REG_NRM_TX_DONE_PKTCNT		0x414
#define NETSEC_REG_NRM_TX_DONE_TXINT_PKTCNT	0x418

#define NETSEC_REG_NRM_TX_TMR			0x41c

#define NETSEC_REG_NRM_RX_PKTCNT		0x454
#define NETSEC_REG_NRM_RX_RXINT_PKTCNT		0x458
#define NETSEC_REG_NRM_TX_TXINT_TMR		0x420
#define NETSEC_REG_NRM_RX_RXINT_TMR		0x460

#define NETSEC_REG_NRM_RX_TMR			0x45c

#define NETSEC_REG_NRM_TX_DESC_START_UP		0x434
#define NETSEC_REG_NRM_TX_DESC_START_LW		0x408
#define NETSEC_REG_NRM_RX_DESC_START_UP		0x474
#define NETSEC_REG_NRM_RX_DESC_START_LW		0x448

#define NETSEC_REG_NRM_TX_CONFIG		0x430
#define NETSEC_REG_NRM_RX_CONFIG		0x470

#define MAC_REG_STATUS				0x1024
#define MAC_REG_DATA				0x11c0
#define MAC_REG_CMD				0x11c4
#define MAC_REG_FLOW_TH				0x11cc
#define MAC_REG_INTF_SEL			0x11d4
#define MAC_REG_DESC_INIT			0x11fc
#define MAC_REG_DESC_SOFT_RST			0x1204
#define NETSEC_REG_MODE_TRANS_COMP_STATUS	0x500

#define GMAC_REG_MCR				0x0000
#define GMAC_REG_MFFR				0x0004
#define GMAC_REG_GAR				0x0010
#define GMAC_REG_GDR				0x0014
#define GMAC_REG_FCR				0x0018
#define GMAC_REG_BMR				0x1000
#define GMAC_REG_RDLAR				0x100c
#define GMAC_REG_TDLAR				0x1010
#define GMAC_REG_OMR				0x1018

#define MHZ(n)		((n) * 1000 * 1000)

#define NETSEC_TX_SHIFT_OWN_FIELD		31
#define NETSEC_TX_SHIFT_LD_FIELD		30
#define NETSEC_TX_SHIFT_DRID_FIELD		24
#define NETSEC_TX_SHIFT_PT_FIELD		21
#define NETSEC_TX_SHIFT_TDRID_FIELD		16
#define NETSEC_TX_SHIFT_CC_FIELD		15
#define NETSEC_TX_SHIFT_FS_FIELD		9
#define NETSEC_TX_LAST				8
#define NETSEC_TX_SHIFT_CO			7
#define NETSEC_TX_SHIFT_SO			6
#define NETSEC_TX_SHIFT_TRS_FIELD		4

#define NETSEC_RX_PKT_OWN_FIELD			31
#define NETSEC_RX_PKT_LD_FIELD			30
#define NETSEC_RX_PKT_SDRID_FIELD		24
#define NETSEC_RX_PKT_FR_FIELD			23
#define NETSEC_RX_PKT_ER_FIELD			21
#define NETSEC_RX_PKT_ERR_FIELD			16
#define NETSEC_RX_PKT_TDRID_FIELD		12
#define NETSEC_RX_PKT_FS_FIELD			9
#define NETSEC_RX_PKT_LS_FIELD			8
#define NETSEC_RX_PKT_CO_FIELD			6

#define NETSEC_RX_PKT_ERR_MASK			3

#define NETSEC_MAX_TX_PKT_LEN			1518
#define NETSEC_MAX_TX_JUMBO_PKT_LEN		9018

#define NETSEC_RING_GMAC			15
#define NETSEC_RING_MAX				2

#define NETSEC_TCP_SEG_LEN_MAX			1460
#define NETSEC_TCP_JUMBO_SEG_LEN_MAX		8960

#define NETSEC_RX_CKSUM_NOTAVAIL		0
#define NETSEC_RX_CKSUM_OK			1
#define NETSEC_RX_CKSUM_NG			2

#define NETSEC_TOP_IRQ_REG_CODE_LOAD_END	BIT(20)
#define NETSEC_IRQ_TRANSITION_COMPLETE		BIT(4)

#define NETSEC_MODE_TRANS_COMP_IRQ_N2T		BIT(20)
#define NETSEC_MODE_TRANS_COMP_IRQ_T2N		BIT(19)

#define NETSEC_INT_PKTCNT_MAX			2047

#define NETSEC_FLOW_START_TH_MAX		95
#define NETSEC_FLOW_STOP_TH_MAX			95
#define NETSEC_FLOW_PAUSE_TIME_MIN		5

#define NETSEC_CLK_EN_REG_DOM_ALL		0x3f

#define NETSEC_PKT_CTRL_REG_MODE_NRM		BIT(28)
#define NETSEC_PKT_CTRL_REG_EN_JUMBO		BIT(27)
#define NETSEC_PKT_CTRL_REG_LOG_CHKSUM_ER	BIT(3)
#define NETSEC_PKT_CTRL_REG_LOG_HD_INCOMPLETE	BIT(2)
#define NETSEC_PKT_CTRL_REG_LOG_HD_ER		BIT(1)
#define NETSEC_PKT_CTRL_REG_DRP_NO_MATCH	BIT(0)

#define NETSEC_CLK_EN_REG_DOM_G			BIT(5)
#define NETSEC_CLK_EN_REG_DOM_C			BIT(1)
#define NETSEC_CLK_EN_REG_DOM_D			BIT(0)

#define NETSEC_COM_INIT_REG_DB			BIT(2)
#define NETSEC_COM_INIT_REG_CLS			BIT(1)
#define NETSEC_COM_INIT_REG_ALL			(NETSEC_COM_INIT_REG_CLS | \
						 NETSEC_COM_INIT_REG_DB)

#define NETSEC_SOFT_RST_REG_RESET		0
#define NETSEC_SOFT_RST_REG_RUN			BIT(31)

#define NETSEC_DMA_CTRL_REG_STOP		1
#define MH_CTRL__MODE_TRANS			BIT(20)

#define NETSEC_GMAC_CMD_ST_READ			0
#define NETSEC_GMAC_CMD_ST_WRITE		BIT(28)
#define NETSEC_GMAC_CMD_ST_BUSY			BIT(31)

#define NETSEC_GMAC_BMR_REG_COMMON		0x00412080
#define NETSEC_GMAC_BMR_REG_RESET		0x00020181
#define NETSEC_GMAC_BMR_REG_SWR			0x00000001

#define NETSEC_GMAC_OMR_REG_ST			BIT(13)
#define NETSEC_GMAC_OMR_REG_SR			BIT(1)

#define NETSEC_GMAC_MCR_REG_IBN			BIT(30)
#define NETSEC_GMAC_MCR_REG_CST			BIT(25)
#define NETSEC_GMAC_MCR_REG_JE			BIT(20)
#define NETSEC_MCR_PS				BIT(15)
#define NETSEC_GMAC_MCR_REG_FES			BIT(14)
#define NETSEC_GMAC_MCR_REG_FULL_DUPLEX_COMMON	0x0000280c
#define NETSEC_GMAC_MCR_REG_HALF_DUPLEX_COMMON	0x0001a00c

#define NETSEC_FCR_RFE				BIT(2)
#define NETSEC_FCR_TFE				BIT(1)

#define NETSEC_GMAC_GAR_REG_GW			BIT(1)
#define NETSEC_GMAC_GAR_REG_GB			BIT(0)

#define NETSEC_GMAC_GAR_REG_SHIFT_PA		11
#define NETSEC_GMAC_GAR_REG_SHIFT_GR		6
#define GMAC_REG_SHIFT_CR_GAR			2

#define NETSEC_GMAC_GAR_REG_CR_25_35_MHZ	2
#define NETSEC_GMAC_GAR_REG_CR_35_60_MHZ	3
#define NETSEC_GMAC_GAR_REG_CR_60_100_MHZ	0
#define NETSEC_GMAC_GAR_REG_CR_100_150_MHZ	1
#define NETSEC_GMAC_GAR_REG_CR_150_250_MHZ	4
#define NETSEC_GMAC_GAR_REG_CR_250_300_MHZ	5

#define NETSEC_GMAC_RDLAR_REG_COMMON		0x18000
#define NETSEC_GMAC_TDLAR_REG_COMMON		0x1c000

#define NETSEC_REG_NETSEC_VER_F_TAIKI		0x50000

#define NETSEC_REG_DESC_RING_CONFIG_CFG_UP	BIT(31)
#define NETSEC_REG_DESC_RING_CONFIG_CH_RST	BIT(30)
#define NETSEC_REG_DESC_TMR_MODE		4
#define NETSEC_REG_DESC_ENDIAN			0

#define NETSEC_MAC_DESC_SOFT_RST_SOFT_RST	1
#define NETSEC_MAC_DESC_INIT_REG_INIT		1

#define NETSEC_EEPROM_MAC_ADDRESS		0x00
#define NETSEC_EEPROM_HM_ME_ADDRESS_H		0x08
#define NETSEC_EEPROM_HM_ME_ADDRESS_L		0x0C
#define NETSEC_EEPROM_HM_ME_SIZE		0x10
#define NETSEC_EEPROM_MH_ME_ADDRESS_H		0x14
#define NETSEC_EEPROM_MH_ME_ADDRESS_L		0x18
#define NETSEC_EEPROM_MH_ME_SIZE		0x1C
#define NETSEC_EEPROM_PKT_ME_ADDRESS		0x20
#define NETSEC_EEPROM_PKT_ME_SIZE		0x24

#define DESC_NUM	256

#define NETSEC_SKB_PAD (NET_SKB_PAD + NET_IP_ALIGN)
#define NETSEC_RXBUF_HEADROOM (max(XDP_PACKET_HEADROOM, NET_SKB_PAD) + \
			       NET_IP_ALIGN)
#define NETSEC_RX_BUF_NON_DATA (NETSEC_RXBUF_HEADROOM + \
				SKB_DATA_ALIGN(sizeof(struct skb_shared_info)))

#define DESC_SZ	sizeof(struct netsec_de)

#define NETSEC_F_NETSEC_VER_MAJOR_NUM(x)	((x) & 0xffff0000)

#define NETSEC_XDP_PASS          0
#define NETSEC_XDP_CONSUMED      BIT(0)
#define NETSEC_XDP_TX            BIT(1)
#define NETSEC_XDP_REDIR         BIT(2)
#define NETSEC_XDP_RX_OK (NETSEC_XDP_PASS | NETSEC_XDP_TX | NETSEC_XDP_REDIR)

enum ring_id {
	NETSEC_RING_TX = 0,
	NETSEC_RING_RX
};

enum buf_type {
	TYPE_NETSEC_SKB = 0,
	TYPE_NETSEC_XDP_TX,
	TYPE_NETSEC_XDP_NDO,
};

struct netsec_desc {
	union {
		struct sk_buff *skb;
		struct xdp_frame *xdpf;
	};
	dma_addr_t dma_addr;
	void *addr;
	u16 len;
	u8 buf_type;
};

struct netsec_desc_ring {
	dma_addr_t desc_dma;
	struct netsec_desc *desc;
	void *vaddr;
	u16 head, tail;
	u16 xdp_xmit; /* netsec_xdp_xmit packets */
	struct page_pool *page_pool;
	struct xdp_rxq_info xdp_rxq;
	spinlock_t lock; /* XDP tx queue locking */
};

struct netsec_priv {
	struct netsec_desc_ring desc_ring[NETSEC_RING_MAX];
	struct ethtool_coalesce et_coalesce;
	struct bpf_prog *xdp_prog;
	spinlock_t reglock; /* protect reg access */
	struct napi_struct napi;
	phy_interface_t phy_interface;
	struct net_device *ndev;
	struct device_node *phy_np;
	struct phy_device *phydev;
	struct mii_bus *mii_bus;
	void __iomem *ioaddr;
	void __iomem *eeprom_base;
	struct device *dev;
	struct clk *clk;
	u32 msg_enable;
	u32 freq;
	u32 phy_addr;
	bool rx_cksum_offload_flag;
};

struct netsec_de { /* Netsec Descriptor layout */
	u32 attr;
	u32 data_buf_addr_up;
	u32 data_buf_addr_lw;
	u32 buf_len_info;
};

struct netsec_tx_pkt_ctrl {
	u16 tcp_seg_len;
	bool tcp_seg_offload_flag;
	bool cksum_offload_flag;
};

struct netsec_rx_pkt_info {
	int rx_cksum_result;
	int err_code;
	bool err_flag;
};

static void netsec_write(struct netsec_priv *priv, u32 reg_addr, u32 val)
{
	writel(val, priv->ioaddr + reg_addr);
}

static u32 netsec_read(struct netsec_priv *priv, u32 reg_addr)
{
	return readl(priv->ioaddr + reg_addr);
}

/************* MDIO BUS OPS FOLLOW *************/

#define TIMEOUT_SPINS_MAC		1000
#define TIMEOUT_SECONDARY_MS_MAC	100

static u32 netsec_clk_type(u32 freq)
{
	if (freq < MHZ(35))
		return NETSEC_GMAC_GAR_REG_CR_25_35_MHZ;
	if (freq < MHZ(60))
		return NETSEC_GMAC_GAR_REG_CR_35_60_MHZ;
	if (freq < MHZ(100))
		return NETSEC_GMAC_GAR_REG_CR_60_100_MHZ;
	if (freq < MHZ(150))
		return NETSEC_GMAC_GAR_REG_CR_100_150_MHZ;
	if (freq < MHZ(250))
		return NETSEC_GMAC_GAR_REG_CR_150_250_MHZ;

	return NETSEC_GMAC_GAR_REG_CR_250_300_MHZ;
}

static int netsec_wait_while_busy(struct netsec_priv *priv, u32 addr, u32 mask)
{
	u32 timeout = TIMEOUT_SPINS_MAC;

	while (--timeout && netsec_read(priv, addr) & mask)
		cpu_relax();
	if (timeout)
		return 0;

	timeout = TIMEOUT_SECONDARY_MS_MAC;
	while (--timeout && netsec_read(priv, addr) & mask)
		usleep_range(1000, 2000);

	if (timeout)
		return 0;

	netdev_WARN(priv->ndev, "%s: timeout\n", __func__);

	return -ETIMEDOUT;
}

static int netsec_mac_write(struct netsec_priv *priv, u32 addr, u32 value)
{
	netsec_write(priv, MAC_REG_DATA, value);
	netsec_write(priv, MAC_REG_CMD, addr | NETSEC_GMAC_CMD_ST_WRITE);
	return netsec_wait_while_busy(priv,
				      MAC_REG_CMD, NETSEC_GMAC_CMD_ST_BUSY);
}

static int netsec_mac_read(struct netsec_priv *priv, u32 addr, u32 *read)
{
	int ret;

	netsec_write(priv, MAC_REG_CMD, addr | NETSEC_GMAC_CMD_ST_READ);
	ret = netsec_wait_while_busy(priv,
				     MAC_REG_CMD, NETSEC_GMAC_CMD_ST_BUSY);
	if (ret)
		return ret;

	*read = netsec_read(priv, MAC_REG_DATA);

	return 0;
}

static int netsec_mac_wait_while_busy(struct netsec_priv *priv,
				      u32 addr, u32 mask)
{
	u32 timeout = TIMEOUT_SPINS_MAC;
	int ret, data;

	do {
		ret = netsec_mac_read(priv, addr, &data);
		if (ret)
			break;
		cpu_relax();
	} while (--timeout && (data & mask));

	if (timeout)
		return 0;

	timeout = TIMEOUT_SECONDARY_MS_MAC;
	do {
		usleep_range(1000, 2000);

		ret = netsec_mac_read(priv, addr, &data);
		if (ret)
			break;
		cpu_relax();
	} while (--timeout && (data & mask));

	if (timeout && !ret)
		return 0;

	netdev_WARN(priv->ndev, "%s: timeout\n", __func__);

	return -ETIMEDOUT;
}

static int netsec_mac_update_to_phy_state(struct netsec_priv *priv)
{
	struct phy_device *phydev = priv->ndev->phydev;
	u32 value = 0;

	value = phydev->duplex ? NETSEC_GMAC_MCR_REG_FULL_DUPLEX_COMMON :
				 NETSEC_GMAC_MCR_REG_HALF_DUPLEX_COMMON;

	if (phydev->speed != SPEED_1000)
		value |= NETSEC_MCR_PS;

	if (priv->phy_interface != PHY_INTERFACE_MODE_GMII &&
	    phydev->speed == SPEED_100)
		value |= NETSEC_GMAC_MCR_REG_FES;

	value |= NETSEC_GMAC_MCR_REG_CST | NETSEC_GMAC_MCR_REG_JE;

	if (phy_interface_mode_is_rgmii(priv->phy_interface))
		value |= NETSEC_GMAC_MCR_REG_IBN;

	if (netsec_mac_write(priv, GMAC_REG_MCR, value))
		return -ETIMEDOUT;

	return 0;
}

static int netsec_phy_read(struct mii_bus *bus, int phy_addr, int reg_addr);

static int netsec_phy_write(struct mii_bus *bus,
			    int phy_addr, int reg, u16 val)
{
	int status;
	struct netsec_priv *priv = bus->priv;

	if (netsec_mac_write(priv, GMAC_REG_GDR, val))
		return -ETIMEDOUT;
	if (netsec_mac_write(priv, GMAC_REG_GAR,
			     phy_addr << NETSEC_GMAC_GAR_REG_SHIFT_PA |
			     reg << NETSEC_GMAC_GAR_REG_SHIFT_GR |
			     NETSEC_GMAC_GAR_REG_GW | NETSEC_GMAC_GAR_REG_GB |
			     (netsec_clk_type(priv->freq) <<
			      GMAC_REG_SHIFT_CR_GAR)))
		return -ETIMEDOUT;

	status = netsec_mac_wait_while_busy(priv, GMAC_REG_GAR,
					    NETSEC_GMAC_GAR_REG_GB);

	/* Developerbox implements RTL8211E PHY and there is
	 * a compatibility problem with F_GMAC4.
	 * RTL8211E expects MDC clock must be kept toggling for several
	 * clock cycle with MDIO high before entering the IDLE state.
	 * To meet this requirement, netsec driver needs to issue dummy
	 * read(e.g. read PHYID1(offset 0x2) register) right after write.
	 */
	netsec_phy_read(bus, phy_addr, MII_PHYSID1);

	return status;
}

static int netsec_phy_read(struct mii_bus *bus, int phy_addr, int reg_addr)
{
	struct netsec_priv *priv = bus->priv;
	u32 data;
	int ret;

	if (netsec_mac_write(priv, GMAC_REG_GAR, NETSEC_GMAC_GAR_REG_GB |
			     phy_addr << NETSEC_GMAC_GAR_REG_SHIFT_PA |
			     reg_addr << NETSEC_GMAC_GAR_REG_SHIFT_GR |
			     (netsec_clk_type(priv->freq) <<
			      GMAC_REG_SHIFT_CR_GAR)))
		return -ETIMEDOUT;

	ret = netsec_mac_wait_while_busy(priv, GMAC_REG_GAR,
					 NETSEC_GMAC_GAR_REG_GB);
	if (ret)
		return ret;

	ret = netsec_mac_read(priv, GMAC_REG_GDR, &data);
	if (ret)
		return ret;

	return data;
}

/************* ETHTOOL_OPS FOLLOW *************/

static void netsec_et_get_drvinfo(struct net_device *net_device,
				  struct ethtool_drvinfo *info)
{
	strlcpy(info->driver, "netsec", sizeof(info->driver));
	strlcpy(info->bus_info, dev_name(net_device->dev.parent),
		sizeof(info->bus_info));
}

static int netsec_et_get_coalesce(struct net_device *net_device,
				  struct ethtool_coalesce *et_coalesce)
{
	struct netsec_priv *priv = netdev_priv(net_device);

	*et_coalesce = priv->et_coalesce;

	return 0;
}

static int netsec_et_set_coalesce(struct net_device *net_device,
				  struct ethtool_coalesce *et_coalesce)
{
	struct netsec_priv *priv = netdev_priv(net_device);

	priv->et_coalesce = *et_coalesce;

	if (priv->et_coalesce.tx_coalesce_usecs < 50)
		priv->et_coalesce.tx_coalesce_usecs = 50;
	if (priv->et_coalesce.tx_max_coalesced_frames < 1)
		priv->et_coalesce.tx_max_coalesced_frames = 1;

	netsec_write(priv, NETSEC_REG_NRM_TX_DONE_TXINT_PKTCNT,
		     priv->et_coalesce.tx_max_coalesced_frames);
	netsec_write(priv, NETSEC_REG_NRM_TX_TXINT_TMR,
		     priv->et_coalesce.tx_coalesce_usecs);
	netsec_write(priv, NETSEC_REG_NRM_TX_INTEN_SET, NRM_TX_ST_TXDONE);
	netsec_write(priv, NETSEC_REG_NRM_TX_INTEN_SET, NRM_TX_ST_TMREXP);

	if (priv->et_coalesce.rx_coalesce_usecs < 50)
		priv->et_coalesce.rx_coalesce_usecs = 50;
	if (priv->et_coalesce.rx_max_coalesced_frames < 1)
		priv->et_coalesce.rx_max_coalesced_frames = 1;

	netsec_write(priv, NETSEC_REG_NRM_RX_RXINT_PKTCNT,
		     priv->et_coalesce.rx_max_coalesced_frames);
	netsec_write(priv, NETSEC_REG_NRM_RX_RXINT_TMR,
		     priv->et_coalesce.rx_coalesce_usecs);
	netsec_write(priv, NETSEC_REG_NRM_RX_INTEN_SET, NRM_RX_ST_PKTCNT);
	netsec_write(priv, NETSEC_REG_NRM_RX_INTEN_SET, NRM_RX_ST_TMREXP);

	return 0;
}

static u32 netsec_et_get_msglevel(struct net_device *dev)
{
	struct netsec_priv *priv = netdev_priv(dev);

	return priv->msg_enable;
}

static void netsec_et_set_msglevel(struct net_device *dev, u32 datum)
{
	struct netsec_priv *priv = netdev_priv(dev);

	priv->msg_enable = datum;
}

static const struct ethtool_ops netsec_ethtool_ops = {
	.get_drvinfo		= netsec_et_get_drvinfo,
	.get_link_ksettings	= phy_ethtool_get_link_ksettings,
	.set_link_ksettings	= phy_ethtool_set_link_ksettings,
	.get_link		= ethtool_op_get_link,
	.get_coalesce		= netsec_et_get_coalesce,
	.set_coalesce		= netsec_et_set_coalesce,
	.get_msglevel		= netsec_et_get_msglevel,
	.set_msglevel		= netsec_et_set_msglevel,
};

/************* NETDEV_OPS FOLLOW *************/


static void netsec_set_rx_de(struct netsec_priv *priv,
			     struct netsec_desc_ring *dring, u16 idx,
			     const struct netsec_desc *desc)
{
	struct netsec_de *de = dring->vaddr + DESC_SZ * idx;
	u32 attr = (1 << NETSEC_RX_PKT_OWN_FIELD) |
		   (1 << NETSEC_RX_PKT_FS_FIELD) |
		   (1 << NETSEC_RX_PKT_LS_FIELD);

	if (idx == DESC_NUM - 1)
		attr |= (1 << NETSEC_RX_PKT_LD_FIELD);

	de->data_buf_addr_up = upper_32_bits(desc->dma_addr);
	de->data_buf_addr_lw = lower_32_bits(desc->dma_addr);
	de->buf_len_info = desc->len;
	de->attr = attr;
	dma_wmb();

	dring->desc[idx].dma_addr = desc->dma_addr;
	dring->desc[idx].addr = desc->addr;
	dring->desc[idx].len = desc->len;
}

static bool netsec_clean_tx_dring(struct netsec_priv *priv)
{
	struct netsec_desc_ring *dring = &priv->desc_ring[NETSEC_RING_TX];
	struct netsec_de *entry;
	int tail = dring->tail;
	unsigned int bytes;
	int cnt = 0;

	spin_lock(&dring->lock);

	bytes = 0;
	entry = dring->vaddr + DESC_SZ * tail;

	while (!(entry->attr & (1U << NETSEC_TX_SHIFT_OWN_FIELD)) &&
	       cnt < DESC_NUM) {
		struct netsec_desc *desc;
		int eop;

		desc = &dring->desc[tail];
		eop = (entry->attr >> NETSEC_TX_LAST) & 1;
		dma_rmb();

		/* if buf_type is either TYPE_NETSEC_SKB or
		 * TYPE_NETSEC_XDP_NDO we mapped it
		 */
		if (desc->buf_type != TYPE_NETSEC_XDP_TX)
			dma_unmap_single(priv->dev, desc->dma_addr, desc->len,
					 DMA_TO_DEVICE);

		if (!eop)
			goto next;

		if (desc->buf_type == TYPE_NETSEC_SKB) {
			bytes += desc->skb->len;
			dev_kfree_skb(desc->skb);
		} else {
			xdp_return_frame(desc->xdpf);
		}
next:
		/* clean up so netsec_uninit_pkt_dring() won't free the skb
		 * again
		 */
		*desc = (struct netsec_desc){};

		/* entry->attr is not going to be accessed by the NIC until
		 * netsec_set_tx_de() is called. No need for a dma_wmb() here
		 */
		entry->attr = 1U << NETSEC_TX_SHIFT_OWN_FIELD;
		/* move tail ahead */
		dring->tail = (tail + 1) % DESC_NUM;

		tail = dring->tail;
		entry = dring->vaddr + DESC_SZ * tail;
		cnt++;
	}

	spin_unlock(&dring->lock);

	if (!cnt)
		return false;

	/* reading the register clears the irq */
	netsec_read(priv, NETSEC_REG_NRM_TX_DONE_PKTCNT);

	priv->ndev->stats.tx_packets += cnt;
	priv->ndev->stats.tx_bytes += bytes;

	netdev_completed_queue(priv->ndev, cnt, bytes);

	return true;
}

static void netsec_process_tx(struct netsec_priv *priv)
{
	struct net_device *ndev = priv->ndev;
	bool cleaned;

	cleaned = netsec_clean_tx_dring(priv);

	if (cleaned && netif_queue_stopped(ndev)) {
		/* Make sure we update the value, anyone stopping the queue
		 * after this will read the proper consumer idx
		 */
		smp_wmb();
		netif_wake_queue(ndev);
	}
}

static void *netsec_alloc_rx_data(struct netsec_priv *priv,
				  dma_addr_t *dma_handle, u16 *desc_len)

{

	struct netsec_desc_ring *dring = &priv->desc_ring[NETSEC_RING_RX];
	enum dma_data_direction dma_dir;
	struct page *page;

	page = page_pool_dev_alloc_pages(dring->page_pool);
	if (!page)
		return NULL;

	/* We allocate the same buffer length for XDP and non-XDP cases.
	 * page_pool API will map the whole page, skip what's needed for
	 * network payloads and/or XDP
	 */
	*dma_handle = page_pool_get_dma_addr(page) + NETSEC_RXBUF_HEADROOM;
	/* Make sure the incoming payload fits in the page for XDP and non-XDP
	 * cases and reserve enough space for headroom + skb_shared_info
	 */
	*desc_len = PAGE_SIZE - NETSEC_RX_BUF_NON_DATA;
	dma_dir = page_pool_get_dma_dir(dring->page_pool);
	dma_sync_single_for_device(priv->dev, *dma_handle, *desc_len, dma_dir);

	return page_address(page);
}

static void netsec_rx_fill(struct netsec_priv *priv, u16 from, u16 num)
{
	struct netsec_desc_ring *dring = &priv->desc_ring[NETSEC_RING_RX];
	u16 idx = from;

	while (num) {
		netsec_set_rx_de(priv, dring, idx, &dring->desc[idx]);
		idx++;
		if (idx >= DESC_NUM)
			idx = 0;
		num--;
	}
}

static void netsec_xdp_ring_tx_db(struct netsec_priv *priv, u16 pkts)
{
	if (likely(pkts))
		netsec_write(priv, NETSEC_REG_NRM_TX_PKTCNT, pkts);
}

static void netsec_finalize_xdp_rx(struct netsec_priv *priv, u32 xdp_res,
				   u16 pkts)
{
	if (xdp_res & NETSEC_XDP_REDIR)
		xdp_do_flush_map();

	if (xdp_res & NETSEC_XDP_TX)
		netsec_xdp_ring_tx_db(priv, pkts);
}

static void netsec_set_tx_de(struct netsec_priv *priv,
			     struct netsec_desc_ring *dring,
			     const struct netsec_tx_pkt_ctrl *tx_ctrl,
			     const struct netsec_desc *desc, void *buf)
{
	int idx = dring->head;
	struct netsec_de *de;
	u32 attr;

	de = dring->vaddr + (DESC_SZ * idx);

	attr = (1 << NETSEC_TX_SHIFT_OWN_FIELD) |
	       (1 << NETSEC_TX_SHIFT_PT_FIELD) |
	       (NETSEC_RING_GMAC << NETSEC_TX_SHIFT_TDRID_FIELD) |
	       (1 << NETSEC_TX_SHIFT_FS_FIELD) |
	       (1 << NETSEC_TX_LAST) |
	       (tx_ctrl->cksum_offload_flag << NETSEC_TX_SHIFT_CO) |
	       (tx_ctrl->tcp_seg_offload_flag << NETSEC_TX_SHIFT_SO) |
	       (1 << NETSEC_TX_SHIFT_TRS_FIELD);
	if (idx == DESC_NUM - 1)
		attr |= (1 << NETSEC_TX_SHIFT_LD_FIELD);

	de->data_buf_addr_up = upper_32_bits(desc->dma_addr);
	de->data_buf_addr_lw = lower_32_bits(desc->dma_addr);
	de->buf_len_info = (tx_ctrl->tcp_seg_len << 16) | desc->len;
	de->attr = attr;

	dring->desc[idx] = *desc;
	if (desc->buf_type == TYPE_NETSEC_SKB)
		dring->desc[idx].skb = buf;
	else if (desc->buf_type == TYPE_NETSEC_XDP_TX ||
		 desc->buf_type == TYPE_NETSEC_XDP_NDO)
		dring->desc[idx].xdpf = buf;

	/* move head ahead */
	dring->head = (dring->head + 1) % DESC_NUM;
}

/* The current driver only supports 1 Txq, this should run under spin_lock() */
static u32 netsec_xdp_queue_one(struct netsec_priv *priv,
				struct xdp_frame *xdpf, bool is_ndo)

{
	struct netsec_desc_ring *tx_ring = &priv->desc_ring[NETSEC_RING_TX];
	struct page *page = virt_to_page(xdpf->data);
	struct netsec_tx_pkt_ctrl tx_ctrl = {};
	struct netsec_desc tx_desc;
	dma_addr_t dma_handle;
	u16 filled;

	if (tx_ring->head >= tx_ring->tail)
		filled = tx_ring->head - tx_ring->tail;
	else
		filled = tx_ring->head + DESC_NUM - tx_ring->tail;

	if (DESC_NUM - filled <= 1)
		return NETSEC_XDP_CONSUMED;

	if (is_ndo) {
		/* this is for ndo_xdp_xmit, the buffer needs mapping before
		 * sending
		 */
		dma_handle = dma_map_single(priv->dev, xdpf->data, xdpf->len,
					    DMA_TO_DEVICE);
		if (dma_mapping_error(priv->dev, dma_handle))
			return NETSEC_XDP_CONSUMED;
		tx_desc.buf_type = TYPE_NETSEC_XDP_NDO;
	} else {
		/* This is the device Rx buffer from page_pool. No need to remap
		 * just sync and send it
		 */
		struct netsec_desc_ring *rx_ring =
			&priv->desc_ring[NETSEC_RING_RX];
		enum dma_data_direction dma_dir =
			page_pool_get_dma_dir(rx_ring->page_pool);

		dma_handle = page_pool_get_dma_addr(page) +
			NETSEC_RXBUF_HEADROOM;
		dma_sync_single_for_device(priv->dev, dma_handle, xdpf->len,
					   dma_dir);
		tx_desc.buf_type = TYPE_NETSEC_XDP_TX;
	}

	tx_desc.dma_addr = dma_handle;
	tx_desc.addr = xdpf->data;
	tx_desc.len = xdpf->len;

	netsec_set_tx_de(priv, tx_ring, &tx_ctrl, &tx_desc, xdpf);

	return NETSEC_XDP_TX;
}

static u32 netsec_xdp_xmit_back(struct netsec_priv *priv, struct xdp_buff *xdp)
{
	struct netsec_desc_ring *tx_ring = &priv->desc_ring[NETSEC_RING_TX];
	struct xdp_frame *xdpf = convert_to_xdp_frame(xdp);
	u32 ret;

	if (unlikely(!xdpf))
		return NETSEC_XDP_CONSUMED;

	spin_lock(&tx_ring->lock);
	ret = netsec_xdp_queue_one(priv, xdpf, false);
	spin_unlock(&tx_ring->lock);

	return ret;
}

static u32 netsec_run_xdp(struct netsec_priv *priv, struct bpf_prog *prog,
			  struct xdp_buff *xdp)
{
	u32 ret = NETSEC_XDP_PASS;
	int err;
	u32 act;

	act = bpf_prog_run_xdp(prog, xdp);

	switch (act) {
	case XDP_PASS:
		ret = NETSEC_XDP_PASS;
		break;
	case XDP_TX:
		ret = netsec_xdp_xmit_back(priv, xdp);
		if (ret != NETSEC_XDP_TX)
			xdp_return_buff(xdp);
		break;
	case XDP_REDIRECT:
		err = xdp_do_redirect(priv->ndev, xdp, prog);
		if (!err) {
			ret = NETSEC_XDP_REDIR;
		} else {
			ret = NETSEC_XDP_CONSUMED;
			xdp_return_buff(xdp);
		}
		break;
	default:
		bpf_warn_invalid_xdp_action(act);
		/* fall through */
	case XDP_ABORTED:
		trace_xdp_exception(priv->ndev, prog, act);
		/* fall through -- handle aborts by dropping packet */
	case XDP_DROP:
		ret = NETSEC_XDP_CONSUMED;
		xdp_return_buff(xdp);
		break;
	}

	return ret;
}

static int netsec_process_rx(struct netsec_priv *priv, int budget)
{
	struct netsec_desc_ring *dring = &priv->desc_ring[NETSEC_RING_RX];
	struct net_device *ndev = priv->ndev;
	struct netsec_rx_pkt_info rx_info;
	enum dma_data_direction dma_dir;
	struct bpf_prog *xdp_prog;
	struct sk_buff *skb = NULL;
	u16 xdp_xmit = 0;
	u32 xdp_act = 0;
	int done = 0;

	rcu_read_lock();
	xdp_prog = READ_ONCE(priv->xdp_prog);
	dma_dir = page_pool_get_dma_dir(dring->page_pool);

	while (done < budget) {
		u16 idx = dring->tail;
		struct netsec_de *de = dring->vaddr + (DESC_SZ * idx);
		struct netsec_desc *desc = &dring->desc[idx];
		struct page *page = virt_to_page(desc->addr);
		u32 xdp_result = XDP_PASS;
		u16 pkt_len, desc_len;
		dma_addr_t dma_handle;
		struct xdp_buff xdp;
		void *buf_addr;

		if (de->attr & (1U << NETSEC_RX_PKT_OWN_FIELD)) {
			/* reading the register clears the irq */
			netsec_read(priv, NETSEC_REG_NRM_RX_PKTCNT);
			break;
		}

		/* This  barrier is needed to keep us from reading
		 * any other fields out of the netsec_de until we have
		 * verified the descriptor has been written back
		 */
		dma_rmb();
		done++;

		pkt_len = de->buf_len_info >> 16;
		rx_info.err_code = (de->attr >> NETSEC_RX_PKT_ERR_FIELD) &
			NETSEC_RX_PKT_ERR_MASK;
		rx_info.err_flag = (de->attr >> NETSEC_RX_PKT_ER_FIELD) & 1;
		if (rx_info.err_flag) {
			netif_err(priv, drv, priv->ndev,
				  "%s: rx fail err(%d)\n", __func__,
				  rx_info.err_code);
			ndev->stats.rx_dropped++;
			dring->tail = (dring->tail + 1) % DESC_NUM;
			/* reuse buffer page frag */
			netsec_rx_fill(priv, idx, 1);
			continue;
		}
		rx_info.rx_cksum_result =
			(de->attr >> NETSEC_RX_PKT_CO_FIELD) & 3;

		/* allocate a fresh buffer and map it to the hardware.
		 * This will eventually replace the old buffer in the hardware
		 */
		buf_addr = netsec_alloc_rx_data(priv, &dma_handle, &desc_len);

		if (unlikely(!buf_addr))
			break;

		dma_sync_single_for_cpu(priv->dev, desc->dma_addr, pkt_len,
					dma_dir);
		prefetch(desc->addr);

		xdp.data_hard_start = desc->addr;
		xdp.data = desc->addr + NETSEC_RXBUF_HEADROOM;
		xdp_set_data_meta_invalid(&xdp);
		xdp.data_end = xdp.data + pkt_len;
		xdp.rxq = &dring->xdp_rxq;

		if (xdp_prog) {
			xdp_result = netsec_run_xdp(priv, xdp_prog, &xdp);
			if (xdp_result != NETSEC_XDP_PASS) {
				xdp_act |= xdp_result;
				if (xdp_result == NETSEC_XDP_TX)
					xdp_xmit++;
				goto next;
			}
		}
		skb = build_skb(desc->addr, desc->len + NETSEC_RX_BUF_NON_DATA);

		if (unlikely(!skb)) {
			/* If skb fails recycle_direct will either unmap and
			 * free the page or refill the cache depending on the
			 * cache state. Since we paid the allocation cost if
			 * building an skb fails try to put the page into cache
			 */
			page_pool_recycle_direct(dring->page_pool, page);
			netif_err(priv, drv, priv->ndev,
				  "rx failed to build skb\n");
			break;
		}
		page_pool_release_page(dring->page_pool, page);

		skb_reserve(skb, xdp.data - xdp.data_hard_start);
		skb_put(skb, xdp.data_end - xdp.data);
		skb->protocol = eth_type_trans(skb, priv->ndev);

		if (priv->rx_cksum_offload_flag &&
		    rx_info.rx_cksum_result == NETSEC_RX_CKSUM_OK)
			skb->ip_summed = CHECKSUM_UNNECESSARY;

next:
		if ((skb && napi_gro_receive(&priv->napi, skb) != GRO_DROP) ||
		    xdp_result & NETSEC_XDP_RX_OK) {
			ndev->stats.rx_packets++;
			ndev->stats.rx_bytes += xdp.data_end - xdp.data;
		}

		/* Update the descriptor with fresh buffers */
		desc->len = desc_len;
		desc->dma_addr = dma_handle;
		desc->addr = buf_addr;

		netsec_rx_fill(priv, idx, 1);
		dring->tail = (dring->tail + 1) % DESC_NUM;
	}
	netsec_finalize_xdp_rx(priv, xdp_act, xdp_xmit);

	rcu_read_unlock();

	return done;
}

static int netsec_napi_poll(struct napi_struct *napi, int budget)
{
	struct netsec_priv *priv;
	int done;

	priv = container_of(napi, struct netsec_priv, napi);

	netsec_process_tx(priv);
	done = netsec_process_rx(priv, budget);

	if (done < budget && napi_complete_done(napi, done)) {
		unsigned long flags;

		spin_lock_irqsave(&priv->reglock, flags);
		netsec_write(priv, NETSEC_REG_INTEN_SET,
			     NETSEC_IRQ_RX | NETSEC_IRQ_TX);
		spin_unlock_irqrestore(&priv->reglock, flags);
	}

	return done;
}


static int netsec_desc_used(struct netsec_desc_ring *dring)
{
	int used;

	if (dring->head >= dring->tail)
		used = dring->head - dring->tail;
	else
		used = dring->head + DESC_NUM - dring->tail;

	return used;
}

static int netsec_check_stop_tx(struct netsec_priv *priv, int used)
{
	struct netsec_desc_ring *dring = &priv->desc_ring[NETSEC_RING_TX];

	/* keep tail from touching the queue */
	if (DESC_NUM - used < 2) {
		netif_stop_queue(priv->ndev);

		/* Make sure we read the updated value in case
		 * descriptors got freed
		 */
		smp_rmb();

		used = netsec_desc_used(dring);
		if (DESC_NUM - used < 2)
			return NETDEV_TX_BUSY;

		netif_wake_queue(priv->ndev);
	}

	return 0;
}

static netdev_tx_t netsec_netdev_start_xmit(struct sk_buff *skb,
					    struct net_device *ndev)
{
	struct netsec_priv *priv = netdev_priv(ndev);
	struct netsec_desc_ring *dring = &priv->desc_ring[NETSEC_RING_TX];
	struct netsec_tx_pkt_ctrl tx_ctrl = {};
	struct netsec_desc tx_desc;
	u16 tso_seg_len = 0;
	int filled;

	spin_lock_bh(&dring->lock);
	filled = netsec_desc_used(dring);
	if (netsec_check_stop_tx(priv, filled)) {
		spin_unlock_bh(&dring->lock);
		net_warn_ratelimited("%s %s Tx queue full\n",
				     dev_name(priv->dev), ndev->name);
		return NETDEV_TX_BUSY;
	}

	if (skb->ip_summed == CHECKSUM_PARTIAL)
		tx_ctrl.cksum_offload_flag = true;

	if (skb_is_gso(skb))
		tso_seg_len = skb_shinfo(skb)->gso_size;

	if (tso_seg_len > 0) {
		if (skb->protocol == htons(ETH_P_IP)) {
			ip_hdr(skb)->tot_len = 0;
			tcp_hdr(skb)->check =
				~tcp_v4_check(0, ip_hdr(skb)->saddr,
					      ip_hdr(skb)->daddr, 0);
		} else {
			ipv6_hdr(skb)->payload_len = 0;
			tcp_hdr(skb)->check =
				~csum_ipv6_magic(&ipv6_hdr(skb)->saddr,
						 &ipv6_hdr(skb)->daddr,
						 0, IPPROTO_TCP, 0);
		}

		tx_ctrl.tcp_seg_offload_flag = true;
		tx_ctrl.tcp_seg_len = tso_seg_len;
	}

	tx_desc.dma_addr = dma_map_single(priv->dev, skb->data,
					  skb_headlen(skb), DMA_TO_DEVICE);
	if (dma_mapping_error(priv->dev, tx_desc.dma_addr)) {
		spin_unlock_bh(&dring->lock);
		netif_err(priv, drv, priv->ndev,
			  "%s: DMA mapping failed\n", __func__);
		ndev->stats.tx_dropped++;
		dev_kfree_skb_any(skb);
		return NETDEV_TX_OK;
	}
	tx_desc.addr = skb->data;
	tx_desc.len = skb_headlen(skb);
	tx_desc.buf_type = TYPE_NETSEC_SKB;

	skb_tx_timestamp(skb);
	netdev_sent_queue(priv->ndev, skb->len);

	netsec_set_tx_de(priv, dring, &tx_ctrl, &tx_desc, skb);
	spin_unlock_bh(&dring->lock);
	netsec_write(priv, NETSEC_REG_NRM_TX_PKTCNT, 1); /* submit another tx */

	return NETDEV_TX_OK;
}

static void netsec_uninit_pkt_dring(struct netsec_priv *priv, int id)
{
	struct netsec_desc_ring *dring = &priv->desc_ring[id];
	struct netsec_desc *desc;
	u16 idx;

	if (!dring->vaddr || !dring->desc)
		return;
	for (idx = 0; idx < DESC_NUM; idx++) {
		desc = &dring->desc[idx];
		if (!desc->addr)
			continue;

		if (id == NETSEC_RING_RX) {
			struct page *page = virt_to_page(desc->addr);

			page_pool_put_page(dring->page_pool, page, false);
		} else if (id == NETSEC_RING_TX) {
			dma_unmap_single(priv->dev, desc->dma_addr, desc->len,
					 DMA_TO_DEVICE);
			dev_kfree_skb(desc->skb);
		}
	}

	/* Rx is currently using page_pool */
	if (id == NETSEC_RING_RX) {
		if (xdp_rxq_info_is_reg(&dring->xdp_rxq))
			xdp_rxq_info_unreg(&dring->xdp_rxq);
		page_pool_destroy(dring->page_pool);
	}

	memset(dring->desc, 0, sizeof(struct netsec_desc) * DESC_NUM);
	memset(dring->vaddr, 0, DESC_SZ * DESC_NUM);

	dring->head = 0;
	dring->tail = 0;
<<<<<<< HEAD
	dring->pkt_cnt = 0;
=======
>>>>>>> f7688b48

	if (id == NETSEC_RING_TX)
		netdev_reset_queue(priv->ndev);
}

static void netsec_free_dring(struct netsec_priv *priv, int id)
{
	struct netsec_desc_ring *dring = &priv->desc_ring[id];

	if (dring->vaddr) {
		dma_free_coherent(priv->dev, DESC_SZ * DESC_NUM,
				  dring->vaddr, dring->desc_dma);
		dring->vaddr = NULL;
	}

	kfree(dring->desc);
	dring->desc = NULL;
}

static int netsec_alloc_dring(struct netsec_priv *priv, enum ring_id id)
{
	struct netsec_desc_ring *dring = &priv->desc_ring[id];

	dring->vaddr = dma_alloc_coherent(priv->dev, DESC_SZ * DESC_NUM,
					  &dring->desc_dma, GFP_KERNEL);
	if (!dring->vaddr)
		goto err;

	dring->desc = kcalloc(DESC_NUM, sizeof(*dring->desc), GFP_KERNEL);
	if (!dring->desc)
		goto err;

	return 0;
err:
	netsec_free_dring(priv, id);

	return -ENOMEM;
}

static void netsec_setup_tx_dring(struct netsec_priv *priv)
{
	struct netsec_desc_ring *dring = &priv->desc_ring[NETSEC_RING_TX];
	int i;

	for (i = 0; i < DESC_NUM; i++) {
		struct netsec_de *de;

		de = dring->vaddr + (DESC_SZ * i);
		/* de->attr is not going to be accessed by the NIC
		 * until netsec_set_tx_de() is called.
		 * No need for a dma_wmb() here
		 */
		de->attr = 1U << NETSEC_TX_SHIFT_OWN_FIELD;
	}
}

static int netsec_setup_rx_dring(struct netsec_priv *priv)
{
	struct netsec_desc_ring *dring = &priv->desc_ring[NETSEC_RING_RX];
	struct bpf_prog *xdp_prog = READ_ONCE(priv->xdp_prog);
	struct page_pool_params pp_params = { 0 };
	int i, err;

	pp_params.order = 0;
	/* internal DMA mapping in page_pool */
	pp_params.flags = PP_FLAG_DMA_MAP;
	pp_params.pool_size = DESC_NUM;
	pp_params.nid = cpu_to_node(0);
	pp_params.dev = priv->dev;
	pp_params.dma_dir = xdp_prog ? DMA_BIDIRECTIONAL : DMA_FROM_DEVICE;

	dring->page_pool = page_pool_create(&pp_params);
	if (IS_ERR(dring->page_pool)) {
		err = PTR_ERR(dring->page_pool);
		dring->page_pool = NULL;
		goto err_out;
	}

	err = xdp_rxq_info_reg(&dring->xdp_rxq, priv->ndev, 0);
	if (err)
		goto err_out;

	err = xdp_rxq_info_reg_mem_model(&dring->xdp_rxq, MEM_TYPE_PAGE_POOL,
					 dring->page_pool);
	if (err)
		goto err_out;

	for (i = 0; i < DESC_NUM; i++) {
		struct netsec_desc *desc = &dring->desc[i];
		dma_addr_t dma_handle;
		void *buf;
		u16 len;

		buf = netsec_alloc_rx_data(priv, &dma_handle, &len);

		if (!buf) {
			err = -ENOMEM;
			goto err_out;
		}
		desc->dma_addr = dma_handle;
		desc->addr = buf;
		desc->len = len;
	}

	netsec_rx_fill(priv, 0, DESC_NUM);

	return 0;

err_out:
	netsec_uninit_pkt_dring(priv, NETSEC_RING_RX);
	return err;
}

static int netsec_netdev_load_ucode_region(struct netsec_priv *priv, u32 reg,
					   u32 addr_h, u32 addr_l, u32 size)
{
	u64 base = (u64)addr_h << 32 | addr_l;
	void __iomem *ucode;
	u32 i;

	ucode = ioremap(base, size * sizeof(u32));
	if (!ucode)
		return -ENOMEM;

	for (i = 0; i < size; i++)
		netsec_write(priv, reg, readl(ucode + i * 4));

	iounmap(ucode);
	return 0;
}

static int netsec_netdev_load_microcode(struct netsec_priv *priv)
{
	u32 addr_h, addr_l, size;
	int err;

	addr_h = readl(priv->eeprom_base + NETSEC_EEPROM_HM_ME_ADDRESS_H);
	addr_l = readl(priv->eeprom_base + NETSEC_EEPROM_HM_ME_ADDRESS_L);
	size = readl(priv->eeprom_base + NETSEC_EEPROM_HM_ME_SIZE);
	err = netsec_netdev_load_ucode_region(priv, NETSEC_REG_DMAC_HM_CMD_BUF,
					      addr_h, addr_l, size);
	if (err)
		return err;

	addr_h = readl(priv->eeprom_base + NETSEC_EEPROM_MH_ME_ADDRESS_H);
	addr_l = readl(priv->eeprom_base + NETSEC_EEPROM_MH_ME_ADDRESS_L);
	size = readl(priv->eeprom_base + NETSEC_EEPROM_MH_ME_SIZE);
	err = netsec_netdev_load_ucode_region(priv, NETSEC_REG_DMAC_MH_CMD_BUF,
					      addr_h, addr_l, size);
	if (err)
		return err;

	addr_h = 0;
	addr_l = readl(priv->eeprom_base + NETSEC_EEPROM_PKT_ME_ADDRESS);
	size = readl(priv->eeprom_base + NETSEC_EEPROM_PKT_ME_SIZE);
	err = netsec_netdev_load_ucode_region(priv, NETSEC_REG_PKT_CMD_BUF,
					      addr_h, addr_l, size);
	if (err)
		return err;

	return 0;
}

static int netsec_reset_hardware(struct netsec_priv *priv,
				 bool load_ucode)
{
	u32 value;
	int err;

	/* stop DMA engines */
	if (!netsec_read(priv, NETSEC_REG_ADDR_DIS_CORE)) {
		netsec_write(priv, NETSEC_REG_DMA_HM_CTRL,
			     NETSEC_DMA_CTRL_REG_STOP);
		netsec_write(priv, NETSEC_REG_DMA_MH_CTRL,
			     NETSEC_DMA_CTRL_REG_STOP);

		while (netsec_read(priv, NETSEC_REG_DMA_HM_CTRL) &
		       NETSEC_DMA_CTRL_REG_STOP)
			cpu_relax();

		while (netsec_read(priv, NETSEC_REG_DMA_MH_CTRL) &
		       NETSEC_DMA_CTRL_REG_STOP)
			cpu_relax();
	}

	netsec_write(priv, NETSEC_REG_SOFT_RST, NETSEC_SOFT_RST_REG_RESET);
	netsec_write(priv, NETSEC_REG_SOFT_RST, NETSEC_SOFT_RST_REG_RUN);
	netsec_write(priv, NETSEC_REG_COM_INIT, NETSEC_COM_INIT_REG_ALL);

	while (netsec_read(priv, NETSEC_REG_COM_INIT) != 0)
		cpu_relax();

	/* set desc_start addr */
	netsec_write(priv, NETSEC_REG_NRM_RX_DESC_START_UP,
		     upper_32_bits(priv->desc_ring[NETSEC_RING_RX].desc_dma));
	netsec_write(priv, NETSEC_REG_NRM_RX_DESC_START_LW,
		     lower_32_bits(priv->desc_ring[NETSEC_RING_RX].desc_dma));

	netsec_write(priv, NETSEC_REG_NRM_TX_DESC_START_UP,
		     upper_32_bits(priv->desc_ring[NETSEC_RING_TX].desc_dma));
	netsec_write(priv, NETSEC_REG_NRM_TX_DESC_START_LW,
		     lower_32_bits(priv->desc_ring[NETSEC_RING_TX].desc_dma));

	/* set normal tx dring ring config */
	netsec_write(priv, NETSEC_REG_NRM_TX_CONFIG,
		     1 << NETSEC_REG_DESC_ENDIAN);
	netsec_write(priv, NETSEC_REG_NRM_RX_CONFIG,
		     1 << NETSEC_REG_DESC_ENDIAN);

	if (load_ucode) {
		err = netsec_netdev_load_microcode(priv);
		if (err) {
			netif_err(priv, probe, priv->ndev,
				  "%s: failed to load microcode (%d)\n",
				  __func__, err);
			return err;
		}
	}

	/* start DMA engines */
	netsec_write(priv, NETSEC_REG_DMA_TMR_CTRL, priv->freq / 1000000 - 1);
	netsec_write(priv, NETSEC_REG_ADDR_DIS_CORE, 0);

	usleep_range(1000, 2000);

	if (!(netsec_read(priv, NETSEC_REG_TOP_STATUS) &
	      NETSEC_TOP_IRQ_REG_CODE_LOAD_END)) {
		netif_err(priv, probe, priv->ndev,
			  "microengine start failed\n");
		return -ENXIO;
	}
	netsec_write(priv, NETSEC_REG_TOP_STATUS,
		     NETSEC_TOP_IRQ_REG_CODE_LOAD_END);

	value = NETSEC_PKT_CTRL_REG_MODE_NRM;
	if (priv->ndev->mtu > ETH_DATA_LEN)
		value |= NETSEC_PKT_CTRL_REG_EN_JUMBO;

	/* change to normal mode */
	netsec_write(priv, NETSEC_REG_DMA_MH_CTRL, MH_CTRL__MODE_TRANS);
	netsec_write(priv, NETSEC_REG_PKT_CTRL, value);

	while ((netsec_read(priv, NETSEC_REG_MODE_TRANS_COMP_STATUS) &
		NETSEC_MODE_TRANS_COMP_IRQ_T2N) == 0)
		cpu_relax();

	/* clear any pending EMPTY/ERR irq status */
	netsec_write(priv, NETSEC_REG_NRM_TX_STATUS, ~0);

	/* Disable TX & RX intr */
	netsec_write(priv, NETSEC_REG_INTEN_CLR, ~0);

	return 0;
}

static int netsec_start_gmac(struct netsec_priv *priv)
{
	struct phy_device *phydev = priv->ndev->phydev;
	u32 value = 0;
	int ret;

	if (phydev->speed != SPEED_1000)
		value = (NETSEC_GMAC_MCR_REG_CST |
			 NETSEC_GMAC_MCR_REG_HALF_DUPLEX_COMMON);

	if (netsec_mac_write(priv, GMAC_REG_MCR, value))
		return -ETIMEDOUT;
	if (netsec_mac_write(priv, GMAC_REG_BMR,
			     NETSEC_GMAC_BMR_REG_RESET))
		return -ETIMEDOUT;

	/* Wait soft reset */
	usleep_range(1000, 5000);

	ret = netsec_mac_read(priv, GMAC_REG_BMR, &value);
	if (ret)
		return ret;
	if (value & NETSEC_GMAC_BMR_REG_SWR)
		return -EAGAIN;

	netsec_write(priv, MAC_REG_DESC_SOFT_RST, 1);
	if (netsec_wait_while_busy(priv, MAC_REG_DESC_SOFT_RST, 1))
		return -ETIMEDOUT;

	netsec_write(priv, MAC_REG_DESC_INIT, 1);
	if (netsec_wait_while_busy(priv, MAC_REG_DESC_INIT, 1))
		return -ETIMEDOUT;

	if (netsec_mac_write(priv, GMAC_REG_BMR,
			     NETSEC_GMAC_BMR_REG_COMMON))
		return -ETIMEDOUT;
	if (netsec_mac_write(priv, GMAC_REG_RDLAR,
			     NETSEC_GMAC_RDLAR_REG_COMMON))
		return -ETIMEDOUT;
	if (netsec_mac_write(priv, GMAC_REG_TDLAR,
			     NETSEC_GMAC_TDLAR_REG_COMMON))
		return -ETIMEDOUT;
	if (netsec_mac_write(priv, GMAC_REG_MFFR, 0x80000001))
		return -ETIMEDOUT;

	ret = netsec_mac_update_to_phy_state(priv);
	if (ret)
		return ret;

	ret = netsec_mac_read(priv, GMAC_REG_OMR, &value);
	if (ret)
		return ret;

	value |= NETSEC_GMAC_OMR_REG_SR;
	value |= NETSEC_GMAC_OMR_REG_ST;

	netsec_write(priv, NETSEC_REG_NRM_RX_INTEN_CLR, ~0);
	netsec_write(priv, NETSEC_REG_NRM_TX_INTEN_CLR, ~0);

	netsec_et_set_coalesce(priv->ndev, &priv->et_coalesce);

	if (netsec_mac_write(priv, GMAC_REG_OMR, value))
		return -ETIMEDOUT;

	return 0;
}

static int netsec_stop_gmac(struct netsec_priv *priv)
{
	u32 value;
	int ret;

	ret = netsec_mac_read(priv, GMAC_REG_OMR, &value);
	if (ret)
		return ret;
	value &= ~NETSEC_GMAC_OMR_REG_SR;
	value &= ~NETSEC_GMAC_OMR_REG_ST;

	/* disable all interrupts */
	netsec_write(priv, NETSEC_REG_NRM_RX_INTEN_CLR, ~0);
	netsec_write(priv, NETSEC_REG_NRM_TX_INTEN_CLR, ~0);

	return netsec_mac_write(priv, GMAC_REG_OMR, value);
}

static void netsec_phy_adjust_link(struct net_device *ndev)
{
	struct netsec_priv *priv = netdev_priv(ndev);

	if (ndev->phydev->link)
		netsec_start_gmac(priv);
	else
		netsec_stop_gmac(priv);

	phy_print_status(ndev->phydev);
}

static irqreturn_t netsec_irq_handler(int irq, void *dev_id)
{
	struct netsec_priv *priv = dev_id;
	u32 val, status = netsec_read(priv, NETSEC_REG_TOP_STATUS);
	unsigned long flags;

	/* Disable interrupts */
	if (status & NETSEC_IRQ_TX) {
		val = netsec_read(priv, NETSEC_REG_NRM_TX_STATUS);
		netsec_write(priv, NETSEC_REG_NRM_TX_STATUS, val);
	}
	if (status & NETSEC_IRQ_RX) {
		val = netsec_read(priv, NETSEC_REG_NRM_RX_STATUS);
		netsec_write(priv, NETSEC_REG_NRM_RX_STATUS, val);
	}

	spin_lock_irqsave(&priv->reglock, flags);
	netsec_write(priv, NETSEC_REG_INTEN_CLR, NETSEC_IRQ_RX | NETSEC_IRQ_TX);
	spin_unlock_irqrestore(&priv->reglock, flags);

	napi_schedule(&priv->napi);

	return IRQ_HANDLED;
}

static int netsec_netdev_open(struct net_device *ndev)
{
	struct netsec_priv *priv = netdev_priv(ndev);
	int ret;

	pm_runtime_get_sync(priv->dev);

	netsec_setup_tx_dring(priv);
	ret = netsec_setup_rx_dring(priv);
	if (ret) {
		netif_err(priv, probe, priv->ndev,
			  "%s: fail setup ring\n", __func__);
		goto err1;
	}

	ret = request_irq(priv->ndev->irq, netsec_irq_handler,
			  IRQF_SHARED, "netsec", priv);
	if (ret) {
		netif_err(priv, drv, priv->ndev, "request_irq failed\n");
		goto err2;
	}

	if (dev_of_node(priv->dev)) {
		if (!of_phy_connect(priv->ndev, priv->phy_np,
				    netsec_phy_adjust_link, 0,
				    priv->phy_interface)) {
			netif_err(priv, link, priv->ndev, "missing PHY\n");
			ret = -ENODEV;
			goto err3;
		}
	} else {
		ret = phy_connect_direct(priv->ndev, priv->phydev,
					 netsec_phy_adjust_link,
					 priv->phy_interface);
		if (ret) {
			netif_err(priv, link, priv->ndev,
				  "phy_connect_direct() failed (%d)\n", ret);
			goto err3;
		}
	}

	phy_start(ndev->phydev);

	netsec_start_gmac(priv);
	napi_enable(&priv->napi);
	netif_start_queue(ndev);

	/* Enable TX+RX intr. */
	netsec_write(priv, NETSEC_REG_INTEN_SET, NETSEC_IRQ_RX | NETSEC_IRQ_TX);

	return 0;
err3:
	free_irq(priv->ndev->irq, priv);
err2:
	netsec_uninit_pkt_dring(priv, NETSEC_RING_RX);
err1:
	pm_runtime_put_sync(priv->dev);
	return ret;
}

static int netsec_netdev_stop(struct net_device *ndev)
{
	int ret;
	struct netsec_priv *priv = netdev_priv(ndev);

	netif_stop_queue(priv->ndev);
	dma_wmb();

	napi_disable(&priv->napi);

	netsec_write(priv, NETSEC_REG_INTEN_CLR, ~0);
	netsec_stop_gmac(priv);

	free_irq(priv->ndev->irq, priv);

	netsec_uninit_pkt_dring(priv, NETSEC_RING_TX);
	netsec_uninit_pkt_dring(priv, NETSEC_RING_RX);

	phy_stop(ndev->phydev);
	phy_disconnect(ndev->phydev);

	ret = netsec_reset_hardware(priv, false);

	pm_runtime_put_sync(priv->dev);

	return ret;
}

static int netsec_netdev_init(struct net_device *ndev)
{
	struct netsec_priv *priv = netdev_priv(ndev);
	int ret;
	u16 data;
<<<<<<< HEAD
=======

	BUILD_BUG_ON_NOT_POWER_OF_2(DESC_NUM);
>>>>>>> f7688b48

	ret = netsec_alloc_dring(priv, NETSEC_RING_TX);
	if (ret)
		return ret;

	ret = netsec_alloc_dring(priv, NETSEC_RING_RX);
	if (ret)
		goto err1;

	/* set phy power down */
	data = netsec_phy_read(priv->mii_bus, priv->phy_addr, MII_BMCR) |
		BMCR_PDOWN;
	netsec_phy_write(priv->mii_bus, priv->phy_addr, MII_BMCR, data);

	ret = netsec_reset_hardware(priv, true);
	if (ret)
		goto err2;

	spin_lock_init(&priv->desc_ring[NETSEC_RING_TX].lock);
	spin_lock_init(&priv->desc_ring[NETSEC_RING_RX].lock);

	return 0;
err2:
	netsec_free_dring(priv, NETSEC_RING_RX);
err1:
	netsec_free_dring(priv, NETSEC_RING_TX);
	return ret;
}

static void netsec_netdev_uninit(struct net_device *ndev)
{
	struct netsec_priv *priv = netdev_priv(ndev);

	netsec_free_dring(priv, NETSEC_RING_RX);
	netsec_free_dring(priv, NETSEC_RING_TX);
}

static int netsec_netdev_set_features(struct net_device *ndev,
				      netdev_features_t features)
{
	struct netsec_priv *priv = netdev_priv(ndev);

	priv->rx_cksum_offload_flag = !!(features & NETIF_F_RXCSUM);

	return 0;
}

static int netsec_netdev_ioctl(struct net_device *ndev, struct ifreq *ifr,
			       int cmd)
{
	return phy_mii_ioctl(ndev->phydev, ifr, cmd);
}

static int netsec_xdp_xmit(struct net_device *ndev, int n,
			   struct xdp_frame **frames, u32 flags)
{
	struct netsec_priv *priv = netdev_priv(ndev);
	struct netsec_desc_ring *tx_ring = &priv->desc_ring[NETSEC_RING_TX];
	int drops = 0;
	int i;

	if (unlikely(flags & ~XDP_XMIT_FLAGS_MASK))
		return -EINVAL;

	spin_lock(&tx_ring->lock);
	for (i = 0; i < n; i++) {
		struct xdp_frame *xdpf = frames[i];
		int err;

		err = netsec_xdp_queue_one(priv, xdpf, true);
		if (err != NETSEC_XDP_TX) {
			xdp_return_frame_rx_napi(xdpf);
			drops++;
		} else {
			tx_ring->xdp_xmit++;
		}
	}
	spin_unlock(&tx_ring->lock);

	if (unlikely(flags & XDP_XMIT_FLUSH)) {
		netsec_xdp_ring_tx_db(priv, tx_ring->xdp_xmit);
		tx_ring->xdp_xmit = 0;
	}

	return n - drops;
}

static int netsec_xdp_setup(struct netsec_priv *priv, struct bpf_prog *prog,
			    struct netlink_ext_ack *extack)
{
	struct net_device *dev = priv->ndev;
	struct bpf_prog *old_prog;

	/* For now just support only the usual MTU sized frames */
	if (prog && dev->mtu > 1500) {
		NL_SET_ERR_MSG_MOD(extack, "Jumbo frames not supported on XDP");
		return -EOPNOTSUPP;
	}

	if (netif_running(dev))
		netsec_netdev_stop(dev);

	/* Detach old prog, if any */
	old_prog = xchg(&priv->xdp_prog, prog);
	if (old_prog)
		bpf_prog_put(old_prog);

	if (netif_running(dev))
		netsec_netdev_open(dev);

	return 0;
}

static int netsec_xdp(struct net_device *ndev, struct netdev_bpf *xdp)
{
	struct netsec_priv *priv = netdev_priv(ndev);

	switch (xdp->command) {
	case XDP_SETUP_PROG:
		return netsec_xdp_setup(priv, xdp->prog, xdp->extack);
	case XDP_QUERY_PROG:
		xdp->prog_id = priv->xdp_prog ? priv->xdp_prog->aux->id : 0;
		return 0;
	default:
		return -EINVAL;
	}
}

static const struct net_device_ops netsec_netdev_ops = {
	.ndo_init		= netsec_netdev_init,
	.ndo_uninit		= netsec_netdev_uninit,
	.ndo_open		= netsec_netdev_open,
	.ndo_stop		= netsec_netdev_stop,
	.ndo_start_xmit		= netsec_netdev_start_xmit,
	.ndo_set_features	= netsec_netdev_set_features,
	.ndo_set_mac_address    = eth_mac_addr,
	.ndo_validate_addr	= eth_validate_addr,
	.ndo_do_ioctl		= netsec_netdev_ioctl,
	.ndo_xdp_xmit		= netsec_xdp_xmit,
	.ndo_bpf		= netsec_xdp,
};

static int netsec_of_probe(struct platform_device *pdev,
			   struct netsec_priv *priv, u32 *phy_addr)
{
	priv->phy_np = of_parse_phandle(pdev->dev.of_node, "phy-handle", 0);
	if (!priv->phy_np) {
		dev_err(&pdev->dev, "missing required property 'phy-handle'\n");
		return -EINVAL;
	}

	*phy_addr = of_mdio_parse_addr(&pdev->dev, priv->phy_np);

	priv->clk = devm_clk_get(&pdev->dev, NULL); /* get by 'phy_ref_clk' */
	if (IS_ERR(priv->clk)) {
		dev_err(&pdev->dev, "phy_ref_clk not found\n");
		return PTR_ERR(priv->clk);
	}
	priv->freq = clk_get_rate(priv->clk);

	return 0;
}

static int netsec_acpi_probe(struct platform_device *pdev,
			     struct netsec_priv *priv, u32 *phy_addr)
{
	int ret;

	if (!IS_ENABLED(CONFIG_ACPI))
		return -ENODEV;

	ret = device_property_read_u32(&pdev->dev, "phy-channel", phy_addr);
	if (ret) {
		dev_err(&pdev->dev,
			"missing required property 'phy-channel'\n");
		return ret;
	}

	ret = device_property_read_u32(&pdev->dev,
				       "socionext,phy-clock-frequency",
				       &priv->freq);
	if (ret)
		dev_err(&pdev->dev,
			"missing required property 'socionext,phy-clock-frequency'\n");
	return ret;
}

static void netsec_unregister_mdio(struct netsec_priv *priv)
{
	struct phy_device *phydev = priv->phydev;

	if (!dev_of_node(priv->dev) && phydev) {
		phy_device_remove(phydev);
		phy_device_free(phydev);
	}

	mdiobus_unregister(priv->mii_bus);
}

static int netsec_register_mdio(struct netsec_priv *priv, u32 phy_addr)
{
	struct mii_bus *bus;
	int ret;

	bus = devm_mdiobus_alloc(priv->dev);
	if (!bus)
		return -ENOMEM;

	snprintf(bus->id, MII_BUS_ID_SIZE, "%s", dev_name(priv->dev));
	bus->priv = priv;
	bus->name = "SNI NETSEC MDIO";
	bus->read = netsec_phy_read;
	bus->write = netsec_phy_write;
	bus->parent = priv->dev;
	priv->mii_bus = bus;

	if (dev_of_node(priv->dev)) {
		struct device_node *mdio_node, *parent = dev_of_node(priv->dev);

		mdio_node = of_get_child_by_name(parent, "mdio");
		if (mdio_node) {
			parent = mdio_node;
		} else {
			/* older f/w doesn't populate the mdio subnode,
			 * allow relaxed upgrade of f/w in due time.
			 */
			dev_info(priv->dev, "Upgrade f/w for mdio subnode!\n");
		}

		ret = of_mdiobus_register(bus, parent);
		of_node_put(mdio_node);

		if (ret) {
			dev_err(priv->dev, "mdiobus register err(%d)\n", ret);
			return ret;
		}
	} else {
		/* Mask out all PHYs from auto probing. */
		bus->phy_mask = ~0;
		ret = mdiobus_register(bus);
		if (ret) {
			dev_err(priv->dev, "mdiobus register err(%d)\n", ret);
			return ret;
		}

		priv->phydev = get_phy_device(bus, phy_addr, false);
		if (IS_ERR(priv->phydev)) {
			ret = PTR_ERR(priv->phydev);
			dev_err(priv->dev, "get_phy_device err(%d)\n", ret);
			priv->phydev = NULL;
			return -ENODEV;
		}

		ret = phy_device_register(priv->phydev);
		if (ret) {
			mdiobus_unregister(bus);
			dev_err(priv->dev,
				"phy_device_register err(%d)\n", ret);
		}
	}

	return ret;
}

static int netsec_probe(struct platform_device *pdev)
{
	struct resource *mmio_res, *eeprom_res, *irq_res;
	u8 *mac, macbuf[ETH_ALEN];
	struct netsec_priv *priv;
	u32 hw_ver, phy_addr = 0;
	struct net_device *ndev;
	int ret;

	mmio_res = platform_get_resource(pdev, IORESOURCE_MEM, 0);
	if (!mmio_res) {
		dev_err(&pdev->dev, "No MMIO resource found.\n");
		return -ENODEV;
	}

	eeprom_res = platform_get_resource(pdev, IORESOURCE_MEM, 1);
	if (!eeprom_res) {
		dev_info(&pdev->dev, "No EEPROM resource found.\n");
		return -ENODEV;
	}

	irq_res = platform_get_resource(pdev, IORESOURCE_IRQ, 0);
	if (!irq_res) {
		dev_err(&pdev->dev, "No IRQ resource found.\n");
		return -ENODEV;
	}

	ndev = alloc_etherdev(sizeof(*priv));
	if (!ndev)
		return -ENOMEM;

	priv = netdev_priv(ndev);

	spin_lock_init(&priv->reglock);
	SET_NETDEV_DEV(ndev, &pdev->dev);
	platform_set_drvdata(pdev, priv);
	ndev->irq = irq_res->start;
	priv->dev = &pdev->dev;
	priv->ndev = ndev;

	priv->msg_enable = NETIF_MSG_TX_ERR | NETIF_MSG_HW | NETIF_MSG_DRV |
			   NETIF_MSG_LINK | NETIF_MSG_PROBE;

	priv->phy_interface = device_get_phy_mode(&pdev->dev);
	if ((int)priv->phy_interface < 0) {
		dev_err(&pdev->dev, "missing required property 'phy-mode'\n");
		ret = -ENODEV;
		goto free_ndev;
	}

	priv->ioaddr = devm_ioremap(&pdev->dev, mmio_res->start,
				    resource_size(mmio_res));
	if (!priv->ioaddr) {
		dev_err(&pdev->dev, "devm_ioremap() failed\n");
		ret = -ENXIO;
		goto free_ndev;
	}

	priv->eeprom_base = devm_ioremap(&pdev->dev, eeprom_res->start,
					 resource_size(eeprom_res));
	if (!priv->eeprom_base) {
		dev_err(&pdev->dev, "devm_ioremap() failed for EEPROM\n");
		ret = -ENXIO;
		goto free_ndev;
	}

	mac = device_get_mac_address(&pdev->dev, macbuf, sizeof(macbuf));
	if (mac)
		ether_addr_copy(ndev->dev_addr, mac);

	if (priv->eeprom_base &&
	    (!mac || !is_valid_ether_addr(ndev->dev_addr))) {
		void __iomem *macp = priv->eeprom_base +
					NETSEC_EEPROM_MAC_ADDRESS;

		ndev->dev_addr[0] = readb(macp + 3);
		ndev->dev_addr[1] = readb(macp + 2);
		ndev->dev_addr[2] = readb(macp + 1);
		ndev->dev_addr[3] = readb(macp + 0);
		ndev->dev_addr[4] = readb(macp + 7);
		ndev->dev_addr[5] = readb(macp + 6);
	}

	if (!is_valid_ether_addr(ndev->dev_addr)) {
		dev_warn(&pdev->dev, "No MAC address found, using random\n");
		eth_hw_addr_random(ndev);
	}

	if (dev_of_node(&pdev->dev))
		ret = netsec_of_probe(pdev, priv, &phy_addr);
	else
		ret = netsec_acpi_probe(pdev, priv, &phy_addr);
	if (ret)
		goto free_ndev;

	priv->phy_addr = phy_addr;

	if (!priv->freq) {
		dev_err(&pdev->dev, "missing PHY reference clock frequency\n");
		ret = -ENODEV;
		goto free_ndev;
	}

	/* default for throughput */
	priv->et_coalesce.rx_coalesce_usecs = 500;
	priv->et_coalesce.rx_max_coalesced_frames = 8;
	priv->et_coalesce.tx_coalesce_usecs = 500;
	priv->et_coalesce.tx_max_coalesced_frames = 8;

	ret = device_property_read_u32(&pdev->dev, "max-frame-size",
				       &ndev->max_mtu);
	if (ret < 0)
		ndev->max_mtu = ETH_DATA_LEN;

	/* runtime_pm coverage just for probe, open/close also cover it */
	pm_runtime_enable(&pdev->dev);
	pm_runtime_get_sync(&pdev->dev);

	hw_ver = netsec_read(priv, NETSEC_REG_F_TAIKI_VER);
	/* this driver only supports F_TAIKI style NETSEC */
	if (NETSEC_F_NETSEC_VER_MAJOR_NUM(hw_ver) !=
	    NETSEC_F_NETSEC_VER_MAJOR_NUM(NETSEC_REG_NETSEC_VER_F_TAIKI)) {
		ret = -ENODEV;
		goto pm_disable;
	}

	dev_info(&pdev->dev, "hardware revision %d.%d\n",
		 hw_ver >> 16, hw_ver & 0xffff);

	netif_napi_add(ndev, &priv->napi, netsec_napi_poll, NAPI_POLL_WEIGHT);

	ndev->netdev_ops = &netsec_netdev_ops;
	ndev->ethtool_ops = &netsec_ethtool_ops;

	ndev->features |= NETIF_F_HIGHDMA | NETIF_F_RXCSUM | NETIF_F_GSO |
				NETIF_F_IP_CSUM | NETIF_F_IPV6_CSUM;
	ndev->hw_features = ndev->features;

	priv->rx_cksum_offload_flag = true;

	ret = netsec_register_mdio(priv, phy_addr);
	if (ret)
		goto unreg_napi;

	if (dma_set_mask_and_coherent(&pdev->dev, DMA_BIT_MASK(40)))
		dev_warn(&pdev->dev, "Failed to set DMA mask\n");

	ret = register_netdev(ndev);
	if (ret) {
		netif_err(priv, probe, ndev, "register_netdev() failed\n");
		goto unreg_mii;
	}

	pm_runtime_put_sync(&pdev->dev);
	return 0;

unreg_mii:
	netsec_unregister_mdio(priv);
unreg_napi:
	netif_napi_del(&priv->napi);
pm_disable:
	pm_runtime_put_sync(&pdev->dev);
	pm_runtime_disable(&pdev->dev);
free_ndev:
	free_netdev(ndev);
	dev_err(&pdev->dev, "init failed\n");

	return ret;
}

static int netsec_remove(struct platform_device *pdev)
{
	struct netsec_priv *priv = platform_get_drvdata(pdev);

	unregister_netdev(priv->ndev);

	netsec_unregister_mdio(priv);

	netif_napi_del(&priv->napi);

	pm_runtime_disable(&pdev->dev);
	free_netdev(priv->ndev);

	return 0;
}

#ifdef CONFIG_PM
static int netsec_runtime_suspend(struct device *dev)
{
	struct netsec_priv *priv = dev_get_drvdata(dev);

	netsec_write(priv, NETSEC_REG_CLK_EN, 0);

	clk_disable_unprepare(priv->clk);

	return 0;
}

static int netsec_runtime_resume(struct device *dev)
{
	struct netsec_priv *priv = dev_get_drvdata(dev);

	clk_prepare_enable(priv->clk);

	netsec_write(priv, NETSEC_REG_CLK_EN, NETSEC_CLK_EN_REG_DOM_D |
					       NETSEC_CLK_EN_REG_DOM_C |
					       NETSEC_CLK_EN_REG_DOM_G);
	return 0;
}
#endif

static const struct dev_pm_ops netsec_pm_ops = {
	SET_RUNTIME_PM_OPS(netsec_runtime_suspend, netsec_runtime_resume, NULL)
};

static const struct of_device_id netsec_dt_ids[] = {
	{ .compatible = "socionext,synquacer-netsec" },
	{ }
};
MODULE_DEVICE_TABLE(of, netsec_dt_ids);

#ifdef CONFIG_ACPI
static const struct acpi_device_id netsec_acpi_ids[] = {
	{ "SCX0001" },
	{ }
};
MODULE_DEVICE_TABLE(acpi, netsec_acpi_ids);
#endif

static struct platform_driver netsec_driver = {
	.probe	= netsec_probe,
	.remove	= netsec_remove,
	.driver = {
		.name = "netsec",
		.pm = &netsec_pm_ops,
		.of_match_table = netsec_dt_ids,
		.acpi_match_table = ACPI_PTR(netsec_acpi_ids),
	},
};
module_platform_driver(netsec_driver);

MODULE_AUTHOR("Jassi Brar <jaswinder.singh@linaro.org>");
MODULE_AUTHOR("Ard Biesheuvel <ard.biesheuvel@linaro.org>");
MODULE_DESCRIPTION("NETSEC Ethernet driver");
MODULE_LICENSE("GPL");<|MERGE_RESOLUTION|>--- conflicted
+++ resolved
@@ -1211,10 +1211,6 @@
 
 	dring->head = 0;
 	dring->tail = 0;
-<<<<<<< HEAD
-	dring->pkt_cnt = 0;
-=======
->>>>>>> f7688b48
 
 	if (id == NETSEC_RING_TX)
 		netdev_reset_queue(priv->ndev);
@@ -1685,11 +1681,8 @@
 	struct netsec_priv *priv = netdev_priv(ndev);
 	int ret;
 	u16 data;
-<<<<<<< HEAD
-=======
 
 	BUILD_BUG_ON_NOT_POWER_OF_2(DESC_NUM);
->>>>>>> f7688b48
 
 	ret = netsec_alloc_dring(priv, NETSEC_RING_TX);
 	if (ret)
