--- conflicted
+++ resolved
@@ -606,14 +606,6 @@
 			    HW_ATL_RPB_RX_FC_MODE_SHIFT, rx_flow_ctl_mode);
 }
 
-<<<<<<< HEAD
-void hw_atl_rdm_rx_dma_desc_cache_init_set(struct aq_hw_s *aq_hw, u32 init)
-{
-	aq_hw_write_reg_bit(aq_hw, HW_ATL_RDM_RX_DMA_DESC_CACHE_INIT_ADR,
-			    HW_ATL_RDM_RX_DMA_DESC_CACHE_INIT_MSK,
-			    HW_ATL_RDM_RX_DMA_DESC_CACHE_INIT_SHIFT,
-			    init);
-=======
 void hw_atl_rdm_rx_dma_desc_cache_init_tgl(struct aq_hw_s *aq_hw)
 {
 	u32 val;
@@ -633,7 +625,6 @@
 	return aq_hw_read_reg_bit(aq_hw, RDM_RX_DMA_DESC_CACHE_INIT_DONE_ADR,
 				  RDM_RX_DMA_DESC_CACHE_INIT_DONE_MSK,
 				  RDM_RX_DMA_DESC_CACHE_INIT_DONE_SHIFT);
->>>>>>> f7688b48
 }
 
 void hw_atl_rpb_rx_pkt_buff_size_per_tc_set(struct aq_hw_s *aq_hw,
@@ -1541,8 +1532,6 @@
 			    HW_ATL_MCP_UP_FORCE_INTERRUPT_MSK,
 			    HW_ATL_MCP_UP_FORCE_INTERRUPT_SHIFT,
 			    up_force_intr);
-<<<<<<< HEAD
-=======
 }
 
 void hw_atl_rpfl3l4_ipv4_dest_addr_clear(struct aq_hw_s *aq_hw, u8 location)
@@ -1641,5 +1630,4 @@
 u32 hw_atl_scrpad25_get(struct aq_hw_s *self)
 {
 	return hw_atl_scrpad_get(self, 0x18);
->>>>>>> f7688b48
 }