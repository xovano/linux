// SPDX-License-Identifier: GPL-2.0-only
/*******************************************************************************
  STMMAC Ethtool support

  Copyright (C) 2007-2009  STMicroelectronics Ltd


  Author: Giuseppe Cavallaro <peppe.cavallaro@st.com>
*******************************************************************************/

#include <linux/etherdevice.h>
#include <linux/ethtool.h>
#include <linux/interrupt.h>
#include <linux/mii.h>
#include <linux/phylink.h>
#include <linux/net_tstamp.h>
#include <asm/io.h>

#include "stmmac.h"
#include "dwmac_dma.h"
#include "dwxgmac2.h"

#define REG_SPACE_SIZE	0x1060
#define MAC100_ETHTOOL_NAME	"st_mac100"
#define GMAC_ETHTOOL_NAME	"st_gmac"
#define XGMAC_ETHTOOL_NAME	"st_xgmac"

#define ETHTOOL_DMA_OFFSET	55

struct stmmac_stats {
	char stat_string[ETH_GSTRING_LEN];
	int sizeof_stat;
	int stat_offset;
};

#define STMMAC_STAT(m)	\
	{ #m, FIELD_SIZEOF(struct stmmac_extra_stats, m),	\
	offsetof(struct stmmac_priv, xstats.m)}

static const struct stmmac_stats stmmac_gstrings_stats[] = {
	/* Transmit errors */
	STMMAC_STAT(tx_underflow),
	STMMAC_STAT(tx_carrier),
	STMMAC_STAT(tx_losscarrier),
	STMMAC_STAT(vlan_tag),
	STMMAC_STAT(tx_deferred),
	STMMAC_STAT(tx_vlan),
	STMMAC_STAT(tx_jabber),
	STMMAC_STAT(tx_frame_flushed),
	STMMAC_STAT(tx_payload_error),
	STMMAC_STAT(tx_ip_header_error),
	/* Receive errors */
	STMMAC_STAT(rx_desc),
	STMMAC_STAT(sa_filter_fail),
	STMMAC_STAT(overflow_error),
	STMMAC_STAT(ipc_csum_error),
	STMMAC_STAT(rx_collision),
	STMMAC_STAT(rx_crc_errors),
	STMMAC_STAT(dribbling_bit),
	STMMAC_STAT(rx_length),
	STMMAC_STAT(rx_mii),
	STMMAC_STAT(rx_multicast),
	STMMAC_STAT(rx_gmac_overflow),
	STMMAC_STAT(rx_watchdog),
	STMMAC_STAT(da_rx_filter_fail),
	STMMAC_STAT(sa_rx_filter_fail),
	STMMAC_STAT(rx_missed_cntr),
	STMMAC_STAT(rx_overflow_cntr),
	STMMAC_STAT(rx_vlan),
	STMMAC_STAT(rx_split_hdr_pkt_n),
	/* Tx/Rx IRQ error info */
	STMMAC_STAT(tx_undeflow_irq),
	STMMAC_STAT(tx_process_stopped_irq),
	STMMAC_STAT(tx_jabber_irq),
	STMMAC_STAT(rx_overflow_irq),
	STMMAC_STAT(rx_buf_unav_irq),
	STMMAC_STAT(rx_process_stopped_irq),
	STMMAC_STAT(rx_watchdog_irq),
	STMMAC_STAT(tx_early_irq),
	STMMAC_STAT(fatal_bus_error_irq),
	/* Tx/Rx IRQ Events */
	STMMAC_STAT(rx_early_irq),
	STMMAC_STAT(threshold),
	STMMAC_STAT(tx_pkt_n),
	STMMAC_STAT(rx_pkt_n),
	STMMAC_STAT(normal_irq_n),
	STMMAC_STAT(rx_normal_irq_n),
	STMMAC_STAT(napi_poll),
	STMMAC_STAT(tx_normal_irq_n),
	STMMAC_STAT(tx_clean),
	STMMAC_STAT(tx_set_ic_bit),
	STMMAC_STAT(irq_receive_pmt_irq_n),
	/* MMC info */
	STMMAC_STAT(mmc_tx_irq_n),
	STMMAC_STAT(mmc_rx_irq_n),
	STMMAC_STAT(mmc_rx_csum_offload_irq_n),
	/* EEE */
	STMMAC_STAT(irq_tx_path_in_lpi_mode_n),
	STMMAC_STAT(irq_tx_path_exit_lpi_mode_n),
	STMMAC_STAT(irq_rx_path_in_lpi_mode_n),
	STMMAC_STAT(irq_rx_path_exit_lpi_mode_n),
	STMMAC_STAT(phy_eee_wakeup_error_n),
	/* Extended RDES status */
	STMMAC_STAT(ip_hdr_err),
	STMMAC_STAT(ip_payload_err),
	STMMAC_STAT(ip_csum_bypassed),
	STMMAC_STAT(ipv4_pkt_rcvd),
	STMMAC_STAT(ipv6_pkt_rcvd),
	STMMAC_STAT(no_ptp_rx_msg_type_ext),
	STMMAC_STAT(ptp_rx_msg_type_sync),
	STMMAC_STAT(ptp_rx_msg_type_follow_up),
	STMMAC_STAT(ptp_rx_msg_type_delay_req),
	STMMAC_STAT(ptp_rx_msg_type_delay_resp),
	STMMAC_STAT(ptp_rx_msg_type_pdelay_req),
	STMMAC_STAT(ptp_rx_msg_type_pdelay_resp),
	STMMAC_STAT(ptp_rx_msg_type_pdelay_follow_up),
	STMMAC_STAT(ptp_rx_msg_type_announce),
	STMMAC_STAT(ptp_rx_msg_type_management),
	STMMAC_STAT(ptp_rx_msg_pkt_reserved_type),
	STMMAC_STAT(ptp_frame_type),
	STMMAC_STAT(ptp_ver),
	STMMAC_STAT(timestamp_dropped),
	STMMAC_STAT(av_pkt_rcvd),
	STMMAC_STAT(av_tagged_pkt_rcvd),
	STMMAC_STAT(vlan_tag_priority_val),
	STMMAC_STAT(l3_filter_match),
	STMMAC_STAT(l4_filter_match),
	STMMAC_STAT(l3_l4_filter_no_match),
	/* PCS */
	STMMAC_STAT(irq_pcs_ane_n),
	STMMAC_STAT(irq_pcs_link_n),
	STMMAC_STAT(irq_rgmii_n),
	/* DEBUG */
	STMMAC_STAT(mtl_tx_status_fifo_full),
	STMMAC_STAT(mtl_tx_fifo_not_empty),
	STMMAC_STAT(mmtl_fifo_ctrl),
	STMMAC_STAT(mtl_tx_fifo_read_ctrl_write),
	STMMAC_STAT(mtl_tx_fifo_read_ctrl_wait),
	STMMAC_STAT(mtl_tx_fifo_read_ctrl_read),
	STMMAC_STAT(mtl_tx_fifo_read_ctrl_idle),
	STMMAC_STAT(mac_tx_in_pause),
	STMMAC_STAT(mac_tx_frame_ctrl_xfer),
	STMMAC_STAT(mac_tx_frame_ctrl_idle),
	STMMAC_STAT(mac_tx_frame_ctrl_wait),
	STMMAC_STAT(mac_tx_frame_ctrl_pause),
	STMMAC_STAT(mac_gmii_tx_proto_engine),
	STMMAC_STAT(mtl_rx_fifo_fill_level_full),
	STMMAC_STAT(mtl_rx_fifo_fill_above_thresh),
	STMMAC_STAT(mtl_rx_fifo_fill_below_thresh),
	STMMAC_STAT(mtl_rx_fifo_fill_level_empty),
	STMMAC_STAT(mtl_rx_fifo_read_ctrl_flush),
	STMMAC_STAT(mtl_rx_fifo_read_ctrl_read_data),
	STMMAC_STAT(mtl_rx_fifo_read_ctrl_status),
	STMMAC_STAT(mtl_rx_fifo_read_ctrl_idle),
	STMMAC_STAT(mtl_rx_fifo_ctrl_active),
	STMMAC_STAT(mac_rx_frame_ctrl_fifo),
	STMMAC_STAT(mac_gmii_rx_proto_engine),
	/* TSO */
	STMMAC_STAT(tx_tso_frames),
	STMMAC_STAT(tx_tso_nfrags),
};
#define STMMAC_STATS_LEN ARRAY_SIZE(stmmac_gstrings_stats)

/* HW MAC Management counters (if supported) */
#define STMMAC_MMC_STAT(m)	\
	{ #m, FIELD_SIZEOF(struct stmmac_counters, m),	\
	offsetof(struct stmmac_priv, mmc.m)}

static const struct stmmac_stats stmmac_mmc[] = {
	STMMAC_MMC_STAT(mmc_tx_octetcount_gb),
	STMMAC_MMC_STAT(mmc_tx_framecount_gb),
	STMMAC_MMC_STAT(mmc_tx_broadcastframe_g),
	STMMAC_MMC_STAT(mmc_tx_multicastframe_g),
	STMMAC_MMC_STAT(mmc_tx_64_octets_gb),
	STMMAC_MMC_STAT(mmc_tx_65_to_127_octets_gb),
	STMMAC_MMC_STAT(mmc_tx_128_to_255_octets_gb),
	STMMAC_MMC_STAT(mmc_tx_256_to_511_octets_gb),
	STMMAC_MMC_STAT(mmc_tx_512_to_1023_octets_gb),
	STMMAC_MMC_STAT(mmc_tx_1024_to_max_octets_gb),
	STMMAC_MMC_STAT(mmc_tx_unicast_gb),
	STMMAC_MMC_STAT(mmc_tx_multicast_gb),
	STMMAC_MMC_STAT(mmc_tx_broadcast_gb),
	STMMAC_MMC_STAT(mmc_tx_underflow_error),
	STMMAC_MMC_STAT(mmc_tx_singlecol_g),
	STMMAC_MMC_STAT(mmc_tx_multicol_g),
	STMMAC_MMC_STAT(mmc_tx_deferred),
	STMMAC_MMC_STAT(mmc_tx_latecol),
	STMMAC_MMC_STAT(mmc_tx_exesscol),
	STMMAC_MMC_STAT(mmc_tx_carrier_error),
	STMMAC_MMC_STAT(mmc_tx_octetcount_g),
	STMMAC_MMC_STAT(mmc_tx_framecount_g),
	STMMAC_MMC_STAT(mmc_tx_excessdef),
	STMMAC_MMC_STAT(mmc_tx_pause_frame),
	STMMAC_MMC_STAT(mmc_tx_vlan_frame_g),
	STMMAC_MMC_STAT(mmc_rx_framecount_gb),
	STMMAC_MMC_STAT(mmc_rx_octetcount_gb),
	STMMAC_MMC_STAT(mmc_rx_octetcount_g),
	STMMAC_MMC_STAT(mmc_rx_broadcastframe_g),
	STMMAC_MMC_STAT(mmc_rx_multicastframe_g),
	STMMAC_MMC_STAT(mmc_rx_crc_error),
	STMMAC_MMC_STAT(mmc_rx_align_error),
	STMMAC_MMC_STAT(mmc_rx_run_error),
	STMMAC_MMC_STAT(mmc_rx_jabber_error),
	STMMAC_MMC_STAT(mmc_rx_undersize_g),
	STMMAC_MMC_STAT(mmc_rx_oversize_g),
	STMMAC_MMC_STAT(mmc_rx_64_octets_gb),
	STMMAC_MMC_STAT(mmc_rx_65_to_127_octets_gb),
	STMMAC_MMC_STAT(mmc_rx_128_to_255_octets_gb),
	STMMAC_MMC_STAT(mmc_rx_256_to_511_octets_gb),
	STMMAC_MMC_STAT(mmc_rx_512_to_1023_octets_gb),
	STMMAC_MMC_STAT(mmc_rx_1024_to_max_octets_gb),
	STMMAC_MMC_STAT(mmc_rx_unicast_g),
	STMMAC_MMC_STAT(mmc_rx_length_error),
	STMMAC_MMC_STAT(mmc_rx_autofrangetype),
	STMMAC_MMC_STAT(mmc_rx_pause_frames),
	STMMAC_MMC_STAT(mmc_rx_fifo_overflow),
	STMMAC_MMC_STAT(mmc_rx_vlan_frames_gb),
	STMMAC_MMC_STAT(mmc_rx_watchdog_error),
	STMMAC_MMC_STAT(mmc_rx_ipc_intr_mask),
	STMMAC_MMC_STAT(mmc_rx_ipc_intr),
	STMMAC_MMC_STAT(mmc_rx_ipv4_gd),
	STMMAC_MMC_STAT(mmc_rx_ipv4_hderr),
	STMMAC_MMC_STAT(mmc_rx_ipv4_nopay),
	STMMAC_MMC_STAT(mmc_rx_ipv4_frag),
	STMMAC_MMC_STAT(mmc_rx_ipv4_udsbl),
	STMMAC_MMC_STAT(mmc_rx_ipv4_gd_octets),
	STMMAC_MMC_STAT(mmc_rx_ipv4_hderr_octets),
	STMMAC_MMC_STAT(mmc_rx_ipv4_nopay_octets),
	STMMAC_MMC_STAT(mmc_rx_ipv4_frag_octets),
	STMMAC_MMC_STAT(mmc_rx_ipv4_udsbl_octets),
	STMMAC_MMC_STAT(mmc_rx_ipv6_gd_octets),
	STMMAC_MMC_STAT(mmc_rx_ipv6_hderr_octets),
	STMMAC_MMC_STAT(mmc_rx_ipv6_nopay_octets),
	STMMAC_MMC_STAT(mmc_rx_ipv6_gd),
	STMMAC_MMC_STAT(mmc_rx_ipv6_hderr),
	STMMAC_MMC_STAT(mmc_rx_ipv6_nopay),
	STMMAC_MMC_STAT(mmc_rx_udp_gd),
	STMMAC_MMC_STAT(mmc_rx_udp_err),
	STMMAC_MMC_STAT(mmc_rx_tcp_gd),
	STMMAC_MMC_STAT(mmc_rx_tcp_err),
	STMMAC_MMC_STAT(mmc_rx_icmp_gd),
	STMMAC_MMC_STAT(mmc_rx_icmp_err),
	STMMAC_MMC_STAT(mmc_rx_udp_gd_octets),
	STMMAC_MMC_STAT(mmc_rx_udp_err_octets),
	STMMAC_MMC_STAT(mmc_rx_tcp_gd_octets),
	STMMAC_MMC_STAT(mmc_rx_tcp_err_octets),
	STMMAC_MMC_STAT(mmc_rx_icmp_gd_octets),
	STMMAC_MMC_STAT(mmc_rx_icmp_err_octets),
	STMMAC_MMC_STAT(mmc_tx_fpe_fragment_cntr),
	STMMAC_MMC_STAT(mmc_tx_hold_req_cntr),
	STMMAC_MMC_STAT(mmc_rx_packet_assembly_err_cntr),
	STMMAC_MMC_STAT(mmc_rx_packet_smd_err_cntr),
	STMMAC_MMC_STAT(mmc_rx_packet_assembly_ok_cntr),
	STMMAC_MMC_STAT(mmc_rx_fpe_fragment_cntr),
};
#define STMMAC_MMC_STATS_LEN ARRAY_SIZE(stmmac_mmc)

static void stmmac_ethtool_getdrvinfo(struct net_device *dev,
				      struct ethtool_drvinfo *info)
{
	struct stmmac_priv *priv = netdev_priv(dev);

	if (priv->plat->has_gmac || priv->plat->has_gmac4)
		strlcpy(info->driver, GMAC_ETHTOOL_NAME, sizeof(info->driver));
	else if (priv->plat->has_xgmac)
		strlcpy(info->driver, XGMAC_ETHTOOL_NAME, sizeof(info->driver));
	else
		strlcpy(info->driver, MAC100_ETHTOOL_NAME,
			sizeof(info->driver));

	strlcpy(info->version, DRV_MODULE_VERSION, sizeof(info->version));
}

static int stmmac_ethtool_get_link_ksettings(struct net_device *dev,
					     struct ethtool_link_ksettings *cmd)
{
	struct stmmac_priv *priv = netdev_priv(dev);

	if (priv->hw->pcs & STMMAC_PCS_RGMII ||
	    priv->hw->pcs & STMMAC_PCS_SGMII) {
		struct rgmii_adv adv;
		u32 supported, advertising, lp_advertising;

		if (!priv->xstats.pcs_link) {
			cmd->base.speed = SPEED_UNKNOWN;
			cmd->base.duplex = DUPLEX_UNKNOWN;
			return 0;
		}
		cmd->base.duplex = priv->xstats.pcs_duplex;

		cmd->base.speed = priv->xstats.pcs_speed;

		/* Get and convert ADV/LP_ADV from the HW AN registers */
		if (stmmac_pcs_get_adv_lp(priv, priv->ioaddr, &adv))
			return -EOPNOTSUPP;	/* should never happen indeed */

		/* Encoding of PSE bits is defined in 802.3z, 37.2.1.4 */

		ethtool_convert_link_mode_to_legacy_u32(
			&supported, cmd->link_modes.supported);
		ethtool_convert_link_mode_to_legacy_u32(
			&advertising, cmd->link_modes.advertising);
		ethtool_convert_link_mode_to_legacy_u32(
			&lp_advertising, cmd->link_modes.lp_advertising);

		if (adv.pause & STMMAC_PCS_PAUSE)
			advertising |= ADVERTISED_Pause;
		if (adv.pause & STMMAC_PCS_ASYM_PAUSE)
			advertising |= ADVERTISED_Asym_Pause;
		if (adv.lp_pause & STMMAC_PCS_PAUSE)
			lp_advertising |= ADVERTISED_Pause;
		if (adv.lp_pause & STMMAC_PCS_ASYM_PAUSE)
			lp_advertising |= ADVERTISED_Asym_Pause;

		/* Reg49[3] always set because ANE is always supported */
		cmd->base.autoneg = ADVERTISED_Autoneg;
		supported |= SUPPORTED_Autoneg;
		advertising |= ADVERTISED_Autoneg;
		lp_advertising |= ADVERTISED_Autoneg;

		if (adv.duplex) {
			supported |= (SUPPORTED_1000baseT_Full |
				      SUPPORTED_100baseT_Full |
				      SUPPORTED_10baseT_Full);
			advertising |= (ADVERTISED_1000baseT_Full |
					ADVERTISED_100baseT_Full |
					ADVERTISED_10baseT_Full);
		} else {
			supported |= (SUPPORTED_1000baseT_Half |
				      SUPPORTED_100baseT_Half |
				      SUPPORTED_10baseT_Half);
			advertising |= (ADVERTISED_1000baseT_Half |
					ADVERTISED_100baseT_Half |
					ADVERTISED_10baseT_Half);
		}
		if (adv.lp_duplex)
			lp_advertising |= (ADVERTISED_1000baseT_Full |
					   ADVERTISED_100baseT_Full |
					   ADVERTISED_10baseT_Full);
		else
			lp_advertising |= (ADVERTISED_1000baseT_Half |
					   ADVERTISED_100baseT_Half |
					   ADVERTISED_10baseT_Half);
		cmd->base.port = PORT_OTHER;

		ethtool_convert_legacy_u32_to_link_mode(
			cmd->link_modes.supported, supported);
		ethtool_convert_legacy_u32_to_link_mode(
			cmd->link_modes.advertising, advertising);
		ethtool_convert_legacy_u32_to_link_mode(
			cmd->link_modes.lp_advertising, lp_advertising);

		return 0;
	}

	return phylink_ethtool_ksettings_get(priv->phylink, cmd);
}

static int
stmmac_ethtool_set_link_ksettings(struct net_device *dev,
				  const struct ethtool_link_ksettings *cmd)
{
	struct stmmac_priv *priv = netdev_priv(dev);

	if (priv->hw->pcs & STMMAC_PCS_RGMII ||
	    priv->hw->pcs & STMMAC_PCS_SGMII) {
		u32 mask = ADVERTISED_Autoneg | ADVERTISED_Pause;

		/* Only support ANE */
		if (cmd->base.autoneg != AUTONEG_ENABLE)
			return -EINVAL;

		mask &= (ADVERTISED_1000baseT_Half |
			ADVERTISED_1000baseT_Full |
			ADVERTISED_100baseT_Half |
			ADVERTISED_100baseT_Full |
			ADVERTISED_10baseT_Half |
			ADVERTISED_10baseT_Full);

		mutex_lock(&priv->lock);
		stmmac_pcs_ctrl_ane(priv, priv->ioaddr, 1, priv->hw->ps, 0);
		mutex_unlock(&priv->lock);

		return 0;
	}

	return phylink_ethtool_ksettings_set(priv->phylink, cmd);
}

static u32 stmmac_ethtool_getmsglevel(struct net_device *dev)
{
	struct stmmac_priv *priv = netdev_priv(dev);
	return priv->msg_enable;
}

static void stmmac_ethtool_setmsglevel(struct net_device *dev, u32 level)
{
	struct stmmac_priv *priv = netdev_priv(dev);
	priv->msg_enable = level;

}

static int stmmac_check_if_running(struct net_device *dev)
{
	if (!netif_running(dev))
		return -EBUSY;
	return 0;
}

static int stmmac_ethtool_get_regs_len(struct net_device *dev)
{
	struct stmmac_priv *priv = netdev_priv(dev);

	if (priv->plat->has_xgmac)
		return XGMAC_REGSIZE * 4;
	return REG_SPACE_SIZE;
}

static void stmmac_ethtool_gregs(struct net_device *dev,
			  struct ethtool_regs *regs, void *space)
{
	struct stmmac_priv *priv = netdev_priv(dev);
	u32 *reg_space = (u32 *) space;

	stmmac_dump_mac_regs(priv, priv->hw, reg_space);
	stmmac_dump_dma_regs(priv, priv->ioaddr, reg_space);

	if (!priv->plat->has_xgmac) {
		/* Copy DMA registers to where ethtool expects them */
		memcpy(&reg_space[ETHTOOL_DMA_OFFSET],
		       &reg_space[DMA_BUS_MODE / 4],
		       NUM_DWMAC1000_DMA_REGS * 4);
	}
}

static int stmmac_nway_reset(struct net_device *dev)
{
	struct stmmac_priv *priv = netdev_priv(dev);

	return phylink_ethtool_nway_reset(priv->phylink);
}

static void
stmmac_get_pauseparam(struct net_device *netdev,
		      struct ethtool_pauseparam *pause)
{
	struct stmmac_priv *priv = netdev_priv(netdev);
	struct rgmii_adv adv_lp;

	if (priv->hw->pcs && !stmmac_pcs_get_adv_lp(priv, priv->ioaddr, &adv_lp)) {
		pause->autoneg = 1;
		if (!adv_lp.pause)
			return;
	} else {
		phylink_ethtool_get_pauseparam(priv->phylink, pause);
	}
}

static int
stmmac_set_pauseparam(struct net_device *netdev,
		      struct ethtool_pauseparam *pause)
{
	struct stmmac_priv *priv = netdev_priv(netdev);
	struct rgmii_adv adv_lp;

	if (priv->hw->pcs && !stmmac_pcs_get_adv_lp(priv, priv->ioaddr, &adv_lp)) {
		pause->autoneg = 1;
		if (!adv_lp.pause)
			return -EOPNOTSUPP;
		return 0;
	} else {
		return phylink_ethtool_set_pauseparam(priv->phylink, pause);
	}
}

static void stmmac_get_ethtool_stats(struct net_device *dev,
				 struct ethtool_stats *dummy, u64 *data)
{
	struct stmmac_priv *priv = netdev_priv(dev);
	u32 rx_queues_count = priv->plat->rx_queues_to_use;
	u32 tx_queues_count = priv->plat->tx_queues_to_use;
	unsigned long count;
	int i, j = 0, ret;

	if (priv->dma_cap.asp) {
		for (i = 0; i < STMMAC_SAFETY_FEAT_SIZE; i++) {
			if (!stmmac_safety_feat_dump(priv, &priv->sstats, i,
						&count, NULL))
				data[j++] = count;
		}
	}

	/* Update the DMA HW counters for dwmac10/100 */
	ret = stmmac_dma_diagnostic_fr(priv, &dev->stats, (void *) &priv->xstats,
			priv->ioaddr);
	if (ret) {
		/* If supported, for new GMAC chips expose the MMC counters */
		if (priv->dma_cap.rmon) {
			stmmac_mmc_read(priv, priv->mmcaddr, &priv->mmc);

			for (i = 0; i < STMMAC_MMC_STATS_LEN; i++) {
				char *p;
				p = (char *)priv + stmmac_mmc[i].stat_offset;

				data[j++] = (stmmac_mmc[i].sizeof_stat ==
					     sizeof(u64)) ? (*(u64 *)p) :
					     (*(u32 *)p);
			}
		}
		if (priv->eee_enabled) {
			int val = phylink_get_eee_err(priv->phylink);
			if (val)
				priv->xstats.phy_eee_wakeup_error_n = val;
		}

		if (priv->synopsys_id >= DWMAC_CORE_3_50)
			stmmac_mac_debug(priv, priv->ioaddr,
					(void *)&priv->xstats,
					rx_queues_count, tx_queues_count);
	}
	for (i = 0; i < STMMAC_STATS_LEN; i++) {
		char *p = (char *)priv + stmmac_gstrings_stats[i].stat_offset;
		data[j++] = (stmmac_gstrings_stats[i].sizeof_stat ==
			     sizeof(u64)) ? (*(u64 *)p) : (*(u32 *)p);
	}
}

static int stmmac_get_sset_count(struct net_device *netdev, int sset)
{
	struct stmmac_priv *priv = netdev_priv(netdev);
	int i, len, safety_len = 0;

	switch (sset) {
	case ETH_SS_STATS:
		len = STMMAC_STATS_LEN;

		if (priv->dma_cap.rmon)
			len += STMMAC_MMC_STATS_LEN;
		if (priv->dma_cap.asp) {
			for (i = 0; i < STMMAC_SAFETY_FEAT_SIZE; i++) {
				if (!stmmac_safety_feat_dump(priv,
							&priv->sstats, i,
							NULL, NULL))
					safety_len++;
			}

			len += safety_len;
		}

		return len;
	case ETH_SS_TEST:
		return stmmac_selftest_get_count(priv);
	default:
		return -EOPNOTSUPP;
	}
}

static void stmmac_get_strings(struct net_device *dev, u32 stringset, u8 *data)
{
	int i;
	u8 *p = data;
	struct stmmac_priv *priv = netdev_priv(dev);

	switch (stringset) {
	case ETH_SS_STATS:
		if (priv->dma_cap.asp) {
			for (i = 0; i < STMMAC_SAFETY_FEAT_SIZE; i++) {
				const char *desc;
				if (!stmmac_safety_feat_dump(priv,
							&priv->sstats, i,
							NULL, &desc)) {
					memcpy(p, desc, ETH_GSTRING_LEN);
					p += ETH_GSTRING_LEN;
				}
			}
		}
		if (priv->dma_cap.rmon)
			for (i = 0; i < STMMAC_MMC_STATS_LEN; i++) {
				memcpy(p, stmmac_mmc[i].stat_string,
				       ETH_GSTRING_LEN);
				p += ETH_GSTRING_LEN;
			}
		for (i = 0; i < STMMAC_STATS_LEN; i++) {
			memcpy(p, stmmac_gstrings_stats[i].stat_string,
				ETH_GSTRING_LEN);
			p += ETH_GSTRING_LEN;
		}
		break;
	case ETH_SS_TEST:
		stmmac_selftest_get_strings(priv, p);
		break;
	default:
		WARN_ON(1);
		break;
	}
}

/* Currently only support WOL through Magic packet. */
static void stmmac_get_wol(struct net_device *dev, struct ethtool_wolinfo *wol)
{
	struct stmmac_priv *priv = netdev_priv(dev);

	mutex_lock(&priv->lock);
	if (device_can_wakeup(priv->device)) {
		wol->supported = WAKE_MAGIC | WAKE_UCAST;
		wol->wolopts = priv->wolopts;
	}
	mutex_unlock(&priv->lock);
}

static int stmmac_set_wol(struct net_device *dev, struct ethtool_wolinfo *wol)
{
	struct stmmac_priv *priv = netdev_priv(dev);
	u32 support = WAKE_MAGIC | WAKE_UCAST;

	/* By default almost all GMAC devices support the WoL via
	 * magic frame but we can disable it if the HW capability
	 * register shows no support for pmt_magic_frame. */
	if ((priv->hw_cap_support) && (!priv->dma_cap.pmt_magic_frame))
		wol->wolopts &= ~WAKE_MAGIC;

	if (!device_can_wakeup(priv->device))
		return -EINVAL;

	if (wol->wolopts & ~support)
		return -EINVAL;

	if (wol->wolopts) {
		pr_info("stmmac: wakeup enable\n");
		device_set_wakeup_enable(priv->device, 1);
		enable_irq_wake(priv->wol_irq);
	} else {
		device_set_wakeup_enable(priv->device, 0);
		disable_irq_wake(priv->wol_irq);
	}

	mutex_lock(&priv->lock);
	priv->wolopts = wol->wolopts;
	mutex_unlock(&priv->lock);

	return 0;
}

static int stmmac_ethtool_op_get_eee(struct net_device *dev,
				     struct ethtool_eee *edata)
{
	struct stmmac_priv *priv = netdev_priv(dev);

	if (!priv->dma_cap.eee)
		return -EOPNOTSUPP;

	edata->eee_enabled = priv->eee_enabled;
	edata->eee_active = priv->eee_active;
	edata->tx_lpi_timer = priv->tx_lpi_timer;

	return phylink_ethtool_get_eee(priv->phylink, edata);
}

static int stmmac_ethtool_op_set_eee(struct net_device *dev,
				     struct ethtool_eee *edata)
{
	struct stmmac_priv *priv = netdev_priv(dev);
	int ret;

	if (!edata->eee_enabled) {
		stmmac_disable_eee_mode(priv);
	} else {
		/* We are asking for enabling the EEE but it is safe
		 * to verify all by invoking the eee_init function.
		 * In case of failure it will return an error.
		 */
		edata->eee_enabled = stmmac_eee_init(priv);
		if (!edata->eee_enabled)
			return -EOPNOTSUPP;
	}

<<<<<<< HEAD
	ret = phy_ethtool_set_eee(dev->phydev, edata);
=======
	ret = phylink_ethtool_set_eee(priv->phylink, edata);
>>>>>>> f7688b48
	if (ret)
		return ret;

	priv->eee_enabled = edata->eee_enabled;
	priv->tx_lpi_timer = edata->tx_lpi_timer;
	return 0;
}

static u32 stmmac_usec2riwt(u32 usec, struct stmmac_priv *priv)
{
	unsigned long clk = clk_get_rate(priv->plat->stmmac_clk);

	if (!clk) {
		clk = priv->plat->clk_ref_rate;
		if (!clk)
			return 0;
	}

	return (usec * (clk / 1000000)) / 256;
}

static u32 stmmac_riwt2usec(u32 riwt, struct stmmac_priv *priv)
{
	unsigned long clk = clk_get_rate(priv->plat->stmmac_clk);

	if (!clk) {
		clk = priv->plat->clk_ref_rate;
		if (!clk)
			return 0;
	}

	return (riwt * 256) / (clk / 1000000);
}

static int stmmac_get_coalesce(struct net_device *dev,
			       struct ethtool_coalesce *ec)
{
	struct stmmac_priv *priv = netdev_priv(dev);

	ec->tx_coalesce_usecs = priv->tx_coal_timer;
	ec->tx_max_coalesced_frames = priv->tx_coal_frames;

	if (priv->use_riwt) {
		ec->rx_max_coalesced_frames = priv->rx_coal_frames;
		ec->rx_coalesce_usecs = stmmac_riwt2usec(priv->rx_riwt, priv);
	}

	return 0;
}

static int stmmac_set_coalesce(struct net_device *dev,
			       struct ethtool_coalesce *ec)
{
	struct stmmac_priv *priv = netdev_priv(dev);
	u32 rx_cnt = priv->plat->rx_queues_to_use;
	unsigned int rx_riwt;

	/* Check not supported parameters  */
	if ((ec->rx_coalesce_usecs_irq) ||
	    (ec->rx_max_coalesced_frames_irq) || (ec->tx_coalesce_usecs_irq) ||
	    (ec->use_adaptive_rx_coalesce) || (ec->use_adaptive_tx_coalesce) ||
	    (ec->pkt_rate_low) || (ec->rx_coalesce_usecs_low) ||
	    (ec->rx_max_coalesced_frames_low) || (ec->tx_coalesce_usecs_high) ||
	    (ec->tx_max_coalesced_frames_low) || (ec->pkt_rate_high) ||
	    (ec->tx_coalesce_usecs_low) || (ec->rx_coalesce_usecs_high) ||
	    (ec->rx_max_coalesced_frames_high) ||
	    (ec->tx_max_coalesced_frames_irq) ||
	    (ec->stats_block_coalesce_usecs) ||
	    (ec->tx_max_coalesced_frames_high) || (ec->rate_sample_interval))
		return -EOPNOTSUPP;

	if (priv->use_riwt && (ec->rx_coalesce_usecs > 0)) {
		rx_riwt = stmmac_usec2riwt(ec->rx_coalesce_usecs, priv);

		if ((rx_riwt > MAX_DMA_RIWT) || (rx_riwt < MIN_DMA_RIWT))
			return -EINVAL;

		priv->rx_riwt = rx_riwt;
		stmmac_rx_watchdog(priv, priv->ioaddr, priv->rx_riwt, rx_cnt);
	}

	if ((ec->tx_coalesce_usecs == 0) &&
	    (ec->tx_max_coalesced_frames == 0))
		return -EINVAL;

	if ((ec->tx_coalesce_usecs > STMMAC_MAX_COAL_TX_TICK) ||
	    (ec->tx_max_coalesced_frames > STMMAC_TX_MAX_FRAMES))
		return -EINVAL;

	/* Only copy relevant parameters, ignore all others. */
	priv->tx_coal_frames = ec->tx_max_coalesced_frames;
	priv->tx_coal_timer = ec->tx_coalesce_usecs;
	priv->rx_coal_frames = ec->rx_max_coalesced_frames;
	return 0;
}

static int stmmac_get_rxnfc(struct net_device *dev,
			    struct ethtool_rxnfc *rxnfc, u32 *rule_locs)
{
	struct stmmac_priv *priv = netdev_priv(dev);

	switch (rxnfc->cmd) {
	case ETHTOOL_GRXRINGS:
		rxnfc->data = priv->plat->rx_queues_to_use;
		break;
	default:
		return -EOPNOTSUPP;
	}

	return 0;
}

static u32 stmmac_get_rxfh_key_size(struct net_device *dev)
{
	struct stmmac_priv *priv = netdev_priv(dev);

	return sizeof(priv->rss.key);
}

static u32 stmmac_get_rxfh_indir_size(struct net_device *dev)
{
	struct stmmac_priv *priv = netdev_priv(dev);

	return ARRAY_SIZE(priv->rss.table);
}

static int stmmac_get_rxfh(struct net_device *dev, u32 *indir, u8 *key,
			   u8 *hfunc)
{
	struct stmmac_priv *priv = netdev_priv(dev);
	int i;

	if (indir) {
		for (i = 0; i < ARRAY_SIZE(priv->rss.table); i++)
			indir[i] = priv->rss.table[i];
	}

	if (key)
		memcpy(key, priv->rss.key, sizeof(priv->rss.key));
	if (hfunc)
		*hfunc = ETH_RSS_HASH_TOP;

	return 0;
}

static int stmmac_set_rxfh(struct net_device *dev, const u32 *indir,
			   const u8 *key, const u8 hfunc)
{
	struct stmmac_priv *priv = netdev_priv(dev);
	int i;

	if ((hfunc != ETH_RSS_HASH_NO_CHANGE) && (hfunc != ETH_RSS_HASH_TOP))
		return -EOPNOTSUPP;

	if (indir) {
		for (i = 0; i < ARRAY_SIZE(priv->rss.table); i++)
			priv->rss.table[i] = indir[i];
	}

	if (key)
		memcpy(priv->rss.key, key, sizeof(priv->rss.key));

	return stmmac_rss_configure(priv, priv->hw, &priv->rss,
				    priv->plat->rx_queues_to_use);
}

static int stmmac_get_ts_info(struct net_device *dev,
			      struct ethtool_ts_info *info)
{
	struct stmmac_priv *priv = netdev_priv(dev);

	if ((priv->dma_cap.time_stamp || priv->dma_cap.atime_stamp)) {

		info->so_timestamping = SOF_TIMESTAMPING_TX_SOFTWARE |
					SOF_TIMESTAMPING_TX_HARDWARE |
					SOF_TIMESTAMPING_RX_SOFTWARE |
					SOF_TIMESTAMPING_RX_HARDWARE |
					SOF_TIMESTAMPING_SOFTWARE |
					SOF_TIMESTAMPING_RAW_HARDWARE;

		if (priv->ptp_clock)
			info->phc_index = ptp_clock_index(priv->ptp_clock);

		info->tx_types = (1 << HWTSTAMP_TX_OFF) | (1 << HWTSTAMP_TX_ON);

		info->rx_filters = ((1 << HWTSTAMP_FILTER_NONE) |
				    (1 << HWTSTAMP_FILTER_PTP_V1_L4_EVENT) |
				    (1 << HWTSTAMP_FILTER_PTP_V1_L4_SYNC) |
				    (1 << HWTSTAMP_FILTER_PTP_V1_L4_DELAY_REQ) |
				    (1 << HWTSTAMP_FILTER_PTP_V2_L4_EVENT) |
				    (1 << HWTSTAMP_FILTER_PTP_V2_L4_SYNC) |
				    (1 << HWTSTAMP_FILTER_PTP_V2_L4_DELAY_REQ) |
				    (1 << HWTSTAMP_FILTER_PTP_V2_EVENT) |
				    (1 << HWTSTAMP_FILTER_PTP_V2_SYNC) |
				    (1 << HWTSTAMP_FILTER_PTP_V2_DELAY_REQ) |
				    (1 << HWTSTAMP_FILTER_ALL));
		return 0;
	} else
		return ethtool_op_get_ts_info(dev, info);
}

static int stmmac_get_tunable(struct net_device *dev,
			      const struct ethtool_tunable *tuna, void *data)
{
	struct stmmac_priv *priv = netdev_priv(dev);
	int ret = 0;

	switch (tuna->id) {
	case ETHTOOL_RX_COPYBREAK:
		*(u32 *)data = priv->rx_copybreak;
		break;
	default:
		ret = -EINVAL;
		break;
	}

	return ret;
}

static int stmmac_set_tunable(struct net_device *dev,
			      const struct ethtool_tunable *tuna,
			      const void *data)
{
	struct stmmac_priv *priv = netdev_priv(dev);
	int ret = 0;

	switch (tuna->id) {
	case ETHTOOL_RX_COPYBREAK:
		priv->rx_copybreak = *(u32 *)data;
		break;
	default:
		ret = -EINVAL;
		break;
	}

	return ret;
}

static const struct ethtool_ops stmmac_ethtool_ops = {
	.begin = stmmac_check_if_running,
	.get_drvinfo = stmmac_ethtool_getdrvinfo,
	.get_msglevel = stmmac_ethtool_getmsglevel,
	.set_msglevel = stmmac_ethtool_setmsglevel,
	.get_regs = stmmac_ethtool_gregs,
	.get_regs_len = stmmac_ethtool_get_regs_len,
	.get_link = ethtool_op_get_link,
	.nway_reset = stmmac_nway_reset,
	.get_pauseparam = stmmac_get_pauseparam,
	.set_pauseparam = stmmac_set_pauseparam,
	.self_test = stmmac_selftest_run,
	.get_ethtool_stats = stmmac_get_ethtool_stats,
	.get_strings = stmmac_get_strings,
	.get_wol = stmmac_get_wol,
	.set_wol = stmmac_set_wol,
	.get_eee = stmmac_ethtool_op_get_eee,
	.set_eee = stmmac_ethtool_op_set_eee,
	.get_sset_count	= stmmac_get_sset_count,
	.get_rxnfc = stmmac_get_rxnfc,
	.get_rxfh_key_size = stmmac_get_rxfh_key_size,
	.get_rxfh_indir_size = stmmac_get_rxfh_indir_size,
	.get_rxfh = stmmac_get_rxfh,
	.set_rxfh = stmmac_set_rxfh,
	.get_ts_info = stmmac_get_ts_info,
	.get_coalesce = stmmac_get_coalesce,
	.set_coalesce = stmmac_set_coalesce,
	.get_tunable = stmmac_get_tunable,
	.set_tunable = stmmac_set_tunable,
	.get_link_ksettings = stmmac_ethtool_get_link_ksettings,
	.set_link_ksettings = stmmac_ethtool_set_link_ksettings,
};

void stmmac_set_ethtool_ops(struct net_device *netdev)
{
	netdev->ethtool_ops = &stmmac_ethtool_ops;
}<|MERGE_RESOLUTION|>--- conflicted
+++ resolved
@@ -674,11 +674,7 @@
 			return -EOPNOTSUPP;
 	}
 
-<<<<<<< HEAD
-	ret = phy_ethtool_set_eee(dev->phydev, edata);
-=======
 	ret = phylink_ethtool_set_eee(priv->phylink, edata);
->>>>>>> f7688b48
 	if (ret)
 		return ret;
 
