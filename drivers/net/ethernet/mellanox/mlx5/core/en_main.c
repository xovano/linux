--- conflicted
+++ resolved
@@ -83,108 +83,6 @@
 	return true;
 }
 
-<<<<<<< HEAD
-static u32 mlx5e_rx_get_linear_frag_sz(struct mlx5e_params *params)
-{
-	u16 hw_mtu = MLX5E_SW2HW_MTU(params, params->sw_mtu);
-	u16 linear_rq_headroom = params->xdp_prog ?
-		XDP_PACKET_HEADROOM : MLX5_RX_HEADROOM;
-	u32 frag_sz;
-
-	linear_rq_headroom += NET_IP_ALIGN;
-
-	frag_sz = MLX5_SKB_FRAG_SZ(linear_rq_headroom + hw_mtu);
-
-	if (params->xdp_prog && frag_sz < PAGE_SIZE)
-		frag_sz = PAGE_SIZE;
-
-	return frag_sz;
-}
-
-static u8 mlx5e_mpwqe_log_pkts_per_wqe(struct mlx5e_params *params)
-{
-	u32 linear_frag_sz = mlx5e_rx_get_linear_frag_sz(params);
-
-	return MLX5_MPWRQ_LOG_WQE_SZ - order_base_2(linear_frag_sz);
-}
-
-static bool mlx5e_rx_is_linear_skb(struct mlx5_core_dev *mdev,
-				   struct mlx5e_params *params)
-{
-	u32 frag_sz = mlx5e_rx_get_linear_frag_sz(params);
-
-	return !params->lro_en && frag_sz <= PAGE_SIZE;
-}
-
-#define MLX5_MAX_MPWQE_LOG_WQE_STRIDE_SZ ((BIT(__mlx5_bit_sz(wq, log_wqe_stride_size)) - 1) + \
-					  MLX5_MPWQE_LOG_STRIDE_SZ_BASE)
-static bool mlx5e_rx_mpwqe_is_linear_skb(struct mlx5_core_dev *mdev,
-					 struct mlx5e_params *params)
-{
-	u32 frag_sz = mlx5e_rx_get_linear_frag_sz(params);
-	s8 signed_log_num_strides_param;
-	u8 log_num_strides;
-
-	if (!mlx5e_rx_is_linear_skb(mdev, params))
-		return false;
-
-	if (order_base_2(frag_sz) > MLX5_MAX_MPWQE_LOG_WQE_STRIDE_SZ)
-		return false;
-
-	if (MLX5_CAP_GEN(mdev, ext_stride_num_range))
-		return true;
-
-	log_num_strides = MLX5_MPWRQ_LOG_WQE_SZ - order_base_2(frag_sz);
-	signed_log_num_strides_param =
-		(s8)log_num_strides - MLX5_MPWQE_LOG_NUM_STRIDES_BASE;
-
-	return signed_log_num_strides_param >= 0;
-}
-
-static u8 mlx5e_mpwqe_get_log_rq_size(struct mlx5e_params *params)
-{
-	if (params->log_rq_mtu_frames <
-	    mlx5e_mpwqe_log_pkts_per_wqe(params) + MLX5E_PARAMS_MINIMUM_LOG_RQ_SIZE_MPW)
-		return MLX5E_PARAMS_MINIMUM_LOG_RQ_SIZE_MPW;
-
-	return params->log_rq_mtu_frames - mlx5e_mpwqe_log_pkts_per_wqe(params);
-}
-
-static u8 mlx5e_mpwqe_get_log_stride_size(struct mlx5_core_dev *mdev,
-					  struct mlx5e_params *params)
-{
-	if (mlx5e_rx_mpwqe_is_linear_skb(mdev, params))
-		return order_base_2(mlx5e_rx_get_linear_frag_sz(params));
-
-	return MLX5E_MPWQE_STRIDE_SZ(mdev,
-		MLX5E_GET_PFLAG(params, MLX5E_PFLAG_RX_CQE_COMPRESS));
-}
-
-static u8 mlx5e_mpwqe_get_log_num_strides(struct mlx5_core_dev *mdev,
-					  struct mlx5e_params *params)
-{
-	return MLX5_MPWRQ_LOG_WQE_SZ -
-		mlx5e_mpwqe_get_log_stride_size(mdev, params);
-}
-
-static u16 mlx5e_get_rq_headroom(struct mlx5_core_dev *mdev,
-				 struct mlx5e_params *params)
-{
-	u16 linear_rq_headroom = params->xdp_prog ?
-		XDP_PACKET_HEADROOM : MLX5_RX_HEADROOM;
-	bool is_linear_skb;
-
-	linear_rq_headroom += NET_IP_ALIGN;
-
-	is_linear_skb = (params->rq_wq_type == MLX5_WQ_TYPE_CYCLIC) ?
-		mlx5e_rx_is_linear_skb(mdev, params) :
-		mlx5e_rx_mpwqe_is_linear_skb(mdev, params);
-
-	return is_linear_skb ? linear_rq_headroom : 0;
-}
-
-=======
->>>>>>> f7688b48
 void mlx5e_init_rq_type_params(struct mlx5_core_dev *mdev,
 			       struct mlx5e_params *params)
 {
@@ -501,9 +399,6 @@
 	rq->ix      = c->ix;
 	rq->mdev    = mdev;
 	rq->hw_mtu  = MLX5E_SW2HW_MTU(params, params->sw_mtu);
-<<<<<<< HEAD
-	rq->stats   = &c->priv->channel_stats[c->ix].rq;
-=======
 	rq->xdpsq   = &c->rq_xdpsq;
 	rq->umem    = umem;
 
@@ -512,7 +407,6 @@
 	else
 		rq->stats = &c->priv->channel_stats[c->ix].rq;
 	INIT_WORK(&rq->recover_work, mlx5e_rq_err_cqe_work);
->>>>>>> f7688b48
 
 	rq->xdp_prog = params->xdp_prog ? bpf_prog_inc(params->xdp_prog) : NULL;
 	if (IS_ERR(rq->xdp_prog)) {
@@ -1479,10 +1373,7 @@
 	struct mlx5_rate_limit rl = {0};
 
 	cancel_work_sync(&sq->dim.work);
-<<<<<<< HEAD
-=======
 	cancel_work_sync(&sq->recover_work);
->>>>>>> f7688b48
 	mlx5e_destroy_sq(mdev, sq->sqn);
 	if (sq->rate_limit) {
 		rl.rate = sq->rate_limit;
@@ -1767,14 +1658,6 @@
 	mlx5e_free_cq(cq);
 }
 
-<<<<<<< HEAD
-static int mlx5e_get_cpu(struct mlx5e_priv *priv, int ix)
-{
-	return cpumask_first(priv->mdev->priv.irq_info[ix + MLX5_EQ_VEC_COMP_BASE].mask);
-}
-
-=======
->>>>>>> f7688b48
 static int mlx5e_open_tx_cqs(struct mlx5e_channel *c,
 			     struct mlx5e_params *params,
 			     struct mlx5e_channel_param *cparam)
@@ -1926,27 +1809,14 @@
 	int num_comp_vectors = mlx5_comp_vectors_count(c->mdev);
 	int irq;
 
-<<<<<<< HEAD
-	err = mlx5_vector2eqn(priv->mdev, ix, &eqn, &irq);
-	if (err)
-		return err;
-
-	c = kvzalloc_node(sizeof(*c), GFP_KERNEL, cpu_to_node(cpu));
-	if (!c)
-=======
 	if (!zalloc_cpumask_var(&c->xps_cpumask, GFP_KERNEL))
->>>>>>> f7688b48
 		return -ENOMEM;
 
 	for (irq = c->ix; irq < num_comp_vectors; irq += params->num_channels) {
 		int cpu = cpumask_first(mlx5_comp_irq_get_affinity_mask(c->mdev, irq));
 
-<<<<<<< HEAD
-	c->irq_desc = irq_to_desc(irq);
-=======
 		cpumask_set_cpu(cpu, c->xps_cpumask);
 	}
->>>>>>> f7688b48
 
 	return 0;
 }
@@ -3971,12 +3841,6 @@
 			netdev_warn(netdev, "Disabling rxhash, not supported when CQE compress is active\n");
 	}
 
-	if (MLX5E_GET_PFLAG(params, MLX5E_PFLAG_RX_CQE_COMPRESS)) {
-		features &= ~NETIF_F_RXHASH;
-		if (netdev->features & NETIF_F_RXHASH)
-			netdev_warn(netdev, "Disabling rxhash, not supported when CQE compress is active\n");
-	}
-
 	mutex_unlock(&priv->state_lock);
 
 	return features;
@@ -4041,9 +3905,6 @@
 	if (params->xdp_prog &&
 	    !mlx5e_rx_is_linear_skb(&new_channels.params, NULL)) {
 		netdev_err(netdev, "MTU(%d) > %d is not allowed while XDP enabled\n",
-<<<<<<< HEAD
-			   new_mtu, mlx5e_xdp_max_mtu(params));
-=======
 			   new_mtu, mlx5e_xdp_max_mtu(params, NULL));
 		err = -EINVAL;
 		goto out;
@@ -4052,18 +3913,11 @@
 	if (priv->xsk.refcnt &&
 	    !mlx5e_xsk_validate_mtu(netdev, &priv->channels,
 				    &new_channels.params, priv->mdev)) {
->>>>>>> f7688b48
 		err = -EINVAL;
 		goto out;
 	}
 
 	if (params->rq_wq_type == MLX5_WQ_TYPE_LINKED_LIST_STRIDING_RQ) {
-<<<<<<< HEAD
-		bool is_linear = mlx5e_rx_mpwqe_is_linear_skb(priv->mdev, &new_channels.params);
-		u8 ppw_old = mlx5e_mpwqe_log_pkts_per_wqe(params);
-		u8 ppw_new = mlx5e_mpwqe_log_pkts_per_wqe(&new_channels.params);
-
-=======
 		bool is_linear = mlx5e_rx_mpwqe_is_linear_skb(priv->mdev,
 							      &new_channels.params,
 							      NULL);
@@ -4074,7 +3928,6 @@
 		is_linear |= priv->xsk.refcnt;
 
 		/* Always reset in linear mode - hw_mtu is used in data path. */
->>>>>>> f7688b48
 		reset = reset && (is_linear || (ppw_old != ppw_new));
 	}
 
@@ -4519,11 +4372,7 @@
 	if (!mlx5e_rx_is_linear_skb(&new_channels.params, NULL)) {
 		netdev_warn(netdev, "XDP is not allowed with MTU(%d) > %d\n",
 			    new_channels.params.sw_mtu,
-<<<<<<< HEAD
-			    mlx5e_xdp_max_mtu(&new_channels.params));
-=======
 			    mlx5e_xdp_max_mtu(&new_channels.params, NULL));
->>>>>>> f7688b48
 		return -EINVAL;
 	}
 
@@ -5464,11 +5313,7 @@
 	if (priv->channels.params.num_channels > max_nch) {
 		mlx5_core_warn(priv->mdev, "MLX5E: Reducing number of channels to %d\n", max_nch);
 		priv->channels.params.num_channels = max_nch;
-<<<<<<< HEAD
-		mlx5e_build_default_indir_rqt(priv->channels.params.indirection_rqt,
-=======
 		mlx5e_build_default_indir_rqt(priv->rss_params.indirection_rqt,
->>>>>>> f7688b48
 					      MLX5E_INDIR_RQT_SIZE, max_nch);
 	}
 
