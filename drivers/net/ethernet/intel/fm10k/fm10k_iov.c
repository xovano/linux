--- conflicted
+++ resolved
@@ -321,11 +321,6 @@
 	pci_read_config_dword(pdev, pos + PCI_ERR_UNCOR_MASK, &err_mask);
 	err_mask |= PCI_ERR_UNC_COMP_ABORT;
 	pci_write_config_dword(pdev, pos + PCI_ERR_UNCOR_MASK, err_mask);
-<<<<<<< HEAD
-
-	mmiowb();
-=======
->>>>>>> f7688b48
 }
 
 int fm10k_iov_resume(struct pci_dev *pdev)
