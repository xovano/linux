--- conflicted
+++ resolved
@@ -290,8 +290,6 @@
 	return mv88e6xxx_port_set_speed(chip, port, speed, false, false);
 }
 
-<<<<<<< HEAD
-=======
 /* Support 10, 100 Mbps (e.g. 88E6250 family) */
 int mv88e6250_port_set_speed(struct mv88e6xxx_chip *chip, int port, int speed)
 {
@@ -304,7 +302,6 @@
 	return mv88e6xxx_port_set_speed(chip, port, speed, false, false);
 }
 
->>>>>>> f7688b48
 /* Support 10, 100, 200, 1000, 2500 Mbps (e.g. 88E6341) */
 int mv88e6341_port_set_speed(struct mv88e6xxx_chip *chip, int port, int speed)
 {
@@ -323,8 +320,6 @@
 	return mv88e6xxx_port_set_speed(chip, port, speed, !port, true);
 }
 
-<<<<<<< HEAD
-=======
 phy_interface_t mv88e6341_port_max_speed_mode(int port)
 {
 	if (port == 5)
@@ -333,7 +328,6 @@
 	return PHY_INTERFACE_MODE_NA;
 }
 
->>>>>>> f7688b48
 /* Support 10, 100, 200, 1000 Mbps (e.g. 88E6352 family) */
 int mv88e6352_port_set_speed(struct mv88e6xxx_chip *chip, int port, int speed)
 {
@@ -437,20 +431,6 @@
 	if (cmode == chip->ports[port].cmode)
 		return 0;
 
-<<<<<<< HEAD
-	lane = mv88e6390x_serdes_get_lane(chip, port);
-	if (lane < 0 && lane != -ENODEV)
-		return lane;
-
-	if (lane >= 0) {
-		if (chip->ports[port].serdes_irq) {
-			err = mv88e6390_serdes_irq_disable(chip, port, lane);
-			if (err)
-				return err;
-		}
-
-		err = mv88e6390x_serdes_power(chip, port, false);
-=======
 	lane = mv88e6xxx_serdes_get_lane(chip, port);
 	if (lane) {
 		if (chip->ports[port].serdes_irq) {
@@ -460,7 +440,6 @@
 		}
 
 		err = mv88e6xxx_serdes_power_down(chip, port, lane);
->>>>>>> f7688b48
 		if (err)
 			return err;
 	}
@@ -481,19 +460,11 @@
 
 		chip->ports[port].cmode = cmode;
 
-<<<<<<< HEAD
-		lane = mv88e6390x_serdes_get_lane(chip, port);
-		if (lane < 0)
-			return lane;
-
-		err = mv88e6390x_serdes_power(chip, port, true);
-=======
 		lane = mv88e6xxx_serdes_get_lane(chip, port);
 		if (!lane)
 			return -ENODEV;
 
 		err = mv88e6xxx_serdes_power_up(chip, port, lane);
->>>>>>> f7688b48
 		if (err)
 			return err;
 
