--- conflicted
+++ resolved
@@ -478,11 +478,7 @@
 
 	if (priv->info->device_id == SJA1105E_DEVICE_ID ||
 	    priv->info->device_id == SJA1105T_DEVICE_ID)
-<<<<<<< HEAD
-		goto out;;
-=======
 		goto out;
->>>>>>> ad8c735b
 
 	memset(data + k, 0, ARRAY_SIZE(sja1105pqrs_extra_port_stats) *
 			sizeof(u64));
