// SPDX-License-Identifier: GPL-2.0-only
/*
 * QLogic Fibre Channel HBA Driver
 * Copyright (c)  2003-2014 QLogic Corporation
 */
#include "qla_def.h"

#include <linux/moduleparam.h>
#include <linux/vmalloc.h>
#include <linux/delay.h>
#include <linux/kthread.h>
#include <linux/mutex.h>
#include <linux/kobject.h>
#include <linux/slab.h>
#include <linux/blk-mq-pci.h>
#include <linux/refcount.h>

#include <scsi/scsi_tcq.h>
#include <scsi/scsicam.h>
#include <scsi/scsi_transport.h>
#include <scsi/scsi_transport_fc.h>

#include "qla_target.h"

/*
 * Driver version
 */
char qla2x00_version_str[40];

static int apidev_major;

/*
 * SRB allocation cache
 */
struct kmem_cache *srb_cachep;

int ql2xfulldump_on_mpifail;
module_param(ql2xfulldump_on_mpifail, int, S_IRUGO | S_IWUSR);
MODULE_PARM_DESC(ql2xfulldump_on_mpifail,
		 "Set this to take full dump on MPI hang.");

int ql2xenforce_iocb_limit = 1;
module_param(ql2xenforce_iocb_limit, int, S_IRUGO | S_IWUSR);
MODULE_PARM_DESC(ql2xenforce_iocb_limit,
		 "Enforce IOCB throttling, to avoid FW congestion. (default: 0)");

/*
 * CT6 CTX allocation cache
 */
static struct kmem_cache *ctx_cachep;
/*
 * error level for logging
 */
uint ql_errlev = 0x8001;

static int ql2xenableclass2;
module_param(ql2xenableclass2, int, S_IRUGO|S_IRUSR);
MODULE_PARM_DESC(ql2xenableclass2,
		"Specify if Class 2 operations are supported from the very "
		"beginning. Default is 0 - class 2 not supported.");


int ql2xlogintimeout = 20;
module_param(ql2xlogintimeout, int, S_IRUGO);
MODULE_PARM_DESC(ql2xlogintimeout,
		"Login timeout value in seconds.");

int qlport_down_retry;
module_param(qlport_down_retry, int, S_IRUGO);
MODULE_PARM_DESC(qlport_down_retry,
		"Maximum number of command retries to a port that returns "
		"a PORT-DOWN status.");

int ql2xplogiabsentdevice;
module_param(ql2xplogiabsentdevice, int, S_IRUGO|S_IWUSR);
MODULE_PARM_DESC(ql2xplogiabsentdevice,
		"Option to enable PLOGI to devices that are not present after "
		"a Fabric scan.  This is needed for several broken switches. "
		"Default is 0 - no PLOGI. 1 - perform PLOGI.");

int ql2xloginretrycount;
module_param(ql2xloginretrycount, int, S_IRUGO);
MODULE_PARM_DESC(ql2xloginretrycount,
		"Specify an alternate value for the NVRAM login retry count.");

int ql2xallocfwdump = 1;
module_param(ql2xallocfwdump, int, S_IRUGO);
MODULE_PARM_DESC(ql2xallocfwdump,
		"Option to enable allocation of memory for a firmware dump "
		"during HBA initialization.  Memory allocation requirements "
		"vary by ISP type.  Default is 1 - allocate memory.");

int ql2xextended_error_logging;
module_param(ql2xextended_error_logging, int, S_IRUGO|S_IWUSR);
module_param_named(logging, ql2xextended_error_logging, int, S_IRUGO|S_IWUSR);
MODULE_PARM_DESC(ql2xextended_error_logging,
		"Option to enable extended error logging,\n"
		"\t\tDefault is 0 - no logging.  0x40000000 - Module Init & Probe.\n"
		"\t\t0x20000000 - Mailbox Cmnds. 0x10000000 - Device Discovery.\n"
		"\t\t0x08000000 - IO tracing.    0x04000000 - DPC Thread.\n"
		"\t\t0x02000000 - Async events.  0x01000000 - Timer routines.\n"
		"\t\t0x00800000 - User space.    0x00400000 - Task Management.\n"
		"\t\t0x00200000 - AER/EEH.       0x00100000 - Multi Q.\n"
		"\t\t0x00080000 - P3P Specific.  0x00040000 - Virtual Port.\n"
		"\t\t0x00020000 - Buffer Dump.   0x00010000 - Misc.\n"
		"\t\t0x00008000 - Verbose.       0x00004000 - Target.\n"
		"\t\t0x00002000 - Target Mgmt.   0x00001000 - Target TMF.\n"
		"\t\t0x7fffffff - For enabling all logs, can be too many logs.\n"
		"\t\t0x1e400000 - Preferred value for capturing essential "
		"debug information (equivalent to old "
		"ql2xextended_error_logging=1).\n"
		"\t\tDo LOGICAL OR of the value to enable more than one level");

int ql2xshiftctondsd = 6;
module_param(ql2xshiftctondsd, int, S_IRUGO);
MODULE_PARM_DESC(ql2xshiftctondsd,
		"Set to control shifting of command type processing "
		"based on total number of SG elements.");

int ql2xfdmienable = 1;
module_param(ql2xfdmienable, int, S_IRUGO|S_IWUSR);
module_param_named(fdmi, ql2xfdmienable, int, S_IRUGO|S_IWUSR);
MODULE_PARM_DESC(ql2xfdmienable,
		"Enables FDMI registrations. "
		"0 - no FDMI registrations. "
		"1 - provide FDMI registrations (default).");

#define MAX_Q_DEPTH	64
static int ql2xmaxqdepth = MAX_Q_DEPTH;
module_param(ql2xmaxqdepth, int, S_IRUGO|S_IWUSR);
MODULE_PARM_DESC(ql2xmaxqdepth,
		"Maximum queue depth to set for each LUN. "
		"Default is 64.");

int ql2xenabledif = 2;
module_param(ql2xenabledif, int, S_IRUGO);
MODULE_PARM_DESC(ql2xenabledif,
		" Enable T10-CRC-DIF:\n"
		" Default is 2.\n"
		"  0 -- No DIF Support\n"
		"  1 -- Enable DIF for all types\n"
		"  2 -- Enable DIF for all types, except Type 0.\n");

#if (IS_ENABLED(CONFIG_NVME_FC))
int ql2xnvmeenable = 1;
#else
int ql2xnvmeenable;
#endif
module_param(ql2xnvmeenable, int, 0644);
MODULE_PARM_DESC(ql2xnvmeenable,
    "Enables NVME support. "
    "0 - no NVMe.  Default is Y");

int ql2xenablehba_err_chk = 2;
module_param(ql2xenablehba_err_chk, int, S_IRUGO|S_IWUSR);
MODULE_PARM_DESC(ql2xenablehba_err_chk,
		" Enable T10-CRC-DIF Error isolation by HBA:\n"
		" Default is 2.\n"
		"  0 -- Error isolation disabled\n"
		"  1 -- Error isolation enabled only for DIX Type 0\n"
		"  2 -- Error isolation enabled for all Types\n");

int ql2xiidmaenable = 1;
module_param(ql2xiidmaenable, int, S_IRUGO);
MODULE_PARM_DESC(ql2xiidmaenable,
		"Enables iIDMA settings "
		"Default is 1 - perform iIDMA. 0 - no iIDMA.");

int ql2xmqsupport = 1;
module_param(ql2xmqsupport, int, S_IRUGO);
MODULE_PARM_DESC(ql2xmqsupport,
		"Enable on demand multiple queue pairs support "
		"Default is 1 for supported. "
		"Set it to 0 to turn off mq qpair support.");

int ql2xfwloadbin;
module_param(ql2xfwloadbin, int, S_IRUGO|S_IWUSR);
module_param_named(fwload, ql2xfwloadbin, int, S_IRUGO|S_IWUSR);
MODULE_PARM_DESC(ql2xfwloadbin,
		"Option to specify location from which to load ISP firmware:.\n"
		" 2 -- load firmware via the request_firmware() (hotplug).\n"
		"      interface.\n"
		" 1 -- load firmware from flash.\n"
		" 0 -- use default semantics.\n");

int ql2xetsenable;
module_param(ql2xetsenable, int, S_IRUGO);
MODULE_PARM_DESC(ql2xetsenable,
		"Enables firmware ETS burst."
		"Default is 0 - skip ETS enablement.");

int ql2xdbwr = 1;
module_param(ql2xdbwr, int, S_IRUGO|S_IWUSR);
MODULE_PARM_DESC(ql2xdbwr,
		"Option to specify scheme for request queue posting.\n"
		" 0 -- Regular doorbell.\n"
		" 1 -- CAMRAM doorbell (faster).\n");

int ql2xtargetreset = 1;
module_param(ql2xtargetreset, int, S_IRUGO);
MODULE_PARM_DESC(ql2xtargetreset,
		 "Enable target reset."
		 "Default is 1 - use hw defaults.");

int ql2xgffidenable;
module_param(ql2xgffidenable, int, S_IRUGO);
MODULE_PARM_DESC(ql2xgffidenable,
		"Enables GFF_ID checks of port type. "
		"Default is 0 - Do not use GFF_ID information.");

int ql2xasynctmfenable = 1;
module_param(ql2xasynctmfenable, int, S_IRUGO);
MODULE_PARM_DESC(ql2xasynctmfenable,
		"Enables issue of TM IOCBs asynchronously via IOCB mechanism"
		"Default is 1 - Issue TM IOCBs via mailbox mechanism.");

int ql2xdontresethba;
module_param(ql2xdontresethba, int, S_IRUGO|S_IWUSR);
MODULE_PARM_DESC(ql2xdontresethba,
		"Option to specify reset behaviour.\n"
		" 0 (Default) -- Reset on failure.\n"
		" 1 -- Do not reset on failure.\n");

uint64_t ql2xmaxlun = MAX_LUNS;
module_param(ql2xmaxlun, ullong, S_IRUGO);
MODULE_PARM_DESC(ql2xmaxlun,
		"Defines the maximum LU number to register with the SCSI "
		"midlayer. Default is 65535.");

int ql2xmdcapmask = 0x1F;
module_param(ql2xmdcapmask, int, S_IRUGO);
MODULE_PARM_DESC(ql2xmdcapmask,
		"Set the Minidump driver capture mask level. "
		"Default is 0x1F - Can be set to 0x3, 0x7, 0xF, 0x1F, 0x7F.");

int ql2xmdenable = 1;
module_param(ql2xmdenable, int, S_IRUGO);
MODULE_PARM_DESC(ql2xmdenable,
		"Enable/disable MiniDump. "
		"0 - MiniDump disabled. "
		"1 (Default) - MiniDump enabled.");

int ql2xexlogins;
module_param(ql2xexlogins, uint, S_IRUGO|S_IWUSR);
MODULE_PARM_DESC(ql2xexlogins,
		 "Number of extended Logins. "
		 "0 (Default)- Disabled.");

int ql2xexchoffld = 1024;
module_param(ql2xexchoffld, uint, 0644);
MODULE_PARM_DESC(ql2xexchoffld,
	"Number of target exchanges.");

int ql2xiniexchg = 1024;
module_param(ql2xiniexchg, uint, 0644);
MODULE_PARM_DESC(ql2xiniexchg,
	"Number of initiator exchanges.");

int ql2xfwholdabts;
module_param(ql2xfwholdabts, int, S_IRUGO);
MODULE_PARM_DESC(ql2xfwholdabts,
		"Allow FW to hold status IOCB until ABTS rsp received. "
		"0 (Default) Do not set fw option. "
		"1 - Set fw option to hold ABTS.");

int ql2xmvasynctoatio = 1;
module_param(ql2xmvasynctoatio, int, S_IRUGO|S_IWUSR);
MODULE_PARM_DESC(ql2xmvasynctoatio,
		"Move PUREX, ABTS RX and RIDA IOCBs to ATIOQ"
		"0 (Default). Do not move IOCBs"
		"1 - Move IOCBs.");

int ql2xautodetectsfp = 1;
module_param(ql2xautodetectsfp, int, 0444);
MODULE_PARM_DESC(ql2xautodetectsfp,
		 "Detect SFP range and set appropriate distance.\n"
		 "1 (Default): Enable\n");

int ql2xenablemsix = 1;
module_param(ql2xenablemsix, int, 0444);
MODULE_PARM_DESC(ql2xenablemsix,
		 "Set to enable MSI or MSI-X interrupt mechanism.\n"
		 " Default is 1, enable MSI-X interrupt mechanism.\n"
		 " 0 -- enable traditional pin-based mechanism.\n"
		 " 1 -- enable MSI-X interrupt mechanism.\n"
		 " 2 -- enable MSI interrupt mechanism.\n");

int qla2xuseresexchforels;
module_param(qla2xuseresexchforels, int, 0444);
MODULE_PARM_DESC(qla2xuseresexchforels,
		 "Reserve 1/2 of emergency exchanges for ELS.\n"
		 " 0 (default): disabled");

static int ql2xprotmask;
module_param(ql2xprotmask, int, 0644);
MODULE_PARM_DESC(ql2xprotmask,
		 "Override DIF/DIX protection capabilities mask\n"
		 "Default is 0 which sets protection mask based on "
		 "capabilities reported by HBA firmware.\n");

static int ql2xprotguard;
module_param(ql2xprotguard, int, 0644);
MODULE_PARM_DESC(ql2xprotguard, "Override choice of DIX checksum\n"
		 "  0 -- Let HBA firmware decide\n"
		 "  1 -- Force T10 CRC\n"
		 "  2 -- Force IP checksum\n");

int ql2xdifbundlinginternalbuffers;
module_param(ql2xdifbundlinginternalbuffers, int, 0644);
MODULE_PARM_DESC(ql2xdifbundlinginternalbuffers,
    "Force using internal buffers for DIF information\n"
    "0 (Default). Based on check.\n"
    "1 Force using internal buffers\n");

int ql2xsmartsan;
module_param(ql2xsmartsan, int, 0444);
module_param_named(smartsan, ql2xsmartsan, int, 0444);
MODULE_PARM_DESC(ql2xsmartsan,
		"Send SmartSAN Management Attributes for FDMI Registration."
		" Default is 0 - No SmartSAN registration,"
		" 1 - Register SmartSAN Management Attributes.");

int ql2xrdpenable;
module_param(ql2xrdpenable, int, 0444);
module_param_named(rdpenable, ql2xrdpenable, int, 0444);
MODULE_PARM_DESC(ql2xrdpenable,
		"Enables RDP responses. "
		"0 - no RDP responses (default). "
		"1 - provide RDP responses.");

static void qla2x00_clear_drv_active(struct qla_hw_data *);
static void qla2x00_free_device(scsi_qla_host_t *);
static int qla2xxx_map_queues(struct Scsi_Host *shost);
static void qla2x00_destroy_deferred_work(struct qla_hw_data *);


static struct scsi_transport_template *qla2xxx_transport_template = NULL;
struct scsi_transport_template *qla2xxx_transport_vport_template = NULL;

/* TODO Convert to inlines
 *
 * Timer routines
 */

__inline__ void
qla2x00_start_timer(scsi_qla_host_t *vha, unsigned long interval)
{
	timer_setup(&vha->timer, qla2x00_timer, 0);
	vha->timer.expires = jiffies + interval * HZ;
	add_timer(&vha->timer);
	vha->timer_active = 1;
}

static inline void
qla2x00_restart_timer(scsi_qla_host_t *vha, unsigned long interval)
{
	/* Currently used for 82XX only. */
	if (vha->device_flags & DFLG_DEV_FAILED) {
		ql_dbg(ql_dbg_timer, vha, 0x600d,
		    "Device in a failed state, returning.\n");
		return;
	}

	mod_timer(&vha->timer, jiffies + interval * HZ);
}

static __inline__ void
qla2x00_stop_timer(scsi_qla_host_t *vha)
{
	del_timer_sync(&vha->timer);
	vha->timer_active = 0;
}

static int qla2x00_do_dpc(void *data);

static void qla2x00_rst_aen(scsi_qla_host_t *);

static int qla2x00_mem_alloc(struct qla_hw_data *, uint16_t, uint16_t,
	struct req_que **, struct rsp_que **);
static void qla2x00_free_fw_dump(struct qla_hw_data *);
static void qla2x00_mem_free(struct qla_hw_data *);
int qla2xxx_mqueuecommand(struct Scsi_Host *host, struct scsi_cmnd *cmd,
	struct qla_qpair *qpair);

/* -------------------------------------------------------------------------- */
static void qla_init_base_qpair(struct scsi_qla_host *vha, struct req_que *req,
    struct rsp_que *rsp)
{
	struct qla_hw_data *ha = vha->hw;

	rsp->qpair = ha->base_qpair;
	rsp->req = req;
	ha->base_qpair->hw = ha;
	ha->base_qpair->req = req;
	ha->base_qpair->rsp = rsp;
	ha->base_qpair->vha = vha;
	ha->base_qpair->qp_lock_ptr = &ha->hardware_lock;
	ha->base_qpair->use_shadow_reg = IS_SHADOW_REG_CAPABLE(ha) ? 1 : 0;
	ha->base_qpair->msix = &ha->msix_entries[QLA_MSIX_RSP_Q];
	ha->base_qpair->srb_mempool = ha->srb_mempool;
	INIT_LIST_HEAD(&ha->base_qpair->hints_list);
	ha->base_qpair->enable_class_2 = ql2xenableclass2;
	/* init qpair to this cpu. Will adjust at run time. */
	qla_cpu_update(rsp->qpair, raw_smp_processor_id());
	ha->base_qpair->pdev = ha->pdev;

	if (IS_QLA27XX(ha) || IS_QLA83XX(ha) || IS_QLA28XX(ha))
		ha->base_qpair->reqq_start_iocbs = qla_83xx_start_iocbs;
}

static int qla2x00_alloc_queues(struct qla_hw_data *ha, struct req_que *req,
				struct rsp_que *rsp)
{
	scsi_qla_host_t *vha = pci_get_drvdata(ha->pdev);

	ha->req_q_map = kcalloc(ha->max_req_queues, sizeof(struct req_que *),
				GFP_KERNEL);
	if (!ha->req_q_map) {
		ql_log(ql_log_fatal, vha, 0x003b,
		    "Unable to allocate memory for request queue ptrs.\n");
		goto fail_req_map;
	}

	ha->rsp_q_map = kcalloc(ha->max_rsp_queues, sizeof(struct rsp_que *),
				GFP_KERNEL);
	if (!ha->rsp_q_map) {
		ql_log(ql_log_fatal, vha, 0x003c,
		    "Unable to allocate memory for response queue ptrs.\n");
		goto fail_rsp_map;
	}

	ha->base_qpair = kzalloc(sizeof(struct qla_qpair), GFP_KERNEL);
	if (ha->base_qpair == NULL) {
		ql_log(ql_log_warn, vha, 0x00e0,
		    "Failed to allocate base queue pair memory.\n");
		goto fail_base_qpair;
	}

	qla_init_base_qpair(vha, req, rsp);

	if ((ql2xmqsupport || ql2xnvmeenable) && ha->max_qpairs) {
		ha->queue_pair_map = kcalloc(ha->max_qpairs, sizeof(struct qla_qpair *),
			GFP_KERNEL);
		if (!ha->queue_pair_map) {
			ql_log(ql_log_fatal, vha, 0x0180,
			    "Unable to allocate memory for queue pair ptrs.\n");
			goto fail_qpair_map;
		}
	}

	/*
	 * Make sure we record at least the request and response queue zero in
	 * case we need to free them if part of the probe fails.
	 */
	ha->rsp_q_map[0] = rsp;
	ha->req_q_map[0] = req;
	set_bit(0, ha->rsp_qid_map);
	set_bit(0, ha->req_qid_map);
	return 0;

fail_qpair_map:
	kfree(ha->base_qpair);
	ha->base_qpair = NULL;
fail_base_qpair:
	kfree(ha->rsp_q_map);
	ha->rsp_q_map = NULL;
fail_rsp_map:
	kfree(ha->req_q_map);
	ha->req_q_map = NULL;
fail_req_map:
	return -ENOMEM;
}

static void qla2x00_free_req_que(struct qla_hw_data *ha, struct req_que *req)
{
	if (IS_QLAFX00(ha)) {
		if (req && req->ring_fx00)
			dma_free_coherent(&ha->pdev->dev,
			    (req->length_fx00 + 1) * sizeof(request_t),
			    req->ring_fx00, req->dma_fx00);
	} else if (req && req->ring)
		dma_free_coherent(&ha->pdev->dev,
		(req->length + 1) * sizeof(request_t),
		req->ring, req->dma);

	if (req)
		kfree(req->outstanding_cmds);

	kfree(req);
}

static void qla2x00_free_rsp_que(struct qla_hw_data *ha, struct rsp_que *rsp)
{
	if (IS_QLAFX00(ha)) {
		if (rsp && rsp->ring_fx00)
			dma_free_coherent(&ha->pdev->dev,
			    (rsp->length_fx00 + 1) * sizeof(request_t),
			    rsp->ring_fx00, rsp->dma_fx00);
	} else if (rsp && rsp->ring) {
		dma_free_coherent(&ha->pdev->dev,
		(rsp->length + 1) * sizeof(response_t),
		rsp->ring, rsp->dma);
	}
	kfree(rsp);
}

static void qla2x00_free_queues(struct qla_hw_data *ha)
{
	struct req_que *req;
	struct rsp_que *rsp;
	int cnt;
	unsigned long flags;

	if (ha->queue_pair_map) {
		kfree(ha->queue_pair_map);
		ha->queue_pair_map = NULL;
	}
	if (ha->base_qpair) {
		kfree(ha->base_qpair);
		ha->base_qpair = NULL;
	}

	spin_lock_irqsave(&ha->hardware_lock, flags);
	for (cnt = 0; cnt < ha->max_req_queues; cnt++) {
		if (!test_bit(cnt, ha->req_qid_map))
			continue;

		req = ha->req_q_map[cnt];
		clear_bit(cnt, ha->req_qid_map);
		ha->req_q_map[cnt] = NULL;

		spin_unlock_irqrestore(&ha->hardware_lock, flags);
		qla2x00_free_req_que(ha, req);
		spin_lock_irqsave(&ha->hardware_lock, flags);
	}
	spin_unlock_irqrestore(&ha->hardware_lock, flags);

	kfree(ha->req_q_map);
	ha->req_q_map = NULL;


	spin_lock_irqsave(&ha->hardware_lock, flags);
	for (cnt = 0; cnt < ha->max_rsp_queues; cnt++) {
		if (!test_bit(cnt, ha->rsp_qid_map))
			continue;

		rsp = ha->rsp_q_map[cnt];
		clear_bit(cnt, ha->rsp_qid_map);
		ha->rsp_q_map[cnt] =  NULL;
		spin_unlock_irqrestore(&ha->hardware_lock, flags);
		qla2x00_free_rsp_que(ha, rsp);
		spin_lock_irqsave(&ha->hardware_lock, flags);
	}
	spin_unlock_irqrestore(&ha->hardware_lock, flags);

	kfree(ha->rsp_q_map);
	ha->rsp_q_map = NULL;
}

static char *
qla2x00_pci_info_str(struct scsi_qla_host *vha, char *str, size_t str_len)
{
	struct qla_hw_data *ha = vha->hw;
	static const char *const pci_bus_modes[] = {
		"33", "66", "100", "133",
	};
	uint16_t pci_bus;

	pci_bus = (ha->pci_attr & (BIT_9 | BIT_10)) >> 9;
	if (pci_bus) {
		snprintf(str, str_len, "PCI-X (%s MHz)",
			 pci_bus_modes[pci_bus]);
	} else {
		pci_bus = (ha->pci_attr & BIT_8) >> 8;
		snprintf(str, str_len, "PCI (%s MHz)", pci_bus_modes[pci_bus]);
	}

	return str;
}

static char *
qla24xx_pci_info_str(struct scsi_qla_host *vha, char *str, size_t str_len)
{
	static const char *const pci_bus_modes[] = {
		"33", "66", "100", "133",
	};
	struct qla_hw_data *ha = vha->hw;
	uint32_t pci_bus;

	if (pci_is_pcie(ha->pdev)) {
		uint32_t lstat, lspeed, lwidth;
		const char *speed_str;

		pcie_capability_read_dword(ha->pdev, PCI_EXP_LNKCAP, &lstat);
		lspeed = lstat & PCI_EXP_LNKCAP_SLS;
		lwidth = (lstat & PCI_EXP_LNKCAP_MLW) >> 4;

		switch (lspeed) {
		case 1:
			speed_str = "2.5GT/s";
			break;
		case 2:
			speed_str = "5.0GT/s";
			break;
		case 3:
			speed_str = "8.0GT/s";
			break;
		case 4:
			speed_str = "16.0GT/s";
			break;
		default:
			speed_str = "<unknown>";
			break;
		}
		snprintf(str, str_len, "PCIe (%s x%d)", speed_str, lwidth);

		return str;
	}

	pci_bus = (ha->pci_attr & CSRX_PCIX_BUS_MODE_MASK) >> 8;
	if (pci_bus == 0 || pci_bus == 8)
		snprintf(str, str_len, "PCI (%s MHz)",
			 pci_bus_modes[pci_bus >> 3]);
	else
		snprintf(str, str_len, "PCI-X Mode %d (%s MHz)",
			 pci_bus & 4 ? 2 : 1,
			 pci_bus_modes[pci_bus & 3]);

	return str;
}

static char *
qla2x00_fw_version_str(struct scsi_qla_host *vha, char *str, size_t size)
{
	char un_str[10];
	struct qla_hw_data *ha = vha->hw;

	snprintf(str, size, "%d.%02d.%02d ", ha->fw_major_version,
	    ha->fw_minor_version, ha->fw_subminor_version);

	if (ha->fw_attributes & BIT_9) {
		strcat(str, "FLX");
		return (str);
	}

	switch (ha->fw_attributes & 0xFF) {
	case 0x7:
		strcat(str, "EF");
		break;
	case 0x17:
		strcat(str, "TP");
		break;
	case 0x37:
		strcat(str, "IP");
		break;
	case 0x77:
		strcat(str, "VI");
		break;
	default:
		sprintf(un_str, "(%x)", ha->fw_attributes);
		strcat(str, un_str);
		break;
	}
	if (ha->fw_attributes & 0x100)
		strcat(str, "X");

	return (str);
}

static char *
qla24xx_fw_version_str(struct scsi_qla_host *vha, char *str, size_t size)
{
	struct qla_hw_data *ha = vha->hw;

	snprintf(str, size, "%d.%02d.%02d (%x)", ha->fw_major_version,
	    ha->fw_minor_version, ha->fw_subminor_version, ha->fw_attributes);
	return str;
}

void qla2x00_sp_free_dma(srb_t *sp)
{
	struct qla_hw_data *ha = sp->vha->hw;
	struct scsi_cmnd *cmd = GET_CMD_SP(sp);

	if (sp->flags & SRB_DMA_VALID) {
		scsi_dma_unmap(cmd);
		sp->flags &= ~SRB_DMA_VALID;
	}

	if (sp->flags & SRB_CRC_PROT_DMA_VALID) {
		dma_unmap_sg(&ha->pdev->dev, scsi_prot_sglist(cmd),
		    scsi_prot_sg_count(cmd), cmd->sc_data_direction);
		sp->flags &= ~SRB_CRC_PROT_DMA_VALID;
	}

	if (sp->flags & SRB_CRC_CTX_DSD_VALID) {
		/* List assured to be having elements */
		qla2x00_clean_dsd_pool(ha, sp->u.scmd.crc_ctx);
		sp->flags &= ~SRB_CRC_CTX_DSD_VALID;
	}

	if (sp->flags & SRB_CRC_CTX_DMA_VALID) {
		struct crc_context *ctx0 = sp->u.scmd.crc_ctx;

		dma_pool_free(ha->dl_dma_pool, ctx0, ctx0->crc_ctx_dma);
		sp->flags &= ~SRB_CRC_CTX_DMA_VALID;
	}

	if (sp->flags & SRB_FCP_CMND_DMA_VALID) {
		struct ct6_dsd *ctx1 = sp->u.scmd.ct6_ctx;

		dma_pool_free(ha->fcp_cmnd_dma_pool, ctx1->fcp_cmnd,
		    ctx1->fcp_cmnd_dma);
		list_splice(&ctx1->dsd_list, &ha->gbl_dsd_list);
		ha->gbl_dsd_inuse -= ctx1->dsd_use_cnt;
		ha->gbl_dsd_avail += ctx1->dsd_use_cnt;
		mempool_free(ctx1, ha->ctx_mempool);
	}
}

void qla2x00_sp_compl(srb_t *sp, int res)
{
	struct scsi_cmnd *cmd = GET_CMD_SP(sp);
	struct completion *comp = sp->comp;

	sp->free(sp);
	cmd->result = res;
	CMD_SP(cmd) = NULL;
	cmd->scsi_done(cmd);
	if (comp)
		complete(comp);
}

void qla2xxx_qpair_sp_free_dma(srb_t *sp)
{
	struct scsi_cmnd *cmd = GET_CMD_SP(sp);
	struct qla_hw_data *ha = sp->fcport->vha->hw;

	if (sp->flags & SRB_DMA_VALID) {
		scsi_dma_unmap(cmd);
		sp->flags &= ~SRB_DMA_VALID;
	}

	if (sp->flags & SRB_CRC_PROT_DMA_VALID) {
		dma_unmap_sg(&ha->pdev->dev, scsi_prot_sglist(cmd),
		    scsi_prot_sg_count(cmd), cmd->sc_data_direction);
		sp->flags &= ~SRB_CRC_PROT_DMA_VALID;
	}

	if (sp->flags & SRB_CRC_CTX_DSD_VALID) {
		/* List assured to be having elements */
		qla2x00_clean_dsd_pool(ha, sp->u.scmd.crc_ctx);
		sp->flags &= ~SRB_CRC_CTX_DSD_VALID;
	}

	if (sp->flags & SRB_DIF_BUNDL_DMA_VALID) {
		struct crc_context *difctx = sp->u.scmd.crc_ctx;
		struct dsd_dma *dif_dsd, *nxt_dsd;

		list_for_each_entry_safe(dif_dsd, nxt_dsd,
		    &difctx->ldif_dma_hndl_list, list) {
			list_del(&dif_dsd->list);
			dma_pool_free(ha->dif_bundl_pool, dif_dsd->dsd_addr,
			    dif_dsd->dsd_list_dma);
			kfree(dif_dsd);
			difctx->no_dif_bundl--;
		}

		list_for_each_entry_safe(dif_dsd, nxt_dsd,
		    &difctx->ldif_dsd_list, list) {
			list_del(&dif_dsd->list);
			dma_pool_free(ha->dl_dma_pool, dif_dsd->dsd_addr,
			    dif_dsd->dsd_list_dma);
			kfree(dif_dsd);
			difctx->no_ldif_dsd--;
		}

		if (difctx->no_ldif_dsd) {
			ql_dbg(ql_dbg_tgt+ql_dbg_verbose, sp->vha, 0xe022,
			    "%s: difctx->no_ldif_dsd=%x\n",
			    __func__, difctx->no_ldif_dsd);
		}

		if (difctx->no_dif_bundl) {
			ql_dbg(ql_dbg_tgt+ql_dbg_verbose, sp->vha, 0xe022,
			    "%s: difctx->no_dif_bundl=%x\n",
			    __func__, difctx->no_dif_bundl);
		}
		sp->flags &= ~SRB_DIF_BUNDL_DMA_VALID;
	}

	if (sp->flags & SRB_FCP_CMND_DMA_VALID) {
		struct ct6_dsd *ctx1 = sp->u.scmd.ct6_ctx;

		dma_pool_free(ha->fcp_cmnd_dma_pool, ctx1->fcp_cmnd,
		    ctx1->fcp_cmnd_dma);
		list_splice(&ctx1->dsd_list, &ha->gbl_dsd_list);
		ha->gbl_dsd_inuse -= ctx1->dsd_use_cnt;
		ha->gbl_dsd_avail += ctx1->dsd_use_cnt;
		mempool_free(ctx1, ha->ctx_mempool);
		sp->flags &= ~SRB_FCP_CMND_DMA_VALID;
	}

	if (sp->flags & SRB_CRC_CTX_DMA_VALID) {
		struct crc_context *ctx0 = sp->u.scmd.crc_ctx;

		dma_pool_free(ha->dl_dma_pool, ctx0, ctx0->crc_ctx_dma);
		sp->flags &= ~SRB_CRC_CTX_DMA_VALID;
	}
}

void qla2xxx_qpair_sp_compl(srb_t *sp, int res)
{
	struct scsi_cmnd *cmd = GET_CMD_SP(sp);
	struct completion *comp = sp->comp;

	sp->free(sp);
	cmd->result = res;
	CMD_SP(cmd) = NULL;
	cmd->scsi_done(cmd);
	if (comp)
		complete(comp);
}

static int
qla2xxx_queuecommand(struct Scsi_Host *host, struct scsi_cmnd *cmd)
{
	scsi_qla_host_t *vha = shost_priv(host);
	fc_port_t *fcport = (struct fc_port *) cmd->device->hostdata;
	struct fc_rport *rport = starget_to_rport(scsi_target(cmd->device));
	struct qla_hw_data *ha = vha->hw;
	struct scsi_qla_host *base_vha = pci_get_drvdata(ha->pdev);
	srb_t *sp;
	int rval;

	if (unlikely(test_bit(UNLOADING, &base_vha->dpc_flags)) ||
	    WARN_ON_ONCE(!rport)) {
		cmd->result = DID_NO_CONNECT << 16;
		goto qc24_fail_command;
	}

	if (ha->mqenable) {
		uint32_t tag;
		uint16_t hwq;
		struct qla_qpair *qpair = NULL;

		tag = blk_mq_unique_tag(cmd->request);
		hwq = blk_mq_unique_tag_to_hwq(tag);
		qpair = ha->queue_pair_map[hwq];

		if (qpair)
			return qla2xxx_mqueuecommand(host, cmd, qpair);
	}

	if (ha->flags.eeh_busy) {
		if (ha->flags.pci_channel_io_perm_failure) {
			ql_dbg(ql_dbg_aer, vha, 0x9010,
			    "PCI Channel IO permanent failure, exiting "
			    "cmd=%p.\n", cmd);
			cmd->result = DID_NO_CONNECT << 16;
		} else {
			ql_dbg(ql_dbg_aer, vha, 0x9011,
			    "EEH_Busy, Requeuing the cmd=%p.\n", cmd);
			cmd->result = DID_REQUEUE << 16;
		}
		goto qc24_fail_command;
	}

	rval = fc_remote_port_chkready(rport);
	if (rval) {
		cmd->result = rval;
		ql_dbg(ql_dbg_io + ql_dbg_verbose, vha, 0x3003,
		    "fc_remote_port_chkready failed for cmd=%p, rval=0x%x.\n",
		    cmd, rval);
		goto qc24_fail_command;
	}

	if (!vha->flags.difdix_supported &&
		scsi_get_prot_op(cmd) != SCSI_PROT_NORMAL) {
			ql_dbg(ql_dbg_io, vha, 0x3004,
			    "DIF Cap not reg, fail DIF capable cmd's:%p.\n",
			    cmd);
			cmd->result = DID_NO_CONNECT << 16;
			goto qc24_fail_command;
	}

	if (!fcport) {
		cmd->result = DID_NO_CONNECT << 16;
		goto qc24_fail_command;
	}

	if (atomic_read(&fcport->state) != FCS_ONLINE || fcport->deleted) {
		if (atomic_read(&fcport->state) == FCS_DEVICE_DEAD ||
			atomic_read(&base_vha->loop_state) == LOOP_DEAD) {
			ql_dbg(ql_dbg_io, vha, 0x3005,
			    "Returning DNC, fcport_state=%d loop_state=%d.\n",
			    atomic_read(&fcport->state),
			    atomic_read(&base_vha->loop_state));
			cmd->result = DID_NO_CONNECT << 16;
			goto qc24_fail_command;
		}
		goto qc24_target_busy;
	}

	/*
	 * Return target busy if we've received a non-zero retry_delay_timer
	 * in a FCP_RSP.
	 */
	if (fcport->retry_delay_timestamp == 0) {
		/* retry delay not set */
	} else if (time_after(jiffies, fcport->retry_delay_timestamp))
		fcport->retry_delay_timestamp = 0;
	else
		goto qc24_target_busy;

	sp = scsi_cmd_priv(cmd);
	qla2xxx_init_sp(sp, vha, vha->hw->base_qpair, fcport);

	sp->u.scmd.cmd = cmd;
	sp->type = SRB_SCSI_CMD;

	CMD_SP(cmd) = (void *)sp;
	sp->free = qla2x00_sp_free_dma;
	sp->done = qla2x00_sp_compl;

	rval = ha->isp_ops->start_scsi(sp);
	if (rval != QLA_SUCCESS) {
		ql_dbg(ql_dbg_io + ql_dbg_verbose, vha, 0x3013,
		    "Start scsi failed rval=%d for cmd=%p.\n", rval, cmd);
		goto qc24_host_busy_free_sp;
	}

	return 0;

qc24_host_busy_free_sp:
	sp->free(sp);

qc24_target_busy:
	return SCSI_MLQUEUE_TARGET_BUSY;

qc24_fail_command:
	cmd->scsi_done(cmd);

	return 0;
}

/* For MQ supported I/O */
int
qla2xxx_mqueuecommand(struct Scsi_Host *host, struct scsi_cmnd *cmd,
    struct qla_qpair *qpair)
{
	scsi_qla_host_t *vha = shost_priv(host);
	fc_port_t *fcport = (struct fc_port *) cmd->device->hostdata;
	struct fc_rport *rport = starget_to_rport(scsi_target(cmd->device));
	struct qla_hw_data *ha = vha->hw;
	struct scsi_qla_host *base_vha = pci_get_drvdata(ha->pdev);
	srb_t *sp;
	int rval;

	rval = rport ? fc_remote_port_chkready(rport) : FC_PORTSTATE_OFFLINE;
	if (rval) {
		cmd->result = rval;
		ql_dbg(ql_dbg_io + ql_dbg_verbose, vha, 0x3076,
		    "fc_remote_port_chkready failed for cmd=%p, rval=0x%x.\n",
		    cmd, rval);
		goto qc24_fail_command;
	}

	if (!fcport) {
		cmd->result = DID_NO_CONNECT << 16;
		goto qc24_fail_command;
	}

	if (atomic_read(&fcport->state) != FCS_ONLINE || fcport->deleted) {
		if (atomic_read(&fcport->state) == FCS_DEVICE_DEAD ||
			atomic_read(&base_vha->loop_state) == LOOP_DEAD) {
			ql_dbg(ql_dbg_io, vha, 0x3077,
			    "Returning DNC, fcport_state=%d loop_state=%d.\n",
			    atomic_read(&fcport->state),
			    atomic_read(&base_vha->loop_state));
			cmd->result = DID_NO_CONNECT << 16;
			goto qc24_fail_command;
		}
		goto qc24_target_busy;
	}

	/*
	 * Return target busy if we've received a non-zero retry_delay_timer
	 * in a FCP_RSP.
	 */
	if (fcport->retry_delay_timestamp == 0) {
		/* retry delay not set */
	} else if (time_after(jiffies, fcport->retry_delay_timestamp))
		fcport->retry_delay_timestamp = 0;
	else
		goto qc24_target_busy;

	sp = scsi_cmd_priv(cmd);
	qla2xxx_init_sp(sp, vha, qpair, fcport);

	sp->u.scmd.cmd = cmd;
	sp->type = SRB_SCSI_CMD;
	CMD_SP(cmd) = (void *)sp;
	sp->free = qla2xxx_qpair_sp_free_dma;
	sp->done = qla2xxx_qpair_sp_compl;

	rval = ha->isp_ops->start_scsi_mq(sp);
	if (rval != QLA_SUCCESS) {
		ql_dbg(ql_dbg_io + ql_dbg_verbose, vha, 0x3078,
		    "Start scsi failed rval=%d for cmd=%p.\n", rval, cmd);
		if (rval == QLA_INTERFACE_ERROR)
			goto qc24_free_sp_fail_command;
		goto qc24_host_busy_free_sp;
	}

	return 0;

qc24_host_busy_free_sp:
	sp->free(sp);

qc24_target_busy:
	return SCSI_MLQUEUE_TARGET_BUSY;

qc24_free_sp_fail_command:
	sp->free(sp);
	CMD_SP(cmd) = NULL;
	qla2xxx_rel_qpair_sp(sp->qpair, sp);

qc24_fail_command:
	cmd->scsi_done(cmd);

	return 0;
}

/*
 * qla2x00_eh_wait_on_command
 *    Waits for the command to be returned by the Firmware for some
 *    max time.
 *
 * Input:
 *    cmd = Scsi Command to wait on.
 *
 * Return:
 *    Completed in time : QLA_SUCCESS
 *    Did not complete in time : QLA_FUNCTION_FAILED
 */
static int
qla2x00_eh_wait_on_command(struct scsi_cmnd *cmd)
{
#define ABORT_POLLING_PERIOD	1000
#define ABORT_WAIT_ITER		((2 * 1000) / (ABORT_POLLING_PERIOD))
	unsigned long wait_iter = ABORT_WAIT_ITER;
	scsi_qla_host_t *vha = shost_priv(cmd->device->host);
	struct qla_hw_data *ha = vha->hw;
	int ret = QLA_SUCCESS;

	if (unlikely(pci_channel_offline(ha->pdev)) || ha->flags.eeh_busy) {
		ql_dbg(ql_dbg_taskm, vha, 0x8005,
		    "Return:eh_wait.\n");
		return ret;
	}

	while (CMD_SP(cmd) && wait_iter--) {
		msleep(ABORT_POLLING_PERIOD);
	}
	if (CMD_SP(cmd))
		ret = QLA_FUNCTION_FAILED;

	return ret;
}

/*
 * qla2x00_wait_for_hba_online
 *    Wait till the HBA is online after going through
 *    <= MAX_RETRIES_OF_ISP_ABORT  or
 *    finally HBA is disabled ie marked offline
 *
 * Input:
 *     ha - pointer to host adapter structure
 *
 * Note:
 *    Does context switching-Release SPIN_LOCK
 *    (if any) before calling this routine.
 *
 * Return:
 *    Success (Adapter is online) : 0
 *    Failed  (Adapter is offline/disabled) : 1
 */
int
qla2x00_wait_for_hba_online(scsi_qla_host_t *vha)
{
	int		return_status;
	unsigned long	wait_online;
	struct qla_hw_data *ha = vha->hw;
	scsi_qla_host_t *base_vha = pci_get_drvdata(ha->pdev);

	wait_online = jiffies + (MAX_LOOP_TIMEOUT * HZ);
	while (((test_bit(ISP_ABORT_NEEDED, &base_vha->dpc_flags)) ||
	    test_bit(ABORT_ISP_ACTIVE, &base_vha->dpc_flags) ||
	    test_bit(ISP_ABORT_RETRY, &base_vha->dpc_flags) ||
	    ha->dpc_active) && time_before(jiffies, wait_online)) {

		msleep(1000);
	}
	if (base_vha->flags.online)
		return_status = QLA_SUCCESS;
	else
		return_status = QLA_FUNCTION_FAILED;

	return (return_status);
}

static inline int test_fcport_count(scsi_qla_host_t *vha)
{
	struct qla_hw_data *ha = vha->hw;
	unsigned long flags;
	int res;

	spin_lock_irqsave(&ha->tgt.sess_lock, flags);
	ql_dbg(ql_dbg_init, vha, 0x00ec,
	    "tgt %p, fcport_count=%d\n",
	    vha, vha->fcport_count);
	res = (vha->fcport_count == 0);
	spin_unlock_irqrestore(&ha->tgt.sess_lock, flags);

	return res;
}

/*
 * qla2x00_wait_for_sess_deletion can only be called from remove_one.
 * it has dependency on UNLOADING flag to stop device discovery
 */
void
qla2x00_wait_for_sess_deletion(scsi_qla_host_t *vha)
{
	u8 i;

	qla2x00_mark_all_devices_lost(vha);

	for (i = 0; i < 10; i++) {
		if (wait_event_timeout(vha->fcport_waitQ,
		    test_fcport_count(vha), HZ) > 0)
			break;
	}

	flush_workqueue(vha->hw->wq);
}

/*
 * qla2x00_wait_for_hba_ready
 * Wait till the HBA is ready before doing driver unload
 *
 * Input:
 *     ha - pointer to host adapter structure
 *
 * Note:
 *    Does context switching-Release SPIN_LOCK
 *    (if any) before calling this routine.
 *
 */
static void
qla2x00_wait_for_hba_ready(scsi_qla_host_t *vha)
{
	struct qla_hw_data *ha = vha->hw;
	scsi_qla_host_t *base_vha = pci_get_drvdata(ha->pdev);

	while ((qla2x00_reset_active(vha) || ha->dpc_active ||
		ha->flags.mbox_busy) ||
	       test_bit(FX00_RESET_RECOVERY, &vha->dpc_flags) ||
	       test_bit(FX00_TARGET_SCAN, &vha->dpc_flags)) {
		if (test_bit(UNLOADING, &base_vha->dpc_flags))
			break;
		msleep(1000);
	}
}

int
qla2x00_wait_for_chip_reset(scsi_qla_host_t *vha)
{
	int		return_status;
	unsigned long	wait_reset;
	struct qla_hw_data *ha = vha->hw;
	scsi_qla_host_t *base_vha = pci_get_drvdata(ha->pdev);

	wait_reset = jiffies + (MAX_LOOP_TIMEOUT * HZ);
	while (((test_bit(ISP_ABORT_NEEDED, &base_vha->dpc_flags)) ||
	    test_bit(ABORT_ISP_ACTIVE, &base_vha->dpc_flags) ||
	    test_bit(ISP_ABORT_RETRY, &base_vha->dpc_flags) ||
	    ha->dpc_active) && time_before(jiffies, wait_reset)) {

		msleep(1000);

		if (!test_bit(ISP_ABORT_NEEDED, &base_vha->dpc_flags) &&
		    ha->flags.chip_reset_done)
			break;
	}
	if (ha->flags.chip_reset_done)
		return_status = QLA_SUCCESS;
	else
		return_status = QLA_FUNCTION_FAILED;

	return return_status;
}

#define ISP_REG_DISCONNECT 0xffffffffU
/**************************************************************************
* qla2x00_isp_reg_stat
*
* Description:
*	Read the host status register of ISP before aborting the command.
*
* Input:
*	ha = pointer to host adapter structure.
*
*
* Returns:
*	Either true or false.
*
* Note:	Return true if there is register disconnect.
**************************************************************************/
static inline
uint32_t qla2x00_isp_reg_stat(struct qla_hw_data *ha)
{
	struct device_reg_24xx __iomem *reg = &ha->iobase->isp24;
	struct device_reg_82xx __iomem *reg82 = &ha->iobase->isp82;

	if (IS_P3P_TYPE(ha))
		return ((rd_reg_dword(&reg82->host_int)) == ISP_REG_DISCONNECT);
	else
		return ((rd_reg_dword(&reg->host_status)) ==
			ISP_REG_DISCONNECT);
}

/**************************************************************************
* qla2xxx_eh_abort
*
* Description:
*    The abort function will abort the specified command.
*
* Input:
*    cmd = Linux SCSI command packet to be aborted.
*
* Returns:
*    Either SUCCESS or FAILED.
*
* Note:
*    Only return FAILED if command not returned by firmware.
**************************************************************************/
static int
qla2xxx_eh_abort(struct scsi_cmnd *cmd)
{
	scsi_qla_host_t *vha = shost_priv(cmd->device->host);
	DECLARE_COMPLETION_ONSTACK(comp);
	srb_t *sp;
	int ret;
	unsigned int id;
	uint64_t lun;
	int rval;
	struct qla_hw_data *ha = vha->hw;
	uint32_t ratov_j;
	struct qla_qpair *qpair;
	unsigned long flags;

	if (qla2x00_isp_reg_stat(ha)) {
		ql_log(ql_log_info, vha, 0x8042,
		    "PCI/Register disconnect, exiting.\n");
		return FAILED;
	}

	ret = fc_block_scsi_eh(cmd);
	if (ret != 0)
		return ret;

	sp = scsi_cmd_priv(cmd);
	qpair = sp->qpair;

	if ((sp->fcport && sp->fcport->deleted) || !qpair)
		return SUCCESS;

	spin_lock_irqsave(qpair->qp_lock_ptr, flags);
<<<<<<< HEAD
	if (sp->completed) {
		spin_unlock_irqrestore(qpair->qp_lock_ptr, flags);
		return SUCCESS;
	}

	if (sp->abort || sp->aborted) {
		spin_unlock_irqrestore(qpair->qp_lock_ptr, flags);
		return FAILED;
	}

	sp->abort = 1;
=======
>>>>>>> d1988041
	sp->comp = &comp;
	spin_unlock_irqrestore(qpair->qp_lock_ptr, flags);


	id = cmd->device->id;
	lun = cmd->device->lun;

	ql_dbg(ql_dbg_taskm, vha, 0x8002,
	    "Aborting from RISC nexus=%ld:%d:%llu sp=%p cmd=%p handle=%x\n",
	    vha->host_no, id, lun, sp, cmd, sp->handle);

	/*
	 * Abort will release the original Command/sp from FW. Let the
	 * original command call scsi_done. In return, he will wakeup
	 * this sleeping thread.
	 */
	rval = ha->isp_ops->abort_command(sp);

	ql_dbg(ql_dbg_taskm, vha, 0x8003,
	       "Abort command mbx cmd=%p, rval=%x.\n", cmd, rval);

	/* Wait for the command completion. */
	ratov_j = ha->r_a_tov/10 * 4 * 1000;
	ratov_j = msecs_to_jiffies(ratov_j);
	switch (rval) {
	case QLA_SUCCESS:
		if (!wait_for_completion_timeout(&comp, ratov_j)) {
			ql_dbg(ql_dbg_taskm, vha, 0xffff,
			    "%s: Abort wait timer (4 * R_A_TOV[%d]) expired\n",
			    __func__, ha->r_a_tov/10);
			ret = FAILED;
		} else {
			ret = SUCCESS;
		}
		break;
	default:
		ret = FAILED;
		break;
	}

	sp->comp = NULL;

	ql_log(ql_log_info, vha, 0x801c,
	    "Abort command issued nexus=%ld:%d:%llu -- %x.\n",
	    vha->host_no, id, lun, ret);

	return ret;
}

/*
 * Returns: QLA_SUCCESS or QLA_FUNCTION_FAILED.
 */
int
qla2x00_eh_wait_for_pending_commands(scsi_qla_host_t *vha, unsigned int t,
	uint64_t l, enum nexus_wait_type type)
{
	int cnt, match, status;
	unsigned long flags;
	struct qla_hw_data *ha = vha->hw;
	struct req_que *req;
	srb_t *sp;
	struct scsi_cmnd *cmd;

	status = QLA_SUCCESS;

	spin_lock_irqsave(&ha->hardware_lock, flags);
	req = vha->req;
	for (cnt = 1; status == QLA_SUCCESS &&
		cnt < req->num_outstanding_cmds; cnt++) {
		sp = req->outstanding_cmds[cnt];
		if (!sp)
			continue;
		if (sp->type != SRB_SCSI_CMD)
			continue;
		if (vha->vp_idx != sp->vha->vp_idx)
			continue;
		match = 0;
		cmd = GET_CMD_SP(sp);
		switch (type) {
		case WAIT_HOST:
			match = 1;
			break;
		case WAIT_TARGET:
			match = cmd->device->id == t;
			break;
		case WAIT_LUN:
			match = (cmd->device->id == t &&
				cmd->device->lun == l);
			break;
		}
		if (!match)
			continue;

		spin_unlock_irqrestore(&ha->hardware_lock, flags);
		status = qla2x00_eh_wait_on_command(cmd);
		spin_lock_irqsave(&ha->hardware_lock, flags);
	}
	spin_unlock_irqrestore(&ha->hardware_lock, flags);

	return status;
}

static char *reset_errors[] = {
	"HBA not online",
	"HBA not ready",
	"Task management failed",
	"Waiting for command completions",
};

static int
__qla2xxx_eh_generic_reset(char *name, enum nexus_wait_type type,
    struct scsi_cmnd *cmd, int (*do_reset)(struct fc_port *, uint64_t, int))
{
	scsi_qla_host_t *vha = shost_priv(cmd->device->host);
	fc_port_t *fcport = (struct fc_port *) cmd->device->hostdata;
	int err;

	if (!fcport) {
		return FAILED;
	}

	err = fc_block_scsi_eh(cmd);
	if (err != 0)
		return err;

	if (fcport->deleted)
		return SUCCESS;

	ql_log(ql_log_info, vha, 0x8009,
	    "%s RESET ISSUED nexus=%ld:%d:%llu cmd=%p.\n", name, vha->host_no,
	    cmd->device->id, cmd->device->lun, cmd);

	err = 0;
	if (qla2x00_wait_for_hba_online(vha) != QLA_SUCCESS) {
		ql_log(ql_log_warn, vha, 0x800a,
		    "Wait for hba online failed for cmd=%p.\n", cmd);
		goto eh_reset_failed;
	}
	err = 2;
	if (do_reset(fcport, cmd->device->lun, 1)
		!= QLA_SUCCESS) {
		ql_log(ql_log_warn, vha, 0x800c,
		    "do_reset failed for cmd=%p.\n", cmd);
		goto eh_reset_failed;
	}
	err = 3;
	if (qla2x00_eh_wait_for_pending_commands(vha, cmd->device->id,
	    cmd->device->lun, type) != QLA_SUCCESS) {
		ql_log(ql_log_warn, vha, 0x800d,
		    "wait for pending cmds failed for cmd=%p.\n", cmd);
		goto eh_reset_failed;
	}

	ql_log(ql_log_info, vha, 0x800e,
	    "%s RESET SUCCEEDED nexus:%ld:%d:%llu cmd=%p.\n", name,
	    vha->host_no, cmd->device->id, cmd->device->lun, cmd);

	return SUCCESS;

eh_reset_failed:
	ql_log(ql_log_info, vha, 0x800f,
	    "%s RESET FAILED: %s nexus=%ld:%d:%llu cmd=%p.\n", name,
	    reset_errors[err], vha->host_no, cmd->device->id, cmd->device->lun,
	    cmd);
	return FAILED;
}

static int
qla2xxx_eh_device_reset(struct scsi_cmnd *cmd)
{
	scsi_qla_host_t *vha = shost_priv(cmd->device->host);
	struct qla_hw_data *ha = vha->hw;

	if (qla2x00_isp_reg_stat(ha)) {
		ql_log(ql_log_info, vha, 0x803e,
		    "PCI/Register disconnect, exiting.\n");
		return FAILED;
	}

	return __qla2xxx_eh_generic_reset("DEVICE", WAIT_LUN, cmd,
	    ha->isp_ops->lun_reset);
}

static int
qla2xxx_eh_target_reset(struct scsi_cmnd *cmd)
{
	scsi_qla_host_t *vha = shost_priv(cmd->device->host);
	struct qla_hw_data *ha = vha->hw;

	if (qla2x00_isp_reg_stat(ha)) {
		ql_log(ql_log_info, vha, 0x803f,
		    "PCI/Register disconnect, exiting.\n");
		return FAILED;
	}

	return __qla2xxx_eh_generic_reset("TARGET", WAIT_TARGET, cmd,
	    ha->isp_ops->target_reset);
}

/**************************************************************************
* qla2xxx_eh_bus_reset
*
* Description:
*    The bus reset function will reset the bus and abort any executing
*    commands.
*
* Input:
*    cmd = Linux SCSI command packet of the command that cause the
*          bus reset.
*
* Returns:
*    SUCCESS/FAILURE (defined as macro in scsi.h).
*
**************************************************************************/
static int
qla2xxx_eh_bus_reset(struct scsi_cmnd *cmd)
{
	scsi_qla_host_t *vha = shost_priv(cmd->device->host);
	fc_port_t *fcport = (struct fc_port *) cmd->device->hostdata;
	int ret = FAILED;
	unsigned int id;
	uint64_t lun;
	struct qla_hw_data *ha = vha->hw;

	if (qla2x00_isp_reg_stat(ha)) {
		ql_log(ql_log_info, vha, 0x8040,
		    "PCI/Register disconnect, exiting.\n");
		return FAILED;
	}

	id = cmd->device->id;
	lun = cmd->device->lun;

	if (!fcport) {
		return ret;
	}

	ret = fc_block_scsi_eh(cmd);
	if (ret != 0)
		return ret;
	ret = FAILED;

	if (qla2x00_chip_is_down(vha))
		return ret;

	ql_log(ql_log_info, vha, 0x8012,
	    "BUS RESET ISSUED nexus=%ld:%d:%llu.\n", vha->host_no, id, lun);

	if (qla2x00_wait_for_hba_online(vha) != QLA_SUCCESS) {
		ql_log(ql_log_fatal, vha, 0x8013,
		    "Wait for hba online failed board disabled.\n");
		goto eh_bus_reset_done;
	}

	if (qla2x00_loop_reset(vha) == QLA_SUCCESS)
		ret = SUCCESS;

	if (ret == FAILED)
		goto eh_bus_reset_done;

	/* Flush outstanding commands. */
	if (qla2x00_eh_wait_for_pending_commands(vha, 0, 0, WAIT_HOST) !=
	    QLA_SUCCESS) {
		ql_log(ql_log_warn, vha, 0x8014,
		    "Wait for pending commands failed.\n");
		ret = FAILED;
	}

eh_bus_reset_done:
	ql_log(ql_log_warn, vha, 0x802b,
	    "BUS RESET %s nexus=%ld:%d:%llu.\n",
	    (ret == FAILED) ? "FAILED" : "SUCCEEDED", vha->host_no, id, lun);

	return ret;
}

/**************************************************************************
* qla2xxx_eh_host_reset
*
* Description:
*    The reset function will reset the Adapter.
*
* Input:
*      cmd = Linux SCSI command packet of the command that cause the
*            adapter reset.
*
* Returns:
*      Either SUCCESS or FAILED.
*
* Note:
**************************************************************************/
static int
qla2xxx_eh_host_reset(struct scsi_cmnd *cmd)
{
	scsi_qla_host_t *vha = shost_priv(cmd->device->host);
	struct qla_hw_data *ha = vha->hw;
	int ret = FAILED;
	unsigned int id;
	uint64_t lun;
	scsi_qla_host_t *base_vha = pci_get_drvdata(ha->pdev);

	if (qla2x00_isp_reg_stat(ha)) {
		ql_log(ql_log_info, vha, 0x8041,
		    "PCI/Register disconnect, exiting.\n");
		schedule_work(&ha->board_disable);
		return SUCCESS;
	}

	id = cmd->device->id;
	lun = cmd->device->lun;

	ql_log(ql_log_info, vha, 0x8018,
	    "ADAPTER RESET ISSUED nexus=%ld:%d:%llu.\n", vha->host_no, id, lun);

	/*
	 * No point in issuing another reset if one is active.  Also do not
	 * attempt a reset if we are updating flash.
	 */
	if (qla2x00_reset_active(vha) || ha->optrom_state != QLA_SWAITING)
		goto eh_host_reset_lock;

	if (vha != base_vha) {
		if (qla2x00_vp_abort_isp(vha))
			goto eh_host_reset_lock;
	} else {
		if (IS_P3P_TYPE(vha->hw)) {
			if (!qla82xx_fcoe_ctx_reset(vha)) {
				/* Ctx reset success */
				ret = SUCCESS;
				goto eh_host_reset_lock;
			}
			/* fall thru if ctx reset failed */
		}
		if (ha->wq)
			flush_workqueue(ha->wq);

		set_bit(ABORT_ISP_ACTIVE, &base_vha->dpc_flags);
		if (ha->isp_ops->abort_isp(base_vha)) {
			clear_bit(ABORT_ISP_ACTIVE, &base_vha->dpc_flags);
			/* failed. schedule dpc to try */
			set_bit(ISP_ABORT_NEEDED, &base_vha->dpc_flags);

			if (qla2x00_wait_for_hba_online(vha) != QLA_SUCCESS) {
				ql_log(ql_log_warn, vha, 0x802a,
				    "wait for hba online failed.\n");
				goto eh_host_reset_lock;
			}
		}
		clear_bit(ABORT_ISP_ACTIVE, &base_vha->dpc_flags);
	}

	/* Waiting for command to be returned to OS.*/
	if (qla2x00_eh_wait_for_pending_commands(vha, 0, 0, WAIT_HOST) ==
		QLA_SUCCESS)
		ret = SUCCESS;

eh_host_reset_lock:
	ql_log(ql_log_info, vha, 0x8017,
	    "ADAPTER RESET %s nexus=%ld:%d:%llu.\n",
	    (ret == FAILED) ? "FAILED" : "SUCCEEDED", vha->host_no, id, lun);

	return ret;
}

/*
* qla2x00_loop_reset
*      Issue loop reset.
*
* Input:
*      ha = adapter block pointer.
*
* Returns:
*      0 = success
*/
int
qla2x00_loop_reset(scsi_qla_host_t *vha)
{
	int ret;
	struct fc_port *fcport;
	struct qla_hw_data *ha = vha->hw;

	if (IS_QLAFX00(ha)) {
		return qlafx00_loop_reset(vha);
	}

	if (ql2xtargetreset == 1 && ha->flags.enable_target_reset) {
		list_for_each_entry(fcport, &vha->vp_fcports, list) {
			if (fcport->port_type != FCT_TARGET)
				continue;

			ret = ha->isp_ops->target_reset(fcport, 0, 0);
			if (ret != QLA_SUCCESS) {
				ql_dbg(ql_dbg_taskm, vha, 0x802c,
				    "Bus Reset failed: Reset=%d "
				    "d_id=%x.\n", ret, fcport->d_id.b24);
			}
		}
	}


	if (ha->flags.enable_lip_full_login && !IS_CNA_CAPABLE(ha)) {
		atomic_set(&vha->loop_state, LOOP_DOWN);
		atomic_set(&vha->loop_down_timer, LOOP_DOWN_TIME);
		qla2x00_mark_all_devices_lost(vha);
		ret = qla2x00_full_login_lip(vha);
		if (ret != QLA_SUCCESS) {
			ql_dbg(ql_dbg_taskm, vha, 0x802d,
			    "full_login_lip=%d.\n", ret);
		}
	}

	if (ha->flags.enable_lip_reset) {
		ret = qla2x00_lip_reset(vha);
		if (ret != QLA_SUCCESS)
			ql_dbg(ql_dbg_taskm, vha, 0x802e,
			    "lip_reset failed (%d).\n", ret);
	}

	/* Issue marker command only when we are going to start the I/O */
	vha->marker_needed = 1;

	return QLA_SUCCESS;
}

/*
 * The caller must ensure that no completion interrupts will happen
 * while this function is in progress.
 */
static void qla2x00_abort_srb(struct qla_qpair *qp, srb_t *sp, const int res,
			      unsigned long *flags)
	__releases(qp->qp_lock_ptr)
	__acquires(qp->qp_lock_ptr)
{
	DECLARE_COMPLETION_ONSTACK(comp);
	scsi_qla_host_t *vha = qp->vha;
	struct qla_hw_data *ha = vha->hw;
	struct scsi_cmnd *cmd = GET_CMD_SP(sp);
	int rval;
	bool ret_cmd;
	uint32_t ratov_j;
<<<<<<< HEAD
=======

	lockdep_assert_held(qp->qp_lock_ptr);
>>>>>>> d1988041

	if (qla2x00_chip_is_down(vha)) {
		sp->done(sp, res);
		return;
	}

	if (sp->type == SRB_NVME_CMD || sp->type == SRB_NVME_LS ||
	    (sp->type == SRB_SCSI_CMD && !ha->flags.eeh_busy &&
	     !test_bit(ABORT_ISP_ACTIVE, &vha->dpc_flags) &&
	     !qla2x00_isp_reg_stat(ha))) {
		if (sp->comp) {
			sp->done(sp, res);
			return;
		}

		sp->comp = &comp;
		sp->abort =  1;
		spin_unlock_irqrestore(qp->qp_lock_ptr, *flags);

		rval = ha->isp_ops->abort_command(sp);
		/* Wait for command completion. */
		ret_cmd = false;
		ratov_j = ha->r_a_tov/10 * 4 * 1000;
		ratov_j = msecs_to_jiffies(ratov_j);
		switch (rval) {
		case QLA_SUCCESS:
			if (wait_for_completion_timeout(&comp, ratov_j)) {
				ql_dbg(ql_dbg_taskm, vha, 0xffff,
				    "%s: Abort wait timer (4 * R_A_TOV[%d]) expired\n",
				    __func__, ha->r_a_tov/10);
				ret_cmd = true;
			}
			/* else FW return SP to driver */
			break;
		default:
			ret_cmd = true;
			break;
		}

		spin_lock_irqsave(qp->qp_lock_ptr, *flags);
<<<<<<< HEAD
		if (ret_cmd && (!sp->completed || !sp->aborted))
=======
		if (ret_cmd && blk_mq_request_started(cmd->request))
>>>>>>> d1988041
			sp->done(sp, res);
	} else {
		sp->done(sp, res);
	}
}

/*
 * The caller must ensure that no completion interrupts will happen
 * while this function is in progress.
 */
static void
__qla2x00_abort_all_cmds(struct qla_qpair *qp, int res)
{
	int cnt;
	unsigned long flags;
	srb_t *sp;
	scsi_qla_host_t *vha = qp->vha;
	struct qla_hw_data *ha = vha->hw;
	struct req_que *req;
	struct qla_tgt *tgt = vha->vha_tgt.qla_tgt;
	struct qla_tgt_cmd *cmd;

	if (!ha->req_q_map)
		return;
	spin_lock_irqsave(qp->qp_lock_ptr, flags);
	req = qp->req;
	for (cnt = 1; cnt < req->num_outstanding_cmds; cnt++) {
		sp = req->outstanding_cmds[cnt];
		if (sp) {
			switch (sp->cmd_type) {
			case TYPE_SRB:
				qla2x00_abort_srb(qp, sp, res, &flags);
				break;
			case TYPE_TGT_CMD:
				if (!vha->hw->tgt.tgt_ops || !tgt ||
				    qla_ini_mode_enabled(vha)) {
					ql_dbg(ql_dbg_tgt_mgt, vha, 0xf003,
					    "HOST-ABORT-HNDLR: dpc_flags=%lx. Target mode disabled\n",
					    vha->dpc_flags);
					continue;
				}
				cmd = (struct qla_tgt_cmd *)sp;
				cmd->aborted = 1;
				break;
			case TYPE_TGT_TMCMD:
				/* Skip task management functions. */
				break;
			default:
				break;
			}
			req->outstanding_cmds[cnt] = NULL;
		}
	}
	spin_unlock_irqrestore(qp->qp_lock_ptr, flags);
}

/*
 * The caller must ensure that no completion interrupts will happen
 * while this function is in progress.
 */
void
qla2x00_abort_all_cmds(scsi_qla_host_t *vha, int res)
{
	int que;
	struct qla_hw_data *ha = vha->hw;

	/* Continue only if initialization complete. */
	if (!ha->base_qpair)
		return;
	__qla2x00_abort_all_cmds(ha->base_qpair, res);

	if (!ha->queue_pair_map)
		return;
	for (que = 0; que < ha->max_qpairs; que++) {
		if (!ha->queue_pair_map[que])
			continue;

		__qla2x00_abort_all_cmds(ha->queue_pair_map[que], res);
	}
}

static int
qla2xxx_slave_alloc(struct scsi_device *sdev)
{
	struct fc_rport *rport = starget_to_rport(scsi_target(sdev));

	if (!rport || fc_remote_port_chkready(rport))
		return -ENXIO;

	sdev->hostdata = *(fc_port_t **)rport->dd_data;

	return 0;
}

static int
qla2xxx_slave_configure(struct scsi_device *sdev)
{
	scsi_qla_host_t *vha = shost_priv(sdev->host);
	struct req_que *req = vha->req;

	if (IS_T10_PI_CAPABLE(vha->hw))
		blk_queue_update_dma_alignment(sdev->request_queue, 0x7);

	scsi_change_queue_depth(sdev, req->max_q_depth);
	return 0;
}

static void
qla2xxx_slave_destroy(struct scsi_device *sdev)
{
	sdev->hostdata = NULL;
}

/**
 * qla2x00_config_dma_addressing() - Configure OS DMA addressing method.
 * @ha: HA context
 *
 * At exit, the @ha's flags.enable_64bit_addressing set to indicated
 * supported addressing method.
 */
static void
qla2x00_config_dma_addressing(struct qla_hw_data *ha)
{
	/* Assume a 32bit DMA mask. */
	ha->flags.enable_64bit_addressing = 0;

	if (!dma_set_mask(&ha->pdev->dev, DMA_BIT_MASK(64))) {
		/* Any upper-dword bits set? */
		if (MSD(dma_get_required_mask(&ha->pdev->dev)) &&
		    !dma_set_coherent_mask(&ha->pdev->dev, DMA_BIT_MASK(64))) {
			/* Ok, a 64bit DMA mask is applicable. */
			ha->flags.enable_64bit_addressing = 1;
			ha->isp_ops->calc_req_entries = qla2x00_calc_iocbs_64;
			ha->isp_ops->build_iocbs = qla2x00_build_scsi_iocbs_64;
			return;
		}
	}

	dma_set_mask(&ha->pdev->dev, DMA_BIT_MASK(32));
	dma_set_coherent_mask(&ha->pdev->dev, DMA_BIT_MASK(32));
}

static void
qla2x00_enable_intrs(struct qla_hw_data *ha)
{
	unsigned long flags = 0;
	struct device_reg_2xxx __iomem *reg = &ha->iobase->isp;

	spin_lock_irqsave(&ha->hardware_lock, flags);
	ha->interrupts_on = 1;
	/* enable risc and host interrupts */
	wrt_reg_word(&reg->ictrl, ICR_EN_INT | ICR_EN_RISC);
	rd_reg_word(&reg->ictrl);
	spin_unlock_irqrestore(&ha->hardware_lock, flags);

}

static void
qla2x00_disable_intrs(struct qla_hw_data *ha)
{
	unsigned long flags = 0;
	struct device_reg_2xxx __iomem *reg = &ha->iobase->isp;

	spin_lock_irqsave(&ha->hardware_lock, flags);
	ha->interrupts_on = 0;
	/* disable risc and host interrupts */
	wrt_reg_word(&reg->ictrl, 0);
	rd_reg_word(&reg->ictrl);
	spin_unlock_irqrestore(&ha->hardware_lock, flags);
}

static void
qla24xx_enable_intrs(struct qla_hw_data *ha)
{
	unsigned long flags = 0;
	struct device_reg_24xx __iomem *reg = &ha->iobase->isp24;

	spin_lock_irqsave(&ha->hardware_lock, flags);
	ha->interrupts_on = 1;
	wrt_reg_dword(&reg->ictrl, ICRX_EN_RISC_INT);
	rd_reg_dword(&reg->ictrl);
	spin_unlock_irqrestore(&ha->hardware_lock, flags);
}

static void
qla24xx_disable_intrs(struct qla_hw_data *ha)
{
	unsigned long flags = 0;
	struct device_reg_24xx __iomem *reg = &ha->iobase->isp24;

	if (IS_NOPOLLING_TYPE(ha))
		return;
	spin_lock_irqsave(&ha->hardware_lock, flags);
	ha->interrupts_on = 0;
	wrt_reg_dword(&reg->ictrl, 0);
	rd_reg_dword(&reg->ictrl);
	spin_unlock_irqrestore(&ha->hardware_lock, flags);
}

static int
qla2x00_iospace_config(struct qla_hw_data *ha)
{
	resource_size_t pio;
	uint16_t msix;

	if (pci_request_selected_regions(ha->pdev, ha->bars,
	    QLA2XXX_DRIVER_NAME)) {
		ql_log_pci(ql_log_fatal, ha->pdev, 0x0011,
		    "Failed to reserve PIO/MMIO regions (%s), aborting.\n",
		    pci_name(ha->pdev));
		goto iospace_error_exit;
	}
	if (!(ha->bars & 1))
		goto skip_pio;

	/* We only need PIO for Flash operations on ISP2312 v2 chips. */
	pio = pci_resource_start(ha->pdev, 0);
	if (pci_resource_flags(ha->pdev, 0) & IORESOURCE_IO) {
		if (pci_resource_len(ha->pdev, 0) < MIN_IOBASE_LEN) {
			ql_log_pci(ql_log_warn, ha->pdev, 0x0012,
			    "Invalid pci I/O region size (%s).\n",
			    pci_name(ha->pdev));
			pio = 0;
		}
	} else {
		ql_log_pci(ql_log_warn, ha->pdev, 0x0013,
		    "Region #0 no a PIO resource (%s).\n",
		    pci_name(ha->pdev));
		pio = 0;
	}
	ha->pio_address = pio;
	ql_dbg_pci(ql_dbg_init, ha->pdev, 0x0014,
	    "PIO address=%llu.\n",
	    (unsigned long long)ha->pio_address);

skip_pio:
	/* Use MMIO operations for all accesses. */
	if (!(pci_resource_flags(ha->pdev, 1) & IORESOURCE_MEM)) {
		ql_log_pci(ql_log_fatal, ha->pdev, 0x0015,
		    "Region #1 not an MMIO resource (%s), aborting.\n",
		    pci_name(ha->pdev));
		goto iospace_error_exit;
	}
	if (pci_resource_len(ha->pdev, 1) < MIN_IOBASE_LEN) {
		ql_log_pci(ql_log_fatal, ha->pdev, 0x0016,
		    "Invalid PCI mem region size (%s), aborting.\n",
		    pci_name(ha->pdev));
		goto iospace_error_exit;
	}

	ha->iobase = ioremap(pci_resource_start(ha->pdev, 1), MIN_IOBASE_LEN);
	if (!ha->iobase) {
		ql_log_pci(ql_log_fatal, ha->pdev, 0x0017,
		    "Cannot remap MMIO (%s), aborting.\n",
		    pci_name(ha->pdev));
		goto iospace_error_exit;
	}

	/* Determine queue resources */
	ha->max_req_queues = ha->max_rsp_queues = 1;
	ha->msix_count = QLA_BASE_VECTORS;

	/* Check if FW supports MQ or not */
	if (!(ha->fw_attributes & BIT_6))
		goto mqiobase_exit;

	if (!ql2xmqsupport || !ql2xnvmeenable ||
	    (!IS_QLA25XX(ha) && !IS_QLA81XX(ha)))
		goto mqiobase_exit;

	ha->mqiobase = ioremap(pci_resource_start(ha->pdev, 3),
			pci_resource_len(ha->pdev, 3));
	if (ha->mqiobase) {
		ql_dbg_pci(ql_dbg_init, ha->pdev, 0x0018,
		    "MQIO Base=%p.\n", ha->mqiobase);
		/* Read MSIX vector size of the board */
		pci_read_config_word(ha->pdev, QLA_PCI_MSIX_CONTROL, &msix);
		ha->msix_count = msix + 1;
		/* Max queues are bounded by available msix vectors */
		/* MB interrupt uses 1 vector */
		ha->max_req_queues = ha->msix_count - 1;
		ha->max_rsp_queues = ha->max_req_queues;
		/* Queue pairs is the max value minus the base queue pair */
		ha->max_qpairs = ha->max_rsp_queues - 1;
		ql_dbg_pci(ql_dbg_init, ha->pdev, 0x0188,
		    "Max no of queues pairs: %d.\n", ha->max_qpairs);

		ql_log_pci(ql_log_info, ha->pdev, 0x001a,
		    "MSI-X vector count: %d.\n", ha->msix_count);
	} else
		ql_log_pci(ql_log_info, ha->pdev, 0x001b,
		    "BAR 3 not enabled.\n");

mqiobase_exit:
	ql_dbg_pci(ql_dbg_init, ha->pdev, 0x001c,
	    "MSIX Count: %d.\n", ha->msix_count);
	return (0);

iospace_error_exit:
	return (-ENOMEM);
}


static int
qla83xx_iospace_config(struct qla_hw_data *ha)
{
	uint16_t msix;

	if (pci_request_selected_regions(ha->pdev, ha->bars,
	    QLA2XXX_DRIVER_NAME)) {
		ql_log_pci(ql_log_fatal, ha->pdev, 0x0117,
		    "Failed to reserve PIO/MMIO regions (%s), aborting.\n",
		    pci_name(ha->pdev));

		goto iospace_error_exit;
	}

	/* Use MMIO operations for all accesses. */
	if (!(pci_resource_flags(ha->pdev, 0) & IORESOURCE_MEM)) {
		ql_log_pci(ql_log_warn, ha->pdev, 0x0118,
		    "Invalid pci I/O region size (%s).\n",
		    pci_name(ha->pdev));
		goto iospace_error_exit;
	}
	if (pci_resource_len(ha->pdev, 0) < MIN_IOBASE_LEN) {
		ql_log_pci(ql_log_warn, ha->pdev, 0x0119,
		    "Invalid PCI mem region size (%s), aborting\n",
			pci_name(ha->pdev));
		goto iospace_error_exit;
	}

	ha->iobase = ioremap(pci_resource_start(ha->pdev, 0), MIN_IOBASE_LEN);
	if (!ha->iobase) {
		ql_log_pci(ql_log_fatal, ha->pdev, 0x011a,
		    "Cannot remap MMIO (%s), aborting.\n",
		    pci_name(ha->pdev));
		goto iospace_error_exit;
	}

	/* 64bit PCI BAR - BAR2 will correspoond to region 4 */
	/* 83XX 26XX always use MQ type access for queues
	 * - mbar 2, a.k.a region 4 */
	ha->max_req_queues = ha->max_rsp_queues = 1;
	ha->msix_count = QLA_BASE_VECTORS;
	ha->mqiobase = ioremap(pci_resource_start(ha->pdev, 4),
			pci_resource_len(ha->pdev, 4));

	if (!ha->mqiobase) {
		ql_log_pci(ql_log_fatal, ha->pdev, 0x011d,
		    "BAR2/region4 not enabled\n");
		goto mqiobase_exit;
	}

	ha->msixbase = ioremap(pci_resource_start(ha->pdev, 2),
			pci_resource_len(ha->pdev, 2));
	if (ha->msixbase) {
		/* Read MSIX vector size of the board */
		pci_read_config_word(ha->pdev,
		    QLA_83XX_PCI_MSIX_CONTROL, &msix);
		ha->msix_count = (msix & PCI_MSIX_FLAGS_QSIZE)  + 1;
		/*
		 * By default, driver uses at least two msix vectors
		 * (default & rspq)
		 */
		if (ql2xmqsupport || ql2xnvmeenable) {
			/* MB interrupt uses 1 vector */
			ha->max_req_queues = ha->msix_count - 1;

			/* ATIOQ needs 1 vector. That's 1 less QPair */
			if (QLA_TGT_MODE_ENABLED())
				ha->max_req_queues--;

			ha->max_rsp_queues = ha->max_req_queues;

			/* Queue pairs is the max value minus
			 * the base queue pair */
			ha->max_qpairs = ha->max_req_queues - 1;
			ql_dbg_pci(ql_dbg_init, ha->pdev, 0x00e3,
			    "Max no of queues pairs: %d.\n", ha->max_qpairs);
		}
		ql_log_pci(ql_log_info, ha->pdev, 0x011c,
		    "MSI-X vector count: %d.\n", ha->msix_count);
	} else
		ql_log_pci(ql_log_info, ha->pdev, 0x011e,
		    "BAR 1 not enabled.\n");

mqiobase_exit:
	ql_dbg_pci(ql_dbg_init, ha->pdev, 0x011f,
	    "MSIX Count: %d.\n", ha->msix_count);
	return 0;

iospace_error_exit:
	return -ENOMEM;
}

static struct isp_operations qla2100_isp_ops = {
	.pci_config		= qla2100_pci_config,
	.reset_chip		= qla2x00_reset_chip,
	.chip_diag		= qla2x00_chip_diag,
	.config_rings		= qla2x00_config_rings,
	.reset_adapter		= qla2x00_reset_adapter,
	.nvram_config		= qla2x00_nvram_config,
	.update_fw_options	= qla2x00_update_fw_options,
	.load_risc		= qla2x00_load_risc,
	.pci_info_str		= qla2x00_pci_info_str,
	.fw_version_str		= qla2x00_fw_version_str,
	.intr_handler		= qla2100_intr_handler,
	.enable_intrs		= qla2x00_enable_intrs,
	.disable_intrs		= qla2x00_disable_intrs,
	.abort_command		= qla2x00_abort_command,
	.target_reset		= qla2x00_abort_target,
	.lun_reset		= qla2x00_lun_reset,
	.fabric_login		= qla2x00_login_fabric,
	.fabric_logout		= qla2x00_fabric_logout,
	.calc_req_entries	= qla2x00_calc_iocbs_32,
	.build_iocbs		= qla2x00_build_scsi_iocbs_32,
	.prep_ms_iocb		= qla2x00_prep_ms_iocb,
	.prep_ms_fdmi_iocb	= qla2x00_prep_ms_fdmi_iocb,
	.read_nvram		= qla2x00_read_nvram_data,
	.write_nvram		= qla2x00_write_nvram_data,
	.fw_dump		= qla2100_fw_dump,
	.beacon_on		= NULL,
	.beacon_off		= NULL,
	.beacon_blink		= NULL,
	.read_optrom		= qla2x00_read_optrom_data,
	.write_optrom		= qla2x00_write_optrom_data,
	.get_flash_version	= qla2x00_get_flash_version,
	.start_scsi		= qla2x00_start_scsi,
	.start_scsi_mq          = NULL,
	.abort_isp		= qla2x00_abort_isp,
	.iospace_config     	= qla2x00_iospace_config,
	.initialize_adapter	= qla2x00_initialize_adapter,
};

static struct isp_operations qla2300_isp_ops = {
	.pci_config		= qla2300_pci_config,
	.reset_chip		= qla2x00_reset_chip,
	.chip_diag		= qla2x00_chip_diag,
	.config_rings		= qla2x00_config_rings,
	.reset_adapter		= qla2x00_reset_adapter,
	.nvram_config		= qla2x00_nvram_config,
	.update_fw_options	= qla2x00_update_fw_options,
	.load_risc		= qla2x00_load_risc,
	.pci_info_str		= qla2x00_pci_info_str,
	.fw_version_str		= qla2x00_fw_version_str,
	.intr_handler		= qla2300_intr_handler,
	.enable_intrs		= qla2x00_enable_intrs,
	.disable_intrs		= qla2x00_disable_intrs,
	.abort_command		= qla2x00_abort_command,
	.target_reset		= qla2x00_abort_target,
	.lun_reset		= qla2x00_lun_reset,
	.fabric_login		= qla2x00_login_fabric,
	.fabric_logout		= qla2x00_fabric_logout,
	.calc_req_entries	= qla2x00_calc_iocbs_32,
	.build_iocbs		= qla2x00_build_scsi_iocbs_32,
	.prep_ms_iocb		= qla2x00_prep_ms_iocb,
	.prep_ms_fdmi_iocb	= qla2x00_prep_ms_fdmi_iocb,
	.read_nvram		= qla2x00_read_nvram_data,
	.write_nvram		= qla2x00_write_nvram_data,
	.fw_dump		= qla2300_fw_dump,
	.beacon_on		= qla2x00_beacon_on,
	.beacon_off		= qla2x00_beacon_off,
	.beacon_blink		= qla2x00_beacon_blink,
	.read_optrom		= qla2x00_read_optrom_data,
	.write_optrom		= qla2x00_write_optrom_data,
	.get_flash_version	= qla2x00_get_flash_version,
	.start_scsi		= qla2x00_start_scsi,
	.start_scsi_mq          = NULL,
	.abort_isp		= qla2x00_abort_isp,
	.iospace_config		= qla2x00_iospace_config,
	.initialize_adapter	= qla2x00_initialize_adapter,
};

static struct isp_operations qla24xx_isp_ops = {
	.pci_config		= qla24xx_pci_config,
	.reset_chip		= qla24xx_reset_chip,
	.chip_diag		= qla24xx_chip_diag,
	.config_rings		= qla24xx_config_rings,
	.reset_adapter		= qla24xx_reset_adapter,
	.nvram_config		= qla24xx_nvram_config,
	.update_fw_options	= qla24xx_update_fw_options,
	.load_risc		= qla24xx_load_risc,
	.pci_info_str		= qla24xx_pci_info_str,
	.fw_version_str		= qla24xx_fw_version_str,
	.intr_handler		= qla24xx_intr_handler,
	.enable_intrs		= qla24xx_enable_intrs,
	.disable_intrs		= qla24xx_disable_intrs,
	.abort_command		= qla24xx_abort_command,
	.target_reset		= qla24xx_abort_target,
	.lun_reset		= qla24xx_lun_reset,
	.fabric_login		= qla24xx_login_fabric,
	.fabric_logout		= qla24xx_fabric_logout,
	.calc_req_entries	= NULL,
	.build_iocbs		= NULL,
	.prep_ms_iocb		= qla24xx_prep_ms_iocb,
	.prep_ms_fdmi_iocb	= qla24xx_prep_ms_fdmi_iocb,
	.read_nvram		= qla24xx_read_nvram_data,
	.write_nvram		= qla24xx_write_nvram_data,
	.fw_dump		= qla24xx_fw_dump,
	.beacon_on		= qla24xx_beacon_on,
	.beacon_off		= qla24xx_beacon_off,
	.beacon_blink		= qla24xx_beacon_blink,
	.read_optrom		= qla24xx_read_optrom_data,
	.write_optrom		= qla24xx_write_optrom_data,
	.get_flash_version	= qla24xx_get_flash_version,
	.start_scsi		= qla24xx_start_scsi,
	.start_scsi_mq          = NULL,
	.abort_isp		= qla2x00_abort_isp,
	.iospace_config		= qla2x00_iospace_config,
	.initialize_adapter	= qla2x00_initialize_adapter,
};

static struct isp_operations qla25xx_isp_ops = {
	.pci_config		= qla25xx_pci_config,
	.reset_chip		= qla24xx_reset_chip,
	.chip_diag		= qla24xx_chip_diag,
	.config_rings		= qla24xx_config_rings,
	.reset_adapter		= qla24xx_reset_adapter,
	.nvram_config		= qla24xx_nvram_config,
	.update_fw_options	= qla24xx_update_fw_options,
	.load_risc		= qla24xx_load_risc,
	.pci_info_str		= qla24xx_pci_info_str,
	.fw_version_str		= qla24xx_fw_version_str,
	.intr_handler		= qla24xx_intr_handler,
	.enable_intrs		= qla24xx_enable_intrs,
	.disable_intrs		= qla24xx_disable_intrs,
	.abort_command		= qla24xx_abort_command,
	.target_reset		= qla24xx_abort_target,
	.lun_reset		= qla24xx_lun_reset,
	.fabric_login		= qla24xx_login_fabric,
	.fabric_logout		= qla24xx_fabric_logout,
	.calc_req_entries	= NULL,
	.build_iocbs		= NULL,
	.prep_ms_iocb		= qla24xx_prep_ms_iocb,
	.prep_ms_fdmi_iocb	= qla24xx_prep_ms_fdmi_iocb,
	.read_nvram		= qla25xx_read_nvram_data,
	.write_nvram		= qla25xx_write_nvram_data,
	.fw_dump		= qla25xx_fw_dump,
	.beacon_on		= qla24xx_beacon_on,
	.beacon_off		= qla24xx_beacon_off,
	.beacon_blink		= qla24xx_beacon_blink,
	.read_optrom		= qla25xx_read_optrom_data,
	.write_optrom		= qla24xx_write_optrom_data,
	.get_flash_version	= qla24xx_get_flash_version,
	.start_scsi		= qla24xx_dif_start_scsi,
	.start_scsi_mq          = qla2xxx_dif_start_scsi_mq,
	.abort_isp		= qla2x00_abort_isp,
	.iospace_config		= qla2x00_iospace_config,
	.initialize_adapter	= qla2x00_initialize_adapter,
};

static struct isp_operations qla81xx_isp_ops = {
	.pci_config		= qla25xx_pci_config,
	.reset_chip		= qla24xx_reset_chip,
	.chip_diag		= qla24xx_chip_diag,
	.config_rings		= qla24xx_config_rings,
	.reset_adapter		= qla24xx_reset_adapter,
	.nvram_config		= qla81xx_nvram_config,
	.update_fw_options	= qla24xx_update_fw_options,
	.load_risc		= qla81xx_load_risc,
	.pci_info_str		= qla24xx_pci_info_str,
	.fw_version_str		= qla24xx_fw_version_str,
	.intr_handler		= qla24xx_intr_handler,
	.enable_intrs		= qla24xx_enable_intrs,
	.disable_intrs		= qla24xx_disable_intrs,
	.abort_command		= qla24xx_abort_command,
	.target_reset		= qla24xx_abort_target,
	.lun_reset		= qla24xx_lun_reset,
	.fabric_login		= qla24xx_login_fabric,
	.fabric_logout		= qla24xx_fabric_logout,
	.calc_req_entries	= NULL,
	.build_iocbs		= NULL,
	.prep_ms_iocb		= qla24xx_prep_ms_iocb,
	.prep_ms_fdmi_iocb	= qla24xx_prep_ms_fdmi_iocb,
	.read_nvram		= NULL,
	.write_nvram		= NULL,
	.fw_dump		= qla81xx_fw_dump,
	.beacon_on		= qla24xx_beacon_on,
	.beacon_off		= qla24xx_beacon_off,
	.beacon_blink		= qla83xx_beacon_blink,
	.read_optrom		= qla25xx_read_optrom_data,
	.write_optrom		= qla24xx_write_optrom_data,
	.get_flash_version	= qla24xx_get_flash_version,
	.start_scsi		= qla24xx_dif_start_scsi,
	.start_scsi_mq          = qla2xxx_dif_start_scsi_mq,
	.abort_isp		= qla2x00_abort_isp,
	.iospace_config		= qla2x00_iospace_config,
	.initialize_adapter	= qla2x00_initialize_adapter,
};

static struct isp_operations qla82xx_isp_ops = {
	.pci_config		= qla82xx_pci_config,
	.reset_chip		= qla82xx_reset_chip,
	.chip_diag		= qla24xx_chip_diag,
	.config_rings		= qla82xx_config_rings,
	.reset_adapter		= qla24xx_reset_adapter,
	.nvram_config		= qla81xx_nvram_config,
	.update_fw_options	= qla24xx_update_fw_options,
	.load_risc		= qla82xx_load_risc,
	.pci_info_str		= qla24xx_pci_info_str,
	.fw_version_str		= qla24xx_fw_version_str,
	.intr_handler		= qla82xx_intr_handler,
	.enable_intrs		= qla82xx_enable_intrs,
	.disable_intrs		= qla82xx_disable_intrs,
	.abort_command		= qla24xx_abort_command,
	.target_reset		= qla24xx_abort_target,
	.lun_reset		= qla24xx_lun_reset,
	.fabric_login		= qla24xx_login_fabric,
	.fabric_logout		= qla24xx_fabric_logout,
	.calc_req_entries	= NULL,
	.build_iocbs		= NULL,
	.prep_ms_iocb		= qla24xx_prep_ms_iocb,
	.prep_ms_fdmi_iocb	= qla24xx_prep_ms_fdmi_iocb,
	.read_nvram		= qla24xx_read_nvram_data,
	.write_nvram		= qla24xx_write_nvram_data,
	.fw_dump		= qla82xx_fw_dump,
	.beacon_on		= qla82xx_beacon_on,
	.beacon_off		= qla82xx_beacon_off,
	.beacon_blink		= NULL,
	.read_optrom		= qla82xx_read_optrom_data,
	.write_optrom		= qla82xx_write_optrom_data,
	.get_flash_version	= qla82xx_get_flash_version,
	.start_scsi             = qla82xx_start_scsi,
	.start_scsi_mq          = NULL,
	.abort_isp		= qla82xx_abort_isp,
	.iospace_config     	= qla82xx_iospace_config,
	.initialize_adapter	= qla2x00_initialize_adapter,
};

static struct isp_operations qla8044_isp_ops = {
	.pci_config		= qla82xx_pci_config,
	.reset_chip		= qla82xx_reset_chip,
	.chip_diag		= qla24xx_chip_diag,
	.config_rings		= qla82xx_config_rings,
	.reset_adapter		= qla24xx_reset_adapter,
	.nvram_config		= qla81xx_nvram_config,
	.update_fw_options	= qla24xx_update_fw_options,
	.load_risc		= qla82xx_load_risc,
	.pci_info_str		= qla24xx_pci_info_str,
	.fw_version_str		= qla24xx_fw_version_str,
	.intr_handler		= qla8044_intr_handler,
	.enable_intrs		= qla82xx_enable_intrs,
	.disable_intrs		= qla82xx_disable_intrs,
	.abort_command		= qla24xx_abort_command,
	.target_reset		= qla24xx_abort_target,
	.lun_reset		= qla24xx_lun_reset,
	.fabric_login		= qla24xx_login_fabric,
	.fabric_logout		= qla24xx_fabric_logout,
	.calc_req_entries	= NULL,
	.build_iocbs		= NULL,
	.prep_ms_iocb		= qla24xx_prep_ms_iocb,
	.prep_ms_fdmi_iocb	= qla24xx_prep_ms_fdmi_iocb,
	.read_nvram		= NULL,
	.write_nvram		= NULL,
	.fw_dump		= qla8044_fw_dump,
	.beacon_on		= qla82xx_beacon_on,
	.beacon_off		= qla82xx_beacon_off,
	.beacon_blink		= NULL,
	.read_optrom		= qla8044_read_optrom_data,
	.write_optrom		= qla8044_write_optrom_data,
	.get_flash_version	= qla82xx_get_flash_version,
	.start_scsi             = qla82xx_start_scsi,
	.start_scsi_mq          = NULL,
	.abort_isp		= qla8044_abort_isp,
	.iospace_config		= qla82xx_iospace_config,
	.initialize_adapter	= qla2x00_initialize_adapter,
};

static struct isp_operations qla83xx_isp_ops = {
	.pci_config		= qla25xx_pci_config,
	.reset_chip		= qla24xx_reset_chip,
	.chip_diag		= qla24xx_chip_diag,
	.config_rings		= qla24xx_config_rings,
	.reset_adapter		= qla24xx_reset_adapter,
	.nvram_config		= qla81xx_nvram_config,
	.update_fw_options	= qla24xx_update_fw_options,
	.load_risc		= qla81xx_load_risc,
	.pci_info_str		= qla24xx_pci_info_str,
	.fw_version_str		= qla24xx_fw_version_str,
	.intr_handler		= qla24xx_intr_handler,
	.enable_intrs		= qla24xx_enable_intrs,
	.disable_intrs		= qla24xx_disable_intrs,
	.abort_command		= qla24xx_abort_command,
	.target_reset		= qla24xx_abort_target,
	.lun_reset		= qla24xx_lun_reset,
	.fabric_login		= qla24xx_login_fabric,
	.fabric_logout		= qla24xx_fabric_logout,
	.calc_req_entries	= NULL,
	.build_iocbs		= NULL,
	.prep_ms_iocb		= qla24xx_prep_ms_iocb,
	.prep_ms_fdmi_iocb	= qla24xx_prep_ms_fdmi_iocb,
	.read_nvram		= NULL,
	.write_nvram		= NULL,
	.fw_dump		= qla83xx_fw_dump,
	.beacon_on		= qla24xx_beacon_on,
	.beacon_off		= qla24xx_beacon_off,
	.beacon_blink		= qla83xx_beacon_blink,
	.read_optrom		= qla25xx_read_optrom_data,
	.write_optrom		= qla24xx_write_optrom_data,
	.get_flash_version	= qla24xx_get_flash_version,
	.start_scsi		= qla24xx_dif_start_scsi,
	.start_scsi_mq          = qla2xxx_dif_start_scsi_mq,
	.abort_isp		= qla2x00_abort_isp,
	.iospace_config		= qla83xx_iospace_config,
	.initialize_adapter	= qla2x00_initialize_adapter,
};

static struct isp_operations qlafx00_isp_ops = {
	.pci_config		= qlafx00_pci_config,
	.reset_chip		= qlafx00_soft_reset,
	.chip_diag		= qlafx00_chip_diag,
	.config_rings		= qlafx00_config_rings,
	.reset_adapter		= qlafx00_soft_reset,
	.nvram_config		= NULL,
	.update_fw_options	= NULL,
	.load_risc		= NULL,
	.pci_info_str		= qlafx00_pci_info_str,
	.fw_version_str		= qlafx00_fw_version_str,
	.intr_handler		= qlafx00_intr_handler,
	.enable_intrs		= qlafx00_enable_intrs,
	.disable_intrs		= qlafx00_disable_intrs,
	.abort_command		= qla24xx_async_abort_command,
	.target_reset		= qlafx00_abort_target,
	.lun_reset		= qlafx00_lun_reset,
	.fabric_login		= NULL,
	.fabric_logout		= NULL,
	.calc_req_entries	= NULL,
	.build_iocbs		= NULL,
	.prep_ms_iocb		= qla24xx_prep_ms_iocb,
	.prep_ms_fdmi_iocb	= qla24xx_prep_ms_fdmi_iocb,
	.read_nvram		= qla24xx_read_nvram_data,
	.write_nvram		= qla24xx_write_nvram_data,
	.fw_dump		= NULL,
	.beacon_on		= qla24xx_beacon_on,
	.beacon_off		= qla24xx_beacon_off,
	.beacon_blink		= NULL,
	.read_optrom		= qla24xx_read_optrom_data,
	.write_optrom		= qla24xx_write_optrom_data,
	.get_flash_version	= qla24xx_get_flash_version,
	.start_scsi		= qlafx00_start_scsi,
	.start_scsi_mq          = NULL,
	.abort_isp		= qlafx00_abort_isp,
	.iospace_config		= qlafx00_iospace_config,
	.initialize_adapter	= qlafx00_initialize_adapter,
};

static struct isp_operations qla27xx_isp_ops = {
	.pci_config		= qla25xx_pci_config,
	.reset_chip		= qla24xx_reset_chip,
	.chip_diag		= qla24xx_chip_diag,
	.config_rings		= qla24xx_config_rings,
	.reset_adapter		= qla24xx_reset_adapter,
	.nvram_config		= qla81xx_nvram_config,
	.update_fw_options	= qla24xx_update_fw_options,
	.load_risc		= qla81xx_load_risc,
	.pci_info_str		= qla24xx_pci_info_str,
	.fw_version_str		= qla24xx_fw_version_str,
	.intr_handler		= qla24xx_intr_handler,
	.enable_intrs		= qla24xx_enable_intrs,
	.disable_intrs		= qla24xx_disable_intrs,
	.abort_command		= qla24xx_abort_command,
	.target_reset		= qla24xx_abort_target,
	.lun_reset		= qla24xx_lun_reset,
	.fabric_login		= qla24xx_login_fabric,
	.fabric_logout		= qla24xx_fabric_logout,
	.calc_req_entries	= NULL,
	.build_iocbs		= NULL,
	.prep_ms_iocb		= qla24xx_prep_ms_iocb,
	.prep_ms_fdmi_iocb	= qla24xx_prep_ms_fdmi_iocb,
	.read_nvram		= NULL,
	.write_nvram		= NULL,
	.fw_dump		= qla27xx_fwdump,
	.mpi_fw_dump		= qla27xx_mpi_fwdump,
	.beacon_on		= qla24xx_beacon_on,
	.beacon_off		= qla24xx_beacon_off,
	.beacon_blink		= qla83xx_beacon_blink,
	.read_optrom		= qla25xx_read_optrom_data,
	.write_optrom		= qla24xx_write_optrom_data,
	.get_flash_version	= qla24xx_get_flash_version,
	.start_scsi		= qla24xx_dif_start_scsi,
	.start_scsi_mq          = qla2xxx_dif_start_scsi_mq,
	.abort_isp		= qla2x00_abort_isp,
	.iospace_config		= qla83xx_iospace_config,
	.initialize_adapter	= qla2x00_initialize_adapter,
};

static inline void
qla2x00_set_isp_flags(struct qla_hw_data *ha)
{
	ha->device_type = DT_EXTENDED_IDS;
	switch (ha->pdev->device) {
	case PCI_DEVICE_ID_QLOGIC_ISP2100:
		ha->isp_type |= DT_ISP2100;
		ha->device_type &= ~DT_EXTENDED_IDS;
		ha->fw_srisc_address = RISC_START_ADDRESS_2100;
		break;
	case PCI_DEVICE_ID_QLOGIC_ISP2200:
		ha->isp_type |= DT_ISP2200;
		ha->device_type &= ~DT_EXTENDED_IDS;
		ha->fw_srisc_address = RISC_START_ADDRESS_2100;
		break;
	case PCI_DEVICE_ID_QLOGIC_ISP2300:
		ha->isp_type |= DT_ISP2300;
		ha->device_type |= DT_ZIO_SUPPORTED;
		ha->fw_srisc_address = RISC_START_ADDRESS_2300;
		break;
	case PCI_DEVICE_ID_QLOGIC_ISP2312:
		ha->isp_type |= DT_ISP2312;
		ha->device_type |= DT_ZIO_SUPPORTED;
		ha->fw_srisc_address = RISC_START_ADDRESS_2300;
		break;
	case PCI_DEVICE_ID_QLOGIC_ISP2322:
		ha->isp_type |= DT_ISP2322;
		ha->device_type |= DT_ZIO_SUPPORTED;
		if (ha->pdev->subsystem_vendor == 0x1028 &&
		    ha->pdev->subsystem_device == 0x0170)
			ha->device_type |= DT_OEM_001;
		ha->fw_srisc_address = RISC_START_ADDRESS_2300;
		break;
	case PCI_DEVICE_ID_QLOGIC_ISP6312:
		ha->isp_type |= DT_ISP6312;
		ha->fw_srisc_address = RISC_START_ADDRESS_2300;
		break;
	case PCI_DEVICE_ID_QLOGIC_ISP6322:
		ha->isp_type |= DT_ISP6322;
		ha->fw_srisc_address = RISC_START_ADDRESS_2300;
		break;
	case PCI_DEVICE_ID_QLOGIC_ISP2422:
		ha->isp_type |= DT_ISP2422;
		ha->device_type |= DT_ZIO_SUPPORTED;
		ha->device_type |= DT_FWI2;
		ha->device_type |= DT_IIDMA;
		ha->fw_srisc_address = RISC_START_ADDRESS_2400;
		break;
	case PCI_DEVICE_ID_QLOGIC_ISP2432:
		ha->isp_type |= DT_ISP2432;
		ha->device_type |= DT_ZIO_SUPPORTED;
		ha->device_type |= DT_FWI2;
		ha->device_type |= DT_IIDMA;
		ha->fw_srisc_address = RISC_START_ADDRESS_2400;
		break;
	case PCI_DEVICE_ID_QLOGIC_ISP8432:
		ha->isp_type |= DT_ISP8432;
		ha->device_type |= DT_ZIO_SUPPORTED;
		ha->device_type |= DT_FWI2;
		ha->device_type |= DT_IIDMA;
		ha->fw_srisc_address = RISC_START_ADDRESS_2400;
		break;
	case PCI_DEVICE_ID_QLOGIC_ISP5422:
		ha->isp_type |= DT_ISP5422;
		ha->device_type |= DT_FWI2;
		ha->fw_srisc_address = RISC_START_ADDRESS_2400;
		break;
	case PCI_DEVICE_ID_QLOGIC_ISP5432:
		ha->isp_type |= DT_ISP5432;
		ha->device_type |= DT_FWI2;
		ha->fw_srisc_address = RISC_START_ADDRESS_2400;
		break;
	case PCI_DEVICE_ID_QLOGIC_ISP2532:
		ha->isp_type |= DT_ISP2532;
		ha->device_type |= DT_ZIO_SUPPORTED;
		ha->device_type |= DT_FWI2;
		ha->device_type |= DT_IIDMA;
		ha->fw_srisc_address = RISC_START_ADDRESS_2400;
		break;
	case PCI_DEVICE_ID_QLOGIC_ISP8001:
		ha->isp_type |= DT_ISP8001;
		ha->device_type |= DT_ZIO_SUPPORTED;
		ha->device_type |= DT_FWI2;
		ha->device_type |= DT_IIDMA;
		ha->fw_srisc_address = RISC_START_ADDRESS_2400;
		break;
	case PCI_DEVICE_ID_QLOGIC_ISP8021:
		ha->isp_type |= DT_ISP8021;
		ha->device_type |= DT_ZIO_SUPPORTED;
		ha->device_type |= DT_FWI2;
		ha->fw_srisc_address = RISC_START_ADDRESS_2400;
		/* Initialize 82XX ISP flags */
		qla82xx_init_flags(ha);
		break;
	 case PCI_DEVICE_ID_QLOGIC_ISP8044:
		ha->isp_type |= DT_ISP8044;
		ha->device_type |= DT_ZIO_SUPPORTED;
		ha->device_type |= DT_FWI2;
		ha->fw_srisc_address = RISC_START_ADDRESS_2400;
		/* Initialize 82XX ISP flags */
		qla82xx_init_flags(ha);
		break;
	case PCI_DEVICE_ID_QLOGIC_ISP2031:
		ha->isp_type |= DT_ISP2031;
		ha->device_type |= DT_ZIO_SUPPORTED;
		ha->device_type |= DT_FWI2;
		ha->device_type |= DT_IIDMA;
		ha->device_type |= DT_T10_PI;
		ha->fw_srisc_address = RISC_START_ADDRESS_2400;
		break;
	case PCI_DEVICE_ID_QLOGIC_ISP8031:
		ha->isp_type |= DT_ISP8031;
		ha->device_type |= DT_ZIO_SUPPORTED;
		ha->device_type |= DT_FWI2;
		ha->device_type |= DT_IIDMA;
		ha->device_type |= DT_T10_PI;
		ha->fw_srisc_address = RISC_START_ADDRESS_2400;
		break;
	case PCI_DEVICE_ID_QLOGIC_ISPF001:
		ha->isp_type |= DT_ISPFX00;
		break;
	case PCI_DEVICE_ID_QLOGIC_ISP2071:
		ha->isp_type |= DT_ISP2071;
		ha->device_type |= DT_ZIO_SUPPORTED;
		ha->device_type |= DT_FWI2;
		ha->device_type |= DT_IIDMA;
		ha->device_type |= DT_T10_PI;
		ha->fw_srisc_address = RISC_START_ADDRESS_2400;
		break;
	case PCI_DEVICE_ID_QLOGIC_ISP2271:
		ha->isp_type |= DT_ISP2271;
		ha->device_type |= DT_ZIO_SUPPORTED;
		ha->device_type |= DT_FWI2;
		ha->device_type |= DT_IIDMA;
		ha->device_type |= DT_T10_PI;
		ha->fw_srisc_address = RISC_START_ADDRESS_2400;
		break;
	case PCI_DEVICE_ID_QLOGIC_ISP2261:
		ha->isp_type |= DT_ISP2261;
		ha->device_type |= DT_ZIO_SUPPORTED;
		ha->device_type |= DT_FWI2;
		ha->device_type |= DT_IIDMA;
		ha->device_type |= DT_T10_PI;
		ha->fw_srisc_address = RISC_START_ADDRESS_2400;
		break;
	case PCI_DEVICE_ID_QLOGIC_ISP2081:
	case PCI_DEVICE_ID_QLOGIC_ISP2089:
		ha->isp_type |= DT_ISP2081;
		ha->device_type |= DT_ZIO_SUPPORTED;
		ha->device_type |= DT_FWI2;
		ha->device_type |= DT_IIDMA;
		ha->device_type |= DT_T10_PI;
		ha->fw_srisc_address = RISC_START_ADDRESS_2400;
		break;
	case PCI_DEVICE_ID_QLOGIC_ISP2281:
	case PCI_DEVICE_ID_QLOGIC_ISP2289:
		ha->isp_type |= DT_ISP2281;
		ha->device_type |= DT_ZIO_SUPPORTED;
		ha->device_type |= DT_FWI2;
		ha->device_type |= DT_IIDMA;
		ha->device_type |= DT_T10_PI;
		ha->fw_srisc_address = RISC_START_ADDRESS_2400;
		break;
	}

	if (IS_QLA82XX(ha))
		ha->port_no = ha->portnum & 1;
	else {
		/* Get adapter physical port no from interrupt pin register. */
		pci_read_config_byte(ha->pdev, PCI_INTERRUPT_PIN, &ha->port_no);
		if (IS_QLA25XX(ha) || IS_QLA2031(ha) ||
		    IS_QLA27XX(ha) || IS_QLA28XX(ha))
			ha->port_no--;
		else
			ha->port_no = !(ha->port_no & 1);
	}

	ql_dbg_pci(ql_dbg_init, ha->pdev, 0x000b,
	    "device_type=0x%x port=%d fw_srisc_address=0x%x.\n",
	    ha->device_type, ha->port_no, ha->fw_srisc_address);
}

static void
qla2xxx_scan_start(struct Scsi_Host *shost)
{
	scsi_qla_host_t *vha = shost_priv(shost);

	if (vha->hw->flags.running_gold_fw)
		return;

	set_bit(LOOP_RESYNC_NEEDED, &vha->dpc_flags);
	set_bit(LOCAL_LOOP_UPDATE, &vha->dpc_flags);
	set_bit(RSCN_UPDATE, &vha->dpc_flags);
	set_bit(NPIV_CONFIG_NEEDED, &vha->dpc_flags);
}

static int
qla2xxx_scan_finished(struct Scsi_Host *shost, unsigned long time)
{
	scsi_qla_host_t *vha = shost_priv(shost);

	if (test_bit(UNLOADING, &vha->dpc_flags))
		return 1;
	if (!vha->host)
		return 1;
	if (time > vha->hw->loop_reset_delay * HZ)
		return 1;

	return atomic_read(&vha->loop_state) == LOOP_READY;
}

static void qla2x00_iocb_work_fn(struct work_struct *work)
{
	struct scsi_qla_host *vha = container_of(work,
		struct scsi_qla_host, iocb_work);
	struct qla_hw_data *ha = vha->hw;
	struct scsi_qla_host *base_vha = pci_get_drvdata(ha->pdev);
	int i = 2;
	unsigned long flags;

	if (test_bit(UNLOADING, &base_vha->dpc_flags))
		return;

	while (!list_empty(&vha->work_list) && i > 0) {
		qla2x00_do_work(vha);
		i--;
	}

	spin_lock_irqsave(&vha->work_lock, flags);
	clear_bit(IOCB_WORK_ACTIVE, &vha->dpc_flags);
	spin_unlock_irqrestore(&vha->work_lock, flags);
}

/*
 * PCI driver interface
 */
static int
qla2x00_probe_one(struct pci_dev *pdev, const struct pci_device_id *id)
{
	int	ret = -ENODEV;
	struct Scsi_Host *host;
	scsi_qla_host_t *base_vha = NULL;
	struct qla_hw_data *ha;
	char pci_info[30];
	char fw_str[30], wq_name[30];
	struct scsi_host_template *sht;
	int bars, mem_only = 0;
	uint16_t req_length = 0, rsp_length = 0;
	struct req_que *req = NULL;
	struct rsp_que *rsp = NULL;
	int i;

	bars = pci_select_bars(pdev, IORESOURCE_MEM | IORESOURCE_IO);
	sht = &qla2xxx_driver_template;
	if (pdev->device == PCI_DEVICE_ID_QLOGIC_ISP2422 ||
	    pdev->device == PCI_DEVICE_ID_QLOGIC_ISP2432 ||
	    pdev->device == PCI_DEVICE_ID_QLOGIC_ISP8432 ||
	    pdev->device == PCI_DEVICE_ID_QLOGIC_ISP5422 ||
	    pdev->device == PCI_DEVICE_ID_QLOGIC_ISP5432 ||
	    pdev->device == PCI_DEVICE_ID_QLOGIC_ISP2532 ||
	    pdev->device == PCI_DEVICE_ID_QLOGIC_ISP8001 ||
	    pdev->device == PCI_DEVICE_ID_QLOGIC_ISP8021 ||
	    pdev->device == PCI_DEVICE_ID_QLOGIC_ISP2031 ||
	    pdev->device == PCI_DEVICE_ID_QLOGIC_ISP8031 ||
	    pdev->device == PCI_DEVICE_ID_QLOGIC_ISPF001 ||
	    pdev->device == PCI_DEVICE_ID_QLOGIC_ISP8044 ||
	    pdev->device == PCI_DEVICE_ID_QLOGIC_ISP2071 ||
	    pdev->device == PCI_DEVICE_ID_QLOGIC_ISP2271 ||
	    pdev->device == PCI_DEVICE_ID_QLOGIC_ISP2261 ||
	    pdev->device == PCI_DEVICE_ID_QLOGIC_ISP2081 ||
	    pdev->device == PCI_DEVICE_ID_QLOGIC_ISP2281 ||
	    pdev->device == PCI_DEVICE_ID_QLOGIC_ISP2089 ||
	    pdev->device == PCI_DEVICE_ID_QLOGIC_ISP2289) {
		bars = pci_select_bars(pdev, IORESOURCE_MEM);
		mem_only = 1;
		ql_dbg_pci(ql_dbg_init, pdev, 0x0007,
		    "Mem only adapter.\n");
	}
	ql_dbg_pci(ql_dbg_init, pdev, 0x0008,
	    "Bars=%d.\n", bars);

	if (mem_only) {
		if (pci_enable_device_mem(pdev))
			return ret;
	} else {
		if (pci_enable_device(pdev))
			return ret;
	}

	/* This may fail but that's ok */
	pci_enable_pcie_error_reporting(pdev);

	ha = kzalloc(sizeof(struct qla_hw_data), GFP_KERNEL);
	if (!ha) {
		ql_log_pci(ql_log_fatal, pdev, 0x0009,
		    "Unable to allocate memory for ha.\n");
		goto disable_device;
	}
	ql_dbg_pci(ql_dbg_init, pdev, 0x000a,
	    "Memory allocated for ha=%p.\n", ha);
	ha->pdev = pdev;
	INIT_LIST_HEAD(&ha->tgt.q_full_list);
	spin_lock_init(&ha->tgt.q_full_lock);
	spin_lock_init(&ha->tgt.sess_lock);
	spin_lock_init(&ha->tgt.atio_lock);

	atomic_set(&ha->nvme_active_aen_cnt, 0);

	/* Clear our data area */
	ha->bars = bars;
	ha->mem_only = mem_only;
	spin_lock_init(&ha->hardware_lock);
	spin_lock_init(&ha->vport_slock);
	mutex_init(&ha->selflogin_lock);
	mutex_init(&ha->optrom_mutex);

	/* Set ISP-type information. */
	qla2x00_set_isp_flags(ha);

	/* Set EEH reset type to fundamental if required by hba */
	if (IS_QLA24XX(ha) || IS_QLA25XX(ha) || IS_QLA81XX(ha) ||
	    IS_QLA83XX(ha) || IS_QLA27XX(ha) || IS_QLA28XX(ha))
		pdev->needs_freset = 1;

	ha->prev_topology = 0;
	ha->init_cb_size = sizeof(init_cb_t);
	ha->link_data_rate = PORT_SPEED_UNKNOWN;
	ha->optrom_size = OPTROM_SIZE_2300;
	ha->max_exchg = FW_MAX_EXCHANGES_CNT;
	atomic_set(&ha->num_pend_mbx_stage1, 0);
	atomic_set(&ha->num_pend_mbx_stage2, 0);
	atomic_set(&ha->num_pend_mbx_stage3, 0);
	atomic_set(&ha->zio_threshold, DEFAULT_ZIO_THRESHOLD);
	ha->last_zio_threshold = DEFAULT_ZIO_THRESHOLD;

	/* Assign ISP specific operations. */
	if (IS_QLA2100(ha)) {
		ha->max_fibre_devices = MAX_FIBRE_DEVICES_2100;
		ha->mbx_count = MAILBOX_REGISTER_COUNT_2100;
		req_length = REQUEST_ENTRY_CNT_2100;
		rsp_length = RESPONSE_ENTRY_CNT_2100;
		ha->max_loop_id = SNS_LAST_LOOP_ID_2100;
		ha->gid_list_info_size = 4;
		ha->flash_conf_off = ~0;
		ha->flash_data_off = ~0;
		ha->nvram_conf_off = ~0;
		ha->nvram_data_off = ~0;
		ha->isp_ops = &qla2100_isp_ops;
	} else if (IS_QLA2200(ha)) {
		ha->max_fibre_devices = MAX_FIBRE_DEVICES_2100;
		ha->mbx_count = MAILBOX_REGISTER_COUNT_2200;
		req_length = REQUEST_ENTRY_CNT_2200;
		rsp_length = RESPONSE_ENTRY_CNT_2100;
		ha->max_loop_id = SNS_LAST_LOOP_ID_2100;
		ha->gid_list_info_size = 4;
		ha->flash_conf_off = ~0;
		ha->flash_data_off = ~0;
		ha->nvram_conf_off = ~0;
		ha->nvram_data_off = ~0;
		ha->isp_ops = &qla2100_isp_ops;
	} else if (IS_QLA23XX(ha)) {
		ha->max_fibre_devices = MAX_FIBRE_DEVICES_2100;
		ha->mbx_count = MAILBOX_REGISTER_COUNT;
		req_length = REQUEST_ENTRY_CNT_2200;
		rsp_length = RESPONSE_ENTRY_CNT_2300;
		ha->max_loop_id = SNS_LAST_LOOP_ID_2300;
		ha->gid_list_info_size = 6;
		if (IS_QLA2322(ha) || IS_QLA6322(ha))
			ha->optrom_size = OPTROM_SIZE_2322;
		ha->flash_conf_off = ~0;
		ha->flash_data_off = ~0;
		ha->nvram_conf_off = ~0;
		ha->nvram_data_off = ~0;
		ha->isp_ops = &qla2300_isp_ops;
	} else if (IS_QLA24XX_TYPE(ha)) {
		ha->max_fibre_devices = MAX_FIBRE_DEVICES_2400;
		ha->mbx_count = MAILBOX_REGISTER_COUNT;
		req_length = REQUEST_ENTRY_CNT_24XX;
		rsp_length = RESPONSE_ENTRY_CNT_2300;
		ha->tgt.atio_q_length = ATIO_ENTRY_CNT_24XX;
		ha->max_loop_id = SNS_LAST_LOOP_ID_2300;
		ha->init_cb_size = sizeof(struct mid_init_cb_24xx);
		ha->gid_list_info_size = 8;
		ha->optrom_size = OPTROM_SIZE_24XX;
		ha->nvram_npiv_size = QLA_MAX_VPORTS_QLA24XX;
		ha->isp_ops = &qla24xx_isp_ops;
		ha->flash_conf_off = FARX_ACCESS_FLASH_CONF;
		ha->flash_data_off = FARX_ACCESS_FLASH_DATA;
		ha->nvram_conf_off = FARX_ACCESS_NVRAM_CONF;
		ha->nvram_data_off = FARX_ACCESS_NVRAM_DATA;
	} else if (IS_QLA25XX(ha)) {
		ha->max_fibre_devices = MAX_FIBRE_DEVICES_2400;
		ha->mbx_count = MAILBOX_REGISTER_COUNT;
		req_length = REQUEST_ENTRY_CNT_24XX;
		rsp_length = RESPONSE_ENTRY_CNT_2300;
		ha->tgt.atio_q_length = ATIO_ENTRY_CNT_24XX;
		ha->max_loop_id = SNS_LAST_LOOP_ID_2300;
		ha->init_cb_size = sizeof(struct mid_init_cb_24xx);
		ha->gid_list_info_size = 8;
		ha->optrom_size = OPTROM_SIZE_25XX;
		ha->nvram_npiv_size = QLA_MAX_VPORTS_QLA25XX;
		ha->isp_ops = &qla25xx_isp_ops;
		ha->flash_conf_off = FARX_ACCESS_FLASH_CONF;
		ha->flash_data_off = FARX_ACCESS_FLASH_DATA;
		ha->nvram_conf_off = FARX_ACCESS_NVRAM_CONF;
		ha->nvram_data_off = FARX_ACCESS_NVRAM_DATA;
	} else if (IS_QLA81XX(ha)) {
		ha->max_fibre_devices = MAX_FIBRE_DEVICES_2400;
		ha->mbx_count = MAILBOX_REGISTER_COUNT;
		req_length = REQUEST_ENTRY_CNT_24XX;
		rsp_length = RESPONSE_ENTRY_CNT_2300;
		ha->tgt.atio_q_length = ATIO_ENTRY_CNT_24XX;
		ha->max_loop_id = SNS_LAST_LOOP_ID_2300;
		ha->init_cb_size = sizeof(struct mid_init_cb_81xx);
		ha->gid_list_info_size = 8;
		ha->optrom_size = OPTROM_SIZE_81XX;
		ha->nvram_npiv_size = QLA_MAX_VPORTS_QLA25XX;
		ha->isp_ops = &qla81xx_isp_ops;
		ha->flash_conf_off = FARX_ACCESS_FLASH_CONF_81XX;
		ha->flash_data_off = FARX_ACCESS_FLASH_DATA_81XX;
		ha->nvram_conf_off = ~0;
		ha->nvram_data_off = ~0;
	} else if (IS_QLA82XX(ha)) {
		ha->max_fibre_devices = MAX_FIBRE_DEVICES_2400;
		ha->mbx_count = MAILBOX_REGISTER_COUNT;
		req_length = REQUEST_ENTRY_CNT_82XX;
		rsp_length = RESPONSE_ENTRY_CNT_82XX;
		ha->max_loop_id = SNS_LAST_LOOP_ID_2300;
		ha->init_cb_size = sizeof(struct mid_init_cb_81xx);
		ha->gid_list_info_size = 8;
		ha->optrom_size = OPTROM_SIZE_82XX;
		ha->nvram_npiv_size = QLA_MAX_VPORTS_QLA25XX;
		ha->isp_ops = &qla82xx_isp_ops;
		ha->flash_conf_off = FARX_ACCESS_FLASH_CONF;
		ha->flash_data_off = FARX_ACCESS_FLASH_DATA;
		ha->nvram_conf_off = FARX_ACCESS_NVRAM_CONF;
		ha->nvram_data_off = FARX_ACCESS_NVRAM_DATA;
	} else if (IS_QLA8044(ha)) {
		ha->max_fibre_devices = MAX_FIBRE_DEVICES_2400;
		ha->mbx_count = MAILBOX_REGISTER_COUNT;
		req_length = REQUEST_ENTRY_CNT_82XX;
		rsp_length = RESPONSE_ENTRY_CNT_82XX;
		ha->max_loop_id = SNS_LAST_LOOP_ID_2300;
		ha->init_cb_size = sizeof(struct mid_init_cb_81xx);
		ha->gid_list_info_size = 8;
		ha->optrom_size = OPTROM_SIZE_83XX;
		ha->nvram_npiv_size = QLA_MAX_VPORTS_QLA25XX;
		ha->isp_ops = &qla8044_isp_ops;
		ha->flash_conf_off = FARX_ACCESS_FLASH_CONF;
		ha->flash_data_off = FARX_ACCESS_FLASH_DATA;
		ha->nvram_conf_off = FARX_ACCESS_NVRAM_CONF;
		ha->nvram_data_off = FARX_ACCESS_NVRAM_DATA;
	} else if (IS_QLA83XX(ha)) {
		ha->portnum = PCI_FUNC(ha->pdev->devfn);
		ha->max_fibre_devices = MAX_FIBRE_DEVICES_2400;
		ha->mbx_count = MAILBOX_REGISTER_COUNT;
		req_length = REQUEST_ENTRY_CNT_83XX;
		rsp_length = RESPONSE_ENTRY_CNT_83XX;
		ha->tgt.atio_q_length = ATIO_ENTRY_CNT_24XX;
		ha->max_loop_id = SNS_LAST_LOOP_ID_2300;
		ha->init_cb_size = sizeof(struct mid_init_cb_81xx);
		ha->gid_list_info_size = 8;
		ha->optrom_size = OPTROM_SIZE_83XX;
		ha->nvram_npiv_size = QLA_MAX_VPORTS_QLA25XX;
		ha->isp_ops = &qla83xx_isp_ops;
		ha->flash_conf_off = FARX_ACCESS_FLASH_CONF_81XX;
		ha->flash_data_off = FARX_ACCESS_FLASH_DATA_81XX;
		ha->nvram_conf_off = ~0;
		ha->nvram_data_off = ~0;
	}  else if (IS_QLAFX00(ha)) {
		ha->max_fibre_devices = MAX_FIBRE_DEVICES_FX00;
		ha->mbx_count = MAILBOX_REGISTER_COUNT_FX00;
		ha->aen_mbx_count = AEN_MAILBOX_REGISTER_COUNT_FX00;
		req_length = REQUEST_ENTRY_CNT_FX00;
		rsp_length = RESPONSE_ENTRY_CNT_FX00;
		ha->isp_ops = &qlafx00_isp_ops;
		ha->port_down_retry_count = 30; /* default value */
		ha->mr.fw_hbt_cnt = QLAFX00_HEARTBEAT_INTERVAL;
		ha->mr.fw_reset_timer_tick = QLAFX00_RESET_INTERVAL;
		ha->mr.fw_critemp_timer_tick = QLAFX00_CRITEMP_INTERVAL;
		ha->mr.fw_hbt_en = 1;
		ha->mr.host_info_resend = false;
		ha->mr.hinfo_resend_timer_tick = QLAFX00_HINFO_RESEND_INTERVAL;
	} else if (IS_QLA27XX(ha)) {
		ha->portnum = PCI_FUNC(ha->pdev->devfn);
		ha->max_fibre_devices = MAX_FIBRE_DEVICES_2400;
		ha->mbx_count = MAILBOX_REGISTER_COUNT;
		req_length = REQUEST_ENTRY_CNT_83XX;
		rsp_length = RESPONSE_ENTRY_CNT_83XX;
		ha->tgt.atio_q_length = ATIO_ENTRY_CNT_24XX;
		ha->max_loop_id = SNS_LAST_LOOP_ID_2300;
		ha->init_cb_size = sizeof(struct mid_init_cb_81xx);
		ha->gid_list_info_size = 8;
		ha->optrom_size = OPTROM_SIZE_83XX;
		ha->nvram_npiv_size = QLA_MAX_VPORTS_QLA25XX;
		ha->isp_ops = &qla27xx_isp_ops;
		ha->flash_conf_off = FARX_ACCESS_FLASH_CONF_81XX;
		ha->flash_data_off = FARX_ACCESS_FLASH_DATA_81XX;
		ha->nvram_conf_off = ~0;
		ha->nvram_data_off = ~0;
	} else if (IS_QLA28XX(ha)) {
		ha->portnum = PCI_FUNC(ha->pdev->devfn);
		ha->max_fibre_devices = MAX_FIBRE_DEVICES_2400;
		ha->mbx_count = MAILBOX_REGISTER_COUNT;
		req_length = REQUEST_ENTRY_CNT_24XX;
		rsp_length = RESPONSE_ENTRY_CNT_2300;
		ha->tgt.atio_q_length = ATIO_ENTRY_CNT_24XX;
		ha->max_loop_id = SNS_LAST_LOOP_ID_2300;
		ha->init_cb_size = sizeof(struct mid_init_cb_81xx);
		ha->gid_list_info_size = 8;
		ha->optrom_size = OPTROM_SIZE_28XX;
		ha->nvram_npiv_size = QLA_MAX_VPORTS_QLA25XX;
		ha->isp_ops = &qla27xx_isp_ops;
		ha->flash_conf_off = FARX_ACCESS_FLASH_CONF_28XX;
		ha->flash_data_off = FARX_ACCESS_FLASH_DATA_28XX;
		ha->nvram_conf_off = ~0;
		ha->nvram_data_off = ~0;
	}

	ql_dbg_pci(ql_dbg_init, pdev, 0x001e,
	    "mbx_count=%d, req_length=%d, "
	    "rsp_length=%d, max_loop_id=%d, init_cb_size=%d, "
	    "gid_list_info_size=%d, optrom_size=%d, nvram_npiv_size=%d, "
	    "max_fibre_devices=%d.\n",
	    ha->mbx_count, req_length, rsp_length, ha->max_loop_id,
	    ha->init_cb_size, ha->gid_list_info_size, ha->optrom_size,
	    ha->nvram_npiv_size, ha->max_fibre_devices);
	ql_dbg_pci(ql_dbg_init, pdev, 0x001f,
	    "isp_ops=%p, flash_conf_off=%d, "
	    "flash_data_off=%d, nvram_conf_off=%d, nvram_data_off=%d.\n",
	    ha->isp_ops, ha->flash_conf_off, ha->flash_data_off,
	    ha->nvram_conf_off, ha->nvram_data_off);

	/* Configure PCI I/O space */
	ret = ha->isp_ops->iospace_config(ha);
	if (ret)
		goto iospace_config_failed;

	ql_log_pci(ql_log_info, pdev, 0x001d,
	    "Found an ISP%04X irq %d iobase 0x%p.\n",
	    pdev->device, pdev->irq, ha->iobase);
	mutex_init(&ha->vport_lock);
	mutex_init(&ha->mq_lock);
	init_completion(&ha->mbx_cmd_comp);
	complete(&ha->mbx_cmd_comp);
	init_completion(&ha->mbx_intr_comp);
	init_completion(&ha->dcbx_comp);
	init_completion(&ha->lb_portup_comp);

	set_bit(0, (unsigned long *) ha->vp_idx_map);

	qla2x00_config_dma_addressing(ha);
	ql_dbg_pci(ql_dbg_init, pdev, 0x0020,
	    "64 Bit addressing is %s.\n",
	    ha->flags.enable_64bit_addressing ? "enable" :
	    "disable");
	ret = qla2x00_mem_alloc(ha, req_length, rsp_length, &req, &rsp);
	if (ret) {
		ql_log_pci(ql_log_fatal, pdev, 0x0031,
		    "Failed to allocate memory for adapter, aborting.\n");

		goto probe_hw_failed;
	}

	req->max_q_depth = MAX_Q_DEPTH;
	if (ql2xmaxqdepth != 0 && ql2xmaxqdepth <= 0xffffU)
		req->max_q_depth = ql2xmaxqdepth;


	base_vha = qla2x00_create_host(sht, ha);
	if (!base_vha) {
		ret = -ENOMEM;
		goto probe_hw_failed;
	}

	pci_set_drvdata(pdev, base_vha);
	set_bit(PFLG_DRIVER_PROBING, &base_vha->pci_flags);

	host = base_vha->host;
	base_vha->req = req;
	if (IS_QLA2XXX_MIDTYPE(ha))
		base_vha->mgmt_svr_loop_id =
			qla2x00_reserve_mgmt_server_loop_id(base_vha);
	else
		base_vha->mgmt_svr_loop_id = MANAGEMENT_SERVER +
						base_vha->vp_idx;

	/* Setup fcport template structure. */
	ha->mr.fcport.vha = base_vha;
	ha->mr.fcport.port_type = FCT_UNKNOWN;
	ha->mr.fcport.loop_id = FC_NO_LOOP_ID;
	qla2x00_set_fcport_state(&ha->mr.fcport, FCS_UNCONFIGURED);
	ha->mr.fcport.supported_classes = FC_COS_UNSPECIFIED;
	ha->mr.fcport.scan_state = 1;

	/* Set the SG table size based on ISP type */
	if (!IS_FWI2_CAPABLE(ha)) {
		if (IS_QLA2100(ha))
			host->sg_tablesize = 32;
	} else {
		if (!IS_QLA82XX(ha))
			host->sg_tablesize = QLA_SG_ALL;
	}
	host->max_id = ha->max_fibre_devices;
	host->cmd_per_lun = 3;
	host->unique_id = host->host_no;
	if (IS_T10_PI_CAPABLE(ha) && ql2xenabledif)
		host->max_cmd_len = 32;
	else
		host->max_cmd_len = MAX_CMDSZ;
	host->max_channel = MAX_BUSES - 1;
	/* Older HBAs support only 16-bit LUNs */
	if (!IS_QLAFX00(ha) && !IS_FWI2_CAPABLE(ha) &&
	    ql2xmaxlun > 0xffff)
		host->max_lun = 0xffff;
	else
		host->max_lun = ql2xmaxlun;
	host->transportt = qla2xxx_transport_template;
	sht->vendor_id = (SCSI_NL_VID_TYPE_PCI | PCI_VENDOR_ID_QLOGIC);

	ql_dbg(ql_dbg_init, base_vha, 0x0033,
	    "max_id=%d this_id=%d "
	    "cmd_per_len=%d unique_id=%d max_cmd_len=%d max_channel=%d "
	    "max_lun=%llu transportt=%p, vendor_id=%llu.\n", host->max_id,
	    host->this_id, host->cmd_per_lun, host->unique_id,
	    host->max_cmd_len, host->max_channel, host->max_lun,
	    host->transportt, sht->vendor_id);

	INIT_WORK(&base_vha->iocb_work, qla2x00_iocb_work_fn);

	/* Set up the irqs */
	ret = qla2x00_request_irqs(ha, rsp);
	if (ret)
		goto probe_failed;

	/* Alloc arrays of request and response ring ptrs */
	ret = qla2x00_alloc_queues(ha, req, rsp);
	if (ret) {
		ql_log(ql_log_fatal, base_vha, 0x003d,
		    "Failed to allocate memory for queue pointers..."
		    "aborting.\n");
		ret = -ENODEV;
		goto probe_failed;
	}

	if (ha->mqenable) {
		/* number of hardware queues supported by blk/scsi-mq*/
		host->nr_hw_queues = ha->max_qpairs;

		ql_dbg(ql_dbg_init, base_vha, 0x0192,
			"blk/scsi-mq enabled, HW queues = %d.\n", host->nr_hw_queues);
	} else {
		if (ql2xnvmeenable) {
			host->nr_hw_queues = ha->max_qpairs;
			ql_dbg(ql_dbg_init, base_vha, 0x0194,
			    "FC-NVMe support is enabled, HW queues=%d\n",
			    host->nr_hw_queues);
		} else {
			ql_dbg(ql_dbg_init, base_vha, 0x0193,
			    "blk/scsi-mq disabled.\n");
		}
	}

	qlt_probe_one_stage1(base_vha, ha);

	pci_save_state(pdev);

	/* Assign back pointers */
	rsp->req = req;
	req->rsp = rsp;

	if (IS_QLAFX00(ha)) {
		ha->rsp_q_map[0] = rsp;
		ha->req_q_map[0] = req;
		set_bit(0, ha->req_qid_map);
		set_bit(0, ha->rsp_qid_map);
	}

	/* FWI2-capable only. */
	req->req_q_in = &ha->iobase->isp24.req_q_in;
	req->req_q_out = &ha->iobase->isp24.req_q_out;
	rsp->rsp_q_in = &ha->iobase->isp24.rsp_q_in;
	rsp->rsp_q_out = &ha->iobase->isp24.rsp_q_out;
	if (ha->mqenable || IS_QLA83XX(ha) || IS_QLA27XX(ha) ||
	    IS_QLA28XX(ha)) {
		req->req_q_in = &ha->mqiobase->isp25mq.req_q_in;
		req->req_q_out = &ha->mqiobase->isp25mq.req_q_out;
		rsp->rsp_q_in = &ha->mqiobase->isp25mq.rsp_q_in;
		rsp->rsp_q_out =  &ha->mqiobase->isp25mq.rsp_q_out;
	}

	if (IS_QLAFX00(ha)) {
		req->req_q_in = &ha->iobase->ispfx00.req_q_in;
		req->req_q_out = &ha->iobase->ispfx00.req_q_out;
		rsp->rsp_q_in = &ha->iobase->ispfx00.rsp_q_in;
		rsp->rsp_q_out = &ha->iobase->ispfx00.rsp_q_out;
	}

	if (IS_P3P_TYPE(ha)) {
		req->req_q_out = &ha->iobase->isp82.req_q_out[0];
		rsp->rsp_q_in = &ha->iobase->isp82.rsp_q_in[0];
		rsp->rsp_q_out = &ha->iobase->isp82.rsp_q_out[0];
	}

	ql_dbg(ql_dbg_multiq, base_vha, 0xc009,
	    "rsp_q_map=%p req_q_map=%p rsp->req=%p req->rsp=%p.\n",
	    ha->rsp_q_map, ha->req_q_map, rsp->req, req->rsp);
	ql_dbg(ql_dbg_multiq, base_vha, 0xc00a,
	    "req->req_q_in=%p req->req_q_out=%p "
	    "rsp->rsp_q_in=%p rsp->rsp_q_out=%p.\n",
	    req->req_q_in, req->req_q_out,
	    rsp->rsp_q_in, rsp->rsp_q_out);
	ql_dbg(ql_dbg_init, base_vha, 0x003e,
	    "rsp_q_map=%p req_q_map=%p rsp->req=%p req->rsp=%p.\n",
	    ha->rsp_q_map, ha->req_q_map, rsp->req, req->rsp);
	ql_dbg(ql_dbg_init, base_vha, 0x003f,
	    "req->req_q_in=%p req->req_q_out=%p rsp->rsp_q_in=%p rsp->rsp_q_out=%p.\n",
	    req->req_q_in, req->req_q_out, rsp->rsp_q_in, rsp->rsp_q_out);

	ha->wq = alloc_workqueue("qla2xxx_wq", 0, 0);
	if (unlikely(!ha->wq)) {
		ret = -ENOMEM;
		goto probe_failed;
	}

	if (ha->isp_ops->initialize_adapter(base_vha)) {
		ql_log(ql_log_fatal, base_vha, 0x00d6,
		    "Failed to initialize adapter - Adapter flags %x.\n",
		    base_vha->device_flags);

		if (IS_QLA82XX(ha)) {
			qla82xx_idc_lock(ha);
			qla82xx_wr_32(ha, QLA82XX_CRB_DEV_STATE,
				QLA8XXX_DEV_FAILED);
			qla82xx_idc_unlock(ha);
			ql_log(ql_log_fatal, base_vha, 0x00d7,
			    "HW State: FAILED.\n");
		} else if (IS_QLA8044(ha)) {
			qla8044_idc_lock(ha);
			qla8044_wr_direct(base_vha,
				QLA8044_CRB_DEV_STATE_INDEX,
				QLA8XXX_DEV_FAILED);
			qla8044_idc_unlock(ha);
			ql_log(ql_log_fatal, base_vha, 0x0150,
			    "HW State: FAILED.\n");
		}

		ret = -ENODEV;
		goto probe_failed;
	}

	if (IS_QLAFX00(ha))
		host->can_queue = QLAFX00_MAX_CANQUEUE;
	else
		host->can_queue = req->num_outstanding_cmds - 10;

	ql_dbg(ql_dbg_init, base_vha, 0x0032,
	    "can_queue=%d, req=%p, mgmt_svr_loop_id=%d, sg_tablesize=%d.\n",
	    host->can_queue, base_vha->req,
	    base_vha->mgmt_svr_loop_id, host->sg_tablesize);

	if (ha->mqenable) {
		bool startit = false;

		if (QLA_TGT_MODE_ENABLED())
			startit = false;

		if (ql2x_ini_mode == QLA2XXX_INI_MODE_ENABLED)
			startit = true;

		/* Create start of day qpairs for Block MQ */
		for (i = 0; i < ha->max_qpairs; i++)
			qla2xxx_create_qpair(base_vha, 5, 0, startit);
	}
	qla_init_iocb_limit(base_vha);

	if (ha->flags.running_gold_fw)
		goto skip_dpc;

	/*
	 * Startup the kernel thread for this host adapter
	 */
	ha->dpc_thread = kthread_create(qla2x00_do_dpc, ha,
	    "%s_dpc", base_vha->host_str);
	if (IS_ERR(ha->dpc_thread)) {
		ql_log(ql_log_fatal, base_vha, 0x00ed,
		    "Failed to start DPC thread.\n");
		ret = PTR_ERR(ha->dpc_thread);
		ha->dpc_thread = NULL;
		goto probe_failed;
	}
	ql_dbg(ql_dbg_init, base_vha, 0x00ee,
	    "DPC thread started successfully.\n");

	/*
	 * If we're not coming up in initiator mode, we might sit for
	 * a while without waking up the dpc thread, which leads to a
	 * stuck process warning.  So just kick the dpc once here and
	 * let the kthread start (and go back to sleep in qla2x00_do_dpc).
	 */
	qla2xxx_wake_dpc(base_vha);

	INIT_WORK(&ha->board_disable, qla2x00_disable_board_on_pci_error);

	if (IS_QLA8031(ha) || IS_MCTP_CAPABLE(ha)) {
		sprintf(wq_name, "qla2xxx_%lu_dpc_lp_wq", base_vha->host_no);
		ha->dpc_lp_wq = create_singlethread_workqueue(wq_name);
		INIT_WORK(&ha->idc_aen, qla83xx_service_idc_aen);

		sprintf(wq_name, "qla2xxx_%lu_dpc_hp_wq", base_vha->host_no);
		ha->dpc_hp_wq = create_singlethread_workqueue(wq_name);
		INIT_WORK(&ha->nic_core_reset, qla83xx_nic_core_reset_work);
		INIT_WORK(&ha->idc_state_handler,
		    qla83xx_idc_state_handler_work);
		INIT_WORK(&ha->nic_core_unrecoverable,
		    qla83xx_nic_core_unrecoverable_work);
	}

skip_dpc:
	list_add_tail(&base_vha->list, &ha->vp_list);
	base_vha->host->irq = ha->pdev->irq;

	/* Initialized the timer */
	qla2x00_start_timer(base_vha, WATCH_INTERVAL);
	ql_dbg(ql_dbg_init, base_vha, 0x00ef,
	    "Started qla2x00_timer with "
	    "interval=%d.\n", WATCH_INTERVAL);
	ql_dbg(ql_dbg_init, base_vha, 0x00f0,
	    "Detected hba at address=%p.\n",
	    ha);

	if (IS_T10_PI_CAPABLE(ha) && ql2xenabledif) {
		if (ha->fw_attributes & BIT_4) {
			int prot = 0, guard;

			base_vha->flags.difdix_supported = 1;
			ql_dbg(ql_dbg_init, base_vha, 0x00f1,
			    "Registering for DIF/DIX type 1 and 3 protection.\n");
			if (ql2xenabledif == 1)
				prot = SHOST_DIX_TYPE0_PROTECTION;
			if (ql2xprotmask)
				scsi_host_set_prot(host, ql2xprotmask);
			else
				scsi_host_set_prot(host,
				    prot | SHOST_DIF_TYPE1_PROTECTION
				    | SHOST_DIF_TYPE2_PROTECTION
				    | SHOST_DIF_TYPE3_PROTECTION
				    | SHOST_DIX_TYPE1_PROTECTION
				    | SHOST_DIX_TYPE2_PROTECTION
				    | SHOST_DIX_TYPE3_PROTECTION);

			guard = SHOST_DIX_GUARD_CRC;

			if (IS_PI_IPGUARD_CAPABLE(ha) &&
			    (ql2xenabledif > 1 || IS_PI_DIFB_DIX0_CAPABLE(ha)))
				guard |= SHOST_DIX_GUARD_IP;

			if (ql2xprotguard)
				scsi_host_set_guard(host, ql2xprotguard);
			else
				scsi_host_set_guard(host, guard);
		} else
			base_vha->flags.difdix_supported = 0;
	}

	ha->isp_ops->enable_intrs(ha);

	if (IS_QLAFX00(ha)) {
		ret = qlafx00_fx_disc(base_vha,
			&base_vha->hw->mr.fcport, FXDISC_GET_CONFIG_INFO);
		host->sg_tablesize = (ha->mr.extended_io_enabled) ?
		    QLA_SG_ALL : 128;
	}

	ret = scsi_add_host(host, &pdev->dev);
	if (ret)
		goto probe_failed;

	base_vha->flags.init_done = 1;
	base_vha->flags.online = 1;
	ha->prev_minidump_failed = 0;

	ql_dbg(ql_dbg_init, base_vha, 0x00f2,
	    "Init done and hba is online.\n");

	if (qla_ini_mode_enabled(base_vha) ||
		qla_dual_mode_enabled(base_vha))
		scsi_scan_host(host);
	else
		ql_dbg(ql_dbg_init, base_vha, 0x0122,
			"skipping scsi_scan_host() for non-initiator port\n");

	qla2x00_alloc_sysfs_attr(base_vha);

	if (IS_QLAFX00(ha)) {
		ret = qlafx00_fx_disc(base_vha,
			&base_vha->hw->mr.fcport, FXDISC_GET_PORT_INFO);

		/* Register system information */
		ret =  qlafx00_fx_disc(base_vha,
			&base_vha->hw->mr.fcport, FXDISC_REG_HOST_INFO);
	}

	qla2x00_init_host_attr(base_vha);

	qla2x00_dfs_setup(base_vha);

	ql_log(ql_log_info, base_vha, 0x00fb,
	    "QLogic %s - %s.\n", ha->model_number, ha->model_desc);
	ql_log(ql_log_info, base_vha, 0x00fc,
	    "ISP%04X: %s @ %s hdma%c host#=%ld fw=%s.\n",
	    pdev->device, ha->isp_ops->pci_info_str(base_vha, pci_info,
						       sizeof(pci_info)),
	    pci_name(pdev), ha->flags.enable_64bit_addressing ? '+' : '-',
	    base_vha->host_no,
	    ha->isp_ops->fw_version_str(base_vha, fw_str, sizeof(fw_str)));

	qlt_add_target(ha, base_vha);

	clear_bit(PFLG_DRIVER_PROBING, &base_vha->pci_flags);

	if (test_bit(UNLOADING, &base_vha->dpc_flags))
		return -ENODEV;

	return 0;

probe_failed:
	if (base_vha->gnl.l) {
		dma_free_coherent(&ha->pdev->dev, base_vha->gnl.size,
				base_vha->gnl.l, base_vha->gnl.ldma);
		base_vha->gnl.l = NULL;
	}

	if (base_vha->timer_active)
		qla2x00_stop_timer(base_vha);
	base_vha->flags.online = 0;
	if (ha->dpc_thread) {
		struct task_struct *t = ha->dpc_thread;

		ha->dpc_thread = NULL;
		kthread_stop(t);
	}

	qla2x00_free_device(base_vha);
	scsi_host_put(base_vha->host);
	/*
	 * Need to NULL out local req/rsp after
	 * qla2x00_free_device => qla2x00_free_queues frees
	 * what these are pointing to. Or else we'll
	 * fall over below in qla2x00_free_req/rsp_que.
	 */
	req = NULL;
	rsp = NULL;

probe_hw_failed:
	qla2x00_mem_free(ha);
	qla2x00_free_req_que(ha, req);
	qla2x00_free_rsp_que(ha, rsp);
	qla2x00_clear_drv_active(ha);

iospace_config_failed:
	if (IS_P3P_TYPE(ha)) {
		if (!ha->nx_pcibase)
			iounmap((device_reg_t *)ha->nx_pcibase);
		if (!ql2xdbwr)
			iounmap((device_reg_t *)ha->nxdb_wr_ptr);
	} else {
		if (ha->iobase)
			iounmap(ha->iobase);
		if (ha->cregbase)
			iounmap(ha->cregbase);
	}
	pci_release_selected_regions(ha->pdev, ha->bars);
	kfree(ha);

disable_device:
	pci_disable_device(pdev);
	return ret;
}

static void __qla_set_remove_flag(scsi_qla_host_t *base_vha)
{
	scsi_qla_host_t *vp;
	unsigned long flags;
	struct qla_hw_data *ha;

	if (!base_vha)
		return;

	ha = base_vha->hw;

	spin_lock_irqsave(&ha->vport_slock, flags);
	list_for_each_entry(vp, &ha->vp_list, list)
		set_bit(PFLG_DRIVER_REMOVING, &vp->pci_flags);

	/*
	 * Indicate device removal to prevent future board_disable
	 * and wait until any pending board_disable has completed.
	 */
	set_bit(PFLG_DRIVER_REMOVING, &base_vha->pci_flags);
	spin_unlock_irqrestore(&ha->vport_slock, flags);
}

static void
qla2x00_shutdown(struct pci_dev *pdev)
{
	scsi_qla_host_t *vha;
	struct qla_hw_data  *ha;

	vha = pci_get_drvdata(pdev);
	ha = vha->hw;

	ql_log(ql_log_info, vha, 0xfffa,
		"Adapter shutdown\n");

	/*
	 * Prevent future board_disable and wait
	 * until any pending board_disable has completed.
	 */
	__qla_set_remove_flag(vha);
	cancel_work_sync(&ha->board_disable);

	if (!atomic_read(&pdev->enable_cnt))
		return;

	/* Notify ISPFX00 firmware */
	if (IS_QLAFX00(ha))
		qlafx00_driver_shutdown(vha, 20);

	/* Turn-off FCE trace */
	if (ha->flags.fce_enabled) {
		qla2x00_disable_fce_trace(vha, NULL, NULL);
		ha->flags.fce_enabled = 0;
	}

	/* Turn-off EFT trace */
	if (ha->eft)
		qla2x00_disable_eft_trace(vha);

	if (IS_QLA25XX(ha) ||  IS_QLA2031(ha) || IS_QLA27XX(ha) ||
	    IS_QLA28XX(ha)) {
		if (ha->flags.fw_started)
			qla2x00_abort_isp_cleanup(vha);
	} else {
		/* Stop currently executing firmware. */
		qla2x00_try_to_stop_firmware(vha);
	}

	/* Disable timer */
	if (vha->timer_active)
		qla2x00_stop_timer(vha);

	/* Turn adapter off line */
	vha->flags.online = 0;

	/* turn-off interrupts on the card */
	if (ha->interrupts_on) {
		vha->flags.init_done = 0;
		ha->isp_ops->disable_intrs(ha);
	}

	qla2x00_free_irqs(vha);

	qla2x00_free_fw_dump(ha);

	pci_disable_device(pdev);
	ql_log(ql_log_info, vha, 0xfffe,
		"Adapter shutdown successfully.\n");
}

/* Deletes all the virtual ports for a given ha */
static void
qla2x00_delete_all_vps(struct qla_hw_data *ha, scsi_qla_host_t *base_vha)
{
	scsi_qla_host_t *vha;
	unsigned long flags;

	mutex_lock(&ha->vport_lock);
	while (ha->cur_vport_count) {
		spin_lock_irqsave(&ha->vport_slock, flags);

		BUG_ON(base_vha->list.next == &ha->vp_list);
		/* This assumes first entry in ha->vp_list is always base vha */
		vha = list_first_entry(&base_vha->list, scsi_qla_host_t, list);
		scsi_host_get(vha->host);

		spin_unlock_irqrestore(&ha->vport_slock, flags);
		mutex_unlock(&ha->vport_lock);

		qla_nvme_delete(vha);

		fc_vport_terminate(vha->fc_vport);
		scsi_host_put(vha->host);

		mutex_lock(&ha->vport_lock);
	}
	mutex_unlock(&ha->vport_lock);
}

/* Stops all deferred work threads */
static void
qla2x00_destroy_deferred_work(struct qla_hw_data *ha)
{
	/* Cancel all work and destroy DPC workqueues */
	if (ha->dpc_lp_wq) {
		cancel_work_sync(&ha->idc_aen);
		destroy_workqueue(ha->dpc_lp_wq);
		ha->dpc_lp_wq = NULL;
	}

	if (ha->dpc_hp_wq) {
		cancel_work_sync(&ha->nic_core_reset);
		cancel_work_sync(&ha->idc_state_handler);
		cancel_work_sync(&ha->nic_core_unrecoverable);
		destroy_workqueue(ha->dpc_hp_wq);
		ha->dpc_hp_wq = NULL;
	}

	/* Kill the kernel thread for this host */
	if (ha->dpc_thread) {
		struct task_struct *t = ha->dpc_thread;

		/*
		 * qla2xxx_wake_dpc checks for ->dpc_thread
		 * so we need to zero it out.
		 */
		ha->dpc_thread = NULL;
		kthread_stop(t);
	}
}

static void
qla2x00_unmap_iobases(struct qla_hw_data *ha)
{
	if (IS_QLA82XX(ha)) {

		iounmap((device_reg_t *)ha->nx_pcibase);
		if (!ql2xdbwr)
			iounmap((device_reg_t *)ha->nxdb_wr_ptr);
	} else {
		if (ha->iobase)
			iounmap(ha->iobase);

		if (ha->cregbase)
			iounmap(ha->cregbase);

		if (ha->mqiobase)
			iounmap(ha->mqiobase);

		if ((IS_QLA83XX(ha) || IS_QLA27XX(ha) || IS_QLA28XX(ha)) &&
		    ha->msixbase)
			iounmap(ha->msixbase);
	}
}

static void
qla2x00_clear_drv_active(struct qla_hw_data *ha)
{
	if (IS_QLA8044(ha)) {
		qla8044_idc_lock(ha);
		qla8044_clear_drv_active(ha);
		qla8044_idc_unlock(ha);
	} else if (IS_QLA82XX(ha)) {
		qla82xx_idc_lock(ha);
		qla82xx_clear_drv_active(ha);
		qla82xx_idc_unlock(ha);
	}
}

static void
qla2x00_remove_one(struct pci_dev *pdev)
{
	scsi_qla_host_t *base_vha;
	struct qla_hw_data  *ha;

	base_vha = pci_get_drvdata(pdev);
	ha = base_vha->hw;
	ql_log(ql_log_info, base_vha, 0xb079,
	    "Removing driver\n");
	__qla_set_remove_flag(base_vha);
	cancel_work_sync(&ha->board_disable);

	/*
	 * If the PCI device is disabled then there was a PCI-disconnect and
	 * qla2x00_disable_board_on_pci_error has taken care of most of the
	 * resources.
	 */
	if (!atomic_read(&pdev->enable_cnt)) {
		dma_free_coherent(&ha->pdev->dev, base_vha->gnl.size,
		    base_vha->gnl.l, base_vha->gnl.ldma);
		base_vha->gnl.l = NULL;
		scsi_host_put(base_vha->host);
		kfree(ha);
		pci_set_drvdata(pdev, NULL);
		return;
	}
	qla2x00_wait_for_hba_ready(base_vha);

	/*
	 * if UNLOADING flag is already set, then continue unload,
	 * where it was set first.
	 */
	if (test_and_set_bit(UNLOADING, &base_vha->dpc_flags))
		return;

	if (IS_QLA25XX(ha) || IS_QLA2031(ha) || IS_QLA27XX(ha) ||
	    IS_QLA28XX(ha)) {
		if (ha->flags.fw_started)
			qla2x00_abort_isp_cleanup(base_vha);
	} else if (!IS_QLAFX00(ha)) {
		if (IS_QLA8031(ha)) {
			ql_dbg(ql_dbg_p3p, base_vha, 0xb07e,
			    "Clearing fcoe driver presence.\n");
			if (qla83xx_clear_drv_presence(base_vha) != QLA_SUCCESS)
				ql_dbg(ql_dbg_p3p, base_vha, 0xb079,
				    "Error while clearing DRV-Presence.\n");
		}

		qla2x00_try_to_stop_firmware(base_vha);
	}

	qla2x00_wait_for_sess_deletion(base_vha);

	qla_nvme_delete(base_vha);

	dma_free_coherent(&ha->pdev->dev,
		base_vha->gnl.size, base_vha->gnl.l, base_vha->gnl.ldma);

	base_vha->gnl.l = NULL;

	vfree(base_vha->scan.l);

	if (IS_QLAFX00(ha))
		qlafx00_driver_shutdown(base_vha, 20);

	qla2x00_delete_all_vps(ha, base_vha);

	qla2x00_dfs_remove(base_vha);

	qla84xx_put_chip(base_vha);

	/* Disable timer */
	if (base_vha->timer_active)
		qla2x00_stop_timer(base_vha);

	base_vha->flags.online = 0;

	/* free DMA memory */
	if (ha->exlogin_buf)
		qla2x00_free_exlogin_buffer(ha);

	/* free DMA memory */
	if (ha->exchoffld_buf)
		qla2x00_free_exchoffld_buffer(ha);

	qla2x00_destroy_deferred_work(ha);

	qlt_remove_target(ha, base_vha);

	qla2x00_free_sysfs_attr(base_vha, true);

	fc_remove_host(base_vha->host);
	qlt_remove_target_resources(ha);

	scsi_remove_host(base_vha->host);

	qla2x00_free_device(base_vha);

	qla2x00_clear_drv_active(ha);

	scsi_host_put(base_vha->host);

	qla2x00_unmap_iobases(ha);

	pci_release_selected_regions(ha->pdev, ha->bars);
	kfree(ha);

	pci_disable_pcie_error_reporting(pdev);

	pci_disable_device(pdev);
}

static inline void
qla24xx_free_purex_list(struct purex_list *list)
{
	struct list_head *item, *next;
	ulong flags;

	spin_lock_irqsave(&list->lock, flags);
	list_for_each_safe(item, next, &list->head) {
		list_del(item);
		kfree(list_entry(item, struct purex_item, list));
	}
	spin_unlock_irqrestore(&list->lock, flags);
}

static void
qla2x00_free_device(scsi_qla_host_t *vha)
{
	struct qla_hw_data *ha = vha->hw;

	qla2x00_abort_all_cmds(vha, DID_NO_CONNECT << 16);

	/* Disable timer */
	if (vha->timer_active)
		qla2x00_stop_timer(vha);

	qla25xx_delete_queues(vha);
	vha->flags.online = 0;

	/* turn-off interrupts on the card */
	if (ha->interrupts_on) {
		vha->flags.init_done = 0;
		ha->isp_ops->disable_intrs(ha);
	}

	qla2x00_free_fcports(vha);

	qla2x00_free_irqs(vha);

	/* Flush the work queue and remove it */
	if (ha->wq) {
		flush_workqueue(ha->wq);
		destroy_workqueue(ha->wq);
		ha->wq = NULL;
	}


	qla24xx_free_purex_list(&vha->purex_list);

	qla2x00_mem_free(ha);

	qla82xx_md_free(vha);

	qla2x00_free_queues(ha);
}

void qla2x00_free_fcports(struct scsi_qla_host *vha)
{
	fc_port_t *fcport, *tfcport;

	list_for_each_entry_safe(fcport, tfcport, &vha->vp_fcports, list)
		qla2x00_free_fcport(fcport);
}

static inline void
qla2x00_schedule_rport_del(struct scsi_qla_host *vha, fc_port_t *fcport)
{
	int now;

	if (!fcport->rport)
		return;

	if (fcport->rport) {
		ql_dbg(ql_dbg_disc, fcport->vha, 0x2109,
		    "%s %8phN. rport %p roles %x\n",
		    __func__, fcport->port_name, fcport->rport,
		    fcport->rport->roles);
		fc_remote_port_delete(fcport->rport);
	}
	qlt_do_generation_tick(vha, &now);
}

/*
 * qla2x00_mark_device_lost Updates fcport state when device goes offline.
 *
 * Input: ha = adapter block pointer.  fcport = port structure pointer.
 *
 * Return: None.
 *
 * Context:
 */
void qla2x00_mark_device_lost(scsi_qla_host_t *vha, fc_port_t *fcport,
    int do_login)
{
	if (IS_QLAFX00(vha->hw)) {
		qla2x00_set_fcport_state(fcport, FCS_DEVICE_LOST);
		qla2x00_schedule_rport_del(vha, fcport);
		return;
	}

	if (atomic_read(&fcport->state) == FCS_ONLINE &&
	    vha->vp_idx == fcport->vha->vp_idx) {
		qla2x00_set_fcport_state(fcport, FCS_DEVICE_LOST);
		qla2x00_schedule_rport_del(vha, fcport);
	}
	/*
	 * We may need to retry the login, so don't change the state of the
	 * port but do the retries.
	 */
	if (atomic_read(&fcport->state) != FCS_DEVICE_DEAD)
		qla2x00_set_fcport_state(fcport, FCS_DEVICE_LOST);

	if (!do_login)
		return;

	set_bit(RELOGIN_NEEDED, &vha->dpc_flags);
}

void
qla2x00_mark_all_devices_lost(scsi_qla_host_t *vha)
{
	fc_port_t *fcport;

	ql_dbg(ql_dbg_disc, vha, 0x20f1,
	    "Mark all dev lost\n");

	list_for_each_entry(fcport, &vha->vp_fcports, list) {
		fcport->scan_state = 0;
		qlt_schedule_sess_for_deletion(fcport);
	}
}

static void qla2x00_set_reserved_loop_ids(struct qla_hw_data *ha)
{
	int i;

	if (IS_FWI2_CAPABLE(ha))
		return;

	for (i = 0; i < SNS_FIRST_LOOP_ID; i++)
		set_bit(i, ha->loop_id_map);
	set_bit(MANAGEMENT_SERVER, ha->loop_id_map);
	set_bit(BROADCAST, ha->loop_id_map);
}

/*
* qla2x00_mem_alloc
*      Allocates adapter memory.
*
* Returns:
*      0  = success.
*      !0  = failure.
*/
static int
qla2x00_mem_alloc(struct qla_hw_data *ha, uint16_t req_len, uint16_t rsp_len,
	struct req_que **req, struct rsp_que **rsp)
{
	char	name[16];

	ha->init_cb = dma_alloc_coherent(&ha->pdev->dev, ha->init_cb_size,
		&ha->init_cb_dma, GFP_KERNEL);
	if (!ha->init_cb)
		goto fail;

	if (qlt_mem_alloc(ha) < 0)
		goto fail_free_init_cb;

	ha->gid_list = dma_alloc_coherent(&ha->pdev->dev,
		qla2x00_gid_list_size(ha), &ha->gid_list_dma, GFP_KERNEL);
	if (!ha->gid_list)
		goto fail_free_tgt_mem;

	ha->srb_mempool = mempool_create_slab_pool(SRB_MIN_REQ, srb_cachep);
	if (!ha->srb_mempool)
		goto fail_free_gid_list;

	if (IS_P3P_TYPE(ha)) {
		/* Allocate cache for CT6 Ctx. */
		if (!ctx_cachep) {
			ctx_cachep = kmem_cache_create("qla2xxx_ctx",
				sizeof(struct ct6_dsd), 0,
				SLAB_HWCACHE_ALIGN, NULL);
			if (!ctx_cachep)
				goto fail_free_srb_mempool;
		}
		ha->ctx_mempool = mempool_create_slab_pool(SRB_MIN_REQ,
			ctx_cachep);
		if (!ha->ctx_mempool)
			goto fail_free_srb_mempool;
		ql_dbg_pci(ql_dbg_init, ha->pdev, 0x0021,
		    "ctx_cachep=%p ctx_mempool=%p.\n",
		    ctx_cachep, ha->ctx_mempool);
	}

	/* Get memory for cached NVRAM */
	ha->nvram = kzalloc(MAX_NVRAM_SIZE, GFP_KERNEL);
	if (!ha->nvram)
		goto fail_free_ctx_mempool;

	snprintf(name, sizeof(name), "%s_%d", QLA2XXX_DRIVER_NAME,
		ha->pdev->device);
	ha->s_dma_pool = dma_pool_create(name, &ha->pdev->dev,
		DMA_POOL_SIZE, 8, 0);
	if (!ha->s_dma_pool)
		goto fail_free_nvram;

	ql_dbg_pci(ql_dbg_init, ha->pdev, 0x0022,
	    "init_cb=%p gid_list=%p, srb_mempool=%p s_dma_pool=%p.\n",
	    ha->init_cb, ha->gid_list, ha->srb_mempool, ha->s_dma_pool);

	if (IS_P3P_TYPE(ha) || ql2xenabledif) {
		ha->dl_dma_pool = dma_pool_create(name, &ha->pdev->dev,
			DSD_LIST_DMA_POOL_SIZE, 8, 0);
		if (!ha->dl_dma_pool) {
			ql_log_pci(ql_log_fatal, ha->pdev, 0x0023,
			    "Failed to allocate memory for dl_dma_pool.\n");
			goto fail_s_dma_pool;
		}

		ha->fcp_cmnd_dma_pool = dma_pool_create(name, &ha->pdev->dev,
			FCP_CMND_DMA_POOL_SIZE, 8, 0);
		if (!ha->fcp_cmnd_dma_pool) {
			ql_log_pci(ql_log_fatal, ha->pdev, 0x0024,
			    "Failed to allocate memory for fcp_cmnd_dma_pool.\n");
			goto fail_dl_dma_pool;
		}

		if (ql2xenabledif) {
			u64 bufsize = DIF_BUNDLING_DMA_POOL_SIZE;
			struct dsd_dma *dsd, *nxt;
			uint i;
			/* Creata a DMA pool of buffers for DIF bundling */
			ha->dif_bundl_pool = dma_pool_create(name,
			    &ha->pdev->dev, DIF_BUNDLING_DMA_POOL_SIZE, 8, 0);
			if (!ha->dif_bundl_pool) {
				ql_dbg_pci(ql_dbg_init, ha->pdev, 0x0024,
				    "%s: failed create dif_bundl_pool\n",
				    __func__);
				goto fail_dif_bundl_dma_pool;
			}

			INIT_LIST_HEAD(&ha->pool.good.head);
			INIT_LIST_HEAD(&ha->pool.unusable.head);
			ha->pool.good.count = 0;
			ha->pool.unusable.count = 0;
			for (i = 0; i < 128; i++) {
				dsd = kzalloc(sizeof(*dsd), GFP_ATOMIC);
				if (!dsd) {
					ql_dbg_pci(ql_dbg_init, ha->pdev,
					    0xe0ee, "%s: failed alloc dsd\n",
					    __func__);
					return 1;
				}
				ha->dif_bundle_kallocs++;

				dsd->dsd_addr = dma_pool_alloc(
				    ha->dif_bundl_pool, GFP_ATOMIC,
				    &dsd->dsd_list_dma);
				if (!dsd->dsd_addr) {
					ql_dbg_pci(ql_dbg_init, ha->pdev,
					    0xe0ee,
					    "%s: failed alloc ->dsd_addr\n",
					    __func__);
					kfree(dsd);
					ha->dif_bundle_kallocs--;
					continue;
				}
				ha->dif_bundle_dma_allocs++;

				/*
				 * if DMA buffer crosses 4G boundary,
				 * put it on bad list
				 */
				if (MSD(dsd->dsd_list_dma) ^
				    MSD(dsd->dsd_list_dma + bufsize)) {
					list_add_tail(&dsd->list,
					    &ha->pool.unusable.head);
					ha->pool.unusable.count++;
				} else {
					list_add_tail(&dsd->list,
					    &ha->pool.good.head);
					ha->pool.good.count++;
				}
			}

			/* return the good ones back to the pool */
			list_for_each_entry_safe(dsd, nxt,
			    &ha->pool.good.head, list) {
				list_del(&dsd->list);
				dma_pool_free(ha->dif_bundl_pool,
				    dsd->dsd_addr, dsd->dsd_list_dma);
				ha->dif_bundle_dma_allocs--;
				kfree(dsd);
				ha->dif_bundle_kallocs--;
			}

			ql_dbg_pci(ql_dbg_init, ha->pdev, 0x0024,
			    "%s: dif dma pool (good=%u unusable=%u)\n",
			    __func__, ha->pool.good.count,
			    ha->pool.unusable.count);
		}

		ql_dbg_pci(ql_dbg_init, ha->pdev, 0x0025,
		    "dl_dma_pool=%p fcp_cmnd_dma_pool=%p dif_bundl_pool=%p.\n",
		    ha->dl_dma_pool, ha->fcp_cmnd_dma_pool,
		    ha->dif_bundl_pool);
	}

	/* Allocate memory for SNS commands */
	if (IS_QLA2100(ha) || IS_QLA2200(ha)) {
	/* Get consistent memory allocated for SNS commands */
		ha->sns_cmd = dma_alloc_coherent(&ha->pdev->dev,
		sizeof(struct sns_cmd_pkt), &ha->sns_cmd_dma, GFP_KERNEL);
		if (!ha->sns_cmd)
			goto fail_dma_pool;
		ql_dbg_pci(ql_dbg_init, ha->pdev, 0x0026,
		    "sns_cmd: %p.\n", ha->sns_cmd);
	} else {
	/* Get consistent memory allocated for MS IOCB */
		ha->ms_iocb = dma_pool_alloc(ha->s_dma_pool, GFP_KERNEL,
			&ha->ms_iocb_dma);
		if (!ha->ms_iocb)
			goto fail_dma_pool;
	/* Get consistent memory allocated for CT SNS commands */
		ha->ct_sns = dma_alloc_coherent(&ha->pdev->dev,
			sizeof(struct ct_sns_pkt), &ha->ct_sns_dma, GFP_KERNEL);
		if (!ha->ct_sns)
			goto fail_free_ms_iocb;
		ql_dbg_pci(ql_dbg_init, ha->pdev, 0x0027,
		    "ms_iocb=%p ct_sns=%p.\n",
		    ha->ms_iocb, ha->ct_sns);
	}

	/* Allocate memory for request ring */
	*req = kzalloc(sizeof(struct req_que), GFP_KERNEL);
	if (!*req) {
		ql_log_pci(ql_log_fatal, ha->pdev, 0x0028,
		    "Failed to allocate memory for req.\n");
		goto fail_req;
	}
	(*req)->length = req_len;
	(*req)->ring = dma_alloc_coherent(&ha->pdev->dev,
		((*req)->length + 1) * sizeof(request_t),
		&(*req)->dma, GFP_KERNEL);
	if (!(*req)->ring) {
		ql_log_pci(ql_log_fatal, ha->pdev, 0x0029,
		    "Failed to allocate memory for req_ring.\n");
		goto fail_req_ring;
	}
	/* Allocate memory for response ring */
	*rsp = kzalloc(sizeof(struct rsp_que), GFP_KERNEL);
	if (!*rsp) {
		ql_log_pci(ql_log_fatal, ha->pdev, 0x002a,
		    "Failed to allocate memory for rsp.\n");
		goto fail_rsp;
	}
	(*rsp)->hw = ha;
	(*rsp)->length = rsp_len;
	(*rsp)->ring = dma_alloc_coherent(&ha->pdev->dev,
		((*rsp)->length + 1) * sizeof(response_t),
		&(*rsp)->dma, GFP_KERNEL);
	if (!(*rsp)->ring) {
		ql_log_pci(ql_log_fatal, ha->pdev, 0x002b,
		    "Failed to allocate memory for rsp_ring.\n");
		goto fail_rsp_ring;
	}
	(*req)->rsp = *rsp;
	(*rsp)->req = *req;
	ql_dbg_pci(ql_dbg_init, ha->pdev, 0x002c,
	    "req=%p req->length=%d req->ring=%p rsp=%p "
	    "rsp->length=%d rsp->ring=%p.\n",
	    *req, (*req)->length, (*req)->ring, *rsp, (*rsp)->length,
	    (*rsp)->ring);
	/* Allocate memory for NVRAM data for vports */
	if (ha->nvram_npiv_size) {
		ha->npiv_info = kcalloc(ha->nvram_npiv_size,
					sizeof(struct qla_npiv_entry),
					GFP_KERNEL);
		if (!ha->npiv_info) {
			ql_log_pci(ql_log_fatal, ha->pdev, 0x002d,
			    "Failed to allocate memory for npiv_info.\n");
			goto fail_npiv_info;
		}
	} else
		ha->npiv_info = NULL;

	/* Get consistent memory allocated for EX-INIT-CB. */
	if (IS_CNA_CAPABLE(ha) || IS_QLA2031(ha) || IS_QLA27XX(ha) ||
	    IS_QLA28XX(ha)) {
		ha->ex_init_cb = dma_pool_alloc(ha->s_dma_pool, GFP_KERNEL,
		    &ha->ex_init_cb_dma);
		if (!ha->ex_init_cb)
			goto fail_ex_init_cb;
		ql_dbg_pci(ql_dbg_init, ha->pdev, 0x002e,
		    "ex_init_cb=%p.\n", ha->ex_init_cb);
	}

	/* Get consistent memory allocated for Special Features-CB. */
	if (IS_QLA27XX(ha) || IS_QLA28XX(ha)) {
		ha->sf_init_cb = dma_pool_alloc(ha->s_dma_pool, GFP_KERNEL,
						&ha->sf_init_cb_dma);
		if (!ha->sf_init_cb)
			goto fail_sf_init_cb;
		memset(ha->sf_init_cb, 0, sizeof(struct init_sf_cb));
		ql_dbg_pci(ql_dbg_init, ha->pdev, 0x0199,
			   "sf_init_cb=%p.\n", ha->sf_init_cb);
	}

	INIT_LIST_HEAD(&ha->gbl_dsd_list);

	/* Get consistent memory allocated for Async Port-Database. */
	if (!IS_FWI2_CAPABLE(ha)) {
		ha->async_pd = dma_pool_alloc(ha->s_dma_pool, GFP_KERNEL,
			&ha->async_pd_dma);
		if (!ha->async_pd)
			goto fail_async_pd;
		ql_dbg_pci(ql_dbg_init, ha->pdev, 0x002f,
		    "async_pd=%p.\n", ha->async_pd);
	}

	INIT_LIST_HEAD(&ha->vp_list);

	/* Allocate memory for our loop_id bitmap */
	ha->loop_id_map = kcalloc(BITS_TO_LONGS(LOOPID_MAP_SIZE),
				  sizeof(long),
				  GFP_KERNEL);
	if (!ha->loop_id_map)
		goto fail_loop_id_map;
	else {
		qla2x00_set_reserved_loop_ids(ha);
		ql_dbg_pci(ql_dbg_init, ha->pdev, 0x0123,
		    "loop_id_map=%p.\n", ha->loop_id_map);
	}

	ha->sfp_data = dma_alloc_coherent(&ha->pdev->dev,
	    SFP_DEV_SIZE, &ha->sfp_data_dma, GFP_KERNEL);
	if (!ha->sfp_data) {
		ql_dbg_pci(ql_dbg_init, ha->pdev, 0x011b,
		    "Unable to allocate memory for SFP read-data.\n");
		goto fail_sfp_data;
	}

	ha->flt = dma_alloc_coherent(&ha->pdev->dev,
	    sizeof(struct qla_flt_header) + FLT_REGIONS_SIZE, &ha->flt_dma,
	    GFP_KERNEL);
	if (!ha->flt) {
		ql_dbg_pci(ql_dbg_init, ha->pdev, 0x011b,
		    "Unable to allocate memory for FLT.\n");
		goto fail_flt_buffer;
	}

	return 0;

fail_flt_buffer:
	dma_free_coherent(&ha->pdev->dev, SFP_DEV_SIZE,
	    ha->sfp_data, ha->sfp_data_dma);
fail_sfp_data:
	kfree(ha->loop_id_map);
fail_loop_id_map:
	dma_pool_free(ha->s_dma_pool, ha->async_pd, ha->async_pd_dma);
fail_async_pd:
	dma_pool_free(ha->s_dma_pool, ha->sf_init_cb, ha->sf_init_cb_dma);
fail_sf_init_cb:
	dma_pool_free(ha->s_dma_pool, ha->ex_init_cb, ha->ex_init_cb_dma);
fail_ex_init_cb:
	kfree(ha->npiv_info);
fail_npiv_info:
	dma_free_coherent(&ha->pdev->dev, ((*rsp)->length + 1) *
		sizeof(response_t), (*rsp)->ring, (*rsp)->dma);
	(*rsp)->ring = NULL;
	(*rsp)->dma = 0;
fail_rsp_ring:
	kfree(*rsp);
	*rsp = NULL;
fail_rsp:
	dma_free_coherent(&ha->pdev->dev, ((*req)->length + 1) *
		sizeof(request_t), (*req)->ring, (*req)->dma);
	(*req)->ring = NULL;
	(*req)->dma = 0;
fail_req_ring:
	kfree(*req);
	*req = NULL;
fail_req:
	dma_free_coherent(&ha->pdev->dev, sizeof(struct ct_sns_pkt),
		ha->ct_sns, ha->ct_sns_dma);
	ha->ct_sns = NULL;
	ha->ct_sns_dma = 0;
fail_free_ms_iocb:
	dma_pool_free(ha->s_dma_pool, ha->ms_iocb, ha->ms_iocb_dma);
	ha->ms_iocb = NULL;
	ha->ms_iocb_dma = 0;

	if (ha->sns_cmd)
		dma_free_coherent(&ha->pdev->dev, sizeof(struct sns_cmd_pkt),
		    ha->sns_cmd, ha->sns_cmd_dma);
fail_dma_pool:
	if (ql2xenabledif) {
		struct dsd_dma *dsd, *nxt;

		list_for_each_entry_safe(dsd, nxt, &ha->pool.unusable.head,
		    list) {
			list_del(&dsd->list);
			dma_pool_free(ha->dif_bundl_pool, dsd->dsd_addr,
			    dsd->dsd_list_dma);
			ha->dif_bundle_dma_allocs--;
			kfree(dsd);
			ha->dif_bundle_kallocs--;
			ha->pool.unusable.count--;
		}
		dma_pool_destroy(ha->dif_bundl_pool);
		ha->dif_bundl_pool = NULL;
	}

fail_dif_bundl_dma_pool:
	if (IS_QLA82XX(ha) || ql2xenabledif) {
		dma_pool_destroy(ha->fcp_cmnd_dma_pool);
		ha->fcp_cmnd_dma_pool = NULL;
	}
fail_dl_dma_pool:
	if (IS_QLA82XX(ha) || ql2xenabledif) {
		dma_pool_destroy(ha->dl_dma_pool);
		ha->dl_dma_pool = NULL;
	}
fail_s_dma_pool:
	dma_pool_destroy(ha->s_dma_pool);
	ha->s_dma_pool = NULL;
fail_free_nvram:
	kfree(ha->nvram);
	ha->nvram = NULL;
fail_free_ctx_mempool:
	mempool_destroy(ha->ctx_mempool);
	ha->ctx_mempool = NULL;
fail_free_srb_mempool:
	mempool_destroy(ha->srb_mempool);
	ha->srb_mempool = NULL;
fail_free_gid_list:
	dma_free_coherent(&ha->pdev->dev, qla2x00_gid_list_size(ha),
	ha->gid_list,
	ha->gid_list_dma);
	ha->gid_list = NULL;
	ha->gid_list_dma = 0;
fail_free_tgt_mem:
	qlt_mem_free(ha);
fail_free_init_cb:
	dma_free_coherent(&ha->pdev->dev, ha->init_cb_size, ha->init_cb,
	ha->init_cb_dma);
	ha->init_cb = NULL;
	ha->init_cb_dma = 0;
fail:
	ql_log(ql_log_fatal, NULL, 0x0030,
	    "Memory allocation failure.\n");
	return -ENOMEM;
}

int
qla2x00_set_exlogins_buffer(scsi_qla_host_t *vha)
{
	int rval;
	uint16_t	size, max_cnt;
	uint32_t temp;
	struct qla_hw_data *ha = vha->hw;

	/* Return if we don't need to alloacate any extended logins */
	if (ql2xexlogins <= MAX_FIBRE_DEVICES_2400)
		return QLA_SUCCESS;

	if (!IS_EXLOGIN_OFFLD_CAPABLE(ha))
		return QLA_SUCCESS;

	ql_log(ql_log_info, vha, 0xd021, "EXLOGIN count: %d.\n", ql2xexlogins);
	max_cnt = 0;
	rval = qla_get_exlogin_status(vha, &size, &max_cnt);
	if (rval != QLA_SUCCESS) {
		ql_log_pci(ql_log_fatal, ha->pdev, 0xd029,
		    "Failed to get exlogin status.\n");
		return rval;
	}

	temp = (ql2xexlogins > max_cnt) ? max_cnt : ql2xexlogins;
	temp *= size;

	if (temp != ha->exlogin_size) {
		qla2x00_free_exlogin_buffer(ha);
		ha->exlogin_size = temp;

		ql_log(ql_log_info, vha, 0xd024,
		    "EXLOGIN: max_logins=%d, portdb=0x%x, total=%d.\n",
		    max_cnt, size, temp);

		ql_log(ql_log_info, vha, 0xd025,
		    "EXLOGIN: requested size=0x%x\n", ha->exlogin_size);

		/* Get consistent memory for extended logins */
		ha->exlogin_buf = dma_alloc_coherent(&ha->pdev->dev,
			ha->exlogin_size, &ha->exlogin_buf_dma, GFP_KERNEL);
		if (!ha->exlogin_buf) {
			ql_log_pci(ql_log_fatal, ha->pdev, 0xd02a,
		    "Failed to allocate memory for exlogin_buf_dma.\n");
			return -ENOMEM;
		}
	}

	/* Now configure the dma buffer */
	rval = qla_set_exlogin_mem_cfg(vha, ha->exlogin_buf_dma);
	if (rval) {
		ql_log(ql_log_fatal, vha, 0xd033,
		    "Setup extended login buffer  ****FAILED****.\n");
		qla2x00_free_exlogin_buffer(ha);
	}

	return rval;
}

/*
* qla2x00_free_exlogin_buffer
*
* Input:
*	ha = adapter block pointer
*/
void
qla2x00_free_exlogin_buffer(struct qla_hw_data *ha)
{
	if (ha->exlogin_buf) {
		dma_free_coherent(&ha->pdev->dev, ha->exlogin_size,
		    ha->exlogin_buf, ha->exlogin_buf_dma);
		ha->exlogin_buf = NULL;
		ha->exlogin_size = 0;
	}
}

static void
qla2x00_number_of_exch(scsi_qla_host_t *vha, u32 *ret_cnt, u16 max_cnt)
{
	u32 temp;
	struct init_cb_81xx *icb = (struct init_cb_81xx *)&vha->hw->init_cb;
	*ret_cnt = FW_DEF_EXCHANGES_CNT;

	if (max_cnt > vha->hw->max_exchg)
		max_cnt = vha->hw->max_exchg;

	if (qla_ini_mode_enabled(vha)) {
		if (vha->ql2xiniexchg > max_cnt)
			vha->ql2xiniexchg = max_cnt;

		if (vha->ql2xiniexchg > FW_DEF_EXCHANGES_CNT)
			*ret_cnt = vha->ql2xiniexchg;

	} else if (qla_tgt_mode_enabled(vha)) {
		if (vha->ql2xexchoffld > max_cnt) {
			vha->ql2xexchoffld = max_cnt;
			icb->exchange_count = cpu_to_le16(vha->ql2xexchoffld);
		}

		if (vha->ql2xexchoffld > FW_DEF_EXCHANGES_CNT)
			*ret_cnt = vha->ql2xexchoffld;
	} else if (qla_dual_mode_enabled(vha)) {
		temp = vha->ql2xiniexchg + vha->ql2xexchoffld;
		if (temp > max_cnt) {
			vha->ql2xiniexchg -= (temp - max_cnt)/2;
			vha->ql2xexchoffld -= (((temp - max_cnt)/2) + 1);
			temp = max_cnt;
			icb->exchange_count = cpu_to_le16(vha->ql2xexchoffld);
		}

		if (temp > FW_DEF_EXCHANGES_CNT)
			*ret_cnt = temp;
	}
}

int
qla2x00_set_exchoffld_buffer(scsi_qla_host_t *vha)
{
	int rval;
	u16	size, max_cnt;
	u32 actual_cnt, totsz;
	struct qla_hw_data *ha = vha->hw;

	if (!ha->flags.exchoffld_enabled)
		return QLA_SUCCESS;

	if (!IS_EXCHG_OFFLD_CAPABLE(ha))
		return QLA_SUCCESS;

	max_cnt = 0;
	rval = qla_get_exchoffld_status(vha, &size, &max_cnt);
	if (rval != QLA_SUCCESS) {
		ql_log_pci(ql_log_fatal, ha->pdev, 0xd012,
		    "Failed to get exlogin status.\n");
		return rval;
	}

	qla2x00_number_of_exch(vha, &actual_cnt, max_cnt);
	ql_log(ql_log_info, vha, 0xd014,
	    "Actual exchange offload count: %d.\n", actual_cnt);

	totsz = actual_cnt * size;

	if (totsz != ha->exchoffld_size) {
		qla2x00_free_exchoffld_buffer(ha);
		if (actual_cnt <= FW_DEF_EXCHANGES_CNT) {
			ha->exchoffld_size = 0;
			ha->flags.exchoffld_enabled = 0;
			return QLA_SUCCESS;
		}

		ha->exchoffld_size = totsz;

		ql_log(ql_log_info, vha, 0xd016,
		    "Exchange offload: max_count=%d, actual count=%d entry sz=0x%x, total sz=0x%x\n",
		    max_cnt, actual_cnt, size, totsz);

		ql_log(ql_log_info, vha, 0xd017,
		    "Exchange Buffers requested size = 0x%x\n",
		    ha->exchoffld_size);

		/* Get consistent memory for extended logins */
		ha->exchoffld_buf = dma_alloc_coherent(&ha->pdev->dev,
			ha->exchoffld_size, &ha->exchoffld_buf_dma, GFP_KERNEL);
		if (!ha->exchoffld_buf) {
			ql_log_pci(ql_log_fatal, ha->pdev, 0xd013,
			"Failed to allocate memory for Exchange Offload.\n");

			if (ha->max_exchg >
			    (FW_DEF_EXCHANGES_CNT + REDUCE_EXCHANGES_CNT)) {
				ha->max_exchg -= REDUCE_EXCHANGES_CNT;
			} else if (ha->max_exchg >
			    (FW_DEF_EXCHANGES_CNT + 512)) {
				ha->max_exchg -= 512;
			} else {
				ha->flags.exchoffld_enabled = 0;
				ql_log_pci(ql_log_fatal, ha->pdev, 0xd013,
				    "Disabling Exchange offload due to lack of memory\n");
			}
			ha->exchoffld_size = 0;

			return -ENOMEM;
		}
	} else if (!ha->exchoffld_buf || (actual_cnt <= FW_DEF_EXCHANGES_CNT)) {
		/* pathological case */
		qla2x00_free_exchoffld_buffer(ha);
		ha->exchoffld_size = 0;
		ha->flags.exchoffld_enabled = 0;
		ql_log(ql_log_info, vha, 0xd016,
		    "Exchange offload not enable: offld size=%d, actual count=%d entry sz=0x%x, total sz=0x%x.\n",
		    ha->exchoffld_size, actual_cnt, size, totsz);
		return 0;
	}

	/* Now configure the dma buffer */
	rval = qla_set_exchoffld_mem_cfg(vha);
	if (rval) {
		ql_log(ql_log_fatal, vha, 0xd02e,
		    "Setup exchange offload buffer ****FAILED****.\n");
		qla2x00_free_exchoffld_buffer(ha);
	} else {
		/* re-adjust number of target exchange */
		struct init_cb_81xx *icb = (struct init_cb_81xx *)ha->init_cb;

		if (qla_ini_mode_enabled(vha))
			icb->exchange_count = 0;
		else
			icb->exchange_count = cpu_to_le16(vha->ql2xexchoffld);
	}

	return rval;
}

/*
* qla2x00_free_exchoffld_buffer
*
* Input:
*	ha = adapter block pointer
*/
void
qla2x00_free_exchoffld_buffer(struct qla_hw_data *ha)
{
	if (ha->exchoffld_buf) {
		dma_free_coherent(&ha->pdev->dev, ha->exchoffld_size,
		    ha->exchoffld_buf, ha->exchoffld_buf_dma);
		ha->exchoffld_buf = NULL;
		ha->exchoffld_size = 0;
	}
}

/*
* qla2x00_free_fw_dump
*	Frees fw dump stuff.
*
* Input:
*	ha = adapter block pointer
*/
static void
qla2x00_free_fw_dump(struct qla_hw_data *ha)
{
	struct fwdt *fwdt = ha->fwdt;
	uint j;

	if (ha->fce)
		dma_free_coherent(&ha->pdev->dev,
		    FCE_SIZE, ha->fce, ha->fce_dma);

	if (ha->eft)
		dma_free_coherent(&ha->pdev->dev,
		    EFT_SIZE, ha->eft, ha->eft_dma);

	if (ha->fw_dump)
		vfree(ha->fw_dump);

	ha->fce = NULL;
	ha->fce_dma = 0;
	ha->flags.fce_enabled = 0;
	ha->eft = NULL;
	ha->eft_dma = 0;
	ha->fw_dumped = false;
	ha->fw_dump_cap_flags = 0;
	ha->fw_dump_reading = 0;
	ha->fw_dump = NULL;
	ha->fw_dump_len = 0;

	for (j = 0; j < 2; j++, fwdt++) {
		if (fwdt->template)
			vfree(fwdt->template);
		fwdt->template = NULL;
		fwdt->length = 0;
	}
}

/*
* qla2x00_mem_free
*      Frees all adapter allocated memory.
*
* Input:
*      ha = adapter block pointer.
*/
static void
qla2x00_mem_free(struct qla_hw_data *ha)
{
	qla2x00_free_fw_dump(ha);

	if (ha->mctp_dump)
		dma_free_coherent(&ha->pdev->dev, MCTP_DUMP_SIZE, ha->mctp_dump,
		    ha->mctp_dump_dma);
	ha->mctp_dump = NULL;

	mempool_destroy(ha->srb_mempool);
	ha->srb_mempool = NULL;

	if (ha->dcbx_tlv)
		dma_free_coherent(&ha->pdev->dev, DCBX_TLV_DATA_SIZE,
		    ha->dcbx_tlv, ha->dcbx_tlv_dma);
	ha->dcbx_tlv = NULL;

	if (ha->xgmac_data)
		dma_free_coherent(&ha->pdev->dev, XGMAC_DATA_SIZE,
		    ha->xgmac_data, ha->xgmac_data_dma);
	ha->xgmac_data = NULL;

	if (ha->sns_cmd)
		dma_free_coherent(&ha->pdev->dev, sizeof(struct sns_cmd_pkt),
		ha->sns_cmd, ha->sns_cmd_dma);
	ha->sns_cmd = NULL;
	ha->sns_cmd_dma = 0;

	if (ha->ct_sns)
		dma_free_coherent(&ha->pdev->dev, sizeof(struct ct_sns_pkt),
		ha->ct_sns, ha->ct_sns_dma);
	ha->ct_sns = NULL;
	ha->ct_sns_dma = 0;

	if (ha->sfp_data)
		dma_free_coherent(&ha->pdev->dev, SFP_DEV_SIZE, ha->sfp_data,
		    ha->sfp_data_dma);
	ha->sfp_data = NULL;

	if (ha->flt)
		dma_free_coherent(&ha->pdev->dev,
		    sizeof(struct qla_flt_header) + FLT_REGIONS_SIZE,
		    ha->flt, ha->flt_dma);
	ha->flt = NULL;
	ha->flt_dma = 0;

	if (ha->ms_iocb)
		dma_pool_free(ha->s_dma_pool, ha->ms_iocb, ha->ms_iocb_dma);
	ha->ms_iocb = NULL;
	ha->ms_iocb_dma = 0;

	if (ha->sf_init_cb)
		dma_pool_free(ha->s_dma_pool,
			      ha->sf_init_cb, ha->sf_init_cb_dma);

	if (ha->ex_init_cb)
		dma_pool_free(ha->s_dma_pool,
			ha->ex_init_cb, ha->ex_init_cb_dma);
	ha->ex_init_cb = NULL;
	ha->ex_init_cb_dma = 0;

	if (ha->async_pd)
		dma_pool_free(ha->s_dma_pool, ha->async_pd, ha->async_pd_dma);
	ha->async_pd = NULL;
	ha->async_pd_dma = 0;

	dma_pool_destroy(ha->s_dma_pool);
	ha->s_dma_pool = NULL;

	if (ha->gid_list)
		dma_free_coherent(&ha->pdev->dev, qla2x00_gid_list_size(ha),
		ha->gid_list, ha->gid_list_dma);
	ha->gid_list = NULL;
	ha->gid_list_dma = 0;

	if (IS_QLA82XX(ha)) {
		if (!list_empty(&ha->gbl_dsd_list)) {
			struct dsd_dma *dsd_ptr, *tdsd_ptr;

			/* clean up allocated prev pool */
			list_for_each_entry_safe(dsd_ptr,
				tdsd_ptr, &ha->gbl_dsd_list, list) {
				dma_pool_free(ha->dl_dma_pool,
				dsd_ptr->dsd_addr, dsd_ptr->dsd_list_dma);
				list_del(&dsd_ptr->list);
				kfree(dsd_ptr);
			}
		}
	}

	dma_pool_destroy(ha->dl_dma_pool);
	ha->dl_dma_pool = NULL;

	dma_pool_destroy(ha->fcp_cmnd_dma_pool);
	ha->fcp_cmnd_dma_pool = NULL;

	mempool_destroy(ha->ctx_mempool);
	ha->ctx_mempool = NULL;

	if (ql2xenabledif && ha->dif_bundl_pool) {
		struct dsd_dma *dsd, *nxt;

		list_for_each_entry_safe(dsd, nxt, &ha->pool.unusable.head,
					 list) {
			list_del(&dsd->list);
			dma_pool_free(ha->dif_bundl_pool, dsd->dsd_addr,
				      dsd->dsd_list_dma);
			ha->dif_bundle_dma_allocs--;
			kfree(dsd);
			ha->dif_bundle_kallocs--;
			ha->pool.unusable.count--;
		}
		list_for_each_entry_safe(dsd, nxt, &ha->pool.good.head, list) {
			list_del(&dsd->list);
			dma_pool_free(ha->dif_bundl_pool, dsd->dsd_addr,
				      dsd->dsd_list_dma);
			ha->dif_bundle_dma_allocs--;
			kfree(dsd);
			ha->dif_bundle_kallocs--;
		}
	}

	dma_pool_destroy(ha->dif_bundl_pool);
	ha->dif_bundl_pool = NULL;

	qlt_mem_free(ha);

	if (ha->init_cb)
		dma_free_coherent(&ha->pdev->dev, ha->init_cb_size,
			ha->init_cb, ha->init_cb_dma);
	ha->init_cb = NULL;
	ha->init_cb_dma = 0;

	vfree(ha->optrom_buffer);
	ha->optrom_buffer = NULL;
	kfree(ha->nvram);
	ha->nvram = NULL;
	kfree(ha->npiv_info);
	ha->npiv_info = NULL;
	kfree(ha->swl);
	ha->swl = NULL;
	kfree(ha->loop_id_map);
	ha->sf_init_cb = NULL;
	ha->sf_init_cb_dma = 0;
	ha->loop_id_map = NULL;
}

struct scsi_qla_host *qla2x00_create_host(struct scsi_host_template *sht,
						struct qla_hw_data *ha)
{
	struct Scsi_Host *host;
	struct scsi_qla_host *vha = NULL;

	host = scsi_host_alloc(sht, sizeof(scsi_qla_host_t));
	if (!host) {
		ql_log_pci(ql_log_fatal, ha->pdev, 0x0107,
		    "Failed to allocate host from the scsi layer, aborting.\n");
		return NULL;
	}

	/* Clear our data area */
	vha = shost_priv(host);
	memset(vha, 0, sizeof(scsi_qla_host_t));

	vha->host = host;
	vha->host_no = host->host_no;
	vha->hw = ha;

	vha->qlini_mode = ql2x_ini_mode;
	vha->ql2xexchoffld = ql2xexchoffld;
	vha->ql2xiniexchg = ql2xiniexchg;

	INIT_LIST_HEAD(&vha->vp_fcports);
	INIT_LIST_HEAD(&vha->work_list);
	INIT_LIST_HEAD(&vha->list);
	INIT_LIST_HEAD(&vha->qla_cmd_list);
	INIT_LIST_HEAD(&vha->qla_sess_op_cmd_list);
	INIT_LIST_HEAD(&vha->logo_list);
	INIT_LIST_HEAD(&vha->plogi_ack_list);
	INIT_LIST_HEAD(&vha->qp_list);
	INIT_LIST_HEAD(&vha->gnl.fcports);
	INIT_LIST_HEAD(&vha->gpnid_list);
	INIT_WORK(&vha->iocb_work, qla2x00_iocb_work_fn);

	INIT_LIST_HEAD(&vha->purex_list.head);
	spin_lock_init(&vha->purex_list.lock);

	spin_lock_init(&vha->work_lock);
	spin_lock_init(&vha->cmd_list_lock);
	init_waitqueue_head(&vha->fcport_waitQ);
	init_waitqueue_head(&vha->vref_waitq);

	vha->gnl.size = sizeof(struct get_name_list_extended) *
			(ha->max_loop_id + 1);
	vha->gnl.l = dma_alloc_coherent(&ha->pdev->dev,
	    vha->gnl.size, &vha->gnl.ldma, GFP_KERNEL);
	if (!vha->gnl.l) {
		ql_log(ql_log_fatal, vha, 0xd04a,
		    "Alloc failed for name list.\n");
		scsi_host_put(vha->host);
		return NULL;
	}

	/* todo: what about ext login? */
	vha->scan.size = ha->max_fibre_devices * sizeof(struct fab_scan_rp);
	vha->scan.l = vmalloc(vha->scan.size);
	if (!vha->scan.l) {
		ql_log(ql_log_fatal, vha, 0xd04a,
		    "Alloc failed for scan database.\n");
		dma_free_coherent(&ha->pdev->dev, vha->gnl.size,
		    vha->gnl.l, vha->gnl.ldma);
		vha->gnl.l = NULL;
		scsi_host_put(vha->host);
		return NULL;
	}
	INIT_DELAYED_WORK(&vha->scan.scan_work, qla_scan_work_fn);

	sprintf(vha->host_str, "%s_%lu", QLA2XXX_DRIVER_NAME, vha->host_no);
	ql_dbg(ql_dbg_init, vha, 0x0041,
	    "Allocated the host=%p hw=%p vha=%p dev_name=%s",
	    vha->host, vha->hw, vha,
	    dev_name(&(ha->pdev->dev)));

	return vha;
}

struct qla_work_evt *
qla2x00_alloc_work(struct scsi_qla_host *vha, enum qla_work_type type)
{
	struct qla_work_evt *e;
	uint8_t bail;

	if (test_bit(UNLOADING, &vha->dpc_flags))
		return NULL;

	QLA_VHA_MARK_BUSY(vha, bail);
	if (bail)
		return NULL;

	e = kzalloc(sizeof(struct qla_work_evt), GFP_ATOMIC);
	if (!e) {
		QLA_VHA_MARK_NOT_BUSY(vha);
		return NULL;
	}

	INIT_LIST_HEAD(&e->list);
	e->type = type;
	e->flags = QLA_EVT_FLAG_FREE;
	return e;
}

int
qla2x00_post_work(struct scsi_qla_host *vha, struct qla_work_evt *e)
{
	unsigned long flags;
	bool q = false;

	spin_lock_irqsave(&vha->work_lock, flags);
	list_add_tail(&e->list, &vha->work_list);

	if (!test_and_set_bit(IOCB_WORK_ACTIVE, &vha->dpc_flags))
		q = true;

	spin_unlock_irqrestore(&vha->work_lock, flags);

	if (q)
		queue_work(vha->hw->wq, &vha->iocb_work);

	return QLA_SUCCESS;
}

int
qla2x00_post_aen_work(struct scsi_qla_host *vha, enum fc_host_event_code code,
    u32 data)
{
	struct qla_work_evt *e;

	e = qla2x00_alloc_work(vha, QLA_EVT_AEN);
	if (!e)
		return QLA_FUNCTION_FAILED;

	e->u.aen.code = code;
	e->u.aen.data = data;
	return qla2x00_post_work(vha, e);
}

int
qla2x00_post_idc_ack_work(struct scsi_qla_host *vha, uint16_t *mb)
{
	struct qla_work_evt *e;

	e = qla2x00_alloc_work(vha, QLA_EVT_IDC_ACK);
	if (!e)
		return QLA_FUNCTION_FAILED;

	memcpy(e->u.idc_ack.mb, mb, QLA_IDC_ACK_REGS * sizeof(uint16_t));
	return qla2x00_post_work(vha, e);
}

#define qla2x00_post_async_work(name, type)	\
int qla2x00_post_async_##name##_work(		\
    struct scsi_qla_host *vha,			\
    fc_port_t *fcport, uint16_t *data)		\
{						\
	struct qla_work_evt *e;			\
						\
	e = qla2x00_alloc_work(vha, type);	\
	if (!e)					\
		return QLA_FUNCTION_FAILED;	\
						\
	e->u.logio.fcport = fcport;		\
	if (data) {				\
		e->u.logio.data[0] = data[0];	\
		e->u.logio.data[1] = data[1];	\
	}					\
	fcport->flags |= FCF_ASYNC_ACTIVE;	\
	return qla2x00_post_work(vha, e);	\
}

qla2x00_post_async_work(login, QLA_EVT_ASYNC_LOGIN);
qla2x00_post_async_work(logout, QLA_EVT_ASYNC_LOGOUT);
qla2x00_post_async_work(adisc, QLA_EVT_ASYNC_ADISC);
qla2x00_post_async_work(prlo, QLA_EVT_ASYNC_PRLO);
qla2x00_post_async_work(prlo_done, QLA_EVT_ASYNC_PRLO_DONE);

int
qla2x00_post_uevent_work(struct scsi_qla_host *vha, u32 code)
{
	struct qla_work_evt *e;

	e = qla2x00_alloc_work(vha, QLA_EVT_UEVENT);
	if (!e)
		return QLA_FUNCTION_FAILED;

	e->u.uevent.code = code;
	return qla2x00_post_work(vha, e);
}

static void
qla2x00_uevent_emit(struct scsi_qla_host *vha, u32 code)
{
	char event_string[40];
	char *envp[] = { event_string, NULL };

	switch (code) {
	case QLA_UEVENT_CODE_FW_DUMP:
		snprintf(event_string, sizeof(event_string), "FW_DUMP=%lu",
		    vha->host_no);
		break;
	default:
		/* do nothing */
		break;
	}
	kobject_uevent_env(&vha->hw->pdev->dev.kobj, KOBJ_CHANGE, envp);
}

int
qlafx00_post_aenfx_work(struct scsi_qla_host *vha,  uint32_t evtcode,
			uint32_t *data, int cnt)
{
	struct qla_work_evt *e;

	e = qla2x00_alloc_work(vha, QLA_EVT_AENFX);
	if (!e)
		return QLA_FUNCTION_FAILED;

	e->u.aenfx.evtcode = evtcode;
	e->u.aenfx.count = cnt;
	memcpy(e->u.aenfx.mbx, data, sizeof(*data) * cnt);
	return qla2x00_post_work(vha, e);
}

void qla24xx_sched_upd_fcport(fc_port_t *fcport)
{
	unsigned long flags;

	if (IS_SW_RESV_ADDR(fcport->d_id))
		return;

	spin_lock_irqsave(&fcport->vha->work_lock, flags);
	if (fcport->disc_state == DSC_UPD_FCPORT) {
		spin_unlock_irqrestore(&fcport->vha->work_lock, flags);
		return;
	}
	fcport->jiffies_at_registration = jiffies;
	fcport->sec_since_registration = 0;
	fcport->next_disc_state = DSC_DELETED;
	qla2x00_set_fcport_disc_state(fcport, DSC_UPD_FCPORT);
	spin_unlock_irqrestore(&fcport->vha->work_lock, flags);

	queue_work(system_unbound_wq, &fcport->reg_work);
}

static
void qla24xx_create_new_sess(struct scsi_qla_host *vha, struct qla_work_evt *e)
{
	unsigned long flags;
	fc_port_t *fcport =  NULL, *tfcp;
	struct qlt_plogi_ack_t *pla =
	    (struct qlt_plogi_ack_t *)e->u.new_sess.pla;
	uint8_t free_fcport = 0;

	ql_dbg(ql_dbg_disc, vha, 0xffff,
	    "%s %d %8phC enter\n",
	    __func__, __LINE__, e->u.new_sess.port_name);

	spin_lock_irqsave(&vha->hw->tgt.sess_lock, flags);
	fcport = qla2x00_find_fcport_by_wwpn(vha, e->u.new_sess.port_name, 1);
	if (fcport) {
		fcport->d_id = e->u.new_sess.id;
		if (pla) {
			fcport->fw_login_state = DSC_LS_PLOGI_PEND;
			memcpy(fcport->node_name,
			    pla->iocb.u.isp24.u.plogi.node_name,
			    WWN_SIZE);
			qlt_plogi_ack_link(vha, pla, fcport, QLT_PLOGI_LINK_SAME_WWN);
			/* we took an extra ref_count to prevent PLOGI ACK when
			 * fcport/sess has not been created.
			 */
			pla->ref_count--;
		}
	} else {
		spin_unlock_irqrestore(&vha->hw->tgt.sess_lock, flags);
		fcport = qla2x00_alloc_fcport(vha, GFP_KERNEL);
		if (fcport) {
			fcport->d_id = e->u.new_sess.id;
			fcport->flags |= FCF_FABRIC_DEVICE;
			fcport->fw_login_state = DSC_LS_PLOGI_PEND;

			memcpy(fcport->port_name, e->u.new_sess.port_name,
			    WWN_SIZE);

			fcport->fc4_type = e->u.new_sess.fc4_type;
			if (e->u.new_sess.fc4_type & FS_FCP_IS_N2N) {
				fcport->dm_login_expire = jiffies +
					QLA_N2N_WAIT_TIME * HZ;
				fcport->fc4_type = FS_FC4TYPE_FCP;
				fcport->n2n_flag = 1;
				if (vha->flags.nvme_enabled)
					fcport->fc4_type |= FS_FC4TYPE_NVME;
			}

		} else {
			ql_dbg(ql_dbg_disc, vha, 0xffff,
				   "%s %8phC mem alloc fail.\n",
				   __func__, e->u.new_sess.port_name);

			if (pla) {
				list_del(&pla->list);
				kmem_cache_free(qla_tgt_plogi_cachep, pla);
			}
			return;
		}

		spin_lock_irqsave(&vha->hw->tgt.sess_lock, flags);
		/* search again to make sure no one else got ahead */
		tfcp = qla2x00_find_fcport_by_wwpn(vha,
		    e->u.new_sess.port_name, 1);
		if (tfcp) {
			/* should rarily happen */
			ql_dbg(ql_dbg_disc, vha, 0xffff,
			    "%s %8phC found existing fcport b4 add. DS %d LS %d\n",
			    __func__, tfcp->port_name, tfcp->disc_state,
			    tfcp->fw_login_state);

			free_fcport = 1;
		} else {
			list_add_tail(&fcport->list, &vha->vp_fcports);

		}
		if (pla) {
			qlt_plogi_ack_link(vha, pla, fcport,
			    QLT_PLOGI_LINK_SAME_WWN);
			pla->ref_count--;
		}
	}
	spin_unlock_irqrestore(&vha->hw->tgt.sess_lock, flags);

	if (fcport) {
		fcport->id_changed = 1;
		fcport->scan_state = QLA_FCPORT_FOUND;
		fcport->chip_reset = vha->hw->base_qpair->chip_reset;
		memcpy(fcport->node_name, e->u.new_sess.node_name, WWN_SIZE);

		if (pla) {
			if (pla->iocb.u.isp24.status_subcode == ELS_PRLI) {
				u16 wd3_lo;

				fcport->fw_login_state = DSC_LS_PRLI_PEND;
				fcport->local = 0;
				fcport->loop_id =
					le16_to_cpu(
					    pla->iocb.u.isp24.nport_handle);
				fcport->fw_login_state = DSC_LS_PRLI_PEND;
				wd3_lo =
				    le16_to_cpu(
					pla->iocb.u.isp24.u.prli.wd3_lo);

				if (wd3_lo & BIT_7)
					fcport->conf_compl_supported = 1;

				if ((wd3_lo & BIT_4) == 0)
					fcport->port_type = FCT_INITIATOR;
				else
					fcport->port_type = FCT_TARGET;
			}
			qlt_plogi_ack_unref(vha, pla);
		} else {
			fc_port_t *dfcp = NULL;

			spin_lock_irqsave(&vha->hw->tgt.sess_lock, flags);
			tfcp = qla2x00_find_fcport_by_nportid(vha,
			    &e->u.new_sess.id, 1);
			if (tfcp && (tfcp != fcport)) {
				/*
				 * We have a conflict fcport with same NportID.
				 */
				ql_dbg(ql_dbg_disc, vha, 0xffff,
				    "%s %8phC found conflict b4 add. DS %d LS %d\n",
				    __func__, tfcp->port_name, tfcp->disc_state,
				    tfcp->fw_login_state);

				switch (tfcp->disc_state) {
				case DSC_DELETED:
					break;
				case DSC_DELETE_PEND:
					fcport->login_pause = 1;
					tfcp->conflict = fcport;
					break;
				default:
					fcport->login_pause = 1;
					tfcp->conflict = fcport;
					dfcp = tfcp;
					break;
				}
			}
			spin_unlock_irqrestore(&vha->hw->tgt.sess_lock, flags);
			if (dfcp)
				qlt_schedule_sess_for_deletion(tfcp);

			if (N2N_TOPO(vha->hw)) {
				fcport->flags &= ~FCF_FABRIC_DEVICE;
				fcport->keep_nport_handle = 1;
				if (vha->flags.nvme_enabled) {
					fcport->fc4_type =
					    (FS_FC4TYPE_NVME | FS_FC4TYPE_FCP);
					fcport->n2n_flag = 1;
				}
				fcport->fw_login_state = 0;

				schedule_delayed_work(&vha->scan.scan_work, 5);
			} else {
				qla24xx_fcport_handle_login(vha, fcport);
			}
		}
	}

	if (free_fcport) {
		qla2x00_free_fcport(fcport);
		if (pla) {
			list_del(&pla->list);
			kmem_cache_free(qla_tgt_plogi_cachep, pla);
		}
	}
}

static void qla_sp_retry(struct scsi_qla_host *vha, struct qla_work_evt *e)
{
	struct srb *sp = e->u.iosb.sp;
	int rval;

	rval = qla2x00_start_sp(sp);
	if (rval != QLA_SUCCESS) {
		ql_dbg(ql_dbg_disc, vha, 0x2043,
		    "%s: %s: Re-issue IOCB failed (%d).\n",
		    __func__, sp->name, rval);
		qla24xx_sp_unmap(vha, sp);
	}
}

void
qla2x00_do_work(struct scsi_qla_host *vha)
{
	struct qla_work_evt *e, *tmp;
	unsigned long flags;
	LIST_HEAD(work);
	int rc;

	spin_lock_irqsave(&vha->work_lock, flags);
	list_splice_init(&vha->work_list, &work);
	spin_unlock_irqrestore(&vha->work_lock, flags);

	list_for_each_entry_safe(e, tmp, &work, list) {
		rc = QLA_SUCCESS;
		switch (e->type) {
		case QLA_EVT_AEN:
			fc_host_post_event(vha->host, fc_get_event_number(),
			    e->u.aen.code, e->u.aen.data);
			break;
		case QLA_EVT_IDC_ACK:
			qla81xx_idc_ack(vha, e->u.idc_ack.mb);
			break;
		case QLA_EVT_ASYNC_LOGIN:
			qla2x00_async_login(vha, e->u.logio.fcport,
			    e->u.logio.data);
			break;
		case QLA_EVT_ASYNC_LOGOUT:
			rc = qla2x00_async_logout(vha, e->u.logio.fcport);
			break;
		case QLA_EVT_ASYNC_ADISC:
			qla2x00_async_adisc(vha, e->u.logio.fcport,
			    e->u.logio.data);
			break;
		case QLA_EVT_UEVENT:
			qla2x00_uevent_emit(vha, e->u.uevent.code);
			break;
		case QLA_EVT_AENFX:
			qlafx00_process_aen(vha, e);
			break;
		case QLA_EVT_GPNID:
			qla24xx_async_gpnid(vha, &e->u.gpnid.id);
			break;
		case QLA_EVT_UNMAP:
			qla24xx_sp_unmap(vha, e->u.iosb.sp);
			break;
		case QLA_EVT_RELOGIN:
			qla2x00_relogin(vha);
			break;
		case QLA_EVT_NEW_SESS:
			qla24xx_create_new_sess(vha, e);
			break;
		case QLA_EVT_GPDB:
			qla24xx_async_gpdb(vha, e->u.fcport.fcport,
			    e->u.fcport.opt);
			break;
		case QLA_EVT_PRLI:
			qla24xx_async_prli(vha, e->u.fcport.fcport);
			break;
		case QLA_EVT_GPSC:
			qla24xx_async_gpsc(vha, e->u.fcport.fcport);
			break;
		case QLA_EVT_GNL:
			qla24xx_async_gnl(vha, e->u.fcport.fcport);
			break;
		case QLA_EVT_NACK:
			qla24xx_do_nack_work(vha, e);
			break;
		case QLA_EVT_ASYNC_PRLO:
			rc = qla2x00_async_prlo(vha, e->u.logio.fcport);
			break;
		case QLA_EVT_ASYNC_PRLO_DONE:
			qla2x00_async_prlo_done(vha, e->u.logio.fcport,
			    e->u.logio.data);
			break;
		case QLA_EVT_GPNFT:
			qla24xx_async_gpnft(vha, e->u.gpnft.fc4_type,
			    e->u.gpnft.sp);
			break;
		case QLA_EVT_GPNFT_DONE:
			qla24xx_async_gpnft_done(vha, e->u.iosb.sp);
			break;
		case QLA_EVT_GNNFT_DONE:
			qla24xx_async_gnnft_done(vha, e->u.iosb.sp);
			break;
		case QLA_EVT_GNNID:
			qla24xx_async_gnnid(vha, e->u.fcport.fcport);
			break;
		case QLA_EVT_GFPNID:
			qla24xx_async_gfpnid(vha, e->u.fcport.fcport);
			break;
		case QLA_EVT_SP_RETRY:
			qla_sp_retry(vha, e);
			break;
		case QLA_EVT_IIDMA:
			qla_do_iidma_work(vha, e->u.fcport.fcport);
			break;
		case QLA_EVT_ELS_PLOGI:
			qla24xx_els_dcmd2_iocb(vha, ELS_DCMD_PLOGI,
			    e->u.fcport.fcport, false);
			break;
		}

		if (rc == EAGAIN) {
			/* put 'work' at head of 'vha->work_list' */
			spin_lock_irqsave(&vha->work_lock, flags);
			list_splice(&work, &vha->work_list);
			spin_unlock_irqrestore(&vha->work_lock, flags);
			break;
		}
		list_del_init(&e->list);
		if (e->flags & QLA_EVT_FLAG_FREE)
			kfree(e);

		/* For each work completed decrement vha ref count */
		QLA_VHA_MARK_NOT_BUSY(vha);
	}
}

int qla24xx_post_relogin_work(struct scsi_qla_host *vha)
{
	struct qla_work_evt *e;

	e = qla2x00_alloc_work(vha, QLA_EVT_RELOGIN);

	if (!e) {
		set_bit(RELOGIN_NEEDED, &vha->dpc_flags);
		return QLA_FUNCTION_FAILED;
	}

	return qla2x00_post_work(vha, e);
}

/* Relogins all the fcports of a vport
 * Context: dpc thread
 */
void qla2x00_relogin(struct scsi_qla_host *vha)
{
	fc_port_t       *fcport;
	int status, relogin_needed = 0;
	struct event_arg ea;

	list_for_each_entry(fcport, &vha->vp_fcports, list) {
		/*
		 * If the port is not ONLINE then try to login
		 * to it if we haven't run out of retries.
		 */
		if (atomic_read(&fcport->state) != FCS_ONLINE &&
		    fcport->login_retry) {
			if (fcport->scan_state != QLA_FCPORT_FOUND ||
			    fcport->disc_state == DSC_LOGIN_COMPLETE)
				continue;

			if (fcport->flags & (FCF_ASYNC_SENT|FCF_ASYNC_ACTIVE) ||
				fcport->disc_state == DSC_DELETE_PEND) {
				relogin_needed = 1;
			} else {
				if (vha->hw->current_topology != ISP_CFG_NL) {
					memset(&ea, 0, sizeof(ea));
					ea.fcport = fcport;
					qla24xx_handle_relogin_event(vha, &ea);
				} else if (vha->hw->current_topology ==
				    ISP_CFG_NL) {
					fcport->login_retry--;
					status =
					    qla2x00_local_device_login(vha,
						fcport);
					if (status == QLA_SUCCESS) {
						fcport->old_loop_id =
						    fcport->loop_id;
						ql_dbg(ql_dbg_disc, vha, 0x2003,
						    "Port login OK: logged in ID 0x%x.\n",
						    fcport->loop_id);
						qla2x00_update_fcport
							(vha, fcport);
					} else if (status == 1) {
						set_bit(RELOGIN_NEEDED,
						    &vha->dpc_flags);
						/* retry the login again */
						ql_dbg(ql_dbg_disc, vha, 0x2007,
						    "Retrying %d login again loop_id 0x%x.\n",
						    fcport->login_retry,
						    fcport->loop_id);
					} else {
						fcport->login_retry = 0;
					}

					if (fcport->login_retry == 0 &&
					    status != QLA_SUCCESS)
						qla2x00_clear_loop_id(fcport);
				}
			}
		}
		if (test_bit(LOOP_RESYNC_NEEDED, &vha->dpc_flags))
			break;
	}

	if (relogin_needed)
		set_bit(RELOGIN_NEEDED, &vha->dpc_flags);

	ql_dbg(ql_dbg_disc, vha, 0x400e,
	    "Relogin end.\n");
}

/* Schedule work on any of the dpc-workqueues */
void
qla83xx_schedule_work(scsi_qla_host_t *base_vha, int work_code)
{
	struct qla_hw_data *ha = base_vha->hw;

	switch (work_code) {
	case MBA_IDC_AEN: /* 0x8200 */
		if (ha->dpc_lp_wq)
			queue_work(ha->dpc_lp_wq, &ha->idc_aen);
		break;

	case QLA83XX_NIC_CORE_RESET: /* 0x1 */
		if (!ha->flags.nic_core_reset_hdlr_active) {
			if (ha->dpc_hp_wq)
				queue_work(ha->dpc_hp_wq, &ha->nic_core_reset);
		} else
			ql_dbg(ql_dbg_p3p, base_vha, 0xb05e,
			    "NIC Core reset is already active. Skip "
			    "scheduling it again.\n");
		break;
	case QLA83XX_IDC_STATE_HANDLER: /* 0x2 */
		if (ha->dpc_hp_wq)
			queue_work(ha->dpc_hp_wq, &ha->idc_state_handler);
		break;
	case QLA83XX_NIC_CORE_UNRECOVERABLE: /* 0x3 */
		if (ha->dpc_hp_wq)
			queue_work(ha->dpc_hp_wq, &ha->nic_core_unrecoverable);
		break;
	default:
		ql_log(ql_log_warn, base_vha, 0xb05f,
		    "Unknown work-code=0x%x.\n", work_code);
	}

	return;
}

/* Work: Perform NIC Core Unrecoverable state handling */
void
qla83xx_nic_core_unrecoverable_work(struct work_struct *work)
{
	struct qla_hw_data *ha =
		container_of(work, struct qla_hw_data, nic_core_unrecoverable);
	scsi_qla_host_t *base_vha = pci_get_drvdata(ha->pdev);
	uint32_t dev_state = 0;

	qla83xx_idc_lock(base_vha, 0);
	qla83xx_rd_reg(base_vha, QLA83XX_IDC_DEV_STATE, &dev_state);
	qla83xx_reset_ownership(base_vha);
	if (ha->flags.nic_core_reset_owner) {
		ha->flags.nic_core_reset_owner = 0;
		qla83xx_wr_reg(base_vha, QLA83XX_IDC_DEV_STATE,
		    QLA8XXX_DEV_FAILED);
		ql_log(ql_log_info, base_vha, 0xb060, "HW State: FAILED.\n");
		qla83xx_schedule_work(base_vha, QLA83XX_IDC_STATE_HANDLER);
	}
	qla83xx_idc_unlock(base_vha, 0);
}

/* Work: Execute IDC state handler */
void
qla83xx_idc_state_handler_work(struct work_struct *work)
{
	struct qla_hw_data *ha =
		container_of(work, struct qla_hw_data, idc_state_handler);
	scsi_qla_host_t *base_vha = pci_get_drvdata(ha->pdev);
	uint32_t dev_state = 0;

	qla83xx_idc_lock(base_vha, 0);
	qla83xx_rd_reg(base_vha, QLA83XX_IDC_DEV_STATE, &dev_state);
	if (dev_state == QLA8XXX_DEV_FAILED ||
			dev_state == QLA8XXX_DEV_NEED_QUIESCENT)
		qla83xx_idc_state_handler(base_vha);
	qla83xx_idc_unlock(base_vha, 0);
}

static int
qla83xx_check_nic_core_fw_alive(scsi_qla_host_t *base_vha)
{
	int rval = QLA_SUCCESS;
	unsigned long heart_beat_wait = jiffies + (1 * HZ);
	uint32_t heart_beat_counter1, heart_beat_counter2;

	do {
		if (time_after(jiffies, heart_beat_wait)) {
			ql_dbg(ql_dbg_p3p, base_vha, 0xb07c,
			    "Nic Core f/w is not alive.\n");
			rval = QLA_FUNCTION_FAILED;
			break;
		}

		qla83xx_idc_lock(base_vha, 0);
		qla83xx_rd_reg(base_vha, QLA83XX_FW_HEARTBEAT,
		    &heart_beat_counter1);
		qla83xx_idc_unlock(base_vha, 0);
		msleep(100);
		qla83xx_idc_lock(base_vha, 0);
		qla83xx_rd_reg(base_vha, QLA83XX_FW_HEARTBEAT,
		    &heart_beat_counter2);
		qla83xx_idc_unlock(base_vha, 0);
	} while (heart_beat_counter1 == heart_beat_counter2);

	return rval;
}

/* Work: Perform NIC Core Reset handling */
void
qla83xx_nic_core_reset_work(struct work_struct *work)
{
	struct qla_hw_data *ha =
		container_of(work, struct qla_hw_data, nic_core_reset);
	scsi_qla_host_t *base_vha = pci_get_drvdata(ha->pdev);
	uint32_t dev_state = 0;

	if (IS_QLA2031(ha)) {
		if (qla2xxx_mctp_dump(base_vha) != QLA_SUCCESS)
			ql_log(ql_log_warn, base_vha, 0xb081,
			    "Failed to dump mctp\n");
		return;
	}

	if (!ha->flags.nic_core_reset_hdlr_active) {
		if (qla83xx_check_nic_core_fw_alive(base_vha) == QLA_SUCCESS) {
			qla83xx_idc_lock(base_vha, 0);
			qla83xx_rd_reg(base_vha, QLA83XX_IDC_DEV_STATE,
			    &dev_state);
			qla83xx_idc_unlock(base_vha, 0);
			if (dev_state != QLA8XXX_DEV_NEED_RESET) {
				ql_dbg(ql_dbg_p3p, base_vha, 0xb07a,
				    "Nic Core f/w is alive.\n");
				return;
			}
		}

		ha->flags.nic_core_reset_hdlr_active = 1;
		if (qla83xx_nic_core_reset(base_vha)) {
			/* NIC Core reset failed. */
			ql_dbg(ql_dbg_p3p, base_vha, 0xb061,
			    "NIC Core reset failed.\n");
		}
		ha->flags.nic_core_reset_hdlr_active = 0;
	}
}

/* Work: Handle 8200 IDC aens */
void
qla83xx_service_idc_aen(struct work_struct *work)
{
	struct qla_hw_data *ha =
		container_of(work, struct qla_hw_data, idc_aen);
	scsi_qla_host_t *base_vha = pci_get_drvdata(ha->pdev);
	uint32_t dev_state, idc_control;

	qla83xx_idc_lock(base_vha, 0);
	qla83xx_rd_reg(base_vha, QLA83XX_IDC_DEV_STATE, &dev_state);
	qla83xx_rd_reg(base_vha, QLA83XX_IDC_CONTROL, &idc_control);
	qla83xx_idc_unlock(base_vha, 0);
	if (dev_state == QLA8XXX_DEV_NEED_RESET) {
		if (idc_control & QLA83XX_IDC_GRACEFUL_RESET) {
			ql_dbg(ql_dbg_p3p, base_vha, 0xb062,
			    "Application requested NIC Core Reset.\n");
			qla83xx_schedule_work(base_vha, QLA83XX_NIC_CORE_RESET);
		} else if (qla83xx_check_nic_core_fw_alive(base_vha) ==
		    QLA_SUCCESS) {
			ql_dbg(ql_dbg_p3p, base_vha, 0xb07b,
			    "Other protocol driver requested NIC Core Reset.\n");
			qla83xx_schedule_work(base_vha, QLA83XX_NIC_CORE_RESET);
		}
	} else if (dev_state == QLA8XXX_DEV_FAILED ||
			dev_state == QLA8XXX_DEV_NEED_QUIESCENT) {
		qla83xx_schedule_work(base_vha, QLA83XX_IDC_STATE_HANDLER);
	}
}

static void
qla83xx_wait_logic(void)
{
	int i;

	/* Yield CPU */
	if (!in_interrupt()) {
		/*
		 * Wait about 200ms before retrying again.
		 * This controls the number of retries for single
		 * lock operation.
		 */
		msleep(100);
		schedule();
	} else {
		for (i = 0; i < 20; i++)
			cpu_relax(); /* This a nop instr on i386 */
	}
}

static int
qla83xx_force_lock_recovery(scsi_qla_host_t *base_vha)
{
	int rval;
	uint32_t data;
	uint32_t idc_lck_rcvry_stage_mask = 0x3;
	uint32_t idc_lck_rcvry_owner_mask = 0x3c;
	struct qla_hw_data *ha = base_vha->hw;

	ql_dbg(ql_dbg_p3p, base_vha, 0xb086,
	    "Trying force recovery of the IDC lock.\n");

	rval = qla83xx_rd_reg(base_vha, QLA83XX_IDC_LOCK_RECOVERY, &data);
	if (rval)
		return rval;

	if ((data & idc_lck_rcvry_stage_mask) > 0) {
		return QLA_SUCCESS;
	} else {
		data = (IDC_LOCK_RECOVERY_STAGE1) | (ha->portnum << 2);
		rval = qla83xx_wr_reg(base_vha, QLA83XX_IDC_LOCK_RECOVERY,
		    data);
		if (rval)
			return rval;

		msleep(200);

		rval = qla83xx_rd_reg(base_vha, QLA83XX_IDC_LOCK_RECOVERY,
		    &data);
		if (rval)
			return rval;

		if (((data & idc_lck_rcvry_owner_mask) >> 2) == ha->portnum) {
			data &= (IDC_LOCK_RECOVERY_STAGE2 |
					~(idc_lck_rcvry_stage_mask));
			rval = qla83xx_wr_reg(base_vha,
			    QLA83XX_IDC_LOCK_RECOVERY, data);
			if (rval)
				return rval;

			/* Forcefully perform IDC UnLock */
			rval = qla83xx_rd_reg(base_vha, QLA83XX_DRIVER_UNLOCK,
			    &data);
			if (rval)
				return rval;
			/* Clear lock-id by setting 0xff */
			rval = qla83xx_wr_reg(base_vha, QLA83XX_DRIVER_LOCKID,
			    0xff);
			if (rval)
				return rval;
			/* Clear lock-recovery by setting 0x0 */
			rval = qla83xx_wr_reg(base_vha,
			    QLA83XX_IDC_LOCK_RECOVERY, 0x0);
			if (rval)
				return rval;
		} else
			return QLA_SUCCESS;
	}

	return rval;
}

static int
qla83xx_idc_lock_recovery(scsi_qla_host_t *base_vha)
{
	int rval = QLA_SUCCESS;
	uint32_t o_drv_lockid, n_drv_lockid;
	unsigned long lock_recovery_timeout;

	lock_recovery_timeout = jiffies + QLA83XX_MAX_LOCK_RECOVERY_WAIT;
retry_lockid:
	rval = qla83xx_rd_reg(base_vha, QLA83XX_DRIVER_LOCKID, &o_drv_lockid);
	if (rval)
		goto exit;

	/* MAX wait time before forcing IDC Lock recovery = 2 secs */
	if (time_after_eq(jiffies, lock_recovery_timeout)) {
		if (qla83xx_force_lock_recovery(base_vha) == QLA_SUCCESS)
			return QLA_SUCCESS;
		else
			return QLA_FUNCTION_FAILED;
	}

	rval = qla83xx_rd_reg(base_vha, QLA83XX_DRIVER_LOCKID, &n_drv_lockid);
	if (rval)
		goto exit;

	if (o_drv_lockid == n_drv_lockid) {
		qla83xx_wait_logic();
		goto retry_lockid;
	} else
		return QLA_SUCCESS;

exit:
	return rval;
}

void
qla83xx_idc_lock(scsi_qla_host_t *base_vha, uint16_t requester_id)
{
	uint32_t data;
	uint32_t lock_owner;
	struct qla_hw_data *ha = base_vha->hw;

	/* IDC-lock implementation using driver-lock/lock-id remote registers */
retry_lock:
	if (qla83xx_rd_reg(base_vha, QLA83XX_DRIVER_LOCK, &data)
	    == QLA_SUCCESS) {
		if (data) {
			/* Setting lock-id to our function-number */
			qla83xx_wr_reg(base_vha, QLA83XX_DRIVER_LOCKID,
			    ha->portnum);
		} else {
			qla83xx_rd_reg(base_vha, QLA83XX_DRIVER_LOCKID,
			    &lock_owner);
			ql_dbg(ql_dbg_p3p, base_vha, 0xb063,
			    "Failed to acquire IDC lock, acquired by %d, "
			    "retrying...\n", lock_owner);

			/* Retry/Perform IDC-Lock recovery */
			if (qla83xx_idc_lock_recovery(base_vha)
			    == QLA_SUCCESS) {
				qla83xx_wait_logic();
				goto retry_lock;
			} else
				ql_log(ql_log_warn, base_vha, 0xb075,
				    "IDC Lock recovery FAILED.\n");
		}

	}

	return;
}

static bool
qla25xx_rdp_rsp_reduce_size(struct scsi_qla_host *vha,
	struct purex_entry_24xx *purex)
{
	char fwstr[16];
	u32 sid = purex->s_id[2] << 16 | purex->s_id[1] << 8 | purex->s_id[0];
	struct port_database_24xx *pdb;

	/* Domain Controller is always logged-out. */
	/* if RDP request is not from Domain Controller: */
	if (sid != 0xfffc01)
		return false;

	ql_dbg(ql_dbg_init, vha, 0x0181, "%s: s_id=%#x\n", __func__, sid);

	pdb = kzalloc(sizeof(*pdb), GFP_KERNEL);
	if (!pdb) {
		ql_dbg(ql_dbg_init, vha, 0x0181,
		    "%s: Failed allocate pdb\n", __func__);
	} else if (qla24xx_get_port_database(vha,
				le16_to_cpu(purex->nport_handle), pdb)) {
		ql_dbg(ql_dbg_init, vha, 0x0181,
		    "%s: Failed get pdb sid=%x\n", __func__, sid);
	} else if (pdb->current_login_state != PDS_PLOGI_COMPLETE &&
	    pdb->current_login_state != PDS_PRLI_COMPLETE) {
		ql_dbg(ql_dbg_init, vha, 0x0181,
		    "%s: Port not logged in sid=%#x\n", __func__, sid);
	} else {
		/* RDP request is from logged in port */
		kfree(pdb);
		return false;
	}
	kfree(pdb);

	vha->hw->isp_ops->fw_version_str(vha, fwstr, sizeof(fwstr));
	fwstr[strcspn(fwstr, " ")] = 0;
	/* if FW version allows RDP response length upto 2048 bytes: */
	if (strcmp(fwstr, "8.09.00") > 0 || strcmp(fwstr, "8.05.65") == 0)
		return false;

	ql_dbg(ql_dbg_init, vha, 0x0181, "%s: fw=%s\n", __func__, fwstr);

	/* RDP response length is to be reduced to maximum 256 bytes */
	return true;
}

/*
 * Function Name: qla24xx_process_purex_iocb
 *
 * Description:
 * Prepare a RDP response and send to Fabric switch
 *
 * PARAMETERS:
 * vha:	SCSI qla host
 * purex: RDP request received by HBA
 */
void qla24xx_process_purex_rdp(struct scsi_qla_host *vha,
			       struct purex_item *item)
{
	struct qla_hw_data *ha = vha->hw;
	struct purex_entry_24xx *purex =
	    (struct purex_entry_24xx *)&item->iocb;
	dma_addr_t rsp_els_dma;
	dma_addr_t rsp_payload_dma;
	dma_addr_t stat_dma;
	dma_addr_t sfp_dma;
	struct els_entry_24xx *rsp_els = NULL;
	struct rdp_rsp_payload *rsp_payload = NULL;
	struct link_statistics *stat = NULL;
	uint8_t *sfp = NULL;
	uint16_t sfp_flags = 0;
	uint rsp_payload_length = sizeof(*rsp_payload);
	int rval;

	ql_dbg(ql_dbg_init + ql_dbg_verbose, vha, 0x0180,
	    "%s: Enter\n", __func__);

	ql_dbg(ql_dbg_init + ql_dbg_verbose, vha, 0x0181,
	    "-------- ELS REQ -------\n");
	ql_dump_buffer(ql_dbg_init + ql_dbg_verbose, vha, 0x0182,
	    purex, sizeof(*purex));

	if (qla25xx_rdp_rsp_reduce_size(vha, purex)) {
		rsp_payload_length =
		    offsetof(typeof(*rsp_payload), optical_elmt_desc);
		ql_dbg(ql_dbg_init, vha, 0x0181,
		    "Reducing RSP payload length to %u bytes...\n",
		    rsp_payload_length);
	}

	rsp_els = dma_alloc_coherent(&ha->pdev->dev, sizeof(*rsp_els),
	    &rsp_els_dma, GFP_KERNEL);
	if (!rsp_els) {
		ql_log(ql_log_warn, vha, 0x0183,
		    "Failed allocate dma buffer ELS RSP.\n");
		goto dealloc;
	}

	rsp_payload = dma_alloc_coherent(&ha->pdev->dev, sizeof(*rsp_payload),
	    &rsp_payload_dma, GFP_KERNEL);
	if (!rsp_payload) {
		ql_log(ql_log_warn, vha, 0x0184,
		    "Failed allocate dma buffer ELS RSP payload.\n");
		goto dealloc;
	}

	sfp = dma_alloc_coherent(&ha->pdev->dev, SFP_RTDI_LEN,
	    &sfp_dma, GFP_KERNEL);

	stat = dma_alloc_coherent(&ha->pdev->dev, sizeof(*stat),
	    &stat_dma, GFP_KERNEL);

	/* Prepare Response IOCB */
	rsp_els->entry_type = ELS_IOCB_TYPE;
	rsp_els->entry_count = 1;
	rsp_els->sys_define = 0;
	rsp_els->entry_status = 0;
	rsp_els->handle = 0;
	rsp_els->nport_handle = purex->nport_handle;
	rsp_els->tx_dsd_count = cpu_to_le16(1);
	rsp_els->vp_index = purex->vp_idx;
	rsp_els->sof_type = EST_SOFI3;
	rsp_els->rx_xchg_address = purex->rx_xchg_addr;
	rsp_els->rx_dsd_count = 0;
	rsp_els->opcode = purex->els_frame_payload[0];

	rsp_els->d_id[0] = purex->s_id[0];
	rsp_els->d_id[1] = purex->s_id[1];
	rsp_els->d_id[2] = purex->s_id[2];

	rsp_els->control_flags = cpu_to_le16(EPD_ELS_ACC);
	rsp_els->rx_byte_count = 0;
	rsp_els->tx_byte_count = cpu_to_le32(rsp_payload_length);

	put_unaligned_le64(rsp_payload_dma, &rsp_els->tx_address);
	rsp_els->tx_len = rsp_els->tx_byte_count;

	rsp_els->rx_address = 0;
	rsp_els->rx_len = 0;

	/* Prepare Response Payload */
	rsp_payload->hdr.cmd = cpu_to_be32(0x2 << 24); /* LS_ACC */
	rsp_payload->hdr.len = cpu_to_be32(le32_to_cpu(rsp_els->tx_byte_count) -
					   sizeof(rsp_payload->hdr));

	/* Link service Request Info Descriptor */
	rsp_payload->ls_req_info_desc.desc_tag = cpu_to_be32(0x1);
	rsp_payload->ls_req_info_desc.desc_len =
	    cpu_to_be32(RDP_DESC_LEN(rsp_payload->ls_req_info_desc));
	rsp_payload->ls_req_info_desc.req_payload_word_0 =
	    cpu_to_be32p((uint32_t *)purex->els_frame_payload);

	/* Link service Request Info Descriptor 2 */
	rsp_payload->ls_req_info_desc2.desc_tag = cpu_to_be32(0x1);
	rsp_payload->ls_req_info_desc2.desc_len =
	    cpu_to_be32(RDP_DESC_LEN(rsp_payload->ls_req_info_desc2));
	rsp_payload->ls_req_info_desc2.req_payload_word_0 =
	    cpu_to_be32p((uint32_t *)purex->els_frame_payload);


	rsp_payload->sfp_diag_desc.desc_tag = cpu_to_be32(0x10000);
	rsp_payload->sfp_diag_desc.desc_len =
		cpu_to_be32(RDP_DESC_LEN(rsp_payload->sfp_diag_desc));

	if (sfp) {
		/* SFP Flags */
		memset(sfp, 0, SFP_RTDI_LEN);
		rval = qla2x00_read_sfp(vha, sfp_dma, sfp, 0xa0, 0x7, 2, 0);
		if (!rval) {
			/* SFP Flags bits 3-0: Port Tx Laser Type */
			if (sfp[0] & BIT_2 || sfp[1] & (BIT_6|BIT_5))
				sfp_flags |= BIT_0; /* short wave */
			else if (sfp[0] & BIT_1)
				sfp_flags |= BIT_1; /* long wave 1310nm */
			else if (sfp[1] & BIT_4)
				sfp_flags |= BIT_1|BIT_0; /* long wave 1550nm */
		}

		/* SFP Type */
		memset(sfp, 0, SFP_RTDI_LEN);
		rval = qla2x00_read_sfp(vha, sfp_dma, sfp, 0xa0, 0x0, 1, 0);
		if (!rval) {
			sfp_flags |= BIT_4; /* optical */
			if (sfp[0] == 0x3)
				sfp_flags |= BIT_6; /* sfp+ */
		}

		rsp_payload->sfp_diag_desc.sfp_flags = cpu_to_be16(sfp_flags);

		/* SFP Diagnostics */
		memset(sfp, 0, SFP_RTDI_LEN);
		rval = qla2x00_read_sfp(vha, sfp_dma, sfp, 0xa2, 0x60, 10, 0);
		if (!rval) {
			__be16 *trx = (__force __be16 *)sfp; /* already be16 */
			rsp_payload->sfp_diag_desc.temperature = trx[0];
			rsp_payload->sfp_diag_desc.vcc = trx[1];
			rsp_payload->sfp_diag_desc.tx_bias = trx[2];
			rsp_payload->sfp_diag_desc.tx_power = trx[3];
			rsp_payload->sfp_diag_desc.rx_power = trx[4];
		}
	}

	/* Port Speed Descriptor */
	rsp_payload->port_speed_desc.desc_tag = cpu_to_be32(0x10001);
	rsp_payload->port_speed_desc.desc_len =
	    cpu_to_be32(RDP_DESC_LEN(rsp_payload->port_speed_desc));
	rsp_payload->port_speed_desc.speed_capab = cpu_to_be16(
	    qla25xx_fdmi_port_speed_capability(ha));
	rsp_payload->port_speed_desc.operating_speed = cpu_to_be16(
	    qla25xx_fdmi_port_speed_currently(ha));

	/* Link Error Status Descriptor */
	rsp_payload->ls_err_desc.desc_tag = cpu_to_be32(0x10002);
	rsp_payload->ls_err_desc.desc_len =
		cpu_to_be32(RDP_DESC_LEN(rsp_payload->ls_err_desc));

	if (stat) {
		rval = qla24xx_get_isp_stats(vha, stat, stat_dma, 0);
		if (!rval) {
			rsp_payload->ls_err_desc.link_fail_cnt =
			    cpu_to_be32(le32_to_cpu(stat->link_fail_cnt));
			rsp_payload->ls_err_desc.loss_sync_cnt =
			    cpu_to_be32(le32_to_cpu(stat->loss_sync_cnt));
			rsp_payload->ls_err_desc.loss_sig_cnt =
			    cpu_to_be32(le32_to_cpu(stat->loss_sig_cnt));
			rsp_payload->ls_err_desc.prim_seq_err_cnt =
			    cpu_to_be32(le32_to_cpu(stat->prim_seq_err_cnt));
			rsp_payload->ls_err_desc.inval_xmit_word_cnt =
			    cpu_to_be32(le32_to_cpu(stat->inval_xmit_word_cnt));
			rsp_payload->ls_err_desc.inval_crc_cnt =
			    cpu_to_be32(le32_to_cpu(stat->inval_crc_cnt));
			rsp_payload->ls_err_desc.pn_port_phy_type |= BIT_6;
		}
	}

	/* Portname Descriptor */
	rsp_payload->port_name_diag_desc.desc_tag = cpu_to_be32(0x10003);
	rsp_payload->port_name_diag_desc.desc_len =
	    cpu_to_be32(RDP_DESC_LEN(rsp_payload->port_name_diag_desc));
	memcpy(rsp_payload->port_name_diag_desc.WWNN,
	    vha->node_name,
	    sizeof(rsp_payload->port_name_diag_desc.WWNN));
	memcpy(rsp_payload->port_name_diag_desc.WWPN,
	    vha->port_name,
	    sizeof(rsp_payload->port_name_diag_desc.WWPN));

	/* F-Port Portname Descriptor */
	rsp_payload->port_name_direct_desc.desc_tag = cpu_to_be32(0x10003);
	rsp_payload->port_name_direct_desc.desc_len =
	    cpu_to_be32(RDP_DESC_LEN(rsp_payload->port_name_direct_desc));
	memcpy(rsp_payload->port_name_direct_desc.WWNN,
	    vha->fabric_node_name,
	    sizeof(rsp_payload->port_name_direct_desc.WWNN));
	memcpy(rsp_payload->port_name_direct_desc.WWPN,
	    vha->fabric_port_name,
	    sizeof(rsp_payload->port_name_direct_desc.WWPN));

	/* Bufer Credit Descriptor */
	rsp_payload->buffer_credit_desc.desc_tag = cpu_to_be32(0x10006);
	rsp_payload->buffer_credit_desc.desc_len =
		cpu_to_be32(RDP_DESC_LEN(rsp_payload->buffer_credit_desc));
	rsp_payload->buffer_credit_desc.fcport_b2b = 0;
	rsp_payload->buffer_credit_desc.attached_fcport_b2b = cpu_to_be32(0);
	rsp_payload->buffer_credit_desc.fcport_rtt = cpu_to_be32(0);

	if (ha->flags.plogi_template_valid) {
		uint32_t tmp =
		be16_to_cpu(ha->plogi_els_payld.fl_csp.sp_bb_cred);
		rsp_payload->buffer_credit_desc.fcport_b2b = cpu_to_be32(tmp);
	}

	if (rsp_payload_length < sizeof(*rsp_payload))
		goto send;

	/* Optical Element Descriptor, Temperature */
	rsp_payload->optical_elmt_desc[0].desc_tag = cpu_to_be32(0x10007);
	rsp_payload->optical_elmt_desc[0].desc_len =
		cpu_to_be32(RDP_DESC_LEN(*rsp_payload->optical_elmt_desc));
	/* Optical Element Descriptor, Voltage */
	rsp_payload->optical_elmt_desc[1].desc_tag = cpu_to_be32(0x10007);
	rsp_payload->optical_elmt_desc[1].desc_len =
		cpu_to_be32(RDP_DESC_LEN(*rsp_payload->optical_elmt_desc));
	/* Optical Element Descriptor, Tx Bias Current */
	rsp_payload->optical_elmt_desc[2].desc_tag = cpu_to_be32(0x10007);
	rsp_payload->optical_elmt_desc[2].desc_len =
		cpu_to_be32(RDP_DESC_LEN(*rsp_payload->optical_elmt_desc));
	/* Optical Element Descriptor, Tx Power */
	rsp_payload->optical_elmt_desc[3].desc_tag = cpu_to_be32(0x10007);
	rsp_payload->optical_elmt_desc[3].desc_len =
		cpu_to_be32(RDP_DESC_LEN(*rsp_payload->optical_elmt_desc));
	/* Optical Element Descriptor, Rx Power */
	rsp_payload->optical_elmt_desc[4].desc_tag = cpu_to_be32(0x10007);
	rsp_payload->optical_elmt_desc[4].desc_len =
		cpu_to_be32(RDP_DESC_LEN(*rsp_payload->optical_elmt_desc));

	if (sfp) {
		memset(sfp, 0, SFP_RTDI_LEN);
		rval = qla2x00_read_sfp(vha, sfp_dma, sfp, 0xa2, 0, 64, 0);
		if (!rval) {
			__be16 *trx = (__force __be16 *)sfp; /* already be16 */

			/* Optical Element Descriptor, Temperature */
			rsp_payload->optical_elmt_desc[0].high_alarm = trx[0];
			rsp_payload->optical_elmt_desc[0].low_alarm = trx[1];
			rsp_payload->optical_elmt_desc[0].high_warn = trx[2];
			rsp_payload->optical_elmt_desc[0].low_warn = trx[3];
			rsp_payload->optical_elmt_desc[0].element_flags =
			    cpu_to_be32(1 << 28);

			/* Optical Element Descriptor, Voltage */
			rsp_payload->optical_elmt_desc[1].high_alarm = trx[4];
			rsp_payload->optical_elmt_desc[1].low_alarm = trx[5];
			rsp_payload->optical_elmt_desc[1].high_warn = trx[6];
			rsp_payload->optical_elmt_desc[1].low_warn = trx[7];
			rsp_payload->optical_elmt_desc[1].element_flags =
			    cpu_to_be32(2 << 28);

			/* Optical Element Descriptor, Tx Bias Current */
			rsp_payload->optical_elmt_desc[2].high_alarm = trx[8];
			rsp_payload->optical_elmt_desc[2].low_alarm = trx[9];
			rsp_payload->optical_elmt_desc[2].high_warn = trx[10];
			rsp_payload->optical_elmt_desc[2].low_warn = trx[11];
			rsp_payload->optical_elmt_desc[2].element_flags =
			    cpu_to_be32(3 << 28);

			/* Optical Element Descriptor, Tx Power */
			rsp_payload->optical_elmt_desc[3].high_alarm = trx[12];
			rsp_payload->optical_elmt_desc[3].low_alarm = trx[13];
			rsp_payload->optical_elmt_desc[3].high_warn = trx[14];
			rsp_payload->optical_elmt_desc[3].low_warn = trx[15];
			rsp_payload->optical_elmt_desc[3].element_flags =
			    cpu_to_be32(4 << 28);

			/* Optical Element Descriptor, Rx Power */
			rsp_payload->optical_elmt_desc[4].high_alarm = trx[16];
			rsp_payload->optical_elmt_desc[4].low_alarm = trx[17];
			rsp_payload->optical_elmt_desc[4].high_warn = trx[18];
			rsp_payload->optical_elmt_desc[4].low_warn = trx[19];
			rsp_payload->optical_elmt_desc[4].element_flags =
			    cpu_to_be32(5 << 28);
		}

		memset(sfp, 0, SFP_RTDI_LEN);
		rval = qla2x00_read_sfp(vha, sfp_dma, sfp, 0xa2, 112, 64, 0);
		if (!rval) {
			/* Temperature high/low alarm/warning */
			rsp_payload->optical_elmt_desc[0].element_flags |=
			    cpu_to_be32(
				(sfp[0] >> 7 & 1) << 3 |
				(sfp[0] >> 6 & 1) << 2 |
				(sfp[4] >> 7 & 1) << 1 |
				(sfp[4] >> 6 & 1) << 0);

			/* Voltage high/low alarm/warning */
			rsp_payload->optical_elmt_desc[1].element_flags |=
			    cpu_to_be32(
				(sfp[0] >> 5 & 1) << 3 |
				(sfp[0] >> 4 & 1) << 2 |
				(sfp[4] >> 5 & 1) << 1 |
				(sfp[4] >> 4 & 1) << 0);

			/* Tx Bias Current high/low alarm/warning */
			rsp_payload->optical_elmt_desc[2].element_flags |=
			    cpu_to_be32(
				(sfp[0] >> 3 & 1) << 3 |
				(sfp[0] >> 2 & 1) << 2 |
				(sfp[4] >> 3 & 1) << 1 |
				(sfp[4] >> 2 & 1) << 0);

			/* Tx Power high/low alarm/warning */
			rsp_payload->optical_elmt_desc[3].element_flags |=
			    cpu_to_be32(
				(sfp[0] >> 1 & 1) << 3 |
				(sfp[0] >> 0 & 1) << 2 |
				(sfp[4] >> 1 & 1) << 1 |
				(sfp[4] >> 0 & 1) << 0);

			/* Rx Power high/low alarm/warning */
			rsp_payload->optical_elmt_desc[4].element_flags |=
			    cpu_to_be32(
				(sfp[1] >> 7 & 1) << 3 |
				(sfp[1] >> 6 & 1) << 2 |
				(sfp[5] >> 7 & 1) << 1 |
				(sfp[5] >> 6 & 1) << 0);
		}
	}

	/* Optical Product Data Descriptor */
	rsp_payload->optical_prod_desc.desc_tag = cpu_to_be32(0x10008);
	rsp_payload->optical_prod_desc.desc_len =
		cpu_to_be32(RDP_DESC_LEN(rsp_payload->optical_prod_desc));

	if (sfp) {
		memset(sfp, 0, SFP_RTDI_LEN);
		rval = qla2x00_read_sfp(vha, sfp_dma, sfp, 0xa0, 20, 64, 0);
		if (!rval) {
			memcpy(rsp_payload->optical_prod_desc.vendor_name,
			    sfp + 0,
			    sizeof(rsp_payload->optical_prod_desc.vendor_name));
			memcpy(rsp_payload->optical_prod_desc.part_number,
			    sfp + 20,
			    sizeof(rsp_payload->optical_prod_desc.part_number));
			memcpy(rsp_payload->optical_prod_desc.revision,
			    sfp + 36,
			    sizeof(rsp_payload->optical_prod_desc.revision));
			memcpy(rsp_payload->optical_prod_desc.serial_number,
			    sfp + 48,
			    sizeof(rsp_payload->optical_prod_desc.serial_number));
		}

		memset(sfp, 0, SFP_RTDI_LEN);
		rval = qla2x00_read_sfp(vha, sfp_dma, sfp, 0xa0, 84, 8, 0);
		if (!rval) {
			memcpy(rsp_payload->optical_prod_desc.date,
			    sfp + 0,
			    sizeof(rsp_payload->optical_prod_desc.date));
		}
	}

send:
	ql_dbg(ql_dbg_init, vha, 0x0183,
	    "Sending ELS Response to RDP Request...\n");
	ql_dbg(ql_dbg_init + ql_dbg_verbose, vha, 0x0184,
	    "-------- ELS RSP -------\n");
	ql_dump_buffer(ql_dbg_init + ql_dbg_verbose, vha, 0x0185,
	    rsp_els, sizeof(*rsp_els));
	ql_dbg(ql_dbg_init + ql_dbg_verbose, vha, 0x0186,
	    "-------- ELS RSP PAYLOAD -------\n");
	ql_dump_buffer(ql_dbg_init + ql_dbg_verbose, vha, 0x0187,
	    rsp_payload, rsp_payload_length);

	rval = qla2x00_issue_iocb(vha, rsp_els, rsp_els_dma, 0);

	if (rval) {
		ql_log(ql_log_warn, vha, 0x0188,
		    "%s: iocb failed to execute -> %x\n", __func__, rval);
	} else if (rsp_els->comp_status) {
		ql_log(ql_log_warn, vha, 0x0189,
		    "%s: iocb failed to complete -> completion=%#x subcode=(%#x,%#x)\n",
		    __func__, rsp_els->comp_status,
		    rsp_els->error_subcode_1, rsp_els->error_subcode_2);
	} else {
		ql_dbg(ql_dbg_init, vha, 0x018a, "%s: done.\n", __func__);
	}

dealloc:
	if (stat)
		dma_free_coherent(&ha->pdev->dev, sizeof(*stat),
		    stat, stat_dma);
	if (sfp)
		dma_free_coherent(&ha->pdev->dev, SFP_RTDI_LEN,
		    sfp, sfp_dma);
	if (rsp_payload)
		dma_free_coherent(&ha->pdev->dev, sizeof(*rsp_payload),
		    rsp_payload, rsp_payload_dma);
	if (rsp_els)
		dma_free_coherent(&ha->pdev->dev, sizeof(*rsp_els),
		    rsp_els, rsp_els_dma);
}

void
qla24xx_free_purex_item(struct purex_item *item)
{
	if (item == &item->vha->default_item)
		memset(&item->vha->default_item, 0, sizeof(struct purex_item));
	else
		kfree(item);
}

void qla24xx_process_purex_list(struct purex_list *list)
{
	struct list_head head = LIST_HEAD_INIT(head);
	struct purex_item *item, *next;
	ulong flags;

	spin_lock_irqsave(&list->lock, flags);
	list_splice_init(&list->head, &head);
	spin_unlock_irqrestore(&list->lock, flags);

	list_for_each_entry_safe(item, next, &head, list) {
		list_del(&item->list);
		item->process_item(item->vha, item);
		qla24xx_free_purex_item(item);
	}
}

void
qla83xx_idc_unlock(scsi_qla_host_t *base_vha, uint16_t requester_id)
{
#if 0
	uint16_t options = (requester_id << 15) | BIT_7;
#endif
	uint16_t retry;
	uint32_t data;
	struct qla_hw_data *ha = base_vha->hw;

	/* IDC-unlock implementation using driver-unlock/lock-id
	 * remote registers
	 */
	retry = 0;
retry_unlock:
	if (qla83xx_rd_reg(base_vha, QLA83XX_DRIVER_LOCKID, &data)
	    == QLA_SUCCESS) {
		if (data == ha->portnum) {
			qla83xx_rd_reg(base_vha, QLA83XX_DRIVER_UNLOCK, &data);
			/* Clearing lock-id by setting 0xff */
			qla83xx_wr_reg(base_vha, QLA83XX_DRIVER_LOCKID, 0xff);
		} else if (retry < 10) {
			/* SV: XXX: IDC unlock retrying needed here? */

			/* Retry for IDC-unlock */
			qla83xx_wait_logic();
			retry++;
			ql_dbg(ql_dbg_p3p, base_vha, 0xb064,
			    "Failed to release IDC lock, retrying=%d\n", retry);
			goto retry_unlock;
		}
	} else if (retry < 10) {
		/* Retry for IDC-unlock */
		qla83xx_wait_logic();
		retry++;
		ql_dbg(ql_dbg_p3p, base_vha, 0xb065,
		    "Failed to read drv-lockid, retrying=%d\n", retry);
		goto retry_unlock;
	}

	return;

#if 0
	/* XXX: IDC-unlock implementation using access-control mbx */
	retry = 0;
retry_unlock2:
	if (qla83xx_access_control(base_vha, options, 0, 0, NULL)) {
		if (retry < 10) {
			/* Retry for IDC-unlock */
			qla83xx_wait_logic();
			retry++;
			ql_dbg(ql_dbg_p3p, base_vha, 0xb066,
			    "Failed to release IDC lock, retrying=%d\n", retry);
			goto retry_unlock2;
		}
	}

	return;
#endif
}

int
__qla83xx_set_drv_presence(scsi_qla_host_t *vha)
{
	int rval = QLA_SUCCESS;
	struct qla_hw_data *ha = vha->hw;
	uint32_t drv_presence;

	rval = qla83xx_rd_reg(vha, QLA83XX_IDC_DRV_PRESENCE, &drv_presence);
	if (rval == QLA_SUCCESS) {
		drv_presence |= (1 << ha->portnum);
		rval = qla83xx_wr_reg(vha, QLA83XX_IDC_DRV_PRESENCE,
		    drv_presence);
	}

	return rval;
}

int
qla83xx_set_drv_presence(scsi_qla_host_t *vha)
{
	int rval = QLA_SUCCESS;

	qla83xx_idc_lock(vha, 0);
	rval = __qla83xx_set_drv_presence(vha);
	qla83xx_idc_unlock(vha, 0);

	return rval;
}

int
__qla83xx_clear_drv_presence(scsi_qla_host_t *vha)
{
	int rval = QLA_SUCCESS;
	struct qla_hw_data *ha = vha->hw;
	uint32_t drv_presence;

	rval = qla83xx_rd_reg(vha, QLA83XX_IDC_DRV_PRESENCE, &drv_presence);
	if (rval == QLA_SUCCESS) {
		drv_presence &= ~(1 << ha->portnum);
		rval = qla83xx_wr_reg(vha, QLA83XX_IDC_DRV_PRESENCE,
		    drv_presence);
	}

	return rval;
}

int
qla83xx_clear_drv_presence(scsi_qla_host_t *vha)
{
	int rval = QLA_SUCCESS;

	qla83xx_idc_lock(vha, 0);
	rval = __qla83xx_clear_drv_presence(vha);
	qla83xx_idc_unlock(vha, 0);

	return rval;
}

static void
qla83xx_need_reset_handler(scsi_qla_host_t *vha)
{
	struct qla_hw_data *ha = vha->hw;
	uint32_t drv_ack, drv_presence;
	unsigned long ack_timeout;

	/* Wait for IDC ACK from all functions (DRV-ACK == DRV-PRESENCE) */
	ack_timeout = jiffies + (ha->fcoe_reset_timeout * HZ);
	while (1) {
		qla83xx_rd_reg(vha, QLA83XX_IDC_DRIVER_ACK, &drv_ack);
		qla83xx_rd_reg(vha, QLA83XX_IDC_DRV_PRESENCE, &drv_presence);
		if ((drv_ack & drv_presence) == drv_presence)
			break;

		if (time_after_eq(jiffies, ack_timeout)) {
			ql_log(ql_log_warn, vha, 0xb067,
			    "RESET ACK TIMEOUT! drv_presence=0x%x "
			    "drv_ack=0x%x\n", drv_presence, drv_ack);
			/*
			 * The function(s) which did not ack in time are forced
			 * to withdraw any further participation in the IDC
			 * reset.
			 */
			if (drv_ack != drv_presence)
				qla83xx_wr_reg(vha, QLA83XX_IDC_DRV_PRESENCE,
				    drv_ack);
			break;
		}

		qla83xx_idc_unlock(vha, 0);
		msleep(1000);
		qla83xx_idc_lock(vha, 0);
	}

	qla83xx_wr_reg(vha, QLA83XX_IDC_DEV_STATE, QLA8XXX_DEV_COLD);
	ql_log(ql_log_info, vha, 0xb068, "HW State: COLD/RE-INIT.\n");
}

static int
qla83xx_device_bootstrap(scsi_qla_host_t *vha)
{
	int rval = QLA_SUCCESS;
	uint32_t idc_control;

	qla83xx_wr_reg(vha, QLA83XX_IDC_DEV_STATE, QLA8XXX_DEV_INITIALIZING);
	ql_log(ql_log_info, vha, 0xb069, "HW State: INITIALIZING.\n");

	/* Clearing IDC-Control Graceful-Reset Bit before resetting f/w */
	__qla83xx_get_idc_control(vha, &idc_control);
	idc_control &= ~QLA83XX_IDC_GRACEFUL_RESET;
	__qla83xx_set_idc_control(vha, 0);

	qla83xx_idc_unlock(vha, 0);
	rval = qla83xx_restart_nic_firmware(vha);
	qla83xx_idc_lock(vha, 0);

	if (rval != QLA_SUCCESS) {
		ql_log(ql_log_fatal, vha, 0xb06a,
		    "Failed to restart NIC f/w.\n");
		qla83xx_wr_reg(vha, QLA83XX_IDC_DEV_STATE, QLA8XXX_DEV_FAILED);
		ql_log(ql_log_info, vha, 0xb06b, "HW State: FAILED.\n");
	} else {
		ql_dbg(ql_dbg_p3p, vha, 0xb06c,
		    "Success in restarting nic f/w.\n");
		qla83xx_wr_reg(vha, QLA83XX_IDC_DEV_STATE, QLA8XXX_DEV_READY);
		ql_log(ql_log_info, vha, 0xb06d, "HW State: READY.\n");
	}

	return rval;
}

/* Assumes idc_lock always held on entry */
int
qla83xx_idc_state_handler(scsi_qla_host_t *base_vha)
{
	struct qla_hw_data *ha = base_vha->hw;
	int rval = QLA_SUCCESS;
	unsigned long dev_init_timeout;
	uint32_t dev_state;

	/* Wait for MAX-INIT-TIMEOUT for the device to go ready */
	dev_init_timeout = jiffies + (ha->fcoe_dev_init_timeout * HZ);

	while (1) {

		if (time_after_eq(jiffies, dev_init_timeout)) {
			ql_log(ql_log_warn, base_vha, 0xb06e,
			    "Initialization TIMEOUT!\n");
			/* Init timeout. Disable further NIC Core
			 * communication.
			 */
			qla83xx_wr_reg(base_vha, QLA83XX_IDC_DEV_STATE,
				QLA8XXX_DEV_FAILED);
			ql_log(ql_log_info, base_vha, 0xb06f,
			    "HW State: FAILED.\n");
		}

		qla83xx_rd_reg(base_vha, QLA83XX_IDC_DEV_STATE, &dev_state);
		switch (dev_state) {
		case QLA8XXX_DEV_READY:
			if (ha->flags.nic_core_reset_owner)
				qla83xx_idc_audit(base_vha,
				    IDC_AUDIT_COMPLETION);
			ha->flags.nic_core_reset_owner = 0;
			ql_dbg(ql_dbg_p3p, base_vha, 0xb070,
			    "Reset_owner reset by 0x%x.\n",
			    ha->portnum);
			goto exit;
		case QLA8XXX_DEV_COLD:
			if (ha->flags.nic_core_reset_owner)
				rval = qla83xx_device_bootstrap(base_vha);
			else {
			/* Wait for AEN to change device-state */
				qla83xx_idc_unlock(base_vha, 0);
				msleep(1000);
				qla83xx_idc_lock(base_vha, 0);
			}
			break;
		case QLA8XXX_DEV_INITIALIZING:
			/* Wait for AEN to change device-state */
			qla83xx_idc_unlock(base_vha, 0);
			msleep(1000);
			qla83xx_idc_lock(base_vha, 0);
			break;
		case QLA8XXX_DEV_NEED_RESET:
			if (!ql2xdontresethba && ha->flags.nic_core_reset_owner)
				qla83xx_need_reset_handler(base_vha);
			else {
				/* Wait for AEN to change device-state */
				qla83xx_idc_unlock(base_vha, 0);
				msleep(1000);
				qla83xx_idc_lock(base_vha, 0);
			}
			/* reset timeout value after need reset handler */
			dev_init_timeout = jiffies +
			    (ha->fcoe_dev_init_timeout * HZ);
			break;
		case QLA8XXX_DEV_NEED_QUIESCENT:
			/* XXX: DEBUG for now */
			qla83xx_idc_unlock(base_vha, 0);
			msleep(1000);
			qla83xx_idc_lock(base_vha, 0);
			break;
		case QLA8XXX_DEV_QUIESCENT:
			/* XXX: DEBUG for now */
			if (ha->flags.quiesce_owner)
				goto exit;

			qla83xx_idc_unlock(base_vha, 0);
			msleep(1000);
			qla83xx_idc_lock(base_vha, 0);
			dev_init_timeout = jiffies +
			    (ha->fcoe_dev_init_timeout * HZ);
			break;
		case QLA8XXX_DEV_FAILED:
			if (ha->flags.nic_core_reset_owner)
				qla83xx_idc_audit(base_vha,
				    IDC_AUDIT_COMPLETION);
			ha->flags.nic_core_reset_owner = 0;
			__qla83xx_clear_drv_presence(base_vha);
			qla83xx_idc_unlock(base_vha, 0);
			qla8xxx_dev_failed_handler(base_vha);
			rval = QLA_FUNCTION_FAILED;
			qla83xx_idc_lock(base_vha, 0);
			goto exit;
		case QLA8XXX_BAD_VALUE:
			qla83xx_idc_unlock(base_vha, 0);
			msleep(1000);
			qla83xx_idc_lock(base_vha, 0);
			break;
		default:
			ql_log(ql_log_warn, base_vha, 0xb071,
			    "Unknown Device State: %x.\n", dev_state);
			qla83xx_idc_unlock(base_vha, 0);
			qla8xxx_dev_failed_handler(base_vha);
			rval = QLA_FUNCTION_FAILED;
			qla83xx_idc_lock(base_vha, 0);
			goto exit;
		}
	}

exit:
	return rval;
}

void
qla2x00_disable_board_on_pci_error(struct work_struct *work)
{
	struct qla_hw_data *ha = container_of(work, struct qla_hw_data,
	    board_disable);
	struct pci_dev *pdev = ha->pdev;
	scsi_qla_host_t *base_vha = pci_get_drvdata(ha->pdev);

	ql_log(ql_log_warn, base_vha, 0x015b,
	    "Disabling adapter.\n");

	if (!atomic_read(&pdev->enable_cnt)) {
		ql_log(ql_log_info, base_vha, 0xfffc,
		    "PCI device disabled, no action req for PCI error=%lx\n",
		    base_vha->pci_flags);
		return;
	}

	/*
	 * if UNLOADING flag is already set, then continue unload,
	 * where it was set first.
	 */
	if (test_and_set_bit(UNLOADING, &base_vha->dpc_flags))
		return;

	qla2x00_wait_for_sess_deletion(base_vha);

	qla2x00_delete_all_vps(ha, base_vha);

	qla2x00_abort_all_cmds(base_vha, DID_NO_CONNECT << 16);

	qla2x00_dfs_remove(base_vha);

	qla84xx_put_chip(base_vha);

	if (base_vha->timer_active)
		qla2x00_stop_timer(base_vha);

	base_vha->flags.online = 0;

	qla2x00_destroy_deferred_work(ha);

	/*
	 * Do not try to stop beacon blink as it will issue a mailbox
	 * command.
	 */
	qla2x00_free_sysfs_attr(base_vha, false);

	fc_remove_host(base_vha->host);

	scsi_remove_host(base_vha->host);

	base_vha->flags.init_done = 0;
	qla25xx_delete_queues(base_vha);
	qla2x00_free_fcports(base_vha);
	qla2x00_free_irqs(base_vha);
	qla2x00_mem_free(ha);
	qla82xx_md_free(base_vha);
	qla2x00_free_queues(ha);

	qla2x00_unmap_iobases(ha);

	pci_release_selected_regions(ha->pdev, ha->bars);
	pci_disable_pcie_error_reporting(pdev);
	pci_disable_device(pdev);

	/*
	 * Let qla2x00_remove_one cleanup qla_hw_data on device removal.
	 */
}

/**************************************************************************
* qla2x00_do_dpc
*   This kernel thread is a task that is schedule by the interrupt handler
*   to perform the background processing for interrupts.
*
* Notes:
* This task always run in the context of a kernel thread.  It
* is kick-off by the driver's detect code and starts up
* up one per adapter. It immediately goes to sleep and waits for
* some fibre event.  When either the interrupt handler or
* the timer routine detects a event it will one of the task
* bits then wake us up.
**************************************************************************/
static int
qla2x00_do_dpc(void *data)
{
	scsi_qla_host_t *base_vha;
	struct qla_hw_data *ha;
	uint32_t online;
	struct qla_qpair *qpair;

	ha = (struct qla_hw_data *)data;
	base_vha = pci_get_drvdata(ha->pdev);

	set_user_nice(current, MIN_NICE);

	set_current_state(TASK_INTERRUPTIBLE);
	while (!kthread_should_stop()) {
		ql_dbg(ql_dbg_dpc, base_vha, 0x4000,
		    "DPC handler sleeping.\n");

		schedule();

		if (!base_vha->flags.init_done || ha->flags.mbox_busy)
			goto end_loop;

		if (ha->flags.eeh_busy) {
			ql_dbg(ql_dbg_dpc, base_vha, 0x4003,
			    "eeh_busy=%d.\n", ha->flags.eeh_busy);
			goto end_loop;
		}

		ha->dpc_active = 1;

		ql_dbg(ql_dbg_dpc + ql_dbg_verbose, base_vha, 0x4001,
		    "DPC handler waking up, dpc_flags=0x%lx.\n",
		    base_vha->dpc_flags);

		if (test_bit(UNLOADING, &base_vha->dpc_flags))
			break;

		if (IS_P3P_TYPE(ha)) {
			if (IS_QLA8044(ha)) {
				if (test_and_clear_bit(ISP_UNRECOVERABLE,
					&base_vha->dpc_flags)) {
					qla8044_idc_lock(ha);
					qla8044_wr_direct(base_vha,
						QLA8044_CRB_DEV_STATE_INDEX,
						QLA8XXX_DEV_FAILED);
					qla8044_idc_unlock(ha);
					ql_log(ql_log_info, base_vha, 0x4004,
						"HW State: FAILED.\n");
					qla8044_device_state_handler(base_vha);
					continue;
				}

			} else {
				if (test_and_clear_bit(ISP_UNRECOVERABLE,
					&base_vha->dpc_flags)) {
					qla82xx_idc_lock(ha);
					qla82xx_wr_32(ha, QLA82XX_CRB_DEV_STATE,
						QLA8XXX_DEV_FAILED);
					qla82xx_idc_unlock(ha);
					ql_log(ql_log_info, base_vha, 0x0151,
						"HW State: FAILED.\n");
					qla82xx_device_state_handler(base_vha);
					continue;
				}
			}

			if (test_and_clear_bit(FCOE_CTX_RESET_NEEDED,
				&base_vha->dpc_flags)) {

				ql_dbg(ql_dbg_dpc, base_vha, 0x4005,
				    "FCoE context reset scheduled.\n");
				if (!(test_and_set_bit(ABORT_ISP_ACTIVE,
					&base_vha->dpc_flags))) {
					if (qla82xx_fcoe_ctx_reset(base_vha)) {
						/* FCoE-ctx reset failed.
						 * Escalate to chip-reset
						 */
						set_bit(ISP_ABORT_NEEDED,
							&base_vha->dpc_flags);
					}
					clear_bit(ABORT_ISP_ACTIVE,
						&base_vha->dpc_flags);
				}

				ql_dbg(ql_dbg_dpc, base_vha, 0x4006,
				    "FCoE context reset end.\n");
			}
		} else if (IS_QLAFX00(ha)) {
			if (test_and_clear_bit(ISP_UNRECOVERABLE,
				&base_vha->dpc_flags)) {
				ql_dbg(ql_dbg_dpc, base_vha, 0x4020,
				    "Firmware Reset Recovery\n");
				if (qlafx00_reset_initialize(base_vha)) {
					/* Failed. Abort isp later. */
					if (!test_bit(UNLOADING,
					    &base_vha->dpc_flags)) {
						set_bit(ISP_UNRECOVERABLE,
						    &base_vha->dpc_flags);
						ql_dbg(ql_dbg_dpc, base_vha,
						    0x4021,
						    "Reset Recovery Failed\n");
					}
				}
			}

			if (test_and_clear_bit(FX00_TARGET_SCAN,
				&base_vha->dpc_flags)) {
				ql_dbg(ql_dbg_dpc, base_vha, 0x4022,
				    "ISPFx00 Target Scan scheduled\n");
				if (qlafx00_rescan_isp(base_vha)) {
					if (!test_bit(UNLOADING,
					    &base_vha->dpc_flags))
						set_bit(ISP_UNRECOVERABLE,
						    &base_vha->dpc_flags);
					ql_dbg(ql_dbg_dpc, base_vha, 0x401e,
					    "ISPFx00 Target Scan Failed\n");
				}
				ql_dbg(ql_dbg_dpc, base_vha, 0x401f,
				    "ISPFx00 Target Scan End\n");
			}
			if (test_and_clear_bit(FX00_HOST_INFO_RESEND,
				&base_vha->dpc_flags)) {
				ql_dbg(ql_dbg_dpc, base_vha, 0x4023,
				    "ISPFx00 Host Info resend scheduled\n");
				qlafx00_fx_disc(base_vha,
				    &base_vha->hw->mr.fcport,
				    FXDISC_REG_HOST_INFO);
			}
		}

		if (test_and_clear_bit(DETECT_SFP_CHANGE,
		    &base_vha->dpc_flags)) {
			/* Semantic:
			 *  - NO-OP -- await next ISP-ABORT. Preferred method
			 *             to minimize disruptions that will occur
			 *             when a forced chip-reset occurs.
			 *  - Force -- ISP-ABORT scheduled.
			 */
			/* set_bit(ISP_ABORT_NEEDED, &base_vha->dpc_flags); */
		}

		if (test_and_clear_bit
		    (ISP_ABORT_NEEDED, &base_vha->dpc_flags) &&
		    !test_bit(UNLOADING, &base_vha->dpc_flags)) {
			bool do_reset = true;

			switch (base_vha->qlini_mode) {
			case QLA2XXX_INI_MODE_ENABLED:
				break;
			case QLA2XXX_INI_MODE_DISABLED:
				if (!qla_tgt_mode_enabled(base_vha) &&
				    !ha->flags.fw_started)
					do_reset = false;
				break;
			case QLA2XXX_INI_MODE_DUAL:
				if (!qla_dual_mode_enabled(base_vha) &&
				    !ha->flags.fw_started)
					do_reset = false;
				break;
			default:
				break;
			}

			if (do_reset && !(test_and_set_bit(ABORT_ISP_ACTIVE,
			    &base_vha->dpc_flags))) {
				base_vha->flags.online = 1;
				ql_dbg(ql_dbg_dpc, base_vha, 0x4007,
				    "ISP abort scheduled.\n");
				if (ha->isp_ops->abort_isp(base_vha)) {
					/* failed. retry later */
					set_bit(ISP_ABORT_NEEDED,
					    &base_vha->dpc_flags);
				}
				clear_bit(ABORT_ISP_ACTIVE,
						&base_vha->dpc_flags);
				ql_dbg(ql_dbg_dpc, base_vha, 0x4008,
				    "ISP abort end.\n");
			}
		}

		if (test_bit(PROCESS_PUREX_IOCB, &base_vha->dpc_flags)) {
			if (atomic_read(&base_vha->loop_state) == LOOP_READY) {
				qla24xx_process_purex_list
					(&base_vha->purex_list);
				clear_bit(PROCESS_PUREX_IOCB,
				    &base_vha->dpc_flags);
			}
		}

		if (test_and_clear_bit(FCPORT_UPDATE_NEEDED,
		    &base_vha->dpc_flags)) {
			qla2x00_update_fcports(base_vha);
		}

		if (IS_QLAFX00(ha))
			goto loop_resync_check;

		if (test_bit(ISP_QUIESCE_NEEDED, &base_vha->dpc_flags)) {
			ql_dbg(ql_dbg_dpc, base_vha, 0x4009,
			    "Quiescence mode scheduled.\n");
			if (IS_P3P_TYPE(ha)) {
				if (IS_QLA82XX(ha))
					qla82xx_device_state_handler(base_vha);
				if (IS_QLA8044(ha))
					qla8044_device_state_handler(base_vha);
				clear_bit(ISP_QUIESCE_NEEDED,
				    &base_vha->dpc_flags);
				if (!ha->flags.quiesce_owner) {
					qla2x00_perform_loop_resync(base_vha);
					if (IS_QLA82XX(ha)) {
						qla82xx_idc_lock(ha);
						qla82xx_clear_qsnt_ready(
						    base_vha);
						qla82xx_idc_unlock(ha);
					} else if (IS_QLA8044(ha)) {
						qla8044_idc_lock(ha);
						qla8044_clear_qsnt_ready(
						    base_vha);
						qla8044_idc_unlock(ha);
					}
				}
			} else {
				clear_bit(ISP_QUIESCE_NEEDED,
				    &base_vha->dpc_flags);
				qla2x00_quiesce_io(base_vha);
			}
			ql_dbg(ql_dbg_dpc, base_vha, 0x400a,
			    "Quiescence mode end.\n");
		}

		if (test_and_clear_bit(RESET_MARKER_NEEDED,
				&base_vha->dpc_flags) &&
		    (!(test_and_set_bit(RESET_ACTIVE, &base_vha->dpc_flags)))) {

			ql_dbg(ql_dbg_dpc, base_vha, 0x400b,
			    "Reset marker scheduled.\n");
			qla2x00_rst_aen(base_vha);
			clear_bit(RESET_ACTIVE, &base_vha->dpc_flags);
			ql_dbg(ql_dbg_dpc, base_vha, 0x400c,
			    "Reset marker end.\n");
		}

		/* Retry each device up to login retry count */
		if (test_bit(RELOGIN_NEEDED, &base_vha->dpc_flags) &&
		    !test_bit(LOOP_RESYNC_NEEDED, &base_vha->dpc_flags) &&
		    atomic_read(&base_vha->loop_state) != LOOP_DOWN) {

			if (!base_vha->relogin_jif ||
			    time_after_eq(jiffies, base_vha->relogin_jif)) {
				base_vha->relogin_jif = jiffies + HZ;
				clear_bit(RELOGIN_NEEDED, &base_vha->dpc_flags);

				ql_dbg(ql_dbg_disc, base_vha, 0x400d,
				    "Relogin scheduled.\n");
				qla24xx_post_relogin_work(base_vha);
			}
		}
loop_resync_check:
		if (test_and_clear_bit(LOOP_RESYNC_NEEDED,
		    &base_vha->dpc_flags)) {

			ql_dbg(ql_dbg_dpc, base_vha, 0x400f,
			    "Loop resync scheduled.\n");

			if (!(test_and_set_bit(LOOP_RESYNC_ACTIVE,
			    &base_vha->dpc_flags))) {

				qla2x00_loop_resync(base_vha);

				clear_bit(LOOP_RESYNC_ACTIVE,
						&base_vha->dpc_flags);
			}

			ql_dbg(ql_dbg_dpc, base_vha, 0x4010,
			    "Loop resync end.\n");
		}

		if (IS_QLAFX00(ha))
			goto intr_on_check;

		if (test_bit(NPIV_CONFIG_NEEDED, &base_vha->dpc_flags) &&
		    atomic_read(&base_vha->loop_state) == LOOP_READY) {
			clear_bit(NPIV_CONFIG_NEEDED, &base_vha->dpc_flags);
			qla2xxx_flash_npiv_conf(base_vha);
		}

intr_on_check:
		if (!ha->interrupts_on)
			ha->isp_ops->enable_intrs(ha);

		if (test_and_clear_bit(BEACON_BLINK_NEEDED,
					&base_vha->dpc_flags)) {
			if (ha->beacon_blink_led == 1)
				ha->isp_ops->beacon_blink(base_vha);
		}

		/* qpair online check */
		if (test_and_clear_bit(QPAIR_ONLINE_CHECK_NEEDED,
		    &base_vha->dpc_flags)) {
			if (ha->flags.eeh_busy ||
			    ha->flags.pci_channel_io_perm_failure)
				online = 0;
			else
				online = 1;

			mutex_lock(&ha->mq_lock);
			list_for_each_entry(qpair, &base_vha->qp_list,
			    qp_list_elem)
			qpair->online = online;
			mutex_unlock(&ha->mq_lock);
		}

		if (test_and_clear_bit(SET_NVME_ZIO_THRESHOLD_NEEDED,
		    &base_vha->dpc_flags)) {
			ql_log(ql_log_info, base_vha, 0xffffff,
				"nvme: SET ZIO Activity exchange threshold to %d.\n",
						ha->nvme_last_rptd_aen);
			if (qla27xx_set_zio_threshold(base_vha,
			    ha->nvme_last_rptd_aen)) {
				ql_log(ql_log_info, base_vha, 0xffffff,
				    "nvme: Unable to SET ZIO Activity exchange threshold to %d.\n",
				    ha->nvme_last_rptd_aen);
			}
		}

		if (test_and_clear_bit(SET_ZIO_THRESHOLD_NEEDED,
		    &base_vha->dpc_flags)) {
			ql_log(ql_log_info, base_vha, 0xffffff,
			    "SET ZIO Activity exchange threshold to %d.\n",
			    ha->last_zio_threshold);
			qla27xx_set_zio_threshold(base_vha,
			    ha->last_zio_threshold);
		}

		if (!IS_QLAFX00(ha))
			qla2x00_do_dpc_all_vps(base_vha);

		if (test_and_clear_bit(N2N_LINK_RESET,
			&base_vha->dpc_flags)) {
			qla2x00_lip_reset(base_vha);
		}

		ha->dpc_active = 0;
end_loop:
		set_current_state(TASK_INTERRUPTIBLE);
	} /* End of while(1) */
	__set_current_state(TASK_RUNNING);

	ql_dbg(ql_dbg_dpc, base_vha, 0x4011,
	    "DPC handler exiting.\n");

	/*
	 * Make sure that nobody tries to wake us up again.
	 */
	ha->dpc_active = 0;

	/* Cleanup any residual CTX SRBs. */
	qla2x00_abort_all_cmds(base_vha, DID_NO_CONNECT << 16);

	return 0;
}

void
qla2xxx_wake_dpc(struct scsi_qla_host *vha)
{
	struct qla_hw_data *ha = vha->hw;
	struct task_struct *t = ha->dpc_thread;

	if (!test_bit(UNLOADING, &vha->dpc_flags) && t)
		wake_up_process(t);
}

/*
*  qla2x00_rst_aen
*      Processes asynchronous reset.
*
* Input:
*      ha  = adapter block pointer.
*/
static void
qla2x00_rst_aen(scsi_qla_host_t *vha)
{
	if (vha->flags.online && !vha->flags.reset_active &&
	    !atomic_read(&vha->loop_down_timer) &&
	    !(test_bit(ABORT_ISP_ACTIVE, &vha->dpc_flags))) {
		do {
			clear_bit(RESET_MARKER_NEEDED, &vha->dpc_flags);

			/*
			 * Issue marker command only when we are going to start
			 * the I/O.
			 */
			vha->marker_needed = 1;
		} while (!atomic_read(&vha->loop_down_timer) &&
		    (test_bit(RESET_MARKER_NEEDED, &vha->dpc_flags)));
	}
}

/**************************************************************************
*   qla2x00_timer
*
* Description:
*   One second timer
*
* Context: Interrupt
***************************************************************************/
void
qla2x00_timer(struct timer_list *t)
{
	scsi_qla_host_t *vha = from_timer(vha, t, timer);
	unsigned long	cpu_flags = 0;
	int		start_dpc = 0;
	int		index;
	srb_t		*sp;
	uint16_t        w;
	struct qla_hw_data *ha = vha->hw;
	struct req_que *req;

	if (ha->flags.eeh_busy) {
		ql_dbg(ql_dbg_timer, vha, 0x6000,
		    "EEH = %d, restarting timer.\n",
		    ha->flags.eeh_busy);
		qla2x00_restart_timer(vha, WATCH_INTERVAL);
		return;
	}

	/*
	 * Hardware read to raise pending EEH errors during mailbox waits. If
	 * the read returns -1 then disable the board.
	 */
	if (!pci_channel_offline(ha->pdev)) {
		pci_read_config_word(ha->pdev, PCI_VENDOR_ID, &w);
		qla2x00_check_reg16_for_disconnect(vha, w);
	}

	/* Make sure qla82xx_watchdog is run only for physical port */
	if (!vha->vp_idx && IS_P3P_TYPE(ha)) {
		if (test_bit(ISP_QUIESCE_NEEDED, &vha->dpc_flags))
			start_dpc++;
		if (IS_QLA82XX(ha))
			qla82xx_watchdog(vha);
		else if (IS_QLA8044(ha))
			qla8044_watchdog(vha);
	}

	if (!vha->vp_idx && IS_QLAFX00(ha))
		qlafx00_timer_routine(vha);

	/* Loop down handler. */
	if (atomic_read(&vha->loop_down_timer) > 0 &&
	    !(test_bit(ABORT_ISP_ACTIVE, &vha->dpc_flags)) &&
	    !(test_bit(FCOE_CTX_RESET_NEEDED, &vha->dpc_flags))
		&& vha->flags.online) {

		if (atomic_read(&vha->loop_down_timer) ==
		    vha->loop_down_abort_time) {

			ql_log(ql_log_info, vha, 0x6008,
			    "Loop down - aborting the queues before time expires.\n");

			if (!IS_QLA2100(ha) && vha->link_down_timeout)
				atomic_set(&vha->loop_state, LOOP_DEAD);

			/*
			 * Schedule an ISP abort to return any FCP2-device
			 * commands.
			 */
			/* NPIV - scan physical port only */
			if (!vha->vp_idx) {
				spin_lock_irqsave(&ha->hardware_lock,
				    cpu_flags);
				req = ha->req_q_map[0];
				for (index = 1;
				    index < req->num_outstanding_cmds;
				    index++) {
					fc_port_t *sfcp;

					sp = req->outstanding_cmds[index];
					if (!sp)
						continue;
					if (sp->cmd_type != TYPE_SRB)
						continue;
					if (sp->type != SRB_SCSI_CMD)
						continue;
					sfcp = sp->fcport;
					if (!(sfcp->flags & FCF_FCP2_DEVICE))
						continue;

					if (IS_QLA82XX(ha))
						set_bit(FCOE_CTX_RESET_NEEDED,
							&vha->dpc_flags);
					else
						set_bit(ISP_ABORT_NEEDED,
							&vha->dpc_flags);
					break;
				}
				spin_unlock_irqrestore(&ha->hardware_lock,
								cpu_flags);
			}
			start_dpc++;
		}

		/* if the loop has been down for 4 minutes, reinit adapter */
		if (atomic_dec_and_test(&vha->loop_down_timer) != 0) {
			if (!(vha->device_flags & DFLG_NO_CABLE)) {
				ql_log(ql_log_warn, vha, 0x6009,
				    "Loop down - aborting ISP.\n");

				if (IS_QLA82XX(ha))
					set_bit(FCOE_CTX_RESET_NEEDED,
						&vha->dpc_flags);
				else
					set_bit(ISP_ABORT_NEEDED,
						&vha->dpc_flags);
			}
		}
		ql_dbg(ql_dbg_timer, vha, 0x600a,
		    "Loop down - seconds remaining %d.\n",
		    atomic_read(&vha->loop_down_timer));
	}
	/* Check if beacon LED needs to be blinked for physical host only */
	if (!vha->vp_idx && (ha->beacon_blink_led == 1)) {
		/* There is no beacon_blink function for ISP82xx */
		if (!IS_P3P_TYPE(ha)) {
			set_bit(BEACON_BLINK_NEEDED, &vha->dpc_flags);
			start_dpc++;
		}
	}

	/* Process any deferred work. */
	if (!list_empty(&vha->work_list)) {
		unsigned long flags;
		bool q = false;

		spin_lock_irqsave(&vha->work_lock, flags);
		if (!test_and_set_bit(IOCB_WORK_ACTIVE, &vha->dpc_flags))
			q = true;
		spin_unlock_irqrestore(&vha->work_lock, flags);
		if (q)
			queue_work(vha->hw->wq, &vha->iocb_work);
	}

	/*
	 * FC-NVME
	 * see if the active AEN count has changed from what was last reported.
	 */
	index = atomic_read(&ha->nvme_active_aen_cnt);
	if (!vha->vp_idx &&
	    (index != ha->nvme_last_rptd_aen) &&
	    (index >= DEFAULT_ZIO_THRESHOLD) &&
	    ha->zio_mode == QLA_ZIO_MODE_6 &&
	    !ha->flags.host_shutting_down) {
		ql_log(ql_log_info, vha, 0x3002,
		    "nvme: Sched: Set ZIO exchange threshold to %d.\n",
		    ha->nvme_last_rptd_aen);
		ha->nvme_last_rptd_aen = atomic_read(&ha->nvme_active_aen_cnt);
		set_bit(SET_NVME_ZIO_THRESHOLD_NEEDED, &vha->dpc_flags);
		start_dpc++;
	}

	if (!vha->vp_idx &&
	    atomic_read(&ha->zio_threshold) != ha->last_zio_threshold &&
	    IS_ZIO_THRESHOLD_CAPABLE(ha)) {
		ql_log(ql_log_info, vha, 0x3002,
		    "Sched: Set ZIO exchange threshold to %d.\n",
		    ha->last_zio_threshold);
		ha->last_zio_threshold = atomic_read(&ha->zio_threshold);
		set_bit(SET_ZIO_THRESHOLD_NEEDED, &vha->dpc_flags);
		start_dpc++;
	}

	/* Schedule the DPC routine if needed */
	if ((test_bit(ISP_ABORT_NEEDED, &vha->dpc_flags) ||
	    test_bit(LOOP_RESYNC_NEEDED, &vha->dpc_flags) ||
	    test_bit(FCPORT_UPDATE_NEEDED, &vha->dpc_flags) ||
	    start_dpc ||
	    test_bit(RESET_MARKER_NEEDED, &vha->dpc_flags) ||
	    test_bit(BEACON_BLINK_NEEDED, &vha->dpc_flags) ||
	    test_bit(ISP_UNRECOVERABLE, &vha->dpc_flags) ||
	    test_bit(FCOE_CTX_RESET_NEEDED, &vha->dpc_flags) ||
	    test_bit(VP_DPC_NEEDED, &vha->dpc_flags) ||
	    test_bit(RELOGIN_NEEDED, &vha->dpc_flags) ||
	    test_bit(PROCESS_PUREX_IOCB, &vha->dpc_flags))) {
		ql_dbg(ql_dbg_timer, vha, 0x600b,
		    "isp_abort_needed=%d loop_resync_needed=%d "
		    "fcport_update_needed=%d start_dpc=%d "
		    "reset_marker_needed=%d",
		    test_bit(ISP_ABORT_NEEDED, &vha->dpc_flags),
		    test_bit(LOOP_RESYNC_NEEDED, &vha->dpc_flags),
		    test_bit(FCPORT_UPDATE_NEEDED, &vha->dpc_flags),
		    start_dpc,
		    test_bit(RESET_MARKER_NEEDED, &vha->dpc_flags));
		ql_dbg(ql_dbg_timer, vha, 0x600c,
		    "beacon_blink_needed=%d isp_unrecoverable=%d "
		    "fcoe_ctx_reset_needed=%d vp_dpc_needed=%d "
		    "relogin_needed=%d, Process_purex_iocb=%d.\n",
		    test_bit(BEACON_BLINK_NEEDED, &vha->dpc_flags),
		    test_bit(ISP_UNRECOVERABLE, &vha->dpc_flags),
		    test_bit(FCOE_CTX_RESET_NEEDED, &vha->dpc_flags),
		    test_bit(VP_DPC_NEEDED, &vha->dpc_flags),
		    test_bit(RELOGIN_NEEDED, &vha->dpc_flags),
		    test_bit(PROCESS_PUREX_IOCB, &vha->dpc_flags));
		qla2xxx_wake_dpc(vha);
	}

	qla2x00_restart_timer(vha, WATCH_INTERVAL);
}

/* Firmware interface routines. */

#define FW_ISP21XX	0
#define FW_ISP22XX	1
#define FW_ISP2300	2
#define FW_ISP2322	3
#define FW_ISP24XX	4
#define FW_ISP25XX	5
#define FW_ISP81XX	6
#define FW_ISP82XX	7
#define FW_ISP2031	8
#define FW_ISP8031	9
#define FW_ISP27XX	10
#define FW_ISP28XX	11

#define FW_FILE_ISP21XX	"ql2100_fw.bin"
#define FW_FILE_ISP22XX	"ql2200_fw.bin"
#define FW_FILE_ISP2300	"ql2300_fw.bin"
#define FW_FILE_ISP2322	"ql2322_fw.bin"
#define FW_FILE_ISP24XX	"ql2400_fw.bin"
#define FW_FILE_ISP25XX	"ql2500_fw.bin"
#define FW_FILE_ISP81XX	"ql8100_fw.bin"
#define FW_FILE_ISP82XX	"ql8200_fw.bin"
#define FW_FILE_ISP2031	"ql2600_fw.bin"
#define FW_FILE_ISP8031	"ql8300_fw.bin"
#define FW_FILE_ISP27XX	"ql2700_fw.bin"
#define FW_FILE_ISP28XX	"ql2800_fw.bin"


static DEFINE_MUTEX(qla_fw_lock);

static struct fw_blob qla_fw_blobs[] = {
	{ .name = FW_FILE_ISP21XX, .segs = { 0x1000, 0 }, },
	{ .name = FW_FILE_ISP22XX, .segs = { 0x1000, 0 }, },
	{ .name = FW_FILE_ISP2300, .segs = { 0x800, 0 }, },
	{ .name = FW_FILE_ISP2322, .segs = { 0x800, 0x1c000, 0x1e000, 0 }, },
	{ .name = FW_FILE_ISP24XX, },
	{ .name = FW_FILE_ISP25XX, },
	{ .name = FW_FILE_ISP81XX, },
	{ .name = FW_FILE_ISP82XX, },
	{ .name = FW_FILE_ISP2031, },
	{ .name = FW_FILE_ISP8031, },
	{ .name = FW_FILE_ISP27XX, },
	{ .name = FW_FILE_ISP28XX, },
	{ .name = NULL, },
};

struct fw_blob *
qla2x00_request_firmware(scsi_qla_host_t *vha)
{
	struct qla_hw_data *ha = vha->hw;
	struct fw_blob *blob;

	if (IS_QLA2100(ha)) {
		blob = &qla_fw_blobs[FW_ISP21XX];
	} else if (IS_QLA2200(ha)) {
		blob = &qla_fw_blobs[FW_ISP22XX];
	} else if (IS_QLA2300(ha) || IS_QLA2312(ha) || IS_QLA6312(ha)) {
		blob = &qla_fw_blobs[FW_ISP2300];
	} else if (IS_QLA2322(ha) || IS_QLA6322(ha)) {
		blob = &qla_fw_blobs[FW_ISP2322];
	} else if (IS_QLA24XX_TYPE(ha)) {
		blob = &qla_fw_blobs[FW_ISP24XX];
	} else if (IS_QLA25XX(ha)) {
		blob = &qla_fw_blobs[FW_ISP25XX];
	} else if (IS_QLA81XX(ha)) {
		blob = &qla_fw_blobs[FW_ISP81XX];
	} else if (IS_QLA82XX(ha)) {
		blob = &qla_fw_blobs[FW_ISP82XX];
	} else if (IS_QLA2031(ha)) {
		blob = &qla_fw_blobs[FW_ISP2031];
	} else if (IS_QLA8031(ha)) {
		blob = &qla_fw_blobs[FW_ISP8031];
	} else if (IS_QLA27XX(ha)) {
		blob = &qla_fw_blobs[FW_ISP27XX];
	} else if (IS_QLA28XX(ha)) {
		blob = &qla_fw_blobs[FW_ISP28XX];
	} else {
		return NULL;
	}

	if (!blob->name)
		return NULL;

	mutex_lock(&qla_fw_lock);
	if (blob->fw)
		goto out;

	if (request_firmware(&blob->fw, blob->name, &ha->pdev->dev)) {
		ql_log(ql_log_warn, vha, 0x0063,
		    "Failed to load firmware image (%s).\n", blob->name);
		blob->fw = NULL;
		blob = NULL;
	}

out:
	mutex_unlock(&qla_fw_lock);
	return blob;
}

static void
qla2x00_release_firmware(void)
{
	struct fw_blob *blob;

	mutex_lock(&qla_fw_lock);
	for (blob = qla_fw_blobs; blob->name; blob++)
		release_firmware(blob->fw);
	mutex_unlock(&qla_fw_lock);
}

static void qla_pci_error_cleanup(scsi_qla_host_t *vha)
{
	struct qla_hw_data *ha = vha->hw;
	scsi_qla_host_t *base_vha = pci_get_drvdata(ha->pdev);
	struct qla_qpair *qpair = NULL;
	struct scsi_qla_host *vp;
	fc_port_t *fcport;
	int i;
	unsigned long flags;

	ha->chip_reset++;

	ha->base_qpair->chip_reset = ha->chip_reset;
	for (i = 0; i < ha->max_qpairs; i++) {
		if (ha->queue_pair_map[i])
			ha->queue_pair_map[i]->chip_reset =
			    ha->base_qpair->chip_reset;
	}

	/* purge MBox commands */
	if (atomic_read(&ha->num_pend_mbx_stage3)) {
		clear_bit(MBX_INTR_WAIT, &ha->mbx_cmd_flags);
		complete(&ha->mbx_intr_comp);
	}

	i = 0;

	while (atomic_read(&ha->num_pend_mbx_stage3) ||
	    atomic_read(&ha->num_pend_mbx_stage2) ||
	    atomic_read(&ha->num_pend_mbx_stage1)) {
		msleep(20);
		i++;
		if (i > 50)
			break;
	}

	ha->flags.purge_mbox = 0;

	mutex_lock(&ha->mq_lock);
	list_for_each_entry(qpair, &base_vha->qp_list, qp_list_elem)
		qpair->online = 0;
	mutex_unlock(&ha->mq_lock);

	qla2x00_mark_all_devices_lost(vha);

	spin_lock_irqsave(&ha->vport_slock, flags);
	list_for_each_entry(vp, &ha->vp_list, list) {
		atomic_inc(&vp->vref_count);
		spin_unlock_irqrestore(&ha->vport_slock, flags);
		qla2x00_mark_all_devices_lost(vp);
		spin_lock_irqsave(&ha->vport_slock, flags);
		atomic_dec(&vp->vref_count);
	}
	spin_unlock_irqrestore(&ha->vport_slock, flags);

	/* Clear all async request states across all VPs. */
	list_for_each_entry(fcport, &vha->vp_fcports, list)
		fcport->flags &= ~(FCF_LOGIN_NEEDED | FCF_ASYNC_SENT);

	spin_lock_irqsave(&ha->vport_slock, flags);
	list_for_each_entry(vp, &ha->vp_list, list) {
		atomic_inc(&vp->vref_count);
		spin_unlock_irqrestore(&ha->vport_slock, flags);
		list_for_each_entry(fcport, &vp->vp_fcports, list)
			fcport->flags &= ~(FCF_LOGIN_NEEDED | FCF_ASYNC_SENT);
		spin_lock_irqsave(&ha->vport_slock, flags);
		atomic_dec(&vp->vref_count);
	}
	spin_unlock_irqrestore(&ha->vport_slock, flags);
}


static pci_ers_result_t
qla2xxx_pci_error_detected(struct pci_dev *pdev, pci_channel_state_t state)
{
	scsi_qla_host_t *vha = pci_get_drvdata(pdev);
	struct qla_hw_data *ha = vha->hw;

	ql_dbg(ql_dbg_aer, vha, 0x9000,
	    "PCI error detected, state %x.\n", state);

	if (!atomic_read(&pdev->enable_cnt)) {
		ql_log(ql_log_info, vha, 0xffff,
			"PCI device is disabled,state %x\n", state);
		return PCI_ERS_RESULT_NEED_RESET;
	}

	switch (state) {
	case pci_channel_io_normal:
		ha->flags.eeh_busy = 0;
		if (ql2xmqsupport || ql2xnvmeenable) {
			set_bit(QPAIR_ONLINE_CHECK_NEEDED, &vha->dpc_flags);
			qla2xxx_wake_dpc(vha);
		}
		return PCI_ERS_RESULT_CAN_RECOVER;
	case pci_channel_io_frozen:
		ha->flags.eeh_busy = 1;
		qla_pci_error_cleanup(vha);
		return PCI_ERS_RESULT_NEED_RESET;
	case pci_channel_io_perm_failure:
		ha->flags.pci_channel_io_perm_failure = 1;
		qla2x00_abort_all_cmds(vha, DID_NO_CONNECT << 16);
		if (ql2xmqsupport || ql2xnvmeenable) {
			set_bit(QPAIR_ONLINE_CHECK_NEEDED, &vha->dpc_flags);
			qla2xxx_wake_dpc(vha);
		}
		return PCI_ERS_RESULT_DISCONNECT;
	}
	return PCI_ERS_RESULT_NEED_RESET;
}

static pci_ers_result_t
qla2xxx_pci_mmio_enabled(struct pci_dev *pdev)
{
	int risc_paused = 0;
	uint32_t stat;
	unsigned long flags;
	scsi_qla_host_t *base_vha = pci_get_drvdata(pdev);
	struct qla_hw_data *ha = base_vha->hw;
	struct device_reg_2xxx __iomem *reg = &ha->iobase->isp;
	struct device_reg_24xx __iomem *reg24 = &ha->iobase->isp24;

	if (IS_QLA82XX(ha))
		return PCI_ERS_RESULT_RECOVERED;

	spin_lock_irqsave(&ha->hardware_lock, flags);
	if (IS_QLA2100(ha) || IS_QLA2200(ha)){
		stat = rd_reg_word(&reg->hccr);
		if (stat & HCCR_RISC_PAUSE)
			risc_paused = 1;
	} else if (IS_QLA23XX(ha)) {
		stat = rd_reg_dword(&reg->u.isp2300.host_status);
		if (stat & HSR_RISC_PAUSED)
			risc_paused = 1;
	} else if (IS_FWI2_CAPABLE(ha)) {
		stat = rd_reg_dword(&reg24->host_status);
		if (stat & HSRX_RISC_PAUSED)
			risc_paused = 1;
	}
	spin_unlock_irqrestore(&ha->hardware_lock, flags);

	if (risc_paused) {
		ql_log(ql_log_info, base_vha, 0x9003,
		    "RISC paused -- mmio_enabled, Dumping firmware.\n");
		qla2xxx_dump_fw(base_vha);

		return PCI_ERS_RESULT_NEED_RESET;
	} else
		return PCI_ERS_RESULT_RECOVERED;
}

static pci_ers_result_t
qla2xxx_pci_slot_reset(struct pci_dev *pdev)
{
	pci_ers_result_t ret = PCI_ERS_RESULT_DISCONNECT;
	scsi_qla_host_t *base_vha = pci_get_drvdata(pdev);
	struct qla_hw_data *ha = base_vha->hw;
	int rc;
	struct qla_qpair *qpair = NULL;

	ql_dbg(ql_dbg_aer, base_vha, 0x9004,
	    "Slot Reset.\n");

	/* Workaround: qla2xxx driver which access hardware earlier
	 * needs error state to be pci_channel_io_online.
	 * Otherwise mailbox command timesout.
	 */
	pdev->error_state = pci_channel_io_normal;

	pci_restore_state(pdev);

	/* pci_restore_state() clears the saved_state flag of the device
	 * save restored state which resets saved_state flag
	 */
	pci_save_state(pdev);

	if (ha->mem_only)
		rc = pci_enable_device_mem(pdev);
	else
		rc = pci_enable_device(pdev);

	if (rc) {
		ql_log(ql_log_warn, base_vha, 0x9005,
		    "Can't re-enable PCI device after reset.\n");
		goto exit_slot_reset;
	}


	if (ha->isp_ops->pci_config(base_vha))
		goto exit_slot_reset;

	mutex_lock(&ha->mq_lock);
	list_for_each_entry(qpair, &base_vha->qp_list, qp_list_elem)
		qpair->online = 1;
	mutex_unlock(&ha->mq_lock);

	base_vha->flags.online = 1;
	set_bit(ABORT_ISP_ACTIVE, &base_vha->dpc_flags);
	if (ha->isp_ops->abort_isp(base_vha) == QLA_SUCCESS)
		ret =  PCI_ERS_RESULT_RECOVERED;
	clear_bit(ABORT_ISP_ACTIVE, &base_vha->dpc_flags);


exit_slot_reset:
	ql_dbg(ql_dbg_aer, base_vha, 0x900e,
	    "slot_reset return %x.\n", ret);

	return ret;
}

static void
qla2xxx_pci_resume(struct pci_dev *pdev)
{
	scsi_qla_host_t *base_vha = pci_get_drvdata(pdev);
	struct qla_hw_data *ha = base_vha->hw;
	int ret;

	ql_dbg(ql_dbg_aer, base_vha, 0x900f,
	    "pci_resume.\n");

	ha->flags.eeh_busy = 0;

	ret = qla2x00_wait_for_hba_online(base_vha);
	if (ret != QLA_SUCCESS) {
		ql_log(ql_log_fatal, base_vha, 0x9002,
		    "The device failed to resume I/O from slot/link_reset.\n");
	}
}

static void
qla_pci_reset_prepare(struct pci_dev *pdev)
{
	scsi_qla_host_t *base_vha = pci_get_drvdata(pdev);
	struct qla_hw_data *ha = base_vha->hw;
	struct qla_qpair *qpair;

	ql_log(ql_log_warn, base_vha, 0xffff,
	    "%s.\n", __func__);

	/*
	 * PCI FLR/function reset is about to reset the
	 * slot. Stop the chip to stop all DMA access.
	 * It is assumed that pci_reset_done will be called
	 * after FLR to resume Chip operation.
	 */
	ha->flags.eeh_busy = 1;
	mutex_lock(&ha->mq_lock);
	list_for_each_entry(qpair, &base_vha->qp_list, qp_list_elem)
		qpair->online = 0;
	mutex_unlock(&ha->mq_lock);

	set_bit(ABORT_ISP_ACTIVE, &base_vha->dpc_flags);
	qla2x00_abort_isp_cleanup(base_vha);
	qla2x00_abort_all_cmds(base_vha, DID_RESET << 16);
}

static void
qla_pci_reset_done(struct pci_dev *pdev)
{
	scsi_qla_host_t *base_vha = pci_get_drvdata(pdev);
	struct qla_hw_data *ha = base_vha->hw;
	struct qla_qpair *qpair;

	ql_log(ql_log_warn, base_vha, 0xffff,
	    "%s.\n", __func__);

	/*
	 * FLR just completed by PCI layer. Resume adapter
	 */
	ha->flags.eeh_busy = 0;
	mutex_lock(&ha->mq_lock);
	list_for_each_entry(qpair, &base_vha->qp_list, qp_list_elem)
		qpair->online = 1;
	mutex_unlock(&ha->mq_lock);

	base_vha->flags.online = 1;
	ha->isp_ops->abort_isp(base_vha);
	clear_bit(ABORT_ISP_ACTIVE, &base_vha->dpc_flags);
}

static int qla2xxx_map_queues(struct Scsi_Host *shost)
{
	int rc;
	scsi_qla_host_t *vha = (scsi_qla_host_t *)shost->hostdata;
	struct blk_mq_queue_map *qmap = &shost->tag_set.map[HCTX_TYPE_DEFAULT];

	if (USER_CTRL_IRQ(vha->hw) || !vha->hw->mqiobase)
		rc = blk_mq_map_queues(qmap);
	else
		rc = blk_mq_pci_map_queues(qmap, vha->hw->pdev, vha->irq_offset);
	return rc;
}

struct scsi_host_template qla2xxx_driver_template = {
	.module			= THIS_MODULE,
	.name			= QLA2XXX_DRIVER_NAME,
	.queuecommand		= qla2xxx_queuecommand,

	.eh_timed_out		= fc_eh_timed_out,
	.eh_abort_handler	= qla2xxx_eh_abort,
	.eh_device_reset_handler = qla2xxx_eh_device_reset,
	.eh_target_reset_handler = qla2xxx_eh_target_reset,
	.eh_bus_reset_handler	= qla2xxx_eh_bus_reset,
	.eh_host_reset_handler	= qla2xxx_eh_host_reset,

	.slave_configure	= qla2xxx_slave_configure,

	.slave_alloc		= qla2xxx_slave_alloc,
	.slave_destroy		= qla2xxx_slave_destroy,
	.scan_finished		= qla2xxx_scan_finished,
	.scan_start		= qla2xxx_scan_start,
	.change_queue_depth	= scsi_change_queue_depth,
	.map_queues             = qla2xxx_map_queues,
	.this_id		= -1,
	.cmd_per_lun		= 3,
	.sg_tablesize		= SG_ALL,

	.max_sectors		= 0xFFFF,
	.shost_attrs		= qla2x00_host_attrs,

	.supported_mode		= MODE_INITIATOR,
	.track_queue_depth	= 1,
	.cmd_size		= sizeof(srb_t),
};

static const struct pci_error_handlers qla2xxx_err_handler = {
	.error_detected = qla2xxx_pci_error_detected,
	.mmio_enabled = qla2xxx_pci_mmio_enabled,
	.slot_reset = qla2xxx_pci_slot_reset,
	.resume = qla2xxx_pci_resume,
	.reset_prepare = qla_pci_reset_prepare,
	.reset_done = qla_pci_reset_done,
};

static struct pci_device_id qla2xxx_pci_tbl[] = {
	{ PCI_DEVICE(PCI_VENDOR_ID_QLOGIC, PCI_DEVICE_ID_QLOGIC_ISP2100) },
	{ PCI_DEVICE(PCI_VENDOR_ID_QLOGIC, PCI_DEVICE_ID_QLOGIC_ISP2200) },
	{ PCI_DEVICE(PCI_VENDOR_ID_QLOGIC, PCI_DEVICE_ID_QLOGIC_ISP2300) },
	{ PCI_DEVICE(PCI_VENDOR_ID_QLOGIC, PCI_DEVICE_ID_QLOGIC_ISP2312) },
	{ PCI_DEVICE(PCI_VENDOR_ID_QLOGIC, PCI_DEVICE_ID_QLOGIC_ISP2322) },
	{ PCI_DEVICE(PCI_VENDOR_ID_QLOGIC, PCI_DEVICE_ID_QLOGIC_ISP6312) },
	{ PCI_DEVICE(PCI_VENDOR_ID_QLOGIC, PCI_DEVICE_ID_QLOGIC_ISP6322) },
	{ PCI_DEVICE(PCI_VENDOR_ID_QLOGIC, PCI_DEVICE_ID_QLOGIC_ISP2422) },
	{ PCI_DEVICE(PCI_VENDOR_ID_QLOGIC, PCI_DEVICE_ID_QLOGIC_ISP2432) },
	{ PCI_DEVICE(PCI_VENDOR_ID_QLOGIC, PCI_DEVICE_ID_QLOGIC_ISP8432) },
	{ PCI_DEVICE(PCI_VENDOR_ID_QLOGIC, PCI_DEVICE_ID_QLOGIC_ISP5422) },
	{ PCI_DEVICE(PCI_VENDOR_ID_QLOGIC, PCI_DEVICE_ID_QLOGIC_ISP5432) },
	{ PCI_DEVICE(PCI_VENDOR_ID_QLOGIC, PCI_DEVICE_ID_QLOGIC_ISP2532) },
	{ PCI_DEVICE(PCI_VENDOR_ID_QLOGIC, PCI_DEVICE_ID_QLOGIC_ISP2031) },
	{ PCI_DEVICE(PCI_VENDOR_ID_QLOGIC, PCI_DEVICE_ID_QLOGIC_ISP8001) },
	{ PCI_DEVICE(PCI_VENDOR_ID_QLOGIC, PCI_DEVICE_ID_QLOGIC_ISP8021) },
	{ PCI_DEVICE(PCI_VENDOR_ID_QLOGIC, PCI_DEVICE_ID_QLOGIC_ISP8031) },
	{ PCI_DEVICE(PCI_VENDOR_ID_QLOGIC, PCI_DEVICE_ID_QLOGIC_ISPF001) },
	{ PCI_DEVICE(PCI_VENDOR_ID_QLOGIC, PCI_DEVICE_ID_QLOGIC_ISP8044) },
	{ PCI_DEVICE(PCI_VENDOR_ID_QLOGIC, PCI_DEVICE_ID_QLOGIC_ISP2071) },
	{ PCI_DEVICE(PCI_VENDOR_ID_QLOGIC, PCI_DEVICE_ID_QLOGIC_ISP2271) },
	{ PCI_DEVICE(PCI_VENDOR_ID_QLOGIC, PCI_DEVICE_ID_QLOGIC_ISP2261) },
	{ PCI_DEVICE(PCI_VENDOR_ID_QLOGIC, PCI_DEVICE_ID_QLOGIC_ISP2061) },
	{ PCI_DEVICE(PCI_VENDOR_ID_QLOGIC, PCI_DEVICE_ID_QLOGIC_ISP2081) },
	{ PCI_DEVICE(PCI_VENDOR_ID_QLOGIC, PCI_DEVICE_ID_QLOGIC_ISP2281) },
	{ PCI_DEVICE(PCI_VENDOR_ID_QLOGIC, PCI_DEVICE_ID_QLOGIC_ISP2089) },
	{ PCI_DEVICE(PCI_VENDOR_ID_QLOGIC, PCI_DEVICE_ID_QLOGIC_ISP2289) },
	{ 0 },
};
MODULE_DEVICE_TABLE(pci, qla2xxx_pci_tbl);

static struct pci_driver qla2xxx_pci_driver = {
	.name		= QLA2XXX_DRIVER_NAME,
	.driver		= {
		.owner		= THIS_MODULE,
	},
	.id_table	= qla2xxx_pci_tbl,
	.probe		= qla2x00_probe_one,
	.remove		= qla2x00_remove_one,
	.shutdown	= qla2x00_shutdown,
	.err_handler	= &qla2xxx_err_handler,
};

static const struct file_operations apidev_fops = {
	.owner = THIS_MODULE,
	.llseek = noop_llseek,
};

/**
 * qla2x00_module_init - Module initialization.
 **/
static int __init
qla2x00_module_init(void)
{
	int ret = 0;

	BUILD_BUG_ON(sizeof(cmd_a64_entry_t) != 64);
	BUILD_BUG_ON(sizeof(cmd_entry_t) != 64);
	BUILD_BUG_ON(sizeof(cont_a64_entry_t) != 64);
	BUILD_BUG_ON(sizeof(cont_entry_t) != 64);
	BUILD_BUG_ON(sizeof(init_cb_t) != 96);
	BUILD_BUG_ON(sizeof(mrk_entry_t) != 64);
	BUILD_BUG_ON(sizeof(ms_iocb_entry_t) != 64);
	BUILD_BUG_ON(sizeof(request_t) != 64);
	BUILD_BUG_ON(sizeof(struct abort_entry_24xx) != 64);
	BUILD_BUG_ON(sizeof(struct abort_iocb_entry_fx00) != 64);
	BUILD_BUG_ON(sizeof(struct abts_entry_24xx) != 64);
	BUILD_BUG_ON(sizeof(struct access_chip_84xx) != 64);
	BUILD_BUG_ON(sizeof(struct access_chip_rsp_84xx) != 64);
	BUILD_BUG_ON(sizeof(struct cmd_bidir) != 64);
	BUILD_BUG_ON(sizeof(struct cmd_nvme) != 64);
	BUILD_BUG_ON(sizeof(struct cmd_type_6) != 64);
	BUILD_BUG_ON(sizeof(struct cmd_type_7) != 64);
	BUILD_BUG_ON(sizeof(struct cmd_type_7_fx00) != 64);
	BUILD_BUG_ON(sizeof(struct cmd_type_crc_2) != 64);
	BUILD_BUG_ON(sizeof(struct ct_entry_24xx) != 64);
	BUILD_BUG_ON(sizeof(struct ct_fdmi1_hba_attributes) != 2344);
	BUILD_BUG_ON(sizeof(struct ct_fdmi2_hba_attributes) != 4424);
	BUILD_BUG_ON(sizeof(struct ct_fdmi2_port_attributes) != 4164);
	BUILD_BUG_ON(sizeof(struct ct_fdmi_hba_attr) != 260);
	BUILD_BUG_ON(sizeof(struct ct_fdmi_port_attr) != 260);
	BUILD_BUG_ON(sizeof(struct ct_rsp_hdr) != 16);
	BUILD_BUG_ON(sizeof(struct ctio_crc2_to_fw) != 64);
	BUILD_BUG_ON(sizeof(struct device_reg_24xx) != 256);
	BUILD_BUG_ON(sizeof(struct device_reg_25xxmq) != 24);
	BUILD_BUG_ON(sizeof(struct device_reg_2xxx) != 256);
	BUILD_BUG_ON(sizeof(struct device_reg_82xx) != 1288);
	BUILD_BUG_ON(sizeof(struct device_reg_fx00) != 216);
	BUILD_BUG_ON(sizeof(struct els_entry_24xx) != 64);
	BUILD_BUG_ON(sizeof(struct els_sts_entry_24xx) != 64);
	BUILD_BUG_ON(sizeof(struct fxdisc_entry_fx00) != 64);
	BUILD_BUG_ON(sizeof(struct imm_ntfy_from_isp) != 64);
	BUILD_BUG_ON(sizeof(struct init_cb_24xx) != 128);
	BUILD_BUG_ON(sizeof(struct init_cb_81xx) != 128);
	BUILD_BUG_ON(sizeof(struct logio_entry_24xx) != 64);
	BUILD_BUG_ON(sizeof(struct mbx_entry) != 64);
	BUILD_BUG_ON(sizeof(struct mid_init_cb_24xx) != 5252);
	BUILD_BUG_ON(sizeof(struct mrk_entry_24xx) != 64);
	BUILD_BUG_ON(sizeof(struct nvram_24xx) != 512);
	BUILD_BUG_ON(sizeof(struct nvram_81xx) != 512);
	BUILD_BUG_ON(sizeof(struct pt_ls4_request) != 64);
	BUILD_BUG_ON(sizeof(struct pt_ls4_rx_unsol) != 64);
	BUILD_BUG_ON(sizeof(struct purex_entry_24xx) != 64);
	BUILD_BUG_ON(sizeof(struct qla2100_fw_dump) != 123634);
	BUILD_BUG_ON(sizeof(struct qla2300_fw_dump) != 136100);
	BUILD_BUG_ON(sizeof(struct qla24xx_fw_dump) != 37976);
	BUILD_BUG_ON(sizeof(struct qla25xx_fw_dump) != 39228);
	BUILD_BUG_ON(sizeof(struct qla2xxx_fce_chain) != 52);
	BUILD_BUG_ON(sizeof(struct qla2xxx_fw_dump) != 136172);
	BUILD_BUG_ON(sizeof(struct qla2xxx_mq_chain) != 524);
	BUILD_BUG_ON(sizeof(struct qla2xxx_mqueue_chain) != 8);
	BUILD_BUG_ON(sizeof(struct qla2xxx_mqueue_header) != 12);
	BUILD_BUG_ON(sizeof(struct qla2xxx_offld_chain) != 24);
	BUILD_BUG_ON(sizeof(struct qla81xx_fw_dump) != 39420);
	BUILD_BUG_ON(sizeof(struct qla82xx_uri_data_desc) != 28);
	BUILD_BUG_ON(sizeof(struct qla82xx_uri_table_desc) != 32);
	BUILD_BUG_ON(sizeof(struct qla83xx_fw_dump) != 51196);
	BUILD_BUG_ON(sizeof(struct qla_fcp_prio_cfg) != FCP_PRIO_CFG_SIZE);
	BUILD_BUG_ON(sizeof(struct qla_fdt_layout) != 128);
	BUILD_BUG_ON(sizeof(struct qla_flt_header) != 8);
	BUILD_BUG_ON(sizeof(struct qla_flt_region) != 16);
	BUILD_BUG_ON(sizeof(struct qla_npiv_entry) != 24);
	BUILD_BUG_ON(sizeof(struct qla_npiv_header) != 16);
	BUILD_BUG_ON(sizeof(struct rdp_rsp_payload) != 336);
	BUILD_BUG_ON(sizeof(struct sns_cmd_pkt) != 2064);
	BUILD_BUG_ON(sizeof(struct sts_entry_24xx) != 64);
	BUILD_BUG_ON(sizeof(struct tsk_mgmt_entry) != 64);
	BUILD_BUG_ON(sizeof(struct tsk_mgmt_entry_fx00) != 64);
	BUILD_BUG_ON(sizeof(struct verify_chip_entry_84xx) != 64);
	BUILD_BUG_ON(sizeof(struct verify_chip_rsp_84xx) != 52);
	BUILD_BUG_ON(sizeof(struct vf_evfp_entry_24xx) != 56);
	BUILD_BUG_ON(sizeof(struct vp_config_entry_24xx) != 64);
	BUILD_BUG_ON(sizeof(struct vp_ctrl_entry_24xx) != 64);
	BUILD_BUG_ON(sizeof(struct vp_rpt_id_entry_24xx) != 64);
	BUILD_BUG_ON(sizeof(sts21_entry_t) != 64);
	BUILD_BUG_ON(sizeof(sts22_entry_t) != 64);
	BUILD_BUG_ON(sizeof(sts_cont_entry_t) != 64);
	BUILD_BUG_ON(sizeof(sts_entry_t) != 64);
	BUILD_BUG_ON(sizeof(sw_info_t) != 32);
	BUILD_BUG_ON(sizeof(target_id_t) != 2);

	/* Allocate cache for SRBs. */
	srb_cachep = kmem_cache_create("qla2xxx_srbs", sizeof(srb_t), 0,
	    SLAB_HWCACHE_ALIGN, NULL);
	if (srb_cachep == NULL) {
		ql_log(ql_log_fatal, NULL, 0x0001,
		    "Unable to allocate SRB cache...Failing load!.\n");
		return -ENOMEM;
	}

	/* Initialize target kmem_cache and mem_pools */
	ret = qlt_init();
	if (ret < 0) {
		goto destroy_cache;
	} else if (ret > 0) {
		/*
		 * If initiator mode is explictly disabled by qlt_init(),
		 * prevent scsi_transport_fc.c:fc_scsi_scan_rport() from
		 * performing scsi_scan_target() during LOOP UP event.
		 */
		qla2xxx_transport_functions.disable_target_scan = 1;
		qla2xxx_transport_vport_functions.disable_target_scan = 1;
	}

	/* Derive version string. */
	strcpy(qla2x00_version_str, QLA2XXX_VERSION);
	if (ql2xextended_error_logging)
		strcat(qla2x00_version_str, "-debug");
	if (ql2xextended_error_logging == 1)
		ql2xextended_error_logging = QL_DBG_DEFAULT1_MASK;

	if (ql2x_ini_mode == QLA2XXX_INI_MODE_DUAL)
		qla_insert_tgt_attrs();

	qla2xxx_transport_template =
	    fc_attach_transport(&qla2xxx_transport_functions);
	if (!qla2xxx_transport_template) {
		ql_log(ql_log_fatal, NULL, 0x0002,
		    "fc_attach_transport failed...Failing load!.\n");
		ret = -ENODEV;
		goto qlt_exit;
	}

	apidev_major = register_chrdev(0, QLA2XXX_APIDEV, &apidev_fops);
	if (apidev_major < 0) {
		ql_log(ql_log_fatal, NULL, 0x0003,
		    "Unable to register char device %s.\n", QLA2XXX_APIDEV);
	}

	qla2xxx_transport_vport_template =
	    fc_attach_transport(&qla2xxx_transport_vport_functions);
	if (!qla2xxx_transport_vport_template) {
		ql_log(ql_log_fatal, NULL, 0x0004,
		    "fc_attach_transport vport failed...Failing load!.\n");
		ret = -ENODEV;
		goto unreg_chrdev;
	}
	ql_log(ql_log_info, NULL, 0x0005,
	    "QLogic Fibre Channel HBA Driver: %s.\n",
	    qla2x00_version_str);
	ret = pci_register_driver(&qla2xxx_pci_driver);
	if (ret) {
		ql_log(ql_log_fatal, NULL, 0x0006,
		    "pci_register_driver failed...ret=%d Failing load!.\n",
		    ret);
		goto release_vport_transport;
	}
	return ret;

release_vport_transport:
	fc_release_transport(qla2xxx_transport_vport_template);

unreg_chrdev:
	if (apidev_major >= 0)
		unregister_chrdev(apidev_major, QLA2XXX_APIDEV);
	fc_release_transport(qla2xxx_transport_template);

qlt_exit:
	qlt_exit();

destroy_cache:
	kmem_cache_destroy(srb_cachep);
	return ret;
}

/**
 * qla2x00_module_exit - Module cleanup.
 **/
static void __exit
qla2x00_module_exit(void)
{
	pci_unregister_driver(&qla2xxx_pci_driver);
	qla2x00_release_firmware();
	kmem_cache_destroy(ctx_cachep);
	fc_release_transport(qla2xxx_transport_vport_template);
	if (apidev_major >= 0)
		unregister_chrdev(apidev_major, QLA2XXX_APIDEV);
	fc_release_transport(qla2xxx_transport_template);
	qlt_exit();
	kmem_cache_destroy(srb_cachep);
}

module_init(qla2x00_module_init);
module_exit(qla2x00_module_exit);

MODULE_AUTHOR("QLogic Corporation");
MODULE_DESCRIPTION("QLogic Fibre Channel HBA Driver");
MODULE_LICENSE("GPL");
MODULE_FIRMWARE(FW_FILE_ISP21XX);
MODULE_FIRMWARE(FW_FILE_ISP22XX);
MODULE_FIRMWARE(FW_FILE_ISP2300);
MODULE_FIRMWARE(FW_FILE_ISP2322);
MODULE_FIRMWARE(FW_FILE_ISP24XX);
MODULE_FIRMWARE(FW_FILE_ISP25XX);<|MERGE_RESOLUTION|>--- conflicted
+++ resolved
@@ -1278,20 +1278,6 @@
 		return SUCCESS;
 
 	spin_lock_irqsave(qpair->qp_lock_ptr, flags);
-<<<<<<< HEAD
-	if (sp->completed) {
-		spin_unlock_irqrestore(qpair->qp_lock_ptr, flags);
-		return SUCCESS;
-	}
-
-	if (sp->abort || sp->aborted) {
-		spin_unlock_irqrestore(qpair->qp_lock_ptr, flags);
-		return FAILED;
-	}
-
-	sp->abort = 1;
-=======
->>>>>>> d1988041
 	sp->comp = &comp;
 	spin_unlock_irqrestore(qpair->qp_lock_ptr, flags);
 
@@ -1732,11 +1718,8 @@
 	int rval;
 	bool ret_cmd;
 	uint32_t ratov_j;
-<<<<<<< HEAD
-=======
 
 	lockdep_assert_held(qp->qp_lock_ptr);
->>>>>>> d1988041
 
 	if (qla2x00_chip_is_down(vha)) {
 		sp->done(sp, res);
@@ -1753,7 +1736,6 @@
 		}
 
 		sp->comp = &comp;
-		sp->abort =  1;
 		spin_unlock_irqrestore(qp->qp_lock_ptr, *flags);
 
 		rval = ha->isp_ops->abort_command(sp);
@@ -1777,11 +1759,7 @@
 		}
 
 		spin_lock_irqsave(qp->qp_lock_ptr, *flags);
-<<<<<<< HEAD
-		if (ret_cmd && (!sp->completed || !sp->aborted))
-=======
 		if (ret_cmd && blk_mq_request_started(cmd->request))
->>>>>>> d1988041
 			sp->done(sp, res);
 	} else {
 		sp->done(sp, res);
