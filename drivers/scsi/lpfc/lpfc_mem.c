--- conflicted
+++ resolved
@@ -753,20 +753,16 @@
 	drqe.address_hi = putPaddrHigh(rqb_entry->dbuf.phys);
 	rc = lpfc_sli4_rq_put(rqb_entry->hrq, rqb_entry->drq, &hrqe, &drqe);
 	if (rc < 0) {
+		(rqbp->rqb_free_buffer)(phba, rqb_entry);
 		lpfc_printf_log(phba, KERN_ERR, LOG_INIT,
 				"6409 Cannot post to HRQ %d: %x %x %x "
 				"DRQ %x %x\n",
 				rqb_entry->hrq->queue_id,
 				rqb_entry->hrq->host_index,
-<<<<<<< HEAD
-				rqb_entry->hrq->hba_index);
-		(rqbp->rqb_free_buffer)(phba, rqb_entry);
-=======
 				rqb_entry->hrq->hba_index,
 				rqb_entry->hrq->entry_count,
 				rqb_entry->drq->host_index,
 				rqb_entry->drq->hba_index);
->>>>>>> 2e1f44f6
 	} else {
 		list_add_tail(&rqb_entry->hbuf.list, &rqbp->rqb_buffer_list);
 		rqbp->buffer_count++;
