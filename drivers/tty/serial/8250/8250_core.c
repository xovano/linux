--- conflicted
+++ resolved
@@ -1099,10 +1099,7 @@
 		}
 	}
 
-<<<<<<< HEAD
-=======
 out_unlock:
->>>>>>> f7688b48
 	mutex_unlock(&serial_mutex);
 
 	return ret;
