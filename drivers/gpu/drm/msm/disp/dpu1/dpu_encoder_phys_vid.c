--- conflicted
+++ resolved
@@ -239,11 +239,7 @@
 	struct dpu_hw_intf_cfg intf_cfg = { 0 };
 
 	if (!phys_enc->hw_ctl->ops.setup_intf_cfg) {
-<<<<<<< HEAD
-		DPU_ERROR("invalid encoder %d\n", phys_enc != 0);
-=======
 		DPU_ERROR("invalid encoder %d\n", phys_enc != NULL);
->>>>>>> 04d5ce62
 		return;
 	}
 
