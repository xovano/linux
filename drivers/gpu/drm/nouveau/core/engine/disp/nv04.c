--- conflicted
+++ resolved
@@ -71,22 +71,6 @@
 	} else
 		return ret;
 
-<<<<<<< HEAD
-	/*
-	 * If output is vga instead of digital then vtotal/htotal is invalid
-	 * so we have to give up and trigger the timestamping fallback in the
-	 * drm core.
-	 */
-	if (!args->vtotal || !args->htotal)
-		return -ENOTSUPP;
-
-	args->time[0] = ktime_to_ns(ktime_get());
-	line = nv_rd32(priv, 0x600868 + (head * 0x2000));
-	args->time[1] = ktime_to_ns(ktime_get());
-	args->hline = (line & 0xffff0000) >> 16;
-	args->vline = (line & 0x0000ffff);
-=======
->>>>>>> 88c723a7
 	return 0;
 }
 
