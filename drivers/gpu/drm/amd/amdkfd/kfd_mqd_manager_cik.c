--- conflicted
+++ resolved
@@ -307,11 +307,7 @@
 		struct kfd_mem_obj *mqd_mem_obj, uint64_t *gart_addr,
 		struct queue_properties *q)
 {
-<<<<<<< HEAD
-	return init_mqd(mm, mqd, mqd_mem_obj, gart_addr, q);
-=======
 	init_mqd(mm, mqd, mqd_mem_obj, gart_addr, q);
->>>>>>> f7688b48
 }
 
 static void update_mqd_hiq(struct mqd_manager *mm, void *mqd,
