--- conflicted
+++ resolved
@@ -24,15 +24,9 @@
 #ifndef __AMDGPU_DISCOVERY__
 #define __AMDGPU_DISCOVERY__
 
-<<<<<<< HEAD
-#define DISCOVERY_TMR_SIZE  (64 << 10)
-
-int amdgpu_discovery_init(struct amdgpu_device *adev);
-=======
 #define DISCOVERY_TMR_SIZE      (4 << 10)
 #define DISCOVERY_TMR_OFFSET    (64 << 10)
 
->>>>>>> d1988041
 void amdgpu_discovery_fini(struct amdgpu_device *adev);
 int amdgpu_discovery_reg_base_init(struct amdgpu_device *adev);
 int amdgpu_discovery_get_ip_version(struct amdgpu_device *adev, int hw_id,
