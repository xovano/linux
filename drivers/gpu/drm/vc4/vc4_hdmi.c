--- conflicted
+++ resolved
@@ -801,25 +801,6 @@
 vc4_hdmi_encoder_mode_valid(struct drm_encoder *encoder,
 			    const struct drm_display_mode *mode)
 {
-<<<<<<< HEAD
-	/*
-	 * As stated in RPi's vc4 firmware "HDMI state machine (HSM) clock must
-	 * be faster than pixel clock, infinitesimally faster, tested in
-	 * simulation. Otherwise, exact value is unimportant for HDMI
-	 * operation." This conflicts with bcm2835's vc4 documentation, which
-	 * states HSM's clock has to be at least 108% of the pixel clock.
-	 *
-	 * Real life tests reveal that vc4's firmware statement holds up, and
-	 * users are able to use pixel clocks closer to HSM's, namely for
-	 * 1920x1200@60Hz. So it was decided to have leave a 1% margin between
-	 * both clocks. Which, for RPi0-3 implies a maximum pixel clock of
-	 * 162MHz.
-	 *
-	 * Additionally, the AXI clock needs to be at least 25% of
-	 * pixel clock, but HSM ends up being the limiting factor.
-	 */
-	if (mode->clock > HSM_CLOCK_FREQ / (1000 * 101 / 100))
-=======
 	struct vc4_hdmi *vc4_hdmi = encoder_to_vc4_hdmi(encoder);
 
 	if (vc4_hdmi->variant->unsupported_odd_h_timings &&
@@ -828,7 +809,6 @@
 		return MODE_H_ILLEGAL;
 
 	if ((mode->clock * 1000) > vc4_hdmi->variant->max_pixel_clock)
->>>>>>> d1988041
 		return MODE_CLOCK_HIGH;
 
 	return MODE_OK;
@@ -1699,13 +1679,7 @@
 
 static int vc4_hdmi_bind(struct device *dev, struct device *master, void *data)
 {
-<<<<<<< HEAD
-#ifdef CONFIG_DRM_VC4_HDMI_CEC
-	struct cec_connector_info conn_info;
-#endif
-=======
 	const struct vc4_hdmi_variant *variant = of_device_get_match_data(dev);
->>>>>>> d1988041
 	struct platform_device *pdev = to_platform_device(dev);
 	struct drm_device *drm = dev_get_drvdata(master);
 	struct vc4_hdmi *vc4_hdmi;
@@ -1774,39 +1748,8 @@
 	ret = vc4_hdmi_connector_init(drm, vc4_hdmi);
 	if (ret)
 		goto err_destroy_encoder;
-<<<<<<< HEAD
-	}
-#ifdef CONFIG_DRM_VC4_HDMI_CEC
-	hdmi->cec_adap = cec_allocate_adapter(&vc4_hdmi_cec_adap_ops,
-					      vc4, "vc4",
-					      CEC_CAP_DEFAULTS |
-					      CEC_CAP_CONNECTOR_INFO, 1);
-	ret = PTR_ERR_OR_ZERO(hdmi->cec_adap);
-	if (ret < 0)
-		goto err_destroy_conn;
-
-	cec_fill_conn_info_from_drm(&conn_info, hdmi->connector);
-	cec_s_conn_info(hdmi->cec_adap, &conn_info);
-
-	HDMI_WRITE(VC4_HDMI_CPU_MASK_SET, 0xffffffff);
-	value = HDMI_READ(VC4_HDMI_CEC_CNTRL_1);
-	value &= ~VC4_HDMI_CEC_DIV_CLK_CNT_MASK;
-	/*
-	 * Set the logical address to Unregistered and set the clock
-	 * divider: the hsm_clock rate and this divider setting will
-	 * give a 40 kHz CEC clock.
-	 */
-	value |= VC4_HDMI_CEC_ADDR_MASK |
-		 (4091 << VC4_HDMI_CEC_DIV_CLK_CNT_SHIFT);
-	HDMI_WRITE(VC4_HDMI_CEC_CNTRL_1, value);
-	ret = devm_request_threaded_irq(dev, platform_get_irq(pdev, 0),
-					vc4_cec_irq_handler,
-					vc4_cec_irq_handler_thread, 0,
-					"vc4 hdmi cec", vc4);
-=======
 
 	ret = vc4_hdmi_cec_init(vc4_hdmi);
->>>>>>> d1988041
 	if (ret)
 		goto err_destroy_conn;
 
