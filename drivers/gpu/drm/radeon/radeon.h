--- conflicted
+++ resolved
@@ -2641,12 +2641,8 @@
 #define ASIC_IS_DCE8(rdev) ((rdev->family >= CHIP_BONAIRE))
 #define ASIC_IS_DCE81(rdev) ((rdev->family == CHIP_KAVERI))
 #define ASIC_IS_DCE82(rdev) ((rdev->family == CHIP_BONAIRE))
-<<<<<<< HEAD
-#define ASIC_IS_DCE83(rdev) ((rdev->family == CHIP_KABINI))
-=======
 #define ASIC_IS_DCE83(rdev) ((rdev->family == CHIP_KABINI) || \
 			     (rdev->family == CHIP_MULLINS))
->>>>>>> 40dde7e2
 
 #define ASIC_IS_LOMBOK(rdev) ((rdev->ddev->pdev->device == 0x6849) || \
 			      (rdev->ddev->pdev->device == 0x6850) || \
