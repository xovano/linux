// SPDX-License-Identifier: GPL-2.0-or-later
 /******************************************************************************
 * Nuvoton TPM I2C Device Driver Interface for WPCT301/NPCT501/NPCT6XX,
 * based on the TCG TPM Interface Spec version 1.2.
 * Specifications at www.trustedcomputinggroup.org
 *
 * Copyright (C) 2011, Nuvoton Technology Corporation.
 *  Dan Morav <dan.morav@nuvoton.com>
 * Copyright (C) 2013, Obsidian Research Corp.
 *  Jason Gunthorpe <jgunthorpe@obsidianresearch.com>
 *
 * Nuvoton contact information: APC.Support@nuvoton.com
 *****************************************************************************/

#include <linux/init.h>
#include <linux/module.h>
#include <linux/moduleparam.h>
#include <linux/slab.h>
#include <linux/interrupt.h>
#include <linux/wait.h>
#include <linux/i2c.h>
#include <linux/of_device.h>
#include "tpm.h"

/* I2C interface offsets */
#define TPM_STS			0x00
#define TPM_BURST_COUNT		0x01
#define TPM_DATA_FIFO_W		0x20
#define TPM_DATA_FIFO_R		0x40
#define TPM_VID_DID_RID		0x60
#define TPM_I2C_RETRIES		5
/*
 * I2C bus device maximum buffer size w/o counting I2C address or command
 * i.e. max size required for I2C write is 34 = addr, command, 32 bytes data
 */
#define TPM_I2C_MAX_BUF_SIZE           32
#define TPM_I2C_RETRY_COUNT            32
#define TPM_I2C_BUS_DELAY              1000      	/* usec */
#define TPM_I2C_RETRY_DELAY_SHORT      (2 * 1000)	/* usec */
#define TPM_I2C_RETRY_DELAY_LONG       (10 * 1000) 	/* usec */
#define TPM_I2C_DELAY_RANGE            300		/* usec */

#define OF_IS_TPM2 ((void *)1)
#define I2C_IS_TPM2 1

struct priv_data {
	int irq;
	unsigned int intrs;
	wait_queue_head_t read_queue;
};

static s32 i2c_nuvoton_read_buf(struct i2c_client *client, u8 offset, u8 size,
				u8 *data)
{
	s32 status;

	status = i2c_smbus_read_i2c_block_data(client, offset, size, data);
	dev_dbg(&client->dev,
		"%s(offset=%u size=%u data=%*ph) -> sts=%d\n", __func__,
		offset, size, (int)size, data, status);
	return status;
}

static s32 i2c_nuvoton_write_buf(struct i2c_client *client, u8 offset, u8 size,
				 u8 *data)
{
	s32 status;

	status = i2c_smbus_write_i2c_block_data(client, offset, size, data);
	dev_dbg(&client->dev,
		"%s(offset=%u size=%u data=%*ph) -> sts=%d\n", __func__,
		offset, size, (int)size, data, status);
	return status;
}

#define TPM_STS_VALID          0x80
#define TPM_STS_COMMAND_READY  0x40
#define TPM_STS_GO             0x20
#define TPM_STS_DATA_AVAIL     0x10
#define TPM_STS_EXPECT         0x08
#define TPM_STS_RESPONSE_RETRY 0x02
#define TPM_STS_ERR_VAL        0x07    /* bit2...bit0 reads always 0 */

#define TPM_I2C_SHORT_TIMEOUT  750     /* ms */
#define TPM_I2C_LONG_TIMEOUT   2000    /* 2 sec */

/* read TPM_STS register */
static u8 i2c_nuvoton_read_status(struct tpm_chip *chip)
{
	struct i2c_client *client = to_i2c_client(chip->dev.parent);
	s32 status;
	u8 data;

	status = i2c_nuvoton_read_buf(client, TPM_STS, 1, &data);
	if (status <= 0) {
		dev_err(&chip->dev, "%s() error return %d\n", __func__,
			status);
		data = TPM_STS_ERR_VAL;
	}

	return data;
}

/* write byte to TPM_STS register */
static s32 i2c_nuvoton_write_status(struct i2c_client *client, u8 data)
{
	s32 status;
	int i;

	/* this causes the current command to be aborted */
	for (i = 0, status = -1; i < TPM_I2C_RETRY_COUNT && status < 0; i++) {
		status = i2c_nuvoton_write_buf(client, TPM_STS, 1, &data);
		if (status < 0)
			usleep_range(TPM_I2C_BUS_DELAY, TPM_I2C_BUS_DELAY
				     + TPM_I2C_DELAY_RANGE);
	}
	return status;
}

/* write commandReady to TPM_STS register */
static void i2c_nuvoton_ready(struct tpm_chip *chip)
{
	struct i2c_client *client = to_i2c_client(chip->dev.parent);
	s32 status;

	/* this causes the current command to be aborted */
	status = i2c_nuvoton_write_status(client, TPM_STS_COMMAND_READY);
	if (status < 0)
		dev_err(&chip->dev,
			"%s() fail to write TPM_STS.commandReady\n", __func__);
}

/* read burstCount field from TPM_STS register
 * return -1 on fail to read */
static int i2c_nuvoton_get_burstcount(struct i2c_client *client,
				      struct tpm_chip *chip)
{
	unsigned long stop = jiffies + chip->timeout_d;
	s32 status;
	int burst_count = -1;
	u8 data;

	/* wait for burstcount to be non-zero */
	do {
		/* in I2C burstCount is 1 byte */
		status = i2c_nuvoton_read_buf(client, TPM_BURST_COUNT, 1,
					      &data);
		if (status > 0 && data > 0) {
			burst_count = min_t(u8, TPM_I2C_MAX_BUF_SIZE, data);
			break;
		}
		usleep_range(TPM_I2C_BUS_DELAY, TPM_I2C_BUS_DELAY
			     + TPM_I2C_DELAY_RANGE);
	} while (time_before(jiffies, stop));

	return burst_count;
}

/*
 * WPCT301/NPCT501/NPCT6XX SINT# supports only dataAvail
 * any call to this function which is not waiting for dataAvail will
 * set queue to NULL to avoid waiting for interrupt
 */
static bool i2c_nuvoton_check_status(struct tpm_chip *chip, u8 mask, u8 value)
{
	u8 status = i2c_nuvoton_read_status(chip);
	return (status != TPM_STS_ERR_VAL) && ((status & mask) == value);
}

static int i2c_nuvoton_wait_for_stat(struct tpm_chip *chip, u8 mask, u8 value,
				     u32 timeout, wait_queue_head_t *queue)
{
	if ((chip->flags & TPM_CHIP_FLAG_IRQ) && queue) {
		s32 rc;
		struct priv_data *priv = dev_get_drvdata(&chip->dev);
		unsigned int cur_intrs = priv->intrs;

		enable_irq(priv->irq);
		rc = wait_event_interruptible_timeout(*queue,
						      cur_intrs != priv->intrs,
						      timeout);
		if (rc > 0)
			return 0;
		/* At this point we know that the SINT pin is asserted, so we
		 * do not need to do i2c_nuvoton_check_status */
	} else {
		unsigned long ten_msec, stop;
		bool status_valid;

		/* check current status */
		status_valid = i2c_nuvoton_check_status(chip, mask, value);
		if (status_valid)
			return 0;

		/* use polling to wait for the event */
		ten_msec = jiffies + usecs_to_jiffies(TPM_I2C_RETRY_DELAY_LONG);
		stop = jiffies + timeout;
		do {
			if (time_before(jiffies, ten_msec))
				usleep_range(TPM_I2C_RETRY_DELAY_SHORT,
					     TPM_I2C_RETRY_DELAY_SHORT
					     + TPM_I2C_DELAY_RANGE);
			else
				usleep_range(TPM_I2C_RETRY_DELAY_LONG,
					     TPM_I2C_RETRY_DELAY_LONG
					     + TPM_I2C_DELAY_RANGE);
			status_valid = i2c_nuvoton_check_status(chip, mask,
								value);
			if (status_valid)
				return 0;
		} while (time_before(jiffies, stop));
	}
	dev_err(&chip->dev, "%s(%02x, %02x) -> timeout\n", __func__, mask,
		value);
	return -ETIMEDOUT;
}

/* wait for dataAvail field to be set in the TPM_STS register */
static int i2c_nuvoton_wait_for_data_avail(struct tpm_chip *chip, u32 timeout,
					   wait_queue_head_t *queue)
{
	return i2c_nuvoton_wait_for_stat(chip,
					 TPM_STS_DATA_AVAIL | TPM_STS_VALID,
					 TPM_STS_DATA_AVAIL | TPM_STS_VALID,
					 timeout, queue);
}

/* Read @count bytes into @buf from TPM_RD_FIFO register */
static int i2c_nuvoton_recv_data(struct i2c_client *client,
				 struct tpm_chip *chip, u8 *buf, size_t count)
{
	struct priv_data *priv = dev_get_drvdata(&chip->dev);
	s32 rc;
	int burst_count, bytes2read, size = 0;

	while (size < count &&
	       i2c_nuvoton_wait_for_data_avail(chip,
					       chip->timeout_c,
					       &priv->read_queue) == 0) {
		burst_count = i2c_nuvoton_get_burstcount(client, chip);
		if (burst_count < 0) {
			dev_err(&chip->dev,
				"%s() fail to read burstCount=%d\n", __func__,
				burst_count);
			return -EIO;
		}
		bytes2read = min_t(size_t, burst_count, count - size);
		rc = i2c_nuvoton_read_buf(client, TPM_DATA_FIFO_R,
					  bytes2read, &buf[size]);
		if (rc < 0) {
			dev_err(&chip->dev,
				"%s() fail on i2c_nuvoton_read_buf()=%d\n",
				__func__, rc);
			return -EIO;
		}
		dev_dbg(&chip->dev, "%s(%d):", __func__, bytes2read);
		size += bytes2read;
	}

	return size;
}

/* Read TPM command results */
static int i2c_nuvoton_recv(struct tpm_chip *chip, u8 *buf, size_t count)
{
	struct priv_data *priv = dev_get_drvdata(&chip->dev);
	struct device *dev = chip->dev.parent;
	struct i2c_client *client = to_i2c_client(dev);
	s32 rc;
	int status;
	int burst_count;
	int retries;
	int size = 0;
	u32 expected;

	if (count < TPM_HEADER_SIZE) {
		i2c_nuvoton_ready(chip);    /* return to idle */
		dev_err(dev, "%s() count < header size\n", __func__);
		return -EIO;
	}
	for (retries = 0; retries < TPM_I2C_RETRIES; retries++) {
		if (retries > 0) {
			/* if this is not the first trial, set responseRetry */
			i2c_nuvoton_write_status(client,
						 TPM_STS_RESPONSE_RETRY);
		}
		/*
		 * read first available (> 10 bytes), including:
		 * tag, paramsize, and result
		 */
		status = i2c_nuvoton_wait_for_data_avail(
			chip, chip->timeout_c, &priv->read_queue);
		if (status != 0) {
			dev_err(dev, "%s() timeout on dataAvail\n", __func__);
			size = -ETIMEDOUT;
			continue;
		}
		burst_count = i2c_nuvoton_get_burstcount(client, chip);
		if (burst_count < 0) {
			dev_err(dev, "%s() fail to get burstCount\n", __func__);
			size = -EIO;
			continue;
		}
		size = i2c_nuvoton_recv_data(client, chip, buf,
					     burst_count);
		if (size < TPM_HEADER_SIZE) {
			dev_err(dev, "%s() fail to read header\n", __func__);
			size = -EIO;
			continue;
		}
		/*
		 * convert number of expected bytes field from big endian 32 bit
		 * to machine native
		 */
		expected = be32_to_cpu(*(__be32 *) (buf + 2));
		if (expected > count || expected < size) {
			dev_err(dev, "%s() expected > count\n", __func__);
			size = -EIO;
			continue;
		}
		rc = i2c_nuvoton_recv_data(client, chip, &buf[size],
					   expected - size);
		size += rc;
		if (rc < 0 || size < expected) {
			dev_err(dev, "%s() fail to read remainder of result\n",
				__func__);
			size = -EIO;
			continue;
		}
		if (i2c_nuvoton_wait_for_stat(
			    chip, TPM_STS_VALID | TPM_STS_DATA_AVAIL,
			    TPM_STS_VALID, chip->timeout_c,
			    NULL)) {
			dev_err(dev, "%s() error left over data\n", __func__);
			size = -ETIMEDOUT;
			continue;
		}
		break;
	}
	i2c_nuvoton_ready(chip);
	dev_dbg(&chip->dev, "%s() -> %d\n", __func__, size);
	return size;
}

/*
 * Send TPM command.
 *
 * If interrupts are used (signaled by an irq set in the vendor structure)
 * tpm.c can skip polling for the data to be available as the interrupt is
 * waited for here
 */
static int i2c_nuvoton_send(struct tpm_chip *chip, u8 *buf, size_t len)
{
	struct priv_data *priv = dev_get_drvdata(&chip->dev);
	struct device *dev = chip->dev.parent;
	struct i2c_client *client = to_i2c_client(dev);
	u32 ordinal;
	unsigned long duration;
	size_t count = 0;
	int burst_count, bytes2write, retries, rc = -EIO;

	for (retries = 0; retries < TPM_RETRY; retries++) {
		i2c_nuvoton_ready(chip);
		if (i2c_nuvoton_wait_for_stat(chip, TPM_STS_COMMAND_READY,
					      TPM_STS_COMMAND_READY,
					      chip->timeout_b, NULL)) {
			dev_err(dev, "%s() timeout on commandReady\n",
				__func__);
			rc = -EIO;
			continue;
		}
		rc = 0;
		while (count < len - 1) {
			burst_count = i2c_nuvoton_get_burstcount(client,
								 chip);
			if (burst_count < 0) {
				dev_err(dev, "%s() fail get burstCount\n",
					__func__);
				rc = -EIO;
				break;
			}
			bytes2write = min_t(size_t, burst_count,
					    len - 1 - count);
			rc = i2c_nuvoton_write_buf(client, TPM_DATA_FIFO_W,
						   bytes2write, &buf[count]);
			if (rc < 0) {
				dev_err(dev, "%s() fail i2cWriteBuf\n",
					__func__);
				break;
			}
			dev_dbg(dev, "%s(%d):", __func__, bytes2write);
			count += bytes2write;
			rc = i2c_nuvoton_wait_for_stat(chip,
						       TPM_STS_VALID |
						       TPM_STS_EXPECT,
						       TPM_STS_VALID |
						       TPM_STS_EXPECT,
						       chip->timeout_c,
						       NULL);
			if (rc < 0) {
				dev_err(dev, "%s() timeout on Expect\n",
					__func__);
				rc = -ETIMEDOUT;
				break;
			}
		}
		if (rc < 0)
			continue;

		/* write last byte */
		rc = i2c_nuvoton_write_buf(client, TPM_DATA_FIFO_W, 1,
					   &buf[count]);
		if (rc < 0) {
			dev_err(dev, "%s() fail to write last byte\n",
				__func__);
			rc = -EIO;
			continue;
		}
		dev_dbg(dev, "%s(last): %02x", __func__, buf[count]);
		rc = i2c_nuvoton_wait_for_stat(chip,
					       TPM_STS_VALID | TPM_STS_EXPECT,
					       TPM_STS_VALID,
					       chip->timeout_c, NULL);
		if (rc) {
			dev_err(dev, "%s() timeout on Expect to clear\n",
				__func__);
			rc = -ETIMEDOUT;
			continue;
		}
		break;
	}
	if (rc < 0) {
		/* retries == TPM_RETRY */
		i2c_nuvoton_ready(chip);
		return rc;
	}
	/* execute the TPM command */
	rc = i2c_nuvoton_write_status(client, TPM_STS_GO);
	if (rc < 0) {
		dev_err(dev, "%s() fail to write Go\n", __func__);
		i2c_nuvoton_ready(chip);
		return rc;
	}
	ordinal = be32_to_cpu(*((__be32 *) (buf + 6)));
<<<<<<< HEAD
	if (chip->flags & TPM_CHIP_FLAG_TPM2)
		duration = tpm2_calc_ordinal_duration(chip, ordinal);
	else
		duration = tpm_calc_ordinal_duration(chip, ordinal);
=======
	duration = tpm_calc_ordinal_duration(chip, ordinal);
>>>>>>> f7688b48

	rc = i2c_nuvoton_wait_for_data_avail(chip, duration, &priv->read_queue);
	if (rc) {
		dev_err(dev, "%s() timeout command duration %ld\n",
			__func__, duration);
		i2c_nuvoton_ready(chip);
		return rc;
	}

	dev_dbg(dev, "%s() -> %zd\n", __func__, len);
	return 0;
}

static bool i2c_nuvoton_req_canceled(struct tpm_chip *chip, u8 status)
{
	return (status == TPM_STS_COMMAND_READY);
}

static const struct tpm_class_ops tpm_i2c = {
	.flags = TPM_OPS_AUTO_STARTUP,
	.status = i2c_nuvoton_read_status,
	.recv = i2c_nuvoton_recv,
	.send = i2c_nuvoton_send,
	.cancel = i2c_nuvoton_ready,
	.req_complete_mask = TPM_STS_DATA_AVAIL | TPM_STS_VALID,
	.req_complete_val = TPM_STS_DATA_AVAIL | TPM_STS_VALID,
	.req_canceled = i2c_nuvoton_req_canceled,
};

/* The only purpose for the handler is to signal to any waiting threads that
 * the interrupt is currently being asserted. The driver does not do any
 * processing triggered by interrupts, and the chip provides no way to mask at
 * the source (plus that would be slow over I2C). Run the IRQ as a one-shot,
 * this means it cannot be shared. */
static irqreturn_t i2c_nuvoton_int_handler(int dummy, void *dev_id)
{
	struct tpm_chip *chip = dev_id;
	struct priv_data *priv = dev_get_drvdata(&chip->dev);

	priv->intrs++;
	wake_up(&priv->read_queue);
	disable_irq_nosync(priv->irq);
	return IRQ_HANDLED;
}

static int get_vid(struct i2c_client *client, u32 *res)
{
	static const u8 vid_did_rid_value[] = { 0x50, 0x10, 0xfe };
	u32 temp;
	s32 rc;

	if (!i2c_check_functionality(client->adapter, I2C_FUNC_SMBUS_BYTE_DATA))
		return -ENODEV;
	rc = i2c_nuvoton_read_buf(client, TPM_VID_DID_RID, 4, (u8 *)&temp);
	if (rc < 0)
		return rc;

	/* check WPCT301 values - ignore RID */
	if (memcmp(&temp, vid_did_rid_value, sizeof(vid_did_rid_value))) {
		/*
		 * f/w rev 2.81 has an issue where the VID_DID_RID is not
		 * reporting the right value. so give it another chance at
		 * offset 0x20 (FIFO_W).
		 */
		rc = i2c_nuvoton_read_buf(client, TPM_DATA_FIFO_W, 4,
					  (u8 *) (&temp));
		if (rc < 0)
			return rc;

		/* check WPCT301 values - ignore RID */
		if (memcmp(&temp, vid_did_rid_value,
			   sizeof(vid_did_rid_value)))
			return -ENODEV;
	}

	*res = temp;
	return 0;
}

static int i2c_nuvoton_probe(struct i2c_client *client,
			     const struct i2c_device_id *id)
{
	int rc;
	struct tpm_chip *chip;
	struct device *dev = &client->dev;
	struct priv_data *priv;
	u32 vid = 0;

	rc = get_vid(client, &vid);
	if (rc)
		return rc;

	dev_info(dev, "VID: %04X DID: %02X RID: %02X\n", (u16) vid,
		 (u8) (vid >> 16), (u8) (vid >> 24));

	chip = tpmm_chip_alloc(dev, &tpm_i2c);
	if (IS_ERR(chip))
		return PTR_ERR(chip);

	priv = devm_kzalloc(dev, sizeof(struct priv_data), GFP_KERNEL);
	if (!priv)
		return -ENOMEM;

	if (dev->of_node) {
		const struct of_device_id *of_id;

		of_id = of_match_device(dev->driver->of_match_table, dev);
		if (of_id && of_id->data == OF_IS_TPM2)
			chip->flags |= TPM_CHIP_FLAG_TPM2;
	} else
		if (id->driver_data == I2C_IS_TPM2)
			chip->flags |= TPM_CHIP_FLAG_TPM2;

	init_waitqueue_head(&priv->read_queue);

	/* Default timeouts */
	chip->timeout_a = msecs_to_jiffies(TPM_I2C_SHORT_TIMEOUT);
	chip->timeout_b = msecs_to_jiffies(TPM_I2C_LONG_TIMEOUT);
	chip->timeout_c = msecs_to_jiffies(TPM_I2C_SHORT_TIMEOUT);
	chip->timeout_d = msecs_to_jiffies(TPM_I2C_SHORT_TIMEOUT);

	dev_set_drvdata(&chip->dev, priv);

	/*
	 * I2C intfcaps (interrupt capabilitieis) in the chip are hard coded to:
	 *   TPM_INTF_INT_LEVEL_LOW | TPM_INTF_DATA_AVAIL_INT
	 * The IRQ should be set in the i2c_board_info (which is done
	 * automatically in of_i2c_register_devices, for device tree users */
	priv->irq = client->irq;
	if (client->irq) {
		dev_dbg(dev, "%s() priv->irq\n", __func__);
		rc = devm_request_irq(dev, client->irq,
				      i2c_nuvoton_int_handler,
				      IRQF_TRIGGER_LOW,
				      dev_name(&chip->dev),
				      chip);
		if (rc) {
			dev_err(dev, "%s() Unable to request irq: %d for use\n",
				__func__, priv->irq);
			priv->irq = 0;
		} else {
			chip->flags |= TPM_CHIP_FLAG_IRQ;
			/* Clear any pending interrupt */
			i2c_nuvoton_ready(chip);
			/* - wait for TPM_STS==0xA0 (stsValid, commandReady) */
			rc = i2c_nuvoton_wait_for_stat(chip,
						       TPM_STS_COMMAND_READY,
						       TPM_STS_COMMAND_READY,
						       chip->timeout_b,
						       NULL);
			if (rc == 0) {
				/*
				 * TIS is in ready state
				 * write dummy byte to enter reception state
				 * TPM_DATA_FIFO_W <- rc (0)
				 */
				rc = i2c_nuvoton_write_buf(client,
							   TPM_DATA_FIFO_W,
							   1, (u8 *) (&rc));
				if (rc < 0)
					return rc;
				/* TPM_STS <- 0x40 (commandReady) */
				i2c_nuvoton_ready(chip);
			} else {
				/*
				 * timeout_b reached - command was
				 * aborted. TIS should now be in idle state -
				 * only TPM_STS_VALID should be set
				 */
				if (i2c_nuvoton_read_status(chip) !=
				    TPM_STS_VALID)
					return -EIO;
			}
		}
	}

	return tpm_chip_register(chip);
}

static int i2c_nuvoton_remove(struct i2c_client *client)
{
	struct tpm_chip *chip = i2c_get_clientdata(client);

	tpm_chip_unregister(chip);
	return 0;
}

static const struct i2c_device_id i2c_nuvoton_id[] = {
	{"tpm_i2c_nuvoton"},
	{"tpm2_i2c_nuvoton", .driver_data = I2C_IS_TPM2},
	{}
};
MODULE_DEVICE_TABLE(i2c, i2c_nuvoton_id);

#ifdef CONFIG_OF
static const struct of_device_id i2c_nuvoton_of_match[] = {
	{.compatible = "nuvoton,npct501"},
	{.compatible = "winbond,wpct301"},
	{.compatible = "nuvoton,npct601", .data = OF_IS_TPM2},
	{},
};
MODULE_DEVICE_TABLE(of, i2c_nuvoton_of_match);
#endif

static SIMPLE_DEV_PM_OPS(i2c_nuvoton_pm_ops, tpm_pm_suspend, tpm_pm_resume);

static struct i2c_driver i2c_nuvoton_driver = {
	.id_table = i2c_nuvoton_id,
	.probe = i2c_nuvoton_probe,
	.remove = i2c_nuvoton_remove,
	.driver = {
		.name = "tpm_i2c_nuvoton",
		.pm = &i2c_nuvoton_pm_ops,
		.of_match_table = of_match_ptr(i2c_nuvoton_of_match),
	},
};

module_i2c_driver(i2c_nuvoton_driver);

MODULE_AUTHOR("Dan Morav (dan.morav@nuvoton.com)");
MODULE_DESCRIPTION("Nuvoton TPM I2C Driver");
MODULE_LICENSE("GPL");<|MERGE_RESOLUTION|>--- conflicted
+++ resolved
@@ -442,14 +442,7 @@
 		return rc;
 	}
 	ordinal = be32_to_cpu(*((__be32 *) (buf + 6)));
-<<<<<<< HEAD
-	if (chip->flags & TPM_CHIP_FLAG_TPM2)
-		duration = tpm2_calc_ordinal_duration(chip, ordinal);
-	else
-		duration = tpm_calc_ordinal_duration(chip, ordinal);
-=======
 	duration = tpm_calc_ordinal_duration(chip, ordinal);
->>>>>>> f7688b48
 
 	rc = i2c_nuvoton_wait_for_data_avail(chip, duration, &priv->read_queue);
 	if (rc) {
