// SPDX-License-Identifier: GPL-2.0-or-later
/*
 * Driver for Broadcom BCM2835 SPI Controllers
 *
 * Copyright (C) 2012 Chris Boot
 * Copyright (C) 2013 Stephen Warren
 * Copyright (C) 2015 Martin Sperl
 *
 * This driver is inspired by:
 * spi-ath79.c, Copyright (C) 2009-2011 Gabor Juhos <juhosg@openwrt.org>
 * spi-atmel.c, Copyright (C) 2006 Atmel Corporation
 */

#include <linux/clk.h>
#include <linux/completion.h>
#include <linux/debugfs.h>
#include <linux/delay.h>
#include <linux/dma-mapping.h>
#include <linux/dmaengine.h>
#include <linux/err.h>
#include <linux/interrupt.h>
#include <linux/io.h>
#include <linux/kernel.h>
#include <linux/module.h>
#include <linux/of.h>
#include <linux/of_address.h>
#include <linux/of_device.h>
#include <linux/gpio/consumer.h>
#include <linux/gpio/machine.h> /* FIXME: using chip internals */
#include <linux/gpio/driver.h> /* FIXME: using chip internals */
#include <linux/of_irq.h>
#include <linux/spi/spi.h>

/* SPI register offsets */
#define BCM2835_SPI_CS			0x00
#define BCM2835_SPI_FIFO		0x04
#define BCM2835_SPI_CLK			0x08
#define BCM2835_SPI_DLEN		0x0c
#define BCM2835_SPI_LTOH		0x10
#define BCM2835_SPI_DC			0x14

/* Bitfields in CS */
#define BCM2835_SPI_CS_LEN_LONG		0x02000000
#define BCM2835_SPI_CS_DMA_LEN		0x01000000
#define BCM2835_SPI_CS_CSPOL2		0x00800000
#define BCM2835_SPI_CS_CSPOL1		0x00400000
#define BCM2835_SPI_CS_CSPOL0		0x00200000
#define BCM2835_SPI_CS_RXF		0x00100000
#define BCM2835_SPI_CS_RXR		0x00080000
#define BCM2835_SPI_CS_TXD		0x00040000
#define BCM2835_SPI_CS_RXD		0x00020000
#define BCM2835_SPI_CS_DONE		0x00010000
#define BCM2835_SPI_CS_LEN		0x00002000
#define BCM2835_SPI_CS_REN		0x00001000
#define BCM2835_SPI_CS_ADCS		0x00000800
#define BCM2835_SPI_CS_INTR		0x00000400
#define BCM2835_SPI_CS_INTD		0x00000200
#define BCM2835_SPI_CS_DMAEN		0x00000100
#define BCM2835_SPI_CS_TA		0x00000080
#define BCM2835_SPI_CS_CSPOL		0x00000040
#define BCM2835_SPI_CS_CLEAR_RX		0x00000020
#define BCM2835_SPI_CS_CLEAR_TX		0x00000010
#define BCM2835_SPI_CS_CPOL		0x00000008
#define BCM2835_SPI_CS_CPHA		0x00000004
#define BCM2835_SPI_CS_CS_10		0x00000002
#define BCM2835_SPI_CS_CS_01		0x00000001

#define BCM2835_SPI_FIFO_SIZE		64
#define BCM2835_SPI_FIFO_SIZE_3_4	48
#define BCM2835_SPI_DMA_MIN_LENGTH	96
#define BCM2835_SPI_NUM_CS		4   /* raise as necessary */
#define BCM2835_SPI_MODE_BITS	(SPI_CPOL | SPI_CPHA | SPI_CS_HIGH \
				| SPI_NO_CS | SPI_3WIRE)

#define DRV_NAME	"spi-bcm2835"

/* define polling limits */
static unsigned int polling_limit_us = 30;
module_param(polling_limit_us, uint, 0664);
MODULE_PARM_DESC(polling_limit_us,
		 "time in us to run a transfer in polling mode\n");

/**
 * struct bcm2835_spi - BCM2835 SPI controller
 * @regs: base address of register map
 * @clk: core clock, divided to calculate serial clock
 * @irq: interrupt, signals TX FIFO empty or RX FIFO ¾ full
 * @tfr: SPI transfer currently processed
 * @ctlr: SPI controller reverse lookup
 * @tx_buf: pointer whence next transmitted byte is read
 * @rx_buf: pointer where next received byte is written
 * @tx_len: remaining bytes to transmit
 * @rx_len: remaining bytes to receive
 * @tx_prologue: bytes transmitted without DMA if first TX sglist entry's
 *	length is not a multiple of 4 (to overcome hardware limitation)
 * @rx_prologue: bytes received without DMA if first RX sglist entry's
 *	length is not a multiple of 4 (to overcome hardware limitation)
 * @tx_spillover: whether @tx_prologue spills over to second TX sglist entry
 * @prepare_cs: precalculated CS register value for ->prepare_message()
 *	(uses slave-specific clock polarity and phase settings)
 * @debugfs_dir: the debugfs directory - neede to remove debugfs when
 *      unloading the module
 * @count_transfer_polling: count of how often polling mode is used
 * @count_transfer_irq: count of how often interrupt mode is used
 * @count_transfer_irq_after_polling: count of how often we fall back to
 *      interrupt mode after starting in polling mode.
 *      These are counted as well in @count_transfer_polling and
 *      @count_transfer_irq
 * @count_transfer_dma: count how often dma mode is used
 * @chip_select: SPI slave currently selected
 *	(used by bcm2835_spi_dma_tx_done() to write @clear_rx_cs)
 * @tx_dma_active: whether a TX DMA descriptor is in progress
 * @rx_dma_active: whether a RX DMA descriptor is in progress
 *	(used by bcm2835_spi_dma_tx_done() to handle a race)
 * @fill_tx_desc: preallocated TX DMA descriptor used for RX-only transfers
 *	(cyclically copies from zero page to TX FIFO)
 * @fill_tx_addr: bus address of zero page
 * @clear_rx_desc: preallocated RX DMA descriptor used for TX-only transfers
 *	(cyclically clears RX FIFO by writing @clear_rx_cs to CS register)
 * @clear_rx_addr: bus address of @clear_rx_cs
 * @clear_rx_cs: precalculated CS register value to clear RX FIFO
 *	(uses slave-specific clock polarity and phase settings)
 */
struct bcm2835_spi {
	void __iomem *regs;
	struct clk *clk;
	int irq;
	struct spi_transfer *tfr;
	struct spi_controller *ctlr;
	const u8 *tx_buf;
	u8 *rx_buf;
	int tx_len;
	int rx_len;
	int tx_prologue;
	int rx_prologue;
	unsigned int tx_spillover;
	u32 prepare_cs[BCM2835_SPI_NUM_CS];

	struct dentry *debugfs_dir;
	u64 count_transfer_polling;
	u64 count_transfer_irq;
	u64 count_transfer_irq_after_polling;
	u64 count_transfer_dma;

	u8 chip_select;
	unsigned int tx_dma_active;
	unsigned int rx_dma_active;
	struct dma_async_tx_descriptor *fill_tx_desc;
	dma_addr_t fill_tx_addr;
	struct dma_async_tx_descriptor *clear_rx_desc[BCM2835_SPI_NUM_CS];
	dma_addr_t clear_rx_addr;
	u32 clear_rx_cs[BCM2835_SPI_NUM_CS] ____cacheline_aligned;
};

#if defined(CONFIG_DEBUG_FS)
static void bcm2835_debugfs_create(struct bcm2835_spi *bs,
				   const char *dname)
{
	char name[64];
	struct dentry *dir;

	/* get full name */
	snprintf(name, sizeof(name), "spi-bcm2835-%s", dname);

	/* the base directory */
	dir = debugfs_create_dir(name, NULL);
	bs->debugfs_dir = dir;

	/* the counters */
	debugfs_create_u64("count_transfer_polling", 0444, dir,
			   &bs->count_transfer_polling);
	debugfs_create_u64("count_transfer_irq", 0444, dir,
			   &bs->count_transfer_irq);
	debugfs_create_u64("count_transfer_irq_after_polling", 0444, dir,
			   &bs->count_transfer_irq_after_polling);
	debugfs_create_u64("count_transfer_dma", 0444, dir,
			   &bs->count_transfer_dma);
}

static void bcm2835_debugfs_remove(struct bcm2835_spi *bs)
{
	debugfs_remove_recursive(bs->debugfs_dir);
	bs->debugfs_dir = NULL;
}
#else
static void bcm2835_debugfs_create(struct bcm2835_spi *bs,
				   const char *dname)
{
}

static void bcm2835_debugfs_remove(struct bcm2835_spi *bs)
{
}
#endif /* CONFIG_DEBUG_FS */

static inline u32 bcm2835_rd(struct bcm2835_spi *bs, unsigned int reg)
{
	return readl(bs->regs + reg);
}

static inline void bcm2835_wr(struct bcm2835_spi *bs, unsigned int reg, u32 val)
{
	writel(val, bs->regs + reg);
}

static inline void bcm2835_rd_fifo(struct bcm2835_spi *bs)
{
	u8 byte;

	while ((bs->rx_len) &&
	       (bcm2835_rd(bs, BCM2835_SPI_CS) & BCM2835_SPI_CS_RXD)) {
		byte = bcm2835_rd(bs, BCM2835_SPI_FIFO);
		if (bs->rx_buf)
			*bs->rx_buf++ = byte;
		bs->rx_len--;
	}
}

static inline void bcm2835_wr_fifo(struct bcm2835_spi *bs)
{
	u8 byte;

	while ((bs->tx_len) &&
	       (bcm2835_rd(bs, BCM2835_SPI_CS) & BCM2835_SPI_CS_TXD)) {
		byte = bs->tx_buf ? *bs->tx_buf++ : 0;
		bcm2835_wr(bs, BCM2835_SPI_FIFO, byte);
		bs->tx_len--;
	}
}

/**
 * bcm2835_rd_fifo_count() - blindly read exactly @count bytes from RX FIFO
 * @bs: BCM2835 SPI controller
 * @count: bytes to read from RX FIFO
 *
 * The caller must ensure that @bs->rx_len is greater than or equal to @count,
 * that the RX FIFO contains at least @count bytes and that the DMA Enable flag
 * in the CS register is set (such that a read from the FIFO register receives
 * 32-bit instead of just 8-bit).  Moreover @bs->rx_buf must not be %NULL.
 */
static inline void bcm2835_rd_fifo_count(struct bcm2835_spi *bs, int count)
{
	u32 val;
	int len;

	bs->rx_len -= count;

	do {
		val = bcm2835_rd(bs, BCM2835_SPI_FIFO);
		len = min(count, 4);
		memcpy(bs->rx_buf, &val, len);
		bs->rx_buf += len;
		count -= 4;
	} while (count > 0);
}

/**
 * bcm2835_wr_fifo_count() - blindly write exactly @count bytes to TX FIFO
 * @bs: BCM2835 SPI controller
 * @count: bytes to write to TX FIFO
 *
 * The caller must ensure that @bs->tx_len is greater than or equal to @count,
 * that the TX FIFO can accommodate @count bytes and that the DMA Enable flag
 * in the CS register is set (such that a write to the FIFO register transmits
 * 32-bit instead of just 8-bit).
 */
static inline void bcm2835_wr_fifo_count(struct bcm2835_spi *bs, int count)
{
	u32 val;
	int len;

	bs->tx_len -= count;

	do {
		if (bs->tx_buf) {
			len = min(count, 4);
			memcpy(&val, bs->tx_buf, len);
			bs->tx_buf += len;
		} else {
			val = 0;
		}
		bcm2835_wr(bs, BCM2835_SPI_FIFO, val);
		count -= 4;
	} while (count > 0);
}

/**
 * bcm2835_wait_tx_fifo_empty() - busy-wait for TX FIFO to empty
 * @bs: BCM2835 SPI controller
 *
 * The caller must ensure that the RX FIFO can accommodate as many bytes
 * as have been written to the TX FIFO:  Transmission is halted once the
 * RX FIFO is full, causing this function to spin forever.
 */
static inline void bcm2835_wait_tx_fifo_empty(struct bcm2835_spi *bs)
{
	while (!(bcm2835_rd(bs, BCM2835_SPI_CS) & BCM2835_SPI_CS_DONE))
		cpu_relax();
}

/**
 * bcm2835_rd_fifo_blind() - blindly read up to @count bytes from RX FIFO
 * @bs: BCM2835 SPI controller
 * @count: bytes available for reading in RX FIFO
 */
static inline void bcm2835_rd_fifo_blind(struct bcm2835_spi *bs, int count)
{
	u8 val;

	count = min(count, bs->rx_len);
	bs->rx_len -= count;

	do {
		val = bcm2835_rd(bs, BCM2835_SPI_FIFO);
		if (bs->rx_buf)
			*bs->rx_buf++ = val;
	} while (--count);
}

/**
 * bcm2835_wr_fifo_blind() - blindly write up to @count bytes to TX FIFO
 * @bs: BCM2835 SPI controller
 * @count: bytes available for writing in TX FIFO
 */
static inline void bcm2835_wr_fifo_blind(struct bcm2835_spi *bs, int count)
{
	u8 val;

	count = min(count, bs->tx_len);
	bs->tx_len -= count;

	do {
		val = bs->tx_buf ? *bs->tx_buf++ : 0;
		bcm2835_wr(bs, BCM2835_SPI_FIFO, val);
	} while (--count);
}

static void bcm2835_spi_reset_hw(struct bcm2835_spi *bs)
{
	u32 cs = bcm2835_rd(bs, BCM2835_SPI_CS);

	/* Disable SPI interrupts and transfer */
	cs &= ~(BCM2835_SPI_CS_INTR |
		BCM2835_SPI_CS_INTD |
		BCM2835_SPI_CS_DMAEN |
		BCM2835_SPI_CS_TA);
	/*
	 * Transmission sometimes breaks unless the DONE bit is written at the
	 * end of every transfer.  The spec says it's a RO bit.  Either the
	 * spec is wrong and the bit is actually of type RW1C, or it's a
	 * hardware erratum.
	 */
	cs |= BCM2835_SPI_CS_DONE;
	/* and reset RX/TX FIFOS */
	cs |= BCM2835_SPI_CS_CLEAR_RX | BCM2835_SPI_CS_CLEAR_TX;

	/* and reset the SPI_HW */
	bcm2835_wr(bs, BCM2835_SPI_CS, cs);
	/* as well as DLEN */
	bcm2835_wr(bs, BCM2835_SPI_DLEN, 0);
}

static irqreturn_t bcm2835_spi_interrupt(int irq, void *dev_id)
{
	struct bcm2835_spi *bs = dev_id;
	u32 cs = bcm2835_rd(bs, BCM2835_SPI_CS);

	/*
	 * An interrupt is signaled either if DONE is set (TX FIFO empty)
	 * or if RXR is set (RX FIFO >= ¾ full).
	 */
	if (cs & BCM2835_SPI_CS_RXF)
		bcm2835_rd_fifo_blind(bs, BCM2835_SPI_FIFO_SIZE);
	else if (cs & BCM2835_SPI_CS_RXR)
		bcm2835_rd_fifo_blind(bs, BCM2835_SPI_FIFO_SIZE_3_4);

	if (bs->tx_len && cs & BCM2835_SPI_CS_DONE)
		bcm2835_wr_fifo_blind(bs, BCM2835_SPI_FIFO_SIZE);

	/* Read as many bytes as possible from FIFO */
	bcm2835_rd_fifo(bs);
	/* Write as many bytes as possible to FIFO */
	bcm2835_wr_fifo(bs);

	if (!bs->rx_len) {
		/* Transfer complete - reset SPI HW */
		bcm2835_spi_reset_hw(bs);
		/* wake up the framework */
		complete(&bs->ctlr->xfer_completion);
	}

	return IRQ_HANDLED;
}

static int bcm2835_spi_transfer_one_irq(struct spi_controller *ctlr,
					struct spi_device *spi,
					struct spi_transfer *tfr,
					u32 cs, bool fifo_empty)
{
	struct bcm2835_spi *bs = spi_controller_get_devdata(ctlr);

	/* update usage statistics */
	bs->count_transfer_irq++;

	/*
	 * Enable HW block, but with interrupts still disabled.
	 * Otherwise the empty TX FIFO would immediately trigger an interrupt.
	 */
	bcm2835_wr(bs, BCM2835_SPI_CS, cs | BCM2835_SPI_CS_TA);

	/* fill TX FIFO as much as possible */
	if (fifo_empty)
		bcm2835_wr_fifo_blind(bs, BCM2835_SPI_FIFO_SIZE);
	bcm2835_wr_fifo(bs);

	/* enable interrupts */
	cs |= BCM2835_SPI_CS_INTR | BCM2835_SPI_CS_INTD | BCM2835_SPI_CS_TA;
	bcm2835_wr(bs, BCM2835_SPI_CS, cs);

	/* signal that we need to wait for completion */
	return 1;
}

/**
 * bcm2835_spi_transfer_prologue() - transfer first few bytes without DMA
 * @ctlr: SPI master controller
 * @tfr: SPI transfer
 * @bs: BCM2835 SPI controller
 * @cs: CS register
 *
 * A limitation in DMA mode is that the FIFO must be accessed in 4 byte chunks.
 * Only the final write access is permitted to transmit less than 4 bytes, the
 * SPI controller deduces its intended size from the DLEN register.
 *
 * If a TX or RX sglist contains multiple entries, one per page, and the first
 * entry starts in the middle of a page, that first entry's length may not be
 * a multiple of 4.  Subsequent entries are fine because they span an entire
 * page, hence do have a length that's a multiple of 4.
 *
 * This cannot happen with kmalloc'ed buffers (which is what most clients use)
 * because they are contiguous in physical memory and therefore not split on
 * page boundaries by spi_map_buf().  But it *can* happen with vmalloc'ed
 * buffers.
 *
 * The DMA engine is incapable of combining sglist entries into a continuous
 * stream of 4 byte chunks, it treats every entry separately:  A TX entry is
 * rounded up a to a multiple of 4 bytes by transmitting surplus bytes, an RX
 * entry is rounded up by throwing away received bytes.
 *
 * Overcome this limitation by transferring the first few bytes without DMA:
 * E.g. if the first TX sglist entry's length is 23 and the first RX's is 42,
 * write 3 bytes to the TX FIFO but read only 2 bytes from the RX FIFO.
 * The residue of 1 byte in the RX FIFO is picked up by DMA.  Together with
 * the rest of the first RX sglist entry it makes up a multiple of 4 bytes.
 *
 * Should the RX prologue be larger, say, 3 vis-à-vis a TX prologue of 1,
 * write 1 + 4 = 5 bytes to the TX FIFO and read 3 bytes from the RX FIFO.
 * Caution, the additional 4 bytes spill over to the second TX sglist entry
 * if the length of the first is *exactly* 1.
 *
 * At most 6 bytes are written and at most 3 bytes read.  Do we know the
 * transfer has this many bytes?  Yes, see BCM2835_SPI_DMA_MIN_LENGTH.
 *
 * The FIFO is normally accessed with 8-bit width by the CPU and 32-bit width
 * by the DMA engine.  Toggling the DMA Enable flag in the CS register switches
 * the width but also garbles the FIFO's contents.  The prologue must therefore
 * be transmitted in 32-bit width to ensure that the following DMA transfer can
 * pick up the residue in the RX FIFO in ungarbled form.
 */
static void bcm2835_spi_transfer_prologue(struct spi_controller *ctlr,
					  struct spi_transfer *tfr,
					  struct bcm2835_spi *bs,
					  u32 cs)
{
	int tx_remaining;

	bs->tfr		 = tfr;
	bs->tx_prologue  = 0;
	bs->rx_prologue  = 0;
	bs->tx_spillover = false;

	if (bs->tx_buf && !sg_is_last(&tfr->tx_sg.sgl[0]))
		bs->tx_prologue = sg_dma_len(&tfr->tx_sg.sgl[0]) & 3;

	if (bs->rx_buf && !sg_is_last(&tfr->rx_sg.sgl[0])) {
		bs->rx_prologue = sg_dma_len(&tfr->rx_sg.sgl[0]) & 3;

		if (bs->rx_prologue > bs->tx_prologue) {
			if (!bs->tx_buf || sg_is_last(&tfr->tx_sg.sgl[0])) {
				bs->tx_prologue  = bs->rx_prologue;
			} else {
				bs->tx_prologue += 4;
				bs->tx_spillover =
					!(sg_dma_len(&tfr->tx_sg.sgl[0]) & ~3);
			}
		}
	}

	/* rx_prologue > 0 implies tx_prologue > 0, so check only the latter */
	if (!bs->tx_prologue)
		return;

	/* Write and read RX prologue.  Adjust first entry in RX sglist. */
	if (bs->rx_prologue) {
		bcm2835_wr(bs, BCM2835_SPI_DLEN, bs->rx_prologue);
		bcm2835_wr(bs, BCM2835_SPI_CS, cs | BCM2835_SPI_CS_TA
						  | BCM2835_SPI_CS_DMAEN);
		bcm2835_wr_fifo_count(bs, bs->rx_prologue);
		bcm2835_wait_tx_fifo_empty(bs);
		bcm2835_rd_fifo_count(bs, bs->rx_prologue);
		bcm2835_wr(bs, BCM2835_SPI_CS, cs | BCM2835_SPI_CS_CLEAR_RX
						  | BCM2835_SPI_CS_CLEAR_TX
						  | BCM2835_SPI_CS_DONE);

		dma_sync_single_for_device(ctlr->dma_rx->device->dev,
					   sg_dma_address(&tfr->rx_sg.sgl[0]),
					   bs->rx_prologue, DMA_FROM_DEVICE);

		sg_dma_address(&tfr->rx_sg.sgl[0]) += bs->rx_prologue;
		sg_dma_len(&tfr->rx_sg.sgl[0])     -= bs->rx_prologue;
	}

	if (!bs->tx_buf)
		return;

	/*
	 * Write remaining TX prologue.  Adjust first entry in TX sglist.
	 * Also adjust second entry if prologue spills over to it.
	 */
	tx_remaining = bs->tx_prologue - bs->rx_prologue;
	if (tx_remaining) {
		bcm2835_wr(bs, BCM2835_SPI_DLEN, tx_remaining);
		bcm2835_wr(bs, BCM2835_SPI_CS, cs | BCM2835_SPI_CS_TA
						  | BCM2835_SPI_CS_DMAEN);
		bcm2835_wr_fifo_count(bs, tx_remaining);
		bcm2835_wait_tx_fifo_empty(bs);
		bcm2835_wr(bs, BCM2835_SPI_CS, cs | BCM2835_SPI_CS_CLEAR_TX
						  | BCM2835_SPI_CS_DONE);
	}

	if (likely(!bs->tx_spillover)) {
		sg_dma_address(&tfr->tx_sg.sgl[0]) += bs->tx_prologue;
		sg_dma_len(&tfr->tx_sg.sgl[0])     -= bs->tx_prologue;
	} else {
		sg_dma_len(&tfr->tx_sg.sgl[0])      = 0;
		sg_dma_address(&tfr->tx_sg.sgl[1]) += 4;
		sg_dma_len(&tfr->tx_sg.sgl[1])     -= 4;
	}
}

/**
 * bcm2835_spi_undo_prologue() - reconstruct original sglist state
 * @bs: BCM2835 SPI controller
 *
 * Undo changes which were made to an SPI transfer's sglist when transmitting
 * the prologue.  This is necessary to ensure the same memory ranges are
 * unmapped that were originally mapped.
 */
static void bcm2835_spi_undo_prologue(struct bcm2835_spi *bs)
{
	struct spi_transfer *tfr = bs->tfr;

	if (!bs->tx_prologue)
		return;

	if (bs->rx_prologue) {
		sg_dma_address(&tfr->rx_sg.sgl[0]) -= bs->rx_prologue;
		sg_dma_len(&tfr->rx_sg.sgl[0])     += bs->rx_prologue;
	}

	if (!bs->tx_buf)
		goto out;

	if (likely(!bs->tx_spillover)) {
		sg_dma_address(&tfr->tx_sg.sgl[0]) -= bs->tx_prologue;
		sg_dma_len(&tfr->tx_sg.sgl[0])     += bs->tx_prologue;
	} else {
		sg_dma_len(&tfr->tx_sg.sgl[0])      = bs->tx_prologue - 4;
		sg_dma_address(&tfr->tx_sg.sgl[1]) -= 4;
		sg_dma_len(&tfr->tx_sg.sgl[1])     += 4;
	}
out:
	bs->tx_prologue = 0;
}

/**
 * bcm2835_spi_dma_rx_done() - callback for DMA RX channel
 * @data: SPI master controller
 *
 * Used for bidirectional and RX-only transfers.
 */
static void bcm2835_spi_dma_rx_done(void *data)
{
	struct spi_controller *ctlr = data;
	struct bcm2835_spi *bs = spi_controller_get_devdata(ctlr);

	/* terminate tx-dma as we do not have an irq for it
	 * because when the rx dma will terminate and this callback
	 * is called the tx-dma must have finished - can't get to this
	 * situation otherwise...
	 */
	dmaengine_terminate_async(ctlr->dma_tx);
	bs->tx_dma_active = false;
	bs->rx_dma_active = false;
	bcm2835_spi_undo_prologue(bs);

	/* reset fifo and HW */
	bcm2835_spi_reset_hw(bs);

	/* and mark as completed */;
	complete(&ctlr->xfer_completion);
}

/**
 * bcm2835_spi_dma_tx_done() - callback for DMA TX channel
 * @data: SPI master controller
 *
 * Used for TX-only transfers.
 */
static void bcm2835_spi_dma_tx_done(void *data)
{
	struct spi_controller *ctlr = data;
	struct bcm2835_spi *bs = spi_controller_get_devdata(ctlr);

	/* busy-wait for TX FIFO to empty */
	while (!(bcm2835_rd(bs, BCM2835_SPI_CS) & BCM2835_SPI_CS_DONE))
		bcm2835_wr(bs, BCM2835_SPI_CS,
			   bs->clear_rx_cs[bs->chip_select]);

	bs->tx_dma_active = false;
	smp_wmb();

	/*
	 * In case of a very short transfer, RX DMA may not have been
	 * issued yet.  The onus is then on bcm2835_spi_transfer_one_dma()
	 * to terminate it immediately after issuing.
	 */
	if (cmpxchg(&bs->rx_dma_active, true, false))
		dmaengine_terminate_async(ctlr->dma_rx);

	bcm2835_spi_undo_prologue(bs);
	bcm2835_spi_reset_hw(bs);
	complete(&ctlr->xfer_completion);
}

/**
 * bcm2835_spi_prepare_sg() - prepare and submit DMA descriptor for sglist
 * @ctlr: SPI master controller
 * @spi: SPI slave
 * @tfr: SPI transfer
 * @bs: BCM2835 SPI controller
 * @is_tx: whether to submit DMA descriptor for TX or RX sglist
 *
 * Prepare and submit a DMA descriptor for the TX or RX sglist of @tfr.
 * Return 0 on success or a negative error number.
 */
static int bcm2835_spi_prepare_sg(struct spi_controller *ctlr,
				  struct spi_device *spi,
				  struct spi_transfer *tfr,
				  struct bcm2835_spi *bs,
				  bool is_tx)
{
	struct dma_chan *chan;
	struct scatterlist *sgl;
	unsigned int nents;
	enum dma_transfer_direction dir;
	unsigned long flags;

	struct dma_async_tx_descriptor *desc;
	dma_cookie_t cookie;

	if (is_tx) {
		dir   = DMA_MEM_TO_DEV;
		chan  = ctlr->dma_tx;
		nents = tfr->tx_sg.nents;
		sgl   = tfr->tx_sg.sgl;
		flags = tfr->rx_buf ? 0 : DMA_PREP_INTERRUPT;
	} else {
		dir   = DMA_DEV_TO_MEM;
		chan  = ctlr->dma_rx;
		nents = tfr->rx_sg.nents;
		sgl   = tfr->rx_sg.sgl;
		flags = DMA_PREP_INTERRUPT;
	}
	/* prepare the channel */
	desc = dmaengine_prep_slave_sg(chan, sgl, nents, dir, flags);
	if (!desc)
		return -EINVAL;

	/*
	 * Completion is signaled by the RX channel for bidirectional and
	 * RX-only transfers; else by the TX channel for TX-only transfers.
	 */
	if (!is_tx) {
		desc->callback = bcm2835_spi_dma_rx_done;
		desc->callback_param = ctlr;
	} else if (!tfr->rx_buf) {
		desc->callback = bcm2835_spi_dma_tx_done;
		desc->callback_param = ctlr;
		bs->chip_select = spi->chip_select;
	}

	/* submit it to DMA-engine */
	cookie = dmaengine_submit(desc);

	return dma_submit_error(cookie);
}

/**
 * bcm2835_spi_transfer_one_dma() - perform SPI transfer using DMA engine
 * @ctlr: SPI master controller
 * @spi: SPI slave
 * @tfr: SPI transfer
 * @cs: CS register
 *
 * For *bidirectional* transfers (both tx_buf and rx_buf are non-%NULL), set up
 * the TX and RX DMA channel to copy between memory and FIFO register.
 *
 * For *TX-only* transfers (rx_buf is %NULL), copying the RX FIFO's contents to
 * memory is pointless.  However not reading the RX FIFO isn't an option either
 * because transmission is halted once it's full.  As a workaround, cyclically
 * clear the RX FIFO by setting the CLEAR_RX bit in the CS register.
 *
 * The CS register value is precalculated in bcm2835_spi_setup().  Normally
 * this is called only once, on slave registration.  A DMA descriptor to write
 * this value is preallocated in bcm2835_dma_init().  All that's left to do
 * when performing a TX-only transfer is to submit this descriptor to the RX
 * DMA channel.  Latency is thereby minimized.  The descriptor does not
 * generate any interrupts while running.  It must be terminated once the
 * TX DMA channel is done.
 *
 * Clearing the RX FIFO is paced by the DREQ signal.  The signal is asserted
 * when the RX FIFO becomes half full, i.e. 32 bytes.  (Tuneable with the DC
 * register.)  Reading 32 bytes from the RX FIFO would normally require 8 bus
 * accesses, whereas clearing it requires only 1 bus access.  So an 8-fold
 * reduction in bus traffic and thus energy consumption is achieved.
 *
 * For *RX-only* transfers (tx_buf is %NULL), fill the TX FIFO by cyclically
 * copying from the zero page.  The DMA descriptor to do this is preallocated
 * in bcm2835_dma_init().  It must be terminated once the RX DMA channel is
 * done and can then be reused.
 *
 * The BCM2835 DMA driver autodetects when a transaction copies from the zero
 * page and utilizes the DMA controller's ability to synthesize zeroes instead
 * of copying them from memory.  This reduces traffic on the memory bus.  The
 * feature is not available on so-called "lite" channels, but normally TX DMA
 * is backed by a full-featured channel.
 *
 * Zero-filling the TX FIFO is paced by the DREQ signal.  Unfortunately the
 * BCM2835 SPI controller continues to assert DREQ even after the DLEN register
 * has been counted down to zero (hardware erratum).  Thus, when the transfer
 * has finished, the DMA engine zero-fills the TX FIFO until it is half full.
 * (Tuneable with the DC register.)  So up to 9 gratuitous bus accesses are
 * performed at the end of an RX-only transfer.
 */
static int bcm2835_spi_transfer_one_dma(struct spi_controller *ctlr,
					struct spi_device *spi,
					struct spi_transfer *tfr,
					u32 cs)
{
	struct bcm2835_spi *bs = spi_controller_get_devdata(ctlr);
	dma_cookie_t cookie;
	int ret;

	/* update usage statistics */
	bs->count_transfer_dma++;

	/*
	 * Transfer first few bytes without DMA if length of first TX or RX
	 * sglist entry is not a multiple of 4 bytes (hardware limitation).
	 */
	bcm2835_spi_transfer_prologue(ctlr, tfr, bs, cs);

	/* setup tx-DMA */
	if (bs->tx_buf) {
		ret = bcm2835_spi_prepare_sg(ctlr, spi, tfr, bs, true);
	} else {
		cookie = dmaengine_submit(bs->fill_tx_desc);
		ret = dma_submit_error(cookie);
	}
	if (ret)
		goto err_reset_hw;

	/* set the DMA length */
	bcm2835_wr(bs, BCM2835_SPI_DLEN, bs->tx_len);

	/* start the HW */
	bcm2835_wr(bs, BCM2835_SPI_CS,
		   cs | BCM2835_SPI_CS_TA | BCM2835_SPI_CS_DMAEN);

	bs->tx_dma_active = true;
	smp_wmb();

	/* start TX early */
	dma_async_issue_pending(ctlr->dma_tx);

	/* setup rx-DMA late - to run transfers while
	 * mapping of the rx buffers still takes place
	 * this saves 10us or more.
	 */
	if (bs->rx_buf) {
		ret = bcm2835_spi_prepare_sg(ctlr, spi, tfr, bs, false);
	} else {
		cookie = dmaengine_submit(bs->clear_rx_desc[spi->chip_select]);
		ret = dma_submit_error(cookie);
	}
	if (ret) {
		/* need to reset on errors */
		dmaengine_terminate_sync(ctlr->dma_tx);
		bs->tx_dma_active = false;
		goto err_reset_hw;
	}

	/* start rx dma late */
	dma_async_issue_pending(ctlr->dma_rx);
	bs->rx_dma_active = true;
	smp_mb();

	/*
	 * In case of a very short TX-only transfer, bcm2835_spi_dma_tx_done()
	 * may run before RX DMA is issued.  Terminate RX DMA if so.
	 */
	if (!bs->rx_buf && !bs->tx_dma_active &&
	    cmpxchg(&bs->rx_dma_active, true, false)) {
		dmaengine_terminate_async(ctlr->dma_rx);
		bcm2835_spi_reset_hw(bs);
	}

	/* wait for wakeup in framework */
	return 1;

err_reset_hw:
	bcm2835_spi_reset_hw(bs);
	bcm2835_spi_undo_prologue(bs);
	return ret;
}

static bool bcm2835_spi_can_dma(struct spi_controller *ctlr,
				struct spi_device *spi,
				struct spi_transfer *tfr)
{
	/* we start DMA efforts only on bigger transfers */
	if (tfr->len < BCM2835_SPI_DMA_MIN_LENGTH)
		return false;

	/* return OK */
	return true;
}

static void bcm2835_dma_release(struct spi_controller *ctlr,
				struct bcm2835_spi *bs)
{
	int i;

	if (ctlr->dma_tx) {
		dmaengine_terminate_sync(ctlr->dma_tx);

		if (bs->fill_tx_desc)
			dmaengine_desc_free(bs->fill_tx_desc);

		if (bs->fill_tx_addr)
			dma_unmap_page_attrs(ctlr->dma_tx->device->dev,
					     bs->fill_tx_addr, sizeof(u32),
					     DMA_TO_DEVICE,
					     DMA_ATTR_SKIP_CPU_SYNC);

		dma_release_channel(ctlr->dma_tx);
		ctlr->dma_tx = NULL;
	}

	if (ctlr->dma_rx) {
		dmaengine_terminate_sync(ctlr->dma_rx);

		for (i = 0; i < BCM2835_SPI_NUM_CS; i++)
			if (bs->clear_rx_desc[i])
				dmaengine_desc_free(bs->clear_rx_desc[i]);

		if (bs->clear_rx_addr)
			dma_unmap_single(ctlr->dma_rx->device->dev,
					 bs->clear_rx_addr,
					 sizeof(bs->clear_rx_cs),
					 DMA_TO_DEVICE);

		dma_release_channel(ctlr->dma_rx);
		ctlr->dma_rx = NULL;
	}
}

static int bcm2835_dma_init(struct spi_controller *ctlr, struct device *dev,
			    struct bcm2835_spi *bs)
{
	struct dma_slave_config slave_config;
	const __be32 *addr;
	dma_addr_t dma_reg_base;
	int ret, i;

	/* base address in dma-space */
	addr = of_get_address(ctlr->dev.of_node, 0, NULL, NULL);
	if (!addr) {
		dev_err(dev, "could not get DMA-register address - not using dma mode\n");
		/* Fall back to interrupt mode */
		return 0;
	}
	dma_reg_base = be32_to_cpup(addr);

	/* get tx/rx dma */
	ctlr->dma_tx = dma_request_chan(dev, "tx");
	if (IS_ERR(ctlr->dma_tx)) {
		dev_err(dev, "no tx-dma configuration found - not using dma mode\n");
		ret = PTR_ERR(ctlr->dma_tx);
		ctlr->dma_tx = NULL;
		goto err;
	}
	ctlr->dma_rx = dma_request_chan(dev, "rx");
	if (IS_ERR(ctlr->dma_rx)) {
		dev_err(dev, "no rx-dma configuration found - not using dma mode\n");
		ret = PTR_ERR(ctlr->dma_rx);
		ctlr->dma_rx = NULL;
		goto err_release;
	}

	/*
	 * The TX DMA channel either copies a transfer's TX buffer to the FIFO
	 * or, in case of an RX-only transfer, cyclically copies from the zero
	 * page to the FIFO using a preallocated, reusable descriptor.
	 */
	slave_config.dst_addr = (u32)(dma_reg_base + BCM2835_SPI_FIFO);
	slave_config.dst_addr_width = DMA_SLAVE_BUSWIDTH_4_BYTES;

	ret = dmaengine_slave_config(ctlr->dma_tx, &slave_config);
	if (ret)
		goto err_config;

	bs->fill_tx_addr = dma_map_page_attrs(ctlr->dma_tx->device->dev,
					      ZERO_PAGE(0), 0, sizeof(u32),
					      DMA_TO_DEVICE,
					      DMA_ATTR_SKIP_CPU_SYNC);
	if (dma_mapping_error(ctlr->dma_tx->device->dev, bs->fill_tx_addr)) {
		dev_err(dev, "cannot map zero page - not using DMA mode\n");
		bs->fill_tx_addr = 0;
		ret = -ENOMEM;
		goto err_release;
	}

	bs->fill_tx_desc = dmaengine_prep_dma_cyclic(ctlr->dma_tx,
						     bs->fill_tx_addr,
						     sizeof(u32), 0,
						     DMA_MEM_TO_DEV, 0);
	if (!bs->fill_tx_desc) {
		dev_err(dev, "cannot prepare fill_tx_desc - not using DMA mode\n");
		ret = -ENOMEM;
		goto err_release;
	}

	ret = dmaengine_desc_set_reuse(bs->fill_tx_desc);
	if (ret) {
		dev_err(dev, "cannot reuse fill_tx_desc - not using DMA mode\n");
		goto err_release;
	}

	/*
	 * The RX DMA channel is used bidirectionally:  It either reads the
	 * RX FIFO or, in case of a TX-only transfer, cyclically writes a
	 * precalculated value to the CS register to clear the RX FIFO.
	 */
	slave_config.src_addr = (u32)(dma_reg_base + BCM2835_SPI_FIFO);
	slave_config.src_addr_width = DMA_SLAVE_BUSWIDTH_4_BYTES;
	slave_config.dst_addr = (u32)(dma_reg_base + BCM2835_SPI_CS);
	slave_config.dst_addr_width = DMA_SLAVE_BUSWIDTH_4_BYTES;

	ret = dmaengine_slave_config(ctlr->dma_rx, &slave_config);
	if (ret)
		goto err_config;

	bs->clear_rx_addr = dma_map_single(ctlr->dma_rx->device->dev,
					   bs->clear_rx_cs,
					   sizeof(bs->clear_rx_cs),
					   DMA_TO_DEVICE);
	if (dma_mapping_error(ctlr->dma_rx->device->dev, bs->clear_rx_addr)) {
		dev_err(dev, "cannot map clear_rx_cs - not using DMA mode\n");
		bs->clear_rx_addr = 0;
		ret = -ENOMEM;
		goto err_release;
	}

	for (i = 0; i < BCM2835_SPI_NUM_CS; i++) {
		bs->clear_rx_desc[i] = dmaengine_prep_dma_cyclic(ctlr->dma_rx,
					   bs->clear_rx_addr + i * sizeof(u32),
					   sizeof(u32), 0,
					   DMA_MEM_TO_DEV, 0);
		if (!bs->clear_rx_desc[i]) {
			dev_err(dev, "cannot prepare clear_rx_desc - not using DMA mode\n");
			ret = -ENOMEM;
			goto err_release;
		}

		ret = dmaengine_desc_set_reuse(bs->clear_rx_desc[i]);
		if (ret) {
			dev_err(dev, "cannot reuse clear_rx_desc - not using DMA mode\n");
			goto err_release;
		}
	}

	/* all went well, so set can_dma */
	ctlr->can_dma = bcm2835_spi_can_dma;

	return 0;

err_config:
	dev_err(dev, "issue configuring dma: %d - not using DMA mode\n",
		ret);
err_release:
	bcm2835_dma_release(ctlr, bs);
err:
	/*
	 * Only report error for deferred probing, otherwise fall back to
	 * interrupt mode
	 */
	if (ret != -EPROBE_DEFER)
		ret = 0;

	return ret;
}

static int bcm2835_spi_transfer_one_poll(struct spi_controller *ctlr,
					 struct spi_device *spi,
					 struct spi_transfer *tfr,
					 u32 cs)
{
	struct bcm2835_spi *bs = spi_controller_get_devdata(ctlr);
	unsigned long timeout;

	/* update usage statistics */
	bs->count_transfer_polling++;

	/* enable HW block without interrupts */
	bcm2835_wr(bs, BCM2835_SPI_CS, cs | BCM2835_SPI_CS_TA);

	/* fill in the fifo before timeout calculations
	 * if we are interrupted here, then the data is
	 * getting transferred by the HW while we are interrupted
	 */
	bcm2835_wr_fifo_blind(bs, BCM2835_SPI_FIFO_SIZE);

	/* set the timeout to at least 2 jiffies */
	timeout = jiffies + 2 + HZ * polling_limit_us / 1000000;

	/* loop until finished the transfer */
	while (bs->rx_len) {
		/* fill in tx fifo with remaining data */
		bcm2835_wr_fifo(bs);

		/* read from fifo as much as possible */
		bcm2835_rd_fifo(bs);

		/* if there is still data pending to read
		 * then check the timeout
		 */
		if (bs->rx_len && time_after(jiffies, timeout)) {
			dev_dbg_ratelimited(&spi->dev,
					    "timeout period reached: jiffies: %lu remaining tx/rx: %d/%d - falling back to interrupt mode\n",
					    jiffies - timeout,
					    bs->tx_len, bs->rx_len);
			/* fall back to interrupt mode */

			/* update usage statistics */
			bs->count_transfer_irq_after_polling++;

			return bcm2835_spi_transfer_one_irq(ctlr, spi,
							    tfr, cs, false);
		}
	}

	/* Transfer complete - reset SPI HW */
	bcm2835_spi_reset_hw(bs);
	/* and return without waiting for completion */
	return 0;
}

static int bcm2835_spi_transfer_one(struct spi_controller *ctlr,
				    struct spi_device *spi,
				    struct spi_transfer *tfr)
{
	struct bcm2835_spi *bs = spi_controller_get_devdata(ctlr);
	unsigned long spi_hz, clk_hz, cdiv;
	unsigned long hz_per_byte, byte_limit;
	u32 cs = bs->prepare_cs[spi->chip_select];

	/* set clock */
	spi_hz = tfr->speed_hz;
	clk_hz = clk_get_rate(bs->clk);

	if (spi_hz >= clk_hz / 2) {
		cdiv = 2; /* clk_hz/2 is the fastest we can go */
	} else if (spi_hz) {
		/* CDIV must be a multiple of two */
		cdiv = DIV_ROUND_UP(clk_hz, spi_hz);
		cdiv += (cdiv % 2);

		if (cdiv >= 65536)
			cdiv = 0; /* 0 is the slowest we can go */
	} else {
		cdiv = 0; /* 0 is the slowest we can go */
	}
	tfr->effective_speed_hz = cdiv ? (clk_hz / cdiv) : (clk_hz / 65536);
	bcm2835_wr(bs, BCM2835_SPI_CLK, cdiv);

	/* handle all the 3-wire mode */
	if (spi->mode & SPI_3WIRE && tfr->rx_buf)
		cs |= BCM2835_SPI_CS_REN;

	/* set transmit buffers and length */
	bs->tx_buf = tfr->tx_buf;
	bs->rx_buf = tfr->rx_buf;
	bs->tx_len = tfr->len;
	bs->rx_len = tfr->len;

	/* Calculate the estimated time in us the transfer runs.  Note that
	 * there is 1 idle clocks cycles after each byte getting transferred
	 * so we have 9 cycles/byte.  This is used to find the number of Hz
	 * per byte per polling limit.  E.g., we can transfer 1 byte in 30 us
	 * per 300,000 Hz of bus clock.
	 */
	hz_per_byte = polling_limit_us ? (9 * 1000000) / polling_limit_us : 0;
	byte_limit = hz_per_byte ? tfr->effective_speed_hz / hz_per_byte : 1;

	/* run in polling mode for short transfers */
	if (tfr->len < byte_limit)
		return bcm2835_spi_transfer_one_poll(ctlr, spi, tfr, cs);

	/* run in dma mode if conditions are right
	 * Note that unlike poll or interrupt mode DMA mode does not have
	 * this 1 idle clock cycle pattern but runs the spi clock without gaps
	 */
	if (ctlr->can_dma && bcm2835_spi_can_dma(ctlr, spi, tfr))
		return bcm2835_spi_transfer_one_dma(ctlr, spi, tfr, cs);

	/* run in interrupt-mode */
	return bcm2835_spi_transfer_one_irq(ctlr, spi, tfr, cs, true);
}

static int bcm2835_spi_prepare_message(struct spi_controller *ctlr,
				       struct spi_message *msg)
{
	struct spi_device *spi = msg->spi;
	struct bcm2835_spi *bs = spi_controller_get_devdata(ctlr);
	int ret;

	if (ctlr->can_dma) {
		/*
		 * DMA transfers are limited to 16 bit (0 to 65535 bytes) by
		 * the SPI HW due to DLEN. Split up transfers (32-bit FIFO
		 * aligned) if the limit is exceeded.
		 */
		ret = spi_split_transfers_maxsize(ctlr, msg, 65532,
						  GFP_KERNEL | GFP_DMA);
		if (ret)
			return ret;
	}

	/*
	 * Set up clock polarity before spi_transfer_one_message() asserts
	 * chip select to avoid a gratuitous clock signal edge.
	 */
	bcm2835_wr(bs, BCM2835_SPI_CS, bs->prepare_cs[spi->chip_select]);

	return 0;
}

static void bcm2835_spi_handle_err(struct spi_controller *ctlr,
				   struct spi_message *msg)
{
	struct bcm2835_spi *bs = spi_controller_get_devdata(ctlr);

	/* if an error occurred and we have an active dma, then terminate */
	dmaengine_terminate_sync(ctlr->dma_tx);
	bs->tx_dma_active = false;
	dmaengine_terminate_sync(ctlr->dma_rx);
	bs->rx_dma_active = false;
	bcm2835_spi_undo_prologue(bs);

	/* and reset */
	bcm2835_spi_reset_hw(bs);
}

static int chip_match_name(struct gpio_chip *chip, void *data)
{
	return !strcmp(chip->label, data);
}

static int bcm2835_spi_setup(struct spi_device *spi)
{
	struct spi_controller *ctlr = spi->controller;
	struct bcm2835_spi *bs = spi_controller_get_devdata(ctlr);
	struct gpio_chip *chip;
	u32 cs;

	/*
	 * Precalculate SPI slave's CS register value for ->prepare_message():
	 * The driver always uses software-controlled GPIO chip select, hence
	 * set the hardware-controlled native chip select to an invalid value
	 * to prevent it from interfering.
	 */
	cs = BCM2835_SPI_CS_CS_10 | BCM2835_SPI_CS_CS_01;
	if (spi->mode & SPI_CPOL)
		cs |= BCM2835_SPI_CS_CPOL;
	if (spi->mode & SPI_CPHA)
		cs |= BCM2835_SPI_CS_CPHA;
	bs->prepare_cs[spi->chip_select] = cs;

	/*
	 * Precalculate SPI slave's CS register value to clear RX FIFO
	 * in case of a TX-only DMA transfer.
	 */
	if (ctlr->dma_rx) {
		bs->clear_rx_cs[spi->chip_select] = cs |
						    BCM2835_SPI_CS_TA |
						    BCM2835_SPI_CS_DMAEN |
						    BCM2835_SPI_CS_CLEAR_RX;
		dma_sync_single_for_device(ctlr->dma_rx->device->dev,
					   bs->clear_rx_addr,
					   sizeof(bs->clear_rx_cs),
					   DMA_TO_DEVICE);
	}

	/*
	 * sanity checking the native-chipselects
	 */
	if (spi->mode & SPI_NO_CS)
		return 0;
	/*
	 * The SPI core has successfully requested the CS GPIO line from the
	 * device tree, so we are done.
	 */
	if (spi->cs_gpiod)
		return 0;
	if (spi->chip_select > 1) {
		/* error in the case of native CS requested with CS > 1
		 * officially there is a CS2, but it is not documented
		 * which GPIO is connected with that...
		 */
		dev_err(&spi->dev,
			"setup: only two native chip-selects are supported\n");
		return -EINVAL;
	}

	/*
	 * Translate native CS to GPIO
	 *
	 * FIXME: poking around in the gpiolib internals like this is
	 * not very good practice. Find a way to locate the real problem
	 * and fix it. Why is the GPIO descriptor in spi->cs_gpiod
	 * sometimes not assigned correctly? Erroneous device trees?
	 */

	/* get the gpio chip for the base */
	chip = gpiochip_find("pinctrl-bcm2835", chip_match_name);
	if (!chip)
		return 0;

	spi->cs_gpiod = gpiochip_request_own_desc(chip, 8 - spi->chip_select,
						  DRV_NAME,
						  GPIO_LOOKUP_FLAGS_DEFAULT,
						  GPIOD_OUT_LOW);
	if (IS_ERR(spi->cs_gpiod))
		return PTR_ERR(spi->cs_gpiod);

	/* and set up the "mode" and level */
	dev_info(&spi->dev, "setting up native-CS%i to use GPIO\n",
		 spi->chip_select);

	return 0;
}

static int bcm2835_spi_probe(struct platform_device *pdev)
{
	struct spi_controller *ctlr;
	struct bcm2835_spi *bs;
	int err;

	ctlr = devm_spi_alloc_master(&pdev->dev, ALIGN(sizeof(*bs),
						  dma_get_cache_alignment()));
	if (!ctlr)
		return -ENOMEM;

	platform_set_drvdata(pdev, ctlr);

	ctlr->use_gpio_descriptors = true;
	ctlr->mode_bits = BCM2835_SPI_MODE_BITS;
	ctlr->bits_per_word_mask = SPI_BPW_MASK(8);
	ctlr->num_chipselect = BCM2835_SPI_NUM_CS;
	ctlr->setup = bcm2835_spi_setup;
	ctlr->transfer_one = bcm2835_spi_transfer_one;
	ctlr->handle_err = bcm2835_spi_handle_err;
	ctlr->prepare_message = bcm2835_spi_prepare_message;
	ctlr->dev.of_node = pdev->dev.of_node;

	bs = spi_controller_get_devdata(ctlr);
	bs->ctlr = ctlr;

	bs->regs = devm_platform_ioremap_resource(pdev, 0);
	if (IS_ERR(bs->regs))
		return PTR_ERR(bs->regs);

	bs->clk = devm_clk_get(&pdev->dev, NULL);
<<<<<<< HEAD
	if (IS_ERR(bs->clk)) {
		err = PTR_ERR(bs->clk);
		dev_err(&pdev->dev, "could not get clk: %d\n", err);
		return err;
	}
=======
	if (IS_ERR(bs->clk))
		return dev_err_probe(&pdev->dev, PTR_ERR(bs->clk),
				     "could not get clk\n");
>>>>>>> d1988041

	bs->irq = platform_get_irq(pdev, 0);
	if (bs->irq <= 0)
		return bs->irq ? bs->irq : -ENODEV;

	clk_prepare_enable(bs->clk);

	err = bcm2835_dma_init(ctlr, &pdev->dev, bs);
	if (err)
		goto out_clk_disable;

	/* initialise the hardware with the default polarities */
	bcm2835_wr(bs, BCM2835_SPI_CS,
		   BCM2835_SPI_CS_CLEAR_RX | BCM2835_SPI_CS_CLEAR_TX);

	err = devm_request_irq(&pdev->dev, bs->irq, bcm2835_spi_interrupt, 0,
			       dev_name(&pdev->dev), bs);
	if (err) {
		dev_err(&pdev->dev, "could not request IRQ: %d\n", err);
		goto out_dma_release;
	}

	err = spi_register_controller(ctlr);
	if (err) {
		dev_err(&pdev->dev, "could not register SPI controller: %d\n",
			err);
		goto out_dma_release;
	}

	bcm2835_debugfs_create(bs, dev_name(&pdev->dev));

	return 0;

out_dma_release:
	bcm2835_dma_release(ctlr, bs);
<<<<<<< HEAD
=======
out_clk_disable:
>>>>>>> d1988041
	clk_disable_unprepare(bs->clk);
	return err;
}

static int bcm2835_spi_remove(struct platform_device *pdev)
{
	struct spi_controller *ctlr = platform_get_drvdata(pdev);
	struct bcm2835_spi *bs = spi_controller_get_devdata(ctlr);

	bcm2835_debugfs_remove(bs);

	spi_unregister_controller(ctlr);

<<<<<<< HEAD
=======
	bcm2835_dma_release(ctlr, bs);

>>>>>>> d1988041
	/* Clear FIFOs, and disable the HW block */
	bcm2835_wr(bs, BCM2835_SPI_CS,
		   BCM2835_SPI_CS_CLEAR_RX | BCM2835_SPI_CS_CLEAR_TX);

	clk_disable_unprepare(bs->clk);

	return 0;
}

static void bcm2835_spi_shutdown(struct platform_device *pdev)
{
	int ret;

	ret = bcm2835_spi_remove(pdev);
	if (ret)
		dev_err(&pdev->dev, "failed to shutdown\n");
}

static const struct of_device_id bcm2835_spi_match[] = {
	{ .compatible = "brcm,bcm2835-spi", },
	{}
};
MODULE_DEVICE_TABLE(of, bcm2835_spi_match);

static struct platform_driver bcm2835_spi_driver = {
	.driver		= {
		.name		= DRV_NAME,
		.of_match_table	= bcm2835_spi_match,
	},
	.probe		= bcm2835_spi_probe,
	.remove		= bcm2835_spi_remove,
	.shutdown	= bcm2835_spi_shutdown,
};
module_platform_driver(bcm2835_spi_driver);

MODULE_DESCRIPTION("SPI controller driver for Broadcom BCM2835");
MODULE_AUTHOR("Chris Boot <bootc@bootc.net>");
MODULE_LICENSE("GPL");<|MERGE_RESOLUTION|>--- conflicted
+++ resolved
@@ -1303,17 +1303,9 @@
 		return PTR_ERR(bs->regs);
 
 	bs->clk = devm_clk_get(&pdev->dev, NULL);
-<<<<<<< HEAD
-	if (IS_ERR(bs->clk)) {
-		err = PTR_ERR(bs->clk);
-		dev_err(&pdev->dev, "could not get clk: %d\n", err);
-		return err;
-	}
-=======
 	if (IS_ERR(bs->clk))
 		return dev_err_probe(&pdev->dev, PTR_ERR(bs->clk),
 				     "could not get clk\n");
->>>>>>> d1988041
 
 	bs->irq = platform_get_irq(pdev, 0);
 	if (bs->irq <= 0)
@@ -1349,10 +1341,7 @@
 
 out_dma_release:
 	bcm2835_dma_release(ctlr, bs);
-<<<<<<< HEAD
-=======
 out_clk_disable:
->>>>>>> d1988041
 	clk_disable_unprepare(bs->clk);
 	return err;
 }
@@ -1366,11 +1355,8 @@
 
 	spi_unregister_controller(ctlr);
 
-<<<<<<< HEAD
-=======
 	bcm2835_dma_release(ctlr, bs);
 
->>>>>>> d1988041
 	/* Clear FIFOs, and disable the HW block */
 	bcm2835_wr(bs, BCM2835_SPI_CS,
 		   BCM2835_SPI_CS_CLEAR_RX | BCM2835_SPI_CS_CLEAR_TX);
