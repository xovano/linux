// SPDX-License-Identifier: GPL-2.0+

/*
 * Freescale QuadSPI driver.
 *
 * Copyright (C) 2013 Freescale Semiconductor, Inc.
 * Copyright (C) 2018 Bootlin
 * Copyright (C) 2018 exceet electronics GmbH
 * Copyright (C) 2018 Kontron Electronics GmbH
 *
 * Transition to SPI MEM interface:
 * Authors:
 *     Boris Brezillon <bbrezillon@kernel.org>
 *     Frieder Schrempf <frieder.schrempf@kontron.de>
 *     Yogesh Gaur <yogeshnarayan.gaur@nxp.com>
 *     Suresh Gupta <suresh.gupta@nxp.com>
 *
 * Based on the original fsl-quadspi.c SPI NOR driver:
 * Author: Freescale Semiconductor, Inc.
 *
 */

#include <linux/bitops.h>
#include <linux/clk.h>
#include <linux/completion.h>
#include <linux/delay.h>
#include <linux/err.h>
#include <linux/errno.h>
#include <linux/interrupt.h>
#include <linux/io.h>
#include <linux/iopoll.h>
#include <linux/jiffies.h>
#include <linux/kernel.h>
#include <linux/module.h>
#include <linux/mutex.h>
#include <linux/of.h>
#include <linux/of_device.h>
#include <linux/platform_device.h>
#include <linux/pm_qos.h>
#include <linux/sizes.h>

#include <linux/spi/spi.h>
#include <linux/spi/spi-mem.h>

/*
 * The driver only uses one single LUT entry, that is updated on
 * each call of exec_op(). Index 0 is preset at boot with a basic
 * read operation, so let's use the last entry (15).
 */
#define	SEQID_LUT			15

/* Registers used by the driver */
#define QUADSPI_MCR			0x00
#define QUADSPI_MCR_RESERVED_MASK	GENMASK(19, 16)
#define QUADSPI_MCR_MDIS_MASK		BIT(14)
#define QUADSPI_MCR_CLR_TXF_MASK	BIT(11)
#define QUADSPI_MCR_CLR_RXF_MASK	BIT(10)
#define QUADSPI_MCR_DDR_EN_MASK		BIT(7)
#define QUADSPI_MCR_END_CFG_MASK	GENMASK(3, 2)
#define QUADSPI_MCR_SWRSTHD_MASK	BIT(1)
#define QUADSPI_MCR_SWRSTSD_MASK	BIT(0)

#define QUADSPI_IPCR			0x08
#define QUADSPI_IPCR_SEQID(x)		((x) << 24)

#define QUADSPI_FLSHCR			0x0c
#define QUADSPI_FLSHCR_TCSS_MASK	GENMASK(3, 0)
#define QUADSPI_FLSHCR_TCSH_MASK	GENMASK(11, 8)
#define QUADSPI_FLSHCR_TDH_MASK		GENMASK(17, 16)

<<<<<<< HEAD
=======
#define QUADSPI_BUF0CR                  0x10
#define QUADSPI_BUF1CR                  0x14
#define QUADSPI_BUF2CR                  0x18
#define QUADSPI_BUFXCR_INVALID_MSTRID   0xe

>>>>>>> d1988041
#define QUADSPI_BUF3CR			0x1c
#define QUADSPI_BUF3CR_ALLMST_MASK	BIT(31)
#define QUADSPI_BUF3CR_ADATSZ(x)	((x) << 8)
#define QUADSPI_BUF3CR_ADATSZ_MASK	GENMASK(15, 8)

#define QUADSPI_BFGENCR			0x20
#define QUADSPI_BFGENCR_SEQID(x)	((x) << 12)

#define QUADSPI_BUF0IND			0x30
#define QUADSPI_BUF1IND			0x34
#define QUADSPI_BUF2IND			0x38
#define QUADSPI_SFAR			0x100

#define QUADSPI_SMPR			0x108
#define QUADSPI_SMPR_DDRSMP_MASK	GENMASK(18, 16)
#define QUADSPI_SMPR_FSDLY_MASK		BIT(6)
#define QUADSPI_SMPR_FSPHS_MASK		BIT(5)
#define QUADSPI_SMPR_HSENA_MASK		BIT(0)

#define QUADSPI_RBCT			0x110
#define QUADSPI_RBCT_WMRK_MASK		GENMASK(4, 0)
#define QUADSPI_RBCT_RXBRD_USEIPS	BIT(8)

#define QUADSPI_TBDR			0x154

#define QUADSPI_SR			0x15c
#define QUADSPI_SR_IP_ACC_MASK		BIT(1)
#define QUADSPI_SR_AHB_ACC_MASK		BIT(2)

#define QUADSPI_FR			0x160
#define QUADSPI_FR_TFF_MASK		BIT(0)

#define QUADSPI_RSER			0x164
#define QUADSPI_RSER_TFIE		BIT(0)

#define QUADSPI_SPTRCLR			0x16c
#define QUADSPI_SPTRCLR_IPPTRC		BIT(8)
#define QUADSPI_SPTRCLR_BFPTRC		BIT(0)

#define QUADSPI_SFA1AD			0x180
#define QUADSPI_SFA2AD			0x184
#define QUADSPI_SFB1AD			0x188
#define QUADSPI_SFB2AD			0x18c
#define QUADSPI_RBDR(x)			(0x200 + ((x) * 4))

#define QUADSPI_LUTKEY			0x300
#define QUADSPI_LUTKEY_VALUE		0x5AF05AF0

#define QUADSPI_LCKCR			0x304
#define QUADSPI_LCKER_LOCK		BIT(0)
#define QUADSPI_LCKER_UNLOCK		BIT(1)

#define QUADSPI_LUT_BASE		0x310
#define QUADSPI_LUT_OFFSET		(SEQID_LUT * 4 * 4)
#define QUADSPI_LUT_REG(idx) \
	(QUADSPI_LUT_BASE + QUADSPI_LUT_OFFSET + (idx) * 4)

/* Instruction set for the LUT register */
#define LUT_STOP		0
#define LUT_CMD			1
#define LUT_ADDR		2
#define LUT_DUMMY		3
#define LUT_MODE		4
#define LUT_MODE2		5
#define LUT_MODE4		6
#define LUT_FSL_READ		7
#define LUT_FSL_WRITE		8
#define LUT_JMP_ON_CS		9
#define LUT_ADDR_DDR		10
#define LUT_MODE_DDR		11
#define LUT_MODE2_DDR		12
#define LUT_MODE4_DDR		13
#define LUT_FSL_READ_DDR	14
#define LUT_FSL_WRITE_DDR	15
#define LUT_DATA_LEARN		16

/*
 * The PAD definitions for LUT register.
 *
 * The pad stands for the number of IO lines [0:3].
 * For example, the quad read needs four IO lines,
 * so you should use LUT_PAD(4).
 */
#define LUT_PAD(x) (fls(x) - 1)

/*
 * Macro for constructing the LUT entries with the following
 * register layout:
 *
 *  ---------------------------------------------------
 *  | INSTR1 | PAD1 | OPRND1 | INSTR0 | PAD0 | OPRND0 |
 *  ---------------------------------------------------
 */
#define LUT_DEF(idx, ins, pad, opr)					\
	((((ins) << 10) | ((pad) << 8) | (opr)) << (((idx) % 2) * 16))

/* Controller needs driver to swap endianness */
#define QUADSPI_QUIRK_SWAP_ENDIAN	BIT(0)

/* Controller needs 4x internal clock */
#define QUADSPI_QUIRK_4X_INT_CLK	BIT(1)

/*
 * TKT253890, the controller needs the driver to fill the txfifo with
 * 16 bytes at least to trigger a data transfer, even though the extra
 * data won't be transferred.
 */
#define QUADSPI_QUIRK_TKT253890		BIT(2)

/* TKT245618, the controller cannot wake up from wait mode */
#define QUADSPI_QUIRK_TKT245618		BIT(3)

/*
 * Controller adds QSPI_AMBA_BASE (base address of the mapped memory)
 * internally. No need to add it when setting SFXXAD and SFAR registers
 */
#define QUADSPI_QUIRK_BASE_INTERNAL	BIT(4)

/*
 * Controller uses TDH bits in register QUADSPI_FLSHCR.
 * They need to be set in accordance with the DDR/SDR mode.
 */
#define QUADSPI_QUIRK_USE_TDH_SETTING	BIT(5)

struct fsl_qspi_devtype_data {
	unsigned int rxfifo;
	unsigned int txfifo;
	int invalid_mstrid;
	unsigned int ahb_buf_size;
	unsigned int quirks;
	bool little_endian;
};

static const struct fsl_qspi_devtype_data vybrid_data = {
	.rxfifo = SZ_128,
	.txfifo = SZ_64,
	.invalid_mstrid = QUADSPI_BUFXCR_INVALID_MSTRID,
	.ahb_buf_size = SZ_1K,
	.quirks = QUADSPI_QUIRK_SWAP_ENDIAN,
	.little_endian = true,
};

static const struct fsl_qspi_devtype_data imx6sx_data = {
	.rxfifo = SZ_128,
	.txfifo = SZ_512,
	.invalid_mstrid = QUADSPI_BUFXCR_INVALID_MSTRID,
	.ahb_buf_size = SZ_1K,
	.quirks = QUADSPI_QUIRK_4X_INT_CLK | QUADSPI_QUIRK_TKT245618,
	.little_endian = true,
};

static const struct fsl_qspi_devtype_data imx7d_data = {
	.rxfifo = SZ_128,
	.txfifo = SZ_512,
	.invalid_mstrid = QUADSPI_BUFXCR_INVALID_MSTRID,
	.ahb_buf_size = SZ_1K,
	.quirks = QUADSPI_QUIRK_TKT253890 | QUADSPI_QUIRK_4X_INT_CLK |
		  QUADSPI_QUIRK_USE_TDH_SETTING,
	.little_endian = true,
};

static const struct fsl_qspi_devtype_data imx6ul_data = {
	.rxfifo = SZ_128,
	.txfifo = SZ_512,
	.invalid_mstrid = QUADSPI_BUFXCR_INVALID_MSTRID,
	.ahb_buf_size = SZ_1K,
	.quirks = QUADSPI_QUIRK_TKT253890 | QUADSPI_QUIRK_4X_INT_CLK |
		  QUADSPI_QUIRK_USE_TDH_SETTING,
	.little_endian = true,
};

static const struct fsl_qspi_devtype_data ls1021a_data = {
	.rxfifo = SZ_128,
	.txfifo = SZ_64,
	.invalid_mstrid = QUADSPI_BUFXCR_INVALID_MSTRID,
	.ahb_buf_size = SZ_1K,
	.quirks = 0,
	.little_endian = false,
};

static const struct fsl_qspi_devtype_data ls2080a_data = {
	.rxfifo = SZ_128,
	.txfifo = SZ_64,
	.ahb_buf_size = SZ_1K,
	.invalid_mstrid = 0x0,
	.quirks = QUADSPI_QUIRK_TKT253890 | QUADSPI_QUIRK_BASE_INTERNAL,
	.little_endian = true,
};

struct fsl_qspi {
	void __iomem *iobase;
	void __iomem *ahb_addr;
	u32 memmap_phy;
	struct clk *clk, *clk_en;
	struct device *dev;
	struct completion c;
	const struct fsl_qspi_devtype_data *devtype_data;
	struct mutex lock;
	struct pm_qos_request pm_qos_req;
	int selected;
};

static inline int needs_swap_endian(struct fsl_qspi *q)
{
	return q->devtype_data->quirks & QUADSPI_QUIRK_SWAP_ENDIAN;
}

static inline int needs_4x_clock(struct fsl_qspi *q)
{
	return q->devtype_data->quirks & QUADSPI_QUIRK_4X_INT_CLK;
}

static inline int needs_fill_txfifo(struct fsl_qspi *q)
{
	return q->devtype_data->quirks & QUADSPI_QUIRK_TKT253890;
}

static inline int needs_wakeup_wait_mode(struct fsl_qspi *q)
{
	return q->devtype_data->quirks & QUADSPI_QUIRK_TKT245618;
}

static inline int needs_amba_base_offset(struct fsl_qspi *q)
{
	return !(q->devtype_data->quirks & QUADSPI_QUIRK_BASE_INTERNAL);
}

static inline int needs_tdh_setting(struct fsl_qspi *q)
{
	return q->devtype_data->quirks & QUADSPI_QUIRK_USE_TDH_SETTING;
}

/*
 * An IC bug makes it necessary to rearrange the 32-bit data.
 * Later chips, such as IMX6SLX, have fixed this bug.
 */
static inline u32 fsl_qspi_endian_xchg(struct fsl_qspi *q, u32 a)
{
	return needs_swap_endian(q) ? __swab32(a) : a;
}

/*
 * R/W functions for big- or little-endian registers:
 * The QSPI controller's endianness is independent of
 * the CPU core's endianness. So far, although the CPU
 * core is little-endian the QSPI controller can use
 * big-endian or little-endian.
 */
static void qspi_writel(struct fsl_qspi *q, u32 val, void __iomem *addr)
{
	if (q->devtype_data->little_endian)
		iowrite32(val, addr);
	else
		iowrite32be(val, addr);
}

static u32 qspi_readl(struct fsl_qspi *q, void __iomem *addr)
{
	if (q->devtype_data->little_endian)
		return ioread32(addr);

	return ioread32be(addr);
}

static irqreturn_t fsl_qspi_irq_handler(int irq, void *dev_id)
{
	struct fsl_qspi *q = dev_id;
	u32 reg;

	/* clear interrupt */
	reg = qspi_readl(q, q->iobase + QUADSPI_FR);
	qspi_writel(q, reg, q->iobase + QUADSPI_FR);

	if (reg & QUADSPI_FR_TFF_MASK)
		complete(&q->c);

	dev_dbg(q->dev, "QUADSPI_FR : 0x%.8x:0x%.8x\n", 0, reg);
	return IRQ_HANDLED;
}

static int fsl_qspi_check_buswidth(struct fsl_qspi *q, u8 width)
{
	switch (width) {
	case 1:
	case 2:
	case 4:
		return 0;
	}

	return -ENOTSUPP;
}

static bool fsl_qspi_supports_op(struct spi_mem *mem,
				 const struct spi_mem_op *op)
{
	struct fsl_qspi *q = spi_controller_get_devdata(mem->spi->master);
	int ret;

	ret = fsl_qspi_check_buswidth(q, op->cmd.buswidth);

	if (op->addr.nbytes)
		ret |= fsl_qspi_check_buswidth(q, op->addr.buswidth);

	if (op->dummy.nbytes)
		ret |= fsl_qspi_check_buswidth(q, op->dummy.buswidth);

	if (op->data.nbytes)
		ret |= fsl_qspi_check_buswidth(q, op->data.buswidth);

	if (ret)
		return false;

	/*
	 * The number of instructions needed for the op, needs
	 * to fit into a single LUT entry.
	 */
	if (op->addr.nbytes +
	   (op->dummy.nbytes ? 1:0) +
	   (op->data.nbytes ? 1:0) > 6)
		return false;

	/* Max 64 dummy clock cycles supported */
	if (op->dummy.nbytes &&
	    (op->dummy.nbytes * 8 / op->dummy.buswidth > 64))
		return false;

	/* Max data length, check controller limits and alignment */
	if (op->data.dir == SPI_MEM_DATA_IN &&
	    (op->data.nbytes > q->devtype_data->ahb_buf_size ||
	     (op->data.nbytes > q->devtype_data->rxfifo - 4 &&
	      !IS_ALIGNED(op->data.nbytes, 8))))
		return false;

	if (op->data.dir == SPI_MEM_DATA_OUT &&
	    op->data.nbytes > q->devtype_data->txfifo)
		return false;

	return spi_mem_default_supports_op(mem, op);
}

static void fsl_qspi_prepare_lut(struct fsl_qspi *q,
				 const struct spi_mem_op *op)
{
	void __iomem *base = q->iobase;
	u32 lutval[4] = {};
	int lutidx = 1, i;

	lutval[0] |= LUT_DEF(0, LUT_CMD, LUT_PAD(op->cmd.buswidth),
			     op->cmd.opcode);

	/*
	 * For some unknown reason, using LUT_ADDR doesn't work in some
	 * cases (at least with only one byte long addresses), so
	 * let's use LUT_MODE to write the address bytes one by one
	 */
	for (i = 0; i < op->addr.nbytes; i++) {
		u8 addrbyte = op->addr.val >> (8 * (op->addr.nbytes - i - 1));

		lutval[lutidx / 2] |= LUT_DEF(lutidx, LUT_MODE,
					      LUT_PAD(op->addr.buswidth),
					      addrbyte);
		lutidx++;
	}

	if (op->dummy.nbytes) {
		lutval[lutidx / 2] |= LUT_DEF(lutidx, LUT_DUMMY,
					      LUT_PAD(op->dummy.buswidth),
					      op->dummy.nbytes * 8 /
					      op->dummy.buswidth);
		lutidx++;
	}

	if (op->data.nbytes) {
		lutval[lutidx / 2] |= LUT_DEF(lutidx,
					      op->data.dir == SPI_MEM_DATA_IN ?
					      LUT_FSL_READ : LUT_FSL_WRITE,
					      LUT_PAD(op->data.buswidth),
					      0);
		lutidx++;
	}

	lutval[lutidx / 2] |= LUT_DEF(lutidx, LUT_STOP, 0, 0);

	/* unlock LUT */
	qspi_writel(q, QUADSPI_LUTKEY_VALUE, q->iobase + QUADSPI_LUTKEY);
	qspi_writel(q, QUADSPI_LCKER_UNLOCK, q->iobase + QUADSPI_LCKCR);

	/* fill LUT */
	for (i = 0; i < ARRAY_SIZE(lutval); i++)
		qspi_writel(q, lutval[i], base + QUADSPI_LUT_REG(i));

	/* lock LUT */
	qspi_writel(q, QUADSPI_LUTKEY_VALUE, q->iobase + QUADSPI_LUTKEY);
	qspi_writel(q, QUADSPI_LCKER_LOCK, q->iobase + QUADSPI_LCKCR);
}

static int fsl_qspi_clk_prep_enable(struct fsl_qspi *q)
{
	int ret;

	ret = clk_prepare_enable(q->clk_en);
	if (ret)
		return ret;

	ret = clk_prepare_enable(q->clk);
	if (ret) {
		clk_disable_unprepare(q->clk_en);
		return ret;
	}

	if (needs_wakeup_wait_mode(q))
		cpu_latency_qos_add_request(&q->pm_qos_req, 0);

	return 0;
}

static void fsl_qspi_clk_disable_unprep(struct fsl_qspi *q)
{
	if (needs_wakeup_wait_mode(q))
		cpu_latency_qos_remove_request(&q->pm_qos_req);

	clk_disable_unprepare(q->clk);
	clk_disable_unprepare(q->clk_en);
}

/*
 * If we have changed the content of the flash by writing or erasing, or if we
 * read from flash with a different offset into the page buffer, we need to
 * invalidate the AHB buffer. If we do not do so, we may read out the wrong
 * data. The spec tells us reset the AHB domain and Serial Flash domain at
 * the same time.
 */
static void fsl_qspi_invalidate(struct fsl_qspi *q)
{
	u32 reg;

	reg = qspi_readl(q, q->iobase + QUADSPI_MCR);
	reg |= QUADSPI_MCR_SWRSTHD_MASK | QUADSPI_MCR_SWRSTSD_MASK;
	qspi_writel(q, reg, q->iobase + QUADSPI_MCR);

	/*
	 * The minimum delay : 1 AHB + 2 SFCK clocks.
	 * Delay 1 us is enough.
	 */
	udelay(1);

	reg &= ~(QUADSPI_MCR_SWRSTHD_MASK | QUADSPI_MCR_SWRSTSD_MASK);
	qspi_writel(q, reg, q->iobase + QUADSPI_MCR);
}

static void fsl_qspi_select_mem(struct fsl_qspi *q, struct spi_device *spi)
{
	unsigned long rate = spi->max_speed_hz;
	int ret;

	if (q->selected == spi->chip_select)
		return;

	if (needs_4x_clock(q))
		rate *= 4;

	fsl_qspi_clk_disable_unprep(q);

	ret = clk_set_rate(q->clk, rate);
	if (ret)
		return;

	ret = fsl_qspi_clk_prep_enable(q);
	if (ret)
		return;

	q->selected = spi->chip_select;

	fsl_qspi_invalidate(q);
}

static void fsl_qspi_read_ahb(struct fsl_qspi *q, const struct spi_mem_op *op)
{
	memcpy_fromio(op->data.buf.in,
		      q->ahb_addr + q->selected * q->devtype_data->ahb_buf_size,
		      op->data.nbytes);
}

static void fsl_qspi_fill_txfifo(struct fsl_qspi *q,
				 const struct spi_mem_op *op)
{
	void __iomem *base = q->iobase;
	int i;
	u32 val;

	for (i = 0; i < ALIGN_DOWN(op->data.nbytes, 4); i += 4) {
		memcpy(&val, op->data.buf.out + i, 4);
		val = fsl_qspi_endian_xchg(q, val);
		qspi_writel(q, val, base + QUADSPI_TBDR);
	}

	if (i < op->data.nbytes) {
		memcpy(&val, op->data.buf.out + i, op->data.nbytes - i);
		val = fsl_qspi_endian_xchg(q, val);
		qspi_writel(q, val, base + QUADSPI_TBDR);
	}

	if (needs_fill_txfifo(q)) {
		for (i = op->data.nbytes; i < 16; i += 4)
			qspi_writel(q, 0, base + QUADSPI_TBDR);
	}
}

static void fsl_qspi_read_rxfifo(struct fsl_qspi *q,
			  const struct spi_mem_op *op)
{
	void __iomem *base = q->iobase;
	int i;
	u8 *buf = op->data.buf.in;
	u32 val;

	for (i = 0; i < ALIGN_DOWN(op->data.nbytes, 4); i += 4) {
		val = qspi_readl(q, base + QUADSPI_RBDR(i / 4));
		val = fsl_qspi_endian_xchg(q, val);
		memcpy(buf + i, &val, 4);
	}

	if (i < op->data.nbytes) {
		val = qspi_readl(q, base + QUADSPI_RBDR(i / 4));
		val = fsl_qspi_endian_xchg(q, val);
		memcpy(buf + i, &val, op->data.nbytes - i);
	}
}

static int fsl_qspi_do_op(struct fsl_qspi *q, const struct spi_mem_op *op)
{
	void __iomem *base = q->iobase;
	int err = 0;

	init_completion(&q->c);

	/*
	 * Always start the sequence at the same index since we update
	 * the LUT at each exec_op() call. And also specify the DATA
	 * length, since it's has not been specified in the LUT.
	 */
	qspi_writel(q, op->data.nbytes | QUADSPI_IPCR_SEQID(SEQID_LUT),
		    base + QUADSPI_IPCR);

	/* Wait for the interrupt. */
	if (!wait_for_completion_timeout(&q->c, msecs_to_jiffies(1000)))
		err = -ETIMEDOUT;

	if (!err && op->data.nbytes && op->data.dir == SPI_MEM_DATA_IN)
		fsl_qspi_read_rxfifo(q, op);

	return err;
}

static int fsl_qspi_readl_poll_tout(struct fsl_qspi *q, void __iomem *base,
				    u32 mask, u32 delay_us, u32 timeout_us)
{
	u32 reg;

	if (!q->devtype_data->little_endian)
		mask = (u32)cpu_to_be32(mask);

	return readl_poll_timeout(base, reg, !(reg & mask), delay_us,
				  timeout_us);
}

static int fsl_qspi_exec_op(struct spi_mem *mem, const struct spi_mem_op *op)
{
	struct fsl_qspi *q = spi_controller_get_devdata(mem->spi->master);
	void __iomem *base = q->iobase;
	u32 addr_offset = 0;
	int err = 0;
	int invalid_mstrid = q->devtype_data->invalid_mstrid;

	mutex_lock(&q->lock);

	/* wait for the controller being ready */
	fsl_qspi_readl_poll_tout(q, base + QUADSPI_SR, (QUADSPI_SR_IP_ACC_MASK |
				 QUADSPI_SR_AHB_ACC_MASK), 10, 1000);

	fsl_qspi_select_mem(q, mem->spi);

	if (needs_amba_base_offset(q))
		addr_offset = q->memmap_phy;

	qspi_writel(q,
		    q->selected * q->devtype_data->ahb_buf_size + addr_offset,
		    base + QUADSPI_SFAR);

	qspi_writel(q, qspi_readl(q, base + QUADSPI_MCR) |
		    QUADSPI_MCR_CLR_RXF_MASK | QUADSPI_MCR_CLR_TXF_MASK,
		    base + QUADSPI_MCR);

	qspi_writel(q, QUADSPI_SPTRCLR_BFPTRC | QUADSPI_SPTRCLR_IPPTRC,
		    base + QUADSPI_SPTRCLR);

	qspi_writel(q, invalid_mstrid, base + QUADSPI_BUF0CR);
	qspi_writel(q, invalid_mstrid, base + QUADSPI_BUF1CR);
	qspi_writel(q, invalid_mstrid, base + QUADSPI_BUF2CR);

	fsl_qspi_prepare_lut(q, op);

	/*
	 * If we have large chunks of data, we read them through the AHB bus
	 * by accessing the mapped memory. In all other cases we use
	 * IP commands to access the flash.
	 */
	if (op->data.nbytes > (q->devtype_data->rxfifo - 4) &&
	    op->data.dir == SPI_MEM_DATA_IN) {
		fsl_qspi_read_ahb(q, op);
	} else {
		qspi_writel(q, QUADSPI_RBCT_WMRK_MASK |
			    QUADSPI_RBCT_RXBRD_USEIPS, base + QUADSPI_RBCT);

		if (op->data.nbytes && op->data.dir == SPI_MEM_DATA_OUT)
			fsl_qspi_fill_txfifo(q, op);

		err = fsl_qspi_do_op(q, op);
	}

	/* Invalidate the data in the AHB buffer. */
	fsl_qspi_invalidate(q);

	mutex_unlock(&q->lock);

	return err;
}

static int fsl_qspi_adjust_op_size(struct spi_mem *mem, struct spi_mem_op *op)
{
	struct fsl_qspi *q = spi_controller_get_devdata(mem->spi->master);

	if (op->data.dir == SPI_MEM_DATA_OUT) {
		if (op->data.nbytes > q->devtype_data->txfifo)
			op->data.nbytes = q->devtype_data->txfifo;
	} else {
		if (op->data.nbytes > q->devtype_data->ahb_buf_size)
			op->data.nbytes = q->devtype_data->ahb_buf_size;
		else if (op->data.nbytes > (q->devtype_data->rxfifo - 4))
			op->data.nbytes = ALIGN_DOWN(op->data.nbytes, 8);
	}

	return 0;
}

static int fsl_qspi_default_setup(struct fsl_qspi *q)
{
	void __iomem *base = q->iobase;
	u32 reg, addr_offset = 0;
	int ret;

	/* disable and unprepare clock to avoid glitch pass to controller */
	fsl_qspi_clk_disable_unprep(q);

	/* the default frequency, we will change it later if necessary. */
	ret = clk_set_rate(q->clk, 66000000);
	if (ret)
		return ret;

	ret = fsl_qspi_clk_prep_enable(q);
	if (ret)
		return ret;

	/* Reset the module */
	qspi_writel(q, QUADSPI_MCR_SWRSTSD_MASK | QUADSPI_MCR_SWRSTHD_MASK,
		    base + QUADSPI_MCR);
	udelay(1);

	/* Disable the module */
	qspi_writel(q, QUADSPI_MCR_MDIS_MASK | QUADSPI_MCR_RESERVED_MASK,
		    base + QUADSPI_MCR);

	/*
	 * Previous boot stages (BootROM, bootloader) might have used DDR
	 * mode and did not clear the TDH bits. As we currently use SDR mode
	 * only, clear the TDH bits if necessary.
	 */
	if (needs_tdh_setting(q))
		qspi_writel(q, qspi_readl(q, base + QUADSPI_FLSHCR) &
			    ~QUADSPI_FLSHCR_TDH_MASK,
			    base + QUADSPI_FLSHCR);

	reg = qspi_readl(q, base + QUADSPI_SMPR);
	qspi_writel(q, reg & ~(QUADSPI_SMPR_FSDLY_MASK
			| QUADSPI_SMPR_FSPHS_MASK
			| QUADSPI_SMPR_HSENA_MASK
			| QUADSPI_SMPR_DDRSMP_MASK), base + QUADSPI_SMPR);

	/* We only use the buffer3 for AHB read */
	qspi_writel(q, 0, base + QUADSPI_BUF0IND);
	qspi_writel(q, 0, base + QUADSPI_BUF1IND);
	qspi_writel(q, 0, base + QUADSPI_BUF2IND);

	qspi_writel(q, QUADSPI_BFGENCR_SEQID(SEQID_LUT),
		    q->iobase + QUADSPI_BFGENCR);
	qspi_writel(q, QUADSPI_RBCT_WMRK_MASK, base + QUADSPI_RBCT);
	qspi_writel(q, QUADSPI_BUF3CR_ALLMST_MASK |
		    QUADSPI_BUF3CR_ADATSZ(q->devtype_data->ahb_buf_size / 8),
		    base + QUADSPI_BUF3CR);

	if (needs_amba_base_offset(q))
		addr_offset = q->memmap_phy;

	/*
	 * In HW there can be a maximum of four chips on two buses with
	 * two chip selects on each bus. We use four chip selects in SW
	 * to differentiate between the four chips.
	 * We use ahb_buf_size for each chip and set SFA1AD, SFA2AD, SFB1AD,
	 * SFB2AD accordingly.
	 */
	qspi_writel(q, q->devtype_data->ahb_buf_size + addr_offset,
		    base + QUADSPI_SFA1AD);
	qspi_writel(q, q->devtype_data->ahb_buf_size * 2 + addr_offset,
		    base + QUADSPI_SFA2AD);
	qspi_writel(q, q->devtype_data->ahb_buf_size * 3 + addr_offset,
		    base + QUADSPI_SFB1AD);
	qspi_writel(q, q->devtype_data->ahb_buf_size * 4 + addr_offset,
		    base + QUADSPI_SFB2AD);

	q->selected = -1;

	/* Enable the module */
	qspi_writel(q, QUADSPI_MCR_RESERVED_MASK | QUADSPI_MCR_END_CFG_MASK,
		    base + QUADSPI_MCR);

	/* clear all interrupt status */
	qspi_writel(q, 0xffffffff, q->iobase + QUADSPI_FR);

	/* enable the interrupt */
	qspi_writel(q, QUADSPI_RSER_TFIE, q->iobase + QUADSPI_RSER);

	return 0;
}

static const char *fsl_qspi_get_name(struct spi_mem *mem)
{
	struct fsl_qspi *q = spi_controller_get_devdata(mem->spi->master);
	struct device *dev = &mem->spi->dev;
	const char *name;

	/*
	 * In order to keep mtdparts compatible with the old MTD driver at
	 * mtd/spi-nor/fsl-quadspi.c, we set a custom name derived from the
	 * platform_device of the controller.
	 */
	if (of_get_available_child_count(q->dev->of_node) == 1)
		return dev_name(q->dev);

	name = devm_kasprintf(dev, GFP_KERNEL,
			      "%s-%d", dev_name(q->dev),
			      mem->spi->chip_select);

	if (!name) {
		dev_err(dev, "failed to get memory for custom flash name\n");
		return ERR_PTR(-ENOMEM);
	}

	return name;
}

static const struct spi_controller_mem_ops fsl_qspi_mem_ops = {
	.adjust_op_size = fsl_qspi_adjust_op_size,
	.supports_op = fsl_qspi_supports_op,
	.exec_op = fsl_qspi_exec_op,
	.get_name = fsl_qspi_get_name,
};

static int fsl_qspi_probe(struct platform_device *pdev)
{
	struct spi_controller *ctlr;
	struct device *dev = &pdev->dev;
	struct device_node *np = dev->of_node;
	struct resource *res;
	struct fsl_qspi *q;
	int ret;

	ctlr = spi_alloc_master(&pdev->dev, sizeof(*q));
	if (!ctlr)
		return -ENOMEM;

	ctlr->mode_bits = SPI_RX_DUAL | SPI_RX_QUAD |
			  SPI_TX_DUAL | SPI_TX_QUAD;

	q = spi_controller_get_devdata(ctlr);
	q->dev = dev;
	q->devtype_data = of_device_get_match_data(dev);
	if (!q->devtype_data) {
		ret = -ENODEV;
		goto err_put_ctrl;
	}

	platform_set_drvdata(pdev, q);

	/* find the resources */
	res = platform_get_resource_byname(pdev, IORESOURCE_MEM, "QuadSPI");
	q->iobase = devm_ioremap_resource(dev, res);
	if (IS_ERR(q->iobase)) {
		ret = PTR_ERR(q->iobase);
		goto err_put_ctrl;
	}

	res = platform_get_resource_byname(pdev, IORESOURCE_MEM,
					"QuadSPI-memory");
	q->memmap_phy = res->start;
	/* Since there are 4 cs, map size required is 4 times ahb_buf_size */
	q->ahb_addr = devm_ioremap(dev, q->memmap_phy,
				   (q->devtype_data->ahb_buf_size * 4));
	if (!q->ahb_addr) {
		ret = -ENOMEM;
		goto err_put_ctrl;
	}

	/* find the clocks */
	q->clk_en = devm_clk_get(dev, "qspi_en");
	if (IS_ERR(q->clk_en)) {
		ret = PTR_ERR(q->clk_en);
		goto err_put_ctrl;
	}

	q->clk = devm_clk_get(dev, "qspi");
	if (IS_ERR(q->clk)) {
		ret = PTR_ERR(q->clk);
		goto err_put_ctrl;
	}

	ret = fsl_qspi_clk_prep_enable(q);
	if (ret) {
		dev_err(dev, "can not enable the clock\n");
		goto err_put_ctrl;
	}

	/* find the irq */
	ret = platform_get_irq(pdev, 0);
	if (ret < 0)
		goto err_disable_clk;

	ret = devm_request_irq(dev, ret,
			fsl_qspi_irq_handler, 0, pdev->name, q);
	if (ret) {
		dev_err(dev, "failed to request irq: %d\n", ret);
		goto err_disable_clk;
	}

	mutex_init(&q->lock);

	ctlr->bus_num = -1;
	ctlr->num_chipselect = 4;
	ctlr->mem_ops = &fsl_qspi_mem_ops;

	fsl_qspi_default_setup(q);

	ctlr->dev.of_node = np;

	ret = devm_spi_register_controller(dev, ctlr);
	if (ret)
		goto err_destroy_mutex;

	return 0;

err_destroy_mutex:
	mutex_destroy(&q->lock);

err_disable_clk:
	fsl_qspi_clk_disable_unprep(q);

err_put_ctrl:
	spi_controller_put(ctlr);

	dev_err(dev, "Freescale QuadSPI probe failed\n");
	return ret;
}

static int fsl_qspi_remove(struct platform_device *pdev)
{
	struct fsl_qspi *q = platform_get_drvdata(pdev);

	/* disable the hardware */
	qspi_writel(q, QUADSPI_MCR_MDIS_MASK, q->iobase + QUADSPI_MCR);
	qspi_writel(q, 0x0, q->iobase + QUADSPI_RSER);

	fsl_qspi_clk_disable_unprep(q);

	mutex_destroy(&q->lock);

	return 0;
}

static int fsl_qspi_suspend(struct device *dev)
{
	return 0;
}

static int fsl_qspi_resume(struct device *dev)
{
	struct fsl_qspi *q = dev_get_drvdata(dev);

	fsl_qspi_default_setup(q);

	return 0;
}

static const struct of_device_id fsl_qspi_dt_ids[] = {
	{ .compatible = "fsl,vf610-qspi", .data = &vybrid_data, },
	{ .compatible = "fsl,imx6sx-qspi", .data = &imx6sx_data, },
	{ .compatible = "fsl,imx7d-qspi", .data = &imx7d_data, },
	{ .compatible = "fsl,imx6ul-qspi", .data = &imx6ul_data, },
	{ .compatible = "fsl,ls1021a-qspi", .data = &ls1021a_data, },
	{ .compatible = "fsl,ls2080a-qspi", .data = &ls2080a_data, },
	{ /* sentinel */ }
};
MODULE_DEVICE_TABLE(of, fsl_qspi_dt_ids);

static const struct dev_pm_ops fsl_qspi_pm_ops = {
	.suspend	= fsl_qspi_suspend,
	.resume		= fsl_qspi_resume,
};

static struct platform_driver fsl_qspi_driver = {
	.driver = {
		.name	= "fsl-quadspi",
		.of_match_table = fsl_qspi_dt_ids,
		.pm =   &fsl_qspi_pm_ops,
	},
	.probe          = fsl_qspi_probe,
	.remove		= fsl_qspi_remove,
};
module_platform_driver(fsl_qspi_driver);

MODULE_DESCRIPTION("Freescale QuadSPI Controller Driver");
MODULE_AUTHOR("Freescale Semiconductor Inc.");
MODULE_AUTHOR("Boris Brezillon <bbrezillon@kernel.org>");
MODULE_AUTHOR("Frieder Schrempf <frieder.schrempf@kontron.de>");
MODULE_AUTHOR("Yogesh Gaur <yogeshnarayan.gaur@nxp.com>");
MODULE_AUTHOR("Suresh Gupta <suresh.gupta@nxp.com>");
MODULE_LICENSE("GPL v2");<|MERGE_RESOLUTION|>--- conflicted
+++ resolved
@@ -68,14 +68,11 @@
 #define QUADSPI_FLSHCR_TCSH_MASK	GENMASK(11, 8)
 #define QUADSPI_FLSHCR_TDH_MASK		GENMASK(17, 16)
 
-<<<<<<< HEAD
-=======
 #define QUADSPI_BUF0CR                  0x10
 #define QUADSPI_BUF1CR                  0x14
 #define QUADSPI_BUF2CR                  0x18
 #define QUADSPI_BUFXCR_INVALID_MSTRID   0xe
 
->>>>>>> d1988041
 #define QUADSPI_BUF3CR			0x1c
 #define QUADSPI_BUF3CR_ALLMST_MASK	BIT(31)
 #define QUADSPI_BUF3CR_ADATSZ(x)	((x) << 8)
