--- conflicted
+++ resolved
@@ -639,7 +639,6 @@
 {
 	u32 count = 0, intermediate;
 
-<<<<<<< HEAD
 	while ((xqspi->bytes_to_transfer > 0) && (count < size) &&
 	       (xqspi->txbuf)) {
                 if (xqspi->bytes_to_transfer >= 4) {
@@ -655,20 +654,6 @@
                         count += xqspi->bytes_to_transfer;
                 }
                 zynqmp_gqspi_write(xqspi, GQSPI_TXD_OFST, intermediate);
-=======
-	while ((xqspi->bytes_to_transfer > 0) && (count < size) && (xqspi->txbuf)) {
-		memcpy(&intermediate, xqspi->txbuf, 4);
-		zynqmp_gqspi_write(xqspi, GQSPI_TXD_OFST, intermediate);
-
-		if (xqspi->bytes_to_transfer >= 4) {
-			xqspi->txbuf += 4;
-			xqspi->bytes_to_transfer -= 4;
-		} else {
-			xqspi->txbuf += xqspi->bytes_to_transfer;
-			xqspi->bytes_to_transfer = 0;
-		}
-		count++;
->>>>>>> 5f4196ea
 	}
 }
 
@@ -725,10 +710,7 @@
 		else
 			transfer_len = xqspi->bytes_to_receive;
 	} else {
-<<<<<<< HEAD
-=======
 		/* Sending dummy circles here */
->>>>>>> 5f4196ea
 		genfifoentry &= ~(GQSPI_GENFIFO_TX | GQSPI_GENFIFO_RX);
 		genfifoentry |= GQSPI_GENFIFO_DATA_XFER;
 		transfer_len = xqspi->bytes_to_transfer;
@@ -977,10 +959,6 @@
 static int zynqmp_qspi_read_op(struct zynqmp_qspi *xqspi, u8 rx_nbits,
 				u32 genfifoentry)
 {
-<<<<<<< HEAD
-	zynqmp_qspi_setuprxdma(xqspi);
-	zynqmp_qspi_fillgenfifo(xqspi, rx_nbits, genfifoentry);
-=======
 	int ret;
 
 	ret = zynqmp_qspi_setuprxdma(xqspi);
@@ -989,7 +967,6 @@
 	zynqmp_qspi_fillgenfifo(xqspi, rx_nbits, genfifoentry);
 
 	return 0;
->>>>>>> 5f4196ea
 }
 
 /**
@@ -1047,12 +1024,8 @@
  */
 static int __maybe_unused zynqmp_runtime_suspend(struct device *dev)
 {
-<<<<<<< HEAD
 	struct spi_controller *ctlr = dev_get_drvdata(dev);
 	struct zynqmp_qspi *xqspi = spi_controller_get_devdata(ctlr);
-=======
-	struct zynqmp_qspi *xqspi = dev_get_drvdata(dev);
->>>>>>> 5f4196ea
 
 	clk_disable_unprepare(xqspi->refclk);
 	clk_disable_unprepare(xqspi->pclk);
@@ -1070,12 +1043,8 @@
  */
 static int __maybe_unused zynqmp_runtime_resume(struct device *dev)
 {
-<<<<<<< HEAD
 	struct spi_controller *ctlr = dev_get_drvdata(dev);
 	struct zynqmp_qspi *xqspi = spi_controller_get_devdata(ctlr);
-=======
-	struct zynqmp_qspi *xqspi = dev_get_drvdata(dev);
->>>>>>> 5f4196ea
 	int ret;
 
 	ret = clk_prepare_enable(xqspi->pclk);
@@ -1178,23 +1147,14 @@
 		xqspi->rxbuf = NULL;
 		/*
 		 * xqspi->bytes_to_transfer here represents the dummy circles
-<<<<<<< HEAD
 		 * per data line.
-=======
-		 * which need to be sent.
->>>>>>> 5f4196ea
 		 */
 		xqspi->bytes_to_transfer = op->dummy.nbytes * 8 / op->dummy.buswidth;
 		xqspi->bytes_to_receive = 0;
 		/*
-<<<<<<< HEAD
 		 * Using op->data.buswidth instead of op->dummy.buswidth since
 		 * the specification requires that the dummy.buswidth should
 		 * be the same as data.buswidth.
-=======
-		 * Using op->data.buswidth instead of op->dummy.buswidth here because
-		 * we need to use it to configure the correct SPI mode.
->>>>>>> 5f4196ea
 		 */
 		zynqmp_qspi_write_op(xqspi, op->data.buswidth,
 				     genfifoentry);
@@ -1323,16 +1283,11 @@
 
 	xqspi = spi_controller_get_devdata(ctlr);
 	xqspi->dev = dev;
-<<<<<<< HEAD
 	platform_set_drvdata(pdev, ctlr);
 
 	match = of_match_node(zynqmp_qspi_of_match, pdev->dev.of_node);
 	if (match) {
 		const struct qspi_platform_data *p_data = match->data;
-=======
-	xqspi->ctlr = ctlr;
-	platform_set_drvdata(pdev, xqspi);
->>>>>>> 5f4196ea
 
 		if (p_data && (p_data->quirks & QSPI_QUIRK_HAS_TAPDELAY))
 			xqspi->has_tapdelay = true;
@@ -1369,11 +1324,8 @@
 		goto clk_dis_pclk;
 	}
 
-<<<<<<< HEAD
-=======
 	init_completion(&xqspi->data_completion);
 
->>>>>>> 5f4196ea
 	mutex_init(&xqspi->op_lock);
 
 	pm_runtime_use_autosuspend(&pdev->dev);
@@ -1406,7 +1358,6 @@
 		goto clk_dis_all;
 	}
 
-<<<<<<< HEAD
 	xqspi->rx_bus_width = GQSPI_RX_BUS_WIDTH_SINGLE;
 	for_each_available_child_of_node(pdev->dev.of_node, nc) {
 		ret = of_property_read_u32(nc, "spi-rx-bus-width",
@@ -1439,9 +1390,6 @@
 
 	dma_set_mask(&pdev->dev, DMA_BIT_MASK(44));
 
-=======
-	dma_set_mask(&pdev->dev, DMA_BIT_MASK(44));
->>>>>>> 5f4196ea
 	ctlr->bits_per_word_mask = SPI_BPW_MASK(8);
 	ctlr->mem_ops = &zynqmp_qspi_mem_ops;
 	ctlr->setup = zynqmp_qspi_setup_op;
