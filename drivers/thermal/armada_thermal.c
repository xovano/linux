--- conflicted
+++ resolved
@@ -713,22 +713,6 @@
 
 	/* First memory region points towards the status register */
 	res = platform_get_resource(pdev, IORESOURCE_MEM, 0);
-<<<<<<< HEAD
-	if (!res)
-		return -EIO;
-
-	/*
-	 * Edit the resource start address and length to map over all the
-	 * registers, instead of pointing at them one by one.
-	 */
-	res->start -= data->syscon_status_off;
-	res->end = res->start + max(data->syscon_status_off,
-				    max(data->syscon_control0_off,
-					data->syscon_control1_off)) +
-		   sizeof(unsigned int) - 1;
-
-=======
->>>>>>> f7688b48
 	base = devm_ioremap_resource(&pdev->dev, res);
 	if (IS_ERR(base))
 		return PTR_ERR(base);
