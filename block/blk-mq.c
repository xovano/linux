/*
 * Block multiqueue core code
 *
 * Copyright (C) 2013-2014 Jens Axboe
 * Copyright (C) 2013-2014 Christoph Hellwig
 */
#include <linux/kernel.h>
#include <linux/module.h>
#include <linux/backing-dev.h>
#include <linux/bio.h>
#include <linux/blkdev.h>
#include <linux/kmemleak.h>
#include <linux/mm.h>
#include <linux/init.h>
#include <linux/slab.h>
#include <linux/workqueue.h>
#include <linux/smp.h>
#include <linux/llist.h>
#include <linux/list_sort.h>
#include <linux/cpu.h>
#include <linux/cache.h>
#include <linux/sched/sysctl.h>
#include <linux/delay.h>
#include <linux/crash_dump.h>
#include <linux/prefetch.h>

#include <trace/events/block.h>

#include <linux/blk-mq.h>
#include "blk.h"
#include "blk-mq.h"
#include "blk-mq-tag.h"

static DEFINE_MUTEX(all_q_mutex);
static LIST_HEAD(all_q_list);

/*
 * Check if any of the ctx's have pending work in this hardware queue
 */
static bool blk_mq_hctx_has_pending(struct blk_mq_hw_ctx *hctx)
{
	return sbitmap_any_bit_set(&hctx->ctx_map);
}

/*
 * Mark this ctx as having pending work in this hardware queue
 */
static void blk_mq_hctx_mark_pending(struct blk_mq_hw_ctx *hctx,
				     struct blk_mq_ctx *ctx)
{
	if (!sbitmap_test_bit(&hctx->ctx_map, ctx->index_hw))
		sbitmap_set_bit(&hctx->ctx_map, ctx->index_hw);
}

static void blk_mq_hctx_clear_pending(struct blk_mq_hw_ctx *hctx,
				      struct blk_mq_ctx *ctx)
{
	sbitmap_clear_bit(&hctx->ctx_map, ctx->index_hw);
}

void blk_mq_freeze_queue_start(struct request_queue *q)
{
	int freeze_depth;

	freeze_depth = atomic_inc_return(&q->mq_freeze_depth);
	if (freeze_depth == 1) {
		percpu_ref_kill(&q->q_usage_counter);
		blk_mq_run_hw_queues(q, false);
	}
}
EXPORT_SYMBOL_GPL(blk_mq_freeze_queue_start);

static void blk_mq_freeze_queue_wait(struct request_queue *q)
{
	wait_event(q->mq_freeze_wq, percpu_ref_is_zero(&q->q_usage_counter));
}

/*
 * Guarantee no request is in use, so we can change any data structure of
 * the queue afterward.
 */
void blk_freeze_queue(struct request_queue *q)
{
	/*
	 * In the !blk_mq case we are only calling this to kill the
	 * q_usage_counter, otherwise this increases the freeze depth
	 * and waits for it to return to zero.  For this reason there is
	 * no blk_unfreeze_queue(), and blk_freeze_queue() is not
	 * exported to drivers as the only user for unfreeze is blk_mq.
	 */
	blk_mq_freeze_queue_start(q);
	blk_mq_freeze_queue_wait(q);
}

void blk_mq_freeze_queue(struct request_queue *q)
{
	/*
	 * ...just an alias to keep freeze and unfreeze actions balanced
	 * in the blk_mq_* namespace
	 */
	blk_freeze_queue(q);
}
EXPORT_SYMBOL_GPL(blk_mq_freeze_queue);

void blk_mq_unfreeze_queue(struct request_queue *q)
{
	int freeze_depth;

	freeze_depth = atomic_dec_return(&q->mq_freeze_depth);
	WARN_ON_ONCE(freeze_depth < 0);
	if (!freeze_depth) {
		percpu_ref_reinit(&q->q_usage_counter);
		wake_up_all(&q->mq_freeze_wq);
	}
}
EXPORT_SYMBOL_GPL(blk_mq_unfreeze_queue);

void blk_mq_wake_waiters(struct request_queue *q)
{
	struct blk_mq_hw_ctx *hctx;
	unsigned int i;

	queue_for_each_hw_ctx(q, hctx, i)
		if (blk_mq_hw_queue_mapped(hctx))
			blk_mq_tag_wakeup_all(hctx->tags, true);

	/*
	 * If we are called because the queue has now been marked as
	 * dying, we need to ensure that processes currently waiting on
	 * the queue are notified as well.
	 */
	wake_up_all(&q->mq_freeze_wq);
}

bool blk_mq_can_queue(struct blk_mq_hw_ctx *hctx)
{
	return blk_mq_has_free_tags(hctx->tags);
}
EXPORT_SYMBOL(blk_mq_can_queue);

static void blk_mq_rq_ctx_init(struct request_queue *q, struct blk_mq_ctx *ctx,
			       struct request *rq, int op,
			       unsigned int op_flags)
{
	if (blk_queue_io_stat(q))
		op_flags |= REQ_IO_STAT;

	INIT_LIST_HEAD(&rq->queuelist);
	/* csd/requeue_work/fifo_time is initialized before use */
	rq->q = q;
	rq->mq_ctx = ctx;
	req_set_op_attrs(rq, op, op_flags);
	/* do not touch atomic flags, it needs atomic ops against the timer */
	rq->cpu = -1;
	INIT_HLIST_NODE(&rq->hash);
	RB_CLEAR_NODE(&rq->rb_node);
	rq->rq_disk = NULL;
	rq->part = NULL;
	rq->start_time = jiffies;
#ifdef CONFIG_BLK_CGROUP
	rq->rl = NULL;
	set_start_time_ns(rq);
	rq->io_start_time_ns = 0;
#endif
	rq->nr_phys_segments = 0;
#if defined(CONFIG_BLK_DEV_INTEGRITY)
	rq->nr_integrity_segments = 0;
#endif
	rq->special = NULL;
	/* tag was already set */
	rq->errors = 0;

	rq->cmd = rq->__cmd;

	rq->extra_len = 0;
	rq->sense_len = 0;
	rq->resid_len = 0;
	rq->sense = NULL;

	INIT_LIST_HEAD(&rq->timeout_list);
	rq->timeout = 0;

	rq->end_io = NULL;
	rq->end_io_data = NULL;
	rq->next_rq = NULL;

	ctx->rq_dispatched[rw_is_sync(op, op_flags)]++;
}

static struct request *
__blk_mq_alloc_request(struct blk_mq_alloc_data *data, int op, int op_flags)
{
	struct request *rq;
	unsigned int tag;

	tag = blk_mq_get_tag(data);
	if (tag != BLK_MQ_TAG_FAIL) {
		rq = data->hctx->tags->rqs[tag];

		if (blk_mq_tag_busy(data->hctx)) {
			rq->cmd_flags = REQ_MQ_INFLIGHT;
			atomic_inc(&data->hctx->nr_active);
		}

		rq->tag = tag;
		blk_mq_rq_ctx_init(data->q, data->ctx, rq, op, op_flags);
		return rq;
	}

	return NULL;
}

struct request *blk_mq_alloc_request(struct request_queue *q, int rw,
		unsigned int flags)
{
	struct blk_mq_ctx *ctx;
	struct blk_mq_hw_ctx *hctx;
	struct request *rq;
	struct blk_mq_alloc_data alloc_data;
	int ret;

	ret = blk_queue_enter(q, flags & BLK_MQ_REQ_NOWAIT);
	if (ret)
		return ERR_PTR(ret);

	ctx = blk_mq_get_ctx(q);
	hctx = blk_mq_map_queue(q, ctx->cpu);
	blk_mq_set_alloc_data(&alloc_data, q, flags, ctx, hctx);
	rq = __blk_mq_alloc_request(&alloc_data, rw, 0);
<<<<<<< HEAD
=======
	if (!rq && !(flags & BLK_MQ_REQ_NOWAIT)) {
		__blk_mq_run_hw_queue(hctx);
		blk_mq_put_ctx(ctx);

		ctx = blk_mq_get_ctx(q);
		hctx = blk_mq_map_queue(q, ctx->cpu);
		blk_mq_set_alloc_data(&alloc_data, q, flags, ctx, hctx);
		rq =  __blk_mq_alloc_request(&alloc_data, rw, 0);
		ctx = alloc_data.ctx;
	}
>>>>>>> 8ec2ef2b
	blk_mq_put_ctx(ctx);

	if (!rq) {
		blk_queue_exit(q);
		return ERR_PTR(-EWOULDBLOCK);
	}

	rq->__data_len = 0;
	rq->__sector = (sector_t) -1;
	rq->bio = rq->biotail = NULL;
	return rq;
}
EXPORT_SYMBOL(blk_mq_alloc_request);

struct request *blk_mq_alloc_request_hctx(struct request_queue *q, int rw,
		unsigned int flags, unsigned int hctx_idx)
{
	struct blk_mq_hw_ctx *hctx;
	struct blk_mq_ctx *ctx;
	struct request *rq;
	struct blk_mq_alloc_data alloc_data;
	int ret;

	/*
	 * If the tag allocator sleeps we could get an allocation for a
	 * different hardware context.  No need to complicate the low level
	 * allocator for this for the rare use case of a command tied to
	 * a specific queue.
	 */
	if (WARN_ON_ONCE(!(flags & BLK_MQ_REQ_NOWAIT)))
		return ERR_PTR(-EINVAL);

	if (hctx_idx >= q->nr_hw_queues)
		return ERR_PTR(-EIO);

	ret = blk_queue_enter(q, true);
	if (ret)
		return ERR_PTR(ret);

	/*
	 * Check if the hardware context is actually mapped to anything.
	 * If not tell the caller that it should skip this queue.
	 */
	hctx = q->queue_hw_ctx[hctx_idx];
	if (!blk_mq_hw_queue_mapped(hctx)) {
		ret = -EXDEV;
		goto out_queue_exit;
	}
	ctx = __blk_mq_get_ctx(q, cpumask_first(hctx->cpumask));

	blk_mq_set_alloc_data(&alloc_data, q, flags, ctx, hctx);
	rq = __blk_mq_alloc_request(&alloc_data, rw, 0);
	if (!rq) {
		ret = -EWOULDBLOCK;
		goto out_queue_exit;
	}

	return rq;

out_queue_exit:
	blk_queue_exit(q);
	return ERR_PTR(ret);
}
EXPORT_SYMBOL_GPL(blk_mq_alloc_request_hctx);

static void __blk_mq_free_request(struct blk_mq_hw_ctx *hctx,
				  struct blk_mq_ctx *ctx, struct request *rq)
{
	const int tag = rq->tag;
	struct request_queue *q = rq->q;

	if (rq->cmd_flags & REQ_MQ_INFLIGHT)
		atomic_dec(&hctx->nr_active);
	rq->cmd_flags = 0;

	clear_bit(REQ_ATOM_STARTED, &rq->atomic_flags);
	blk_mq_put_tag(hctx, ctx, tag);
	blk_queue_exit(q);
}

void blk_mq_free_hctx_request(struct blk_mq_hw_ctx *hctx, struct request *rq)
{
	struct blk_mq_ctx *ctx = rq->mq_ctx;

	ctx->rq_completed[rq_is_sync(rq)]++;
	__blk_mq_free_request(hctx, ctx, rq);

}
EXPORT_SYMBOL_GPL(blk_mq_free_hctx_request);

void blk_mq_free_request(struct request *rq)
{
	blk_mq_free_hctx_request(blk_mq_map_queue(rq->q, rq->mq_ctx->cpu), rq);
}
EXPORT_SYMBOL_GPL(blk_mq_free_request);

inline void __blk_mq_end_request(struct request *rq, int error)
{
	blk_account_io_done(rq);

	if (rq->end_io) {
		rq->end_io(rq, error);
	} else {
		if (unlikely(blk_bidi_rq(rq)))
			blk_mq_free_request(rq->next_rq);
		blk_mq_free_request(rq);
	}
}
EXPORT_SYMBOL(__blk_mq_end_request);

void blk_mq_end_request(struct request *rq, int error)
{
	if (blk_update_request(rq, error, blk_rq_bytes(rq)))
		BUG();
	__blk_mq_end_request(rq, error);
}
EXPORT_SYMBOL(blk_mq_end_request);

static void __blk_mq_complete_request_remote(void *data)
{
	struct request *rq = data;

	rq->q->softirq_done_fn(rq);
}

static void blk_mq_ipi_complete_request(struct request *rq)
{
	struct blk_mq_ctx *ctx = rq->mq_ctx;
	bool shared = false;
	int cpu;

	if (!test_bit(QUEUE_FLAG_SAME_COMP, &rq->q->queue_flags)) {
		rq->q->softirq_done_fn(rq);
		return;
	}

	cpu = get_cpu();
	if (!test_bit(QUEUE_FLAG_SAME_FORCE, &rq->q->queue_flags))
		shared = cpus_share_cache(cpu, ctx->cpu);

	if (cpu != ctx->cpu && !shared && cpu_online(ctx->cpu)) {
		rq->csd.func = __blk_mq_complete_request_remote;
		rq->csd.info = rq;
		rq->csd.flags = 0;
		smp_call_function_single_async(ctx->cpu, &rq->csd);
	} else {
		rq->q->softirq_done_fn(rq);
	}
	put_cpu();
}

static void __blk_mq_complete_request(struct request *rq)
{
	struct request_queue *q = rq->q;

	if (!q->softirq_done_fn)
		blk_mq_end_request(rq, rq->errors);
	else
		blk_mq_ipi_complete_request(rq);
}

/**
 * blk_mq_complete_request - end I/O on a request
 * @rq:		the request being processed
 *
 * Description:
 *	Ends all I/O on a request. It does not handle partial completions.
 *	The actual completion happens out-of-order, through a IPI handler.
 **/
void blk_mq_complete_request(struct request *rq, int error)
{
	struct request_queue *q = rq->q;

	if (unlikely(blk_should_fake_timeout(q)))
		return;
	if (!blk_mark_rq_complete(rq)) {
		rq->errors = error;
		__blk_mq_complete_request(rq);
	}
}
EXPORT_SYMBOL(blk_mq_complete_request);

int blk_mq_request_started(struct request *rq)
{
	return test_bit(REQ_ATOM_STARTED, &rq->atomic_flags);
}
EXPORT_SYMBOL_GPL(blk_mq_request_started);

void blk_mq_start_request(struct request *rq)
{
	struct request_queue *q = rq->q;

	trace_block_rq_issue(q, rq);

	rq->resid_len = blk_rq_bytes(rq);
	if (unlikely(blk_bidi_rq(rq)))
		rq->next_rq->resid_len = blk_rq_bytes(rq->next_rq);

	blk_add_timer(rq);

	/*
	 * Ensure that ->deadline is visible before set the started
	 * flag and clear the completed flag.
	 */
	smp_mb__before_atomic();

	/*
	 * Mark us as started and clear complete. Complete might have been
	 * set if requeue raced with timeout, which then marked it as
	 * complete. So be sure to clear complete again when we start
	 * the request, otherwise we'll ignore the completion event.
	 */
	if (!test_bit(REQ_ATOM_STARTED, &rq->atomic_flags))
		set_bit(REQ_ATOM_STARTED, &rq->atomic_flags);
	if (test_bit(REQ_ATOM_COMPLETE, &rq->atomic_flags))
		clear_bit(REQ_ATOM_COMPLETE, &rq->atomic_flags);

	if (q->dma_drain_size && blk_rq_bytes(rq)) {
		/*
		 * Make sure space for the drain appears.  We know we can do
		 * this because max_hw_segments has been adjusted to be one
		 * fewer than the device can handle.
		 */
		rq->nr_phys_segments++;
	}
}
EXPORT_SYMBOL(blk_mq_start_request);

static void __blk_mq_requeue_request(struct request *rq)
{
	struct request_queue *q = rq->q;

	trace_block_rq_requeue(q, rq);

	if (test_and_clear_bit(REQ_ATOM_STARTED, &rq->atomic_flags)) {
		if (q->dma_drain_size && blk_rq_bytes(rq))
			rq->nr_phys_segments--;
	}
}

void blk_mq_requeue_request(struct request *rq)
{
	__blk_mq_requeue_request(rq);

	BUG_ON(blk_queued_rq(rq));
	blk_mq_add_to_requeue_list(rq, true);
}
EXPORT_SYMBOL(blk_mq_requeue_request);

static void blk_mq_requeue_work(struct work_struct *work)
{
	struct request_queue *q =
		container_of(work, struct request_queue, requeue_work.work);
	LIST_HEAD(rq_list);
	struct request *rq, *next;
	unsigned long flags;

	spin_lock_irqsave(&q->requeue_lock, flags);
	list_splice_init(&q->requeue_list, &rq_list);
	spin_unlock_irqrestore(&q->requeue_lock, flags);

	list_for_each_entry_safe(rq, next, &rq_list, queuelist) {
		if (!(rq->cmd_flags & REQ_SOFTBARRIER))
			continue;

		rq->cmd_flags &= ~REQ_SOFTBARRIER;
		list_del_init(&rq->queuelist);
		blk_mq_insert_request(rq, true, false, false);
	}

	while (!list_empty(&rq_list)) {
		rq = list_entry(rq_list.next, struct request, queuelist);
		list_del_init(&rq->queuelist);
		blk_mq_insert_request(rq, false, false, false);
	}

	/*
	 * Use the start variant of queue running here, so that running
	 * the requeue work will kick stopped queues.
	 */
	blk_mq_start_hw_queues(q);
}

void blk_mq_add_to_requeue_list(struct request *rq, bool at_head)
{
	struct request_queue *q = rq->q;
	unsigned long flags;

	/*
	 * We abuse this flag that is otherwise used by the I/O scheduler to
	 * request head insertation from the workqueue.
	 */
	BUG_ON(rq->cmd_flags & REQ_SOFTBARRIER);

	spin_lock_irqsave(&q->requeue_lock, flags);
	if (at_head) {
		rq->cmd_flags |= REQ_SOFTBARRIER;
		list_add(&rq->queuelist, &q->requeue_list);
	} else {
		list_add_tail(&rq->queuelist, &q->requeue_list);
	}
	spin_unlock_irqrestore(&q->requeue_lock, flags);
}
EXPORT_SYMBOL(blk_mq_add_to_requeue_list);

void blk_mq_cancel_requeue_work(struct request_queue *q)
{
	cancel_delayed_work_sync(&q->requeue_work);
}
EXPORT_SYMBOL_GPL(blk_mq_cancel_requeue_work);

void blk_mq_kick_requeue_list(struct request_queue *q)
{
	kblockd_schedule_delayed_work(&q->requeue_work, 0);
}
EXPORT_SYMBOL(blk_mq_kick_requeue_list);

void blk_mq_delay_kick_requeue_list(struct request_queue *q,
				    unsigned long msecs)
{
	kblockd_schedule_delayed_work(&q->requeue_work,
				      msecs_to_jiffies(msecs));
}
EXPORT_SYMBOL(blk_mq_delay_kick_requeue_list);

void blk_mq_abort_requeue_list(struct request_queue *q)
{
	unsigned long flags;
	LIST_HEAD(rq_list);

	spin_lock_irqsave(&q->requeue_lock, flags);
	list_splice_init(&q->requeue_list, &rq_list);
	spin_unlock_irqrestore(&q->requeue_lock, flags);

	while (!list_empty(&rq_list)) {
		struct request *rq;

		rq = list_first_entry(&rq_list, struct request, queuelist);
		list_del_init(&rq->queuelist);
		rq->errors = -EIO;
		blk_mq_end_request(rq, rq->errors);
	}
}
EXPORT_SYMBOL(blk_mq_abort_requeue_list);

struct request *blk_mq_tag_to_rq(struct blk_mq_tags *tags, unsigned int tag)
{
	if (tag < tags->nr_tags) {
		prefetch(tags->rqs[tag]);
		return tags->rqs[tag];
	}

	return NULL;
}
EXPORT_SYMBOL(blk_mq_tag_to_rq);

struct blk_mq_timeout_data {
	unsigned long next;
	unsigned int next_set;
};

void blk_mq_rq_timed_out(struct request *req, bool reserved)
{
	struct blk_mq_ops *ops = req->q->mq_ops;
	enum blk_eh_timer_return ret = BLK_EH_RESET_TIMER;

	/*
	 * We know that complete is set at this point. If STARTED isn't set
	 * anymore, then the request isn't active and the "timeout" should
	 * just be ignored. This can happen due to the bitflag ordering.
	 * Timeout first checks if STARTED is set, and if it is, assumes
	 * the request is active. But if we race with completion, then
	 * we both flags will get cleared. So check here again, and ignore
	 * a timeout event with a request that isn't active.
	 */
	if (!test_bit(REQ_ATOM_STARTED, &req->atomic_flags))
		return;

	if (ops->timeout)
		ret = ops->timeout(req, reserved);

	switch (ret) {
	case BLK_EH_HANDLED:
		__blk_mq_complete_request(req);
		break;
	case BLK_EH_RESET_TIMER:
		blk_add_timer(req);
		blk_clear_rq_complete(req);
		break;
	case BLK_EH_NOT_HANDLED:
		break;
	default:
		printk(KERN_ERR "block: bad eh return: %d\n", ret);
		break;
	}
}

static void blk_mq_check_expired(struct blk_mq_hw_ctx *hctx,
		struct request *rq, void *priv, bool reserved)
{
	struct blk_mq_timeout_data *data = priv;

	if (!test_bit(REQ_ATOM_STARTED, &rq->atomic_flags)) {
		/*
		 * If a request wasn't started before the queue was
		 * marked dying, kill it here or it'll go unnoticed.
		 */
		if (unlikely(blk_queue_dying(rq->q))) {
			rq->errors = -EIO;
			blk_mq_end_request(rq, rq->errors);
		}
		return;
	}

	if (time_after_eq(jiffies, rq->deadline)) {
		if (!blk_mark_rq_complete(rq))
			blk_mq_rq_timed_out(rq, reserved);
	} else if (!data->next_set || time_after(data->next, rq->deadline)) {
		data->next = rq->deadline;
		data->next_set = 1;
	}
}

static void blk_mq_timeout_work(struct work_struct *work)
{
	struct request_queue *q =
		container_of(work, struct request_queue, timeout_work);
	struct blk_mq_timeout_data data = {
		.next		= 0,
		.next_set	= 0,
	};
	int i;

	/* A deadlock might occur if a request is stuck requiring a
	 * timeout at the same time a queue freeze is waiting
	 * completion, since the timeout code would not be able to
	 * acquire the queue reference here.
	 *
	 * That's why we don't use blk_queue_enter here; instead, we use
	 * percpu_ref_tryget directly, because we need to be able to
	 * obtain a reference even in the short window between the queue
	 * starting to freeze, by dropping the first reference in
	 * blk_mq_freeze_queue_start, and the moment the last request is
	 * consumed, marked by the instant q_usage_counter reaches
	 * zero.
	 */
	if (!percpu_ref_tryget(&q->q_usage_counter))
		return;

	blk_mq_queue_tag_busy_iter(q, blk_mq_check_expired, &data);

	if (data.next_set) {
		data.next = blk_rq_timeout(round_jiffies_up(data.next));
		mod_timer(&q->timeout, data.next);
	} else {
		struct blk_mq_hw_ctx *hctx;

		queue_for_each_hw_ctx(q, hctx, i) {
			/* the hctx may be unmapped, so check it here */
			if (blk_mq_hw_queue_mapped(hctx))
				blk_mq_tag_idle(hctx);
		}
	}
	blk_queue_exit(q);
}

/*
 * Reverse check our software queue for entries that we could potentially
 * merge with. Currently includes a hand-wavy stop count of 8, to not spend
 * too much time checking for merges.
 */
static bool blk_mq_attempt_merge(struct request_queue *q,
				 struct blk_mq_ctx *ctx, struct bio *bio)
{
	struct request *rq;
	int checked = 8;

	list_for_each_entry_reverse(rq, &ctx->rq_list, queuelist) {
		int el_ret;

		if (!checked--)
			break;

		if (!blk_rq_merge_ok(rq, bio))
			continue;

		el_ret = blk_try_merge(rq, bio);
		if (el_ret == ELEVATOR_BACK_MERGE) {
			if (bio_attempt_back_merge(q, rq, bio)) {
				ctx->rq_merged++;
				return true;
			}
			break;
		} else if (el_ret == ELEVATOR_FRONT_MERGE) {
			if (bio_attempt_front_merge(q, rq, bio)) {
				ctx->rq_merged++;
				return true;
			}
			break;
		}
	}

	return false;
}

struct flush_busy_ctx_data {
	struct blk_mq_hw_ctx *hctx;
	struct list_head *list;
};

static bool flush_busy_ctx(struct sbitmap *sb, unsigned int bitnr, void *data)
{
	struct flush_busy_ctx_data *flush_data = data;
	struct blk_mq_hw_ctx *hctx = flush_data->hctx;
	struct blk_mq_ctx *ctx = hctx->ctxs[bitnr];

	sbitmap_clear_bit(sb, bitnr);
	spin_lock(&ctx->lock);
	list_splice_tail_init(&ctx->rq_list, flush_data->list);
	spin_unlock(&ctx->lock);
	return true;
}

/*
 * Process software queues that have been marked busy, splicing them
 * to the for-dispatch
 */
static void flush_busy_ctxs(struct blk_mq_hw_ctx *hctx, struct list_head *list)
{
	struct flush_busy_ctx_data data = {
		.hctx = hctx,
		.list = list,
	};

	sbitmap_for_each_set(&hctx->ctx_map, flush_busy_ctx, &data);
}

static inline unsigned int queued_to_index(unsigned int queued)
{
	if (!queued)
		return 0;

	return min(BLK_MQ_MAX_DISPATCH_ORDER - 1, ilog2(queued) + 1);
}

/*
 * Run this hardware queue, pulling any software queues mapped to it in.
 * Note that this function currently has various problems around ordering
 * of IO. In particular, we'd like FIFO behaviour on handling existing
 * items on the hctx->dispatch list. Ignore that for now.
 */
static void __blk_mq_run_hw_queue(struct blk_mq_hw_ctx *hctx)
{
	struct request_queue *q = hctx->queue;
	struct request *rq;
	LIST_HEAD(rq_list);
	LIST_HEAD(driver_list);
	struct list_head *dptr;
	int queued;

	if (unlikely(test_bit(BLK_MQ_S_STOPPED, &hctx->state)))
		return;

	WARN_ON(!cpumask_test_cpu(raw_smp_processor_id(), hctx->cpumask) &&
		cpu_online(hctx->next_cpu));

	hctx->run++;

	/*
	 * Touch any software queue that has pending entries.
	 */
	flush_busy_ctxs(hctx, &rq_list);

	/*
	 * If we have previous entries on our dispatch list, grab them
	 * and stuff them at the front for more fair dispatch.
	 */
	if (!list_empty_careful(&hctx->dispatch)) {
		spin_lock(&hctx->lock);
		if (!list_empty(&hctx->dispatch))
			list_splice_init(&hctx->dispatch, &rq_list);
		spin_unlock(&hctx->lock);
	}

	/*
	 * Start off with dptr being NULL, so we start the first request
	 * immediately, even if we have more pending.
	 */
	dptr = NULL;

	/*
	 * Now process all the entries, sending them to the driver.
	 */
	queued = 0;
	while (!list_empty(&rq_list)) {
		struct blk_mq_queue_data bd;
		int ret;

		rq = list_first_entry(&rq_list, struct request, queuelist);
		list_del_init(&rq->queuelist);

		bd.rq = rq;
		bd.list = dptr;
		bd.last = list_empty(&rq_list);

		ret = q->mq_ops->queue_rq(hctx, &bd);
		switch (ret) {
		case BLK_MQ_RQ_QUEUE_OK:
			queued++;
			break;
		case BLK_MQ_RQ_QUEUE_BUSY:
			list_add(&rq->queuelist, &rq_list);
			__blk_mq_requeue_request(rq);
			break;
		default:
			pr_err("blk-mq: bad return on queue: %d\n", ret);
		case BLK_MQ_RQ_QUEUE_ERROR:
			rq->errors = -EIO;
			blk_mq_end_request(rq, rq->errors);
			break;
		}

		if (ret == BLK_MQ_RQ_QUEUE_BUSY)
			break;

		/*
		 * We've done the first request. If we have more than 1
		 * left in the list, set dptr to defer issue.
		 */
		if (!dptr && rq_list.next != rq_list.prev)
			dptr = &driver_list;
	}

	hctx->dispatched[queued_to_index(queued)]++;

	/*
	 * Any items that need requeuing? Stuff them into hctx->dispatch,
	 * that is where we will continue on next queue run.
	 */
	if (!list_empty(&rq_list)) {
		spin_lock(&hctx->lock);
		list_splice(&rq_list, &hctx->dispatch);
		spin_unlock(&hctx->lock);
		/*
		 * the queue is expected stopped with BLK_MQ_RQ_QUEUE_BUSY, but
		 * it's possible the queue is stopped and restarted again
		 * before this. Queue restart will dispatch requests. And since
		 * requests in rq_list aren't added into hctx->dispatch yet,
		 * the requests in rq_list might get lost.
		 *
		 * blk_mq_run_hw_queue() already checks the STOPPED bit
		 **/
		blk_mq_run_hw_queue(hctx, true);
	}
}

/*
 * It'd be great if the workqueue API had a way to pass
 * in a mask and had some smarts for more clever placement.
 * For now we just round-robin here, switching for every
 * BLK_MQ_CPU_WORK_BATCH queued items.
 */
static int blk_mq_hctx_next_cpu(struct blk_mq_hw_ctx *hctx)
{
	if (hctx->queue->nr_hw_queues == 1)
		return WORK_CPU_UNBOUND;

	if (--hctx->next_cpu_batch <= 0) {
		int cpu = hctx->next_cpu, next_cpu;

		next_cpu = cpumask_next(hctx->next_cpu, hctx->cpumask);
		if (next_cpu >= nr_cpu_ids)
			next_cpu = cpumask_first(hctx->cpumask);

		hctx->next_cpu = next_cpu;
		hctx->next_cpu_batch = BLK_MQ_CPU_WORK_BATCH;

		return cpu;
	}

	return hctx->next_cpu;
}

void blk_mq_run_hw_queue(struct blk_mq_hw_ctx *hctx, bool async)
{
	if (unlikely(test_bit(BLK_MQ_S_STOPPED, &hctx->state) ||
	    !blk_mq_hw_queue_mapped(hctx)))
		return;

	if (!async && !(hctx->flags & BLK_MQ_F_BLOCKING)) {
		int cpu = get_cpu();
		if (cpumask_test_cpu(cpu, hctx->cpumask)) {
			__blk_mq_run_hw_queue(hctx);
			put_cpu();
			return;
		}

		put_cpu();
	}

	kblockd_schedule_work_on(blk_mq_hctx_next_cpu(hctx), &hctx->run_work);
}

void blk_mq_run_hw_queues(struct request_queue *q, bool async)
{
	struct blk_mq_hw_ctx *hctx;
	int i;

	queue_for_each_hw_ctx(q, hctx, i) {
		if ((!blk_mq_hctx_has_pending(hctx) &&
		    list_empty_careful(&hctx->dispatch)) ||
		    test_bit(BLK_MQ_S_STOPPED, &hctx->state))
			continue;

		blk_mq_run_hw_queue(hctx, async);
	}
}
EXPORT_SYMBOL(blk_mq_run_hw_queues);

void blk_mq_stop_hw_queue(struct blk_mq_hw_ctx *hctx)
{
	cancel_work(&hctx->run_work);
	cancel_delayed_work(&hctx->delay_work);
	set_bit(BLK_MQ_S_STOPPED, &hctx->state);
}
EXPORT_SYMBOL(blk_mq_stop_hw_queue);

void blk_mq_stop_hw_queues(struct request_queue *q)
{
	struct blk_mq_hw_ctx *hctx;
	int i;

	queue_for_each_hw_ctx(q, hctx, i)
		blk_mq_stop_hw_queue(hctx);
}
EXPORT_SYMBOL(blk_mq_stop_hw_queues);

void blk_mq_start_hw_queue(struct blk_mq_hw_ctx *hctx)
{
	clear_bit(BLK_MQ_S_STOPPED, &hctx->state);

	blk_mq_run_hw_queue(hctx, false);
}
EXPORT_SYMBOL(blk_mq_start_hw_queue);

void blk_mq_start_hw_queues(struct request_queue *q)
{
	struct blk_mq_hw_ctx *hctx;
	int i;

	queue_for_each_hw_ctx(q, hctx, i)
		blk_mq_start_hw_queue(hctx);
}
EXPORT_SYMBOL(blk_mq_start_hw_queues);

void blk_mq_start_stopped_hw_queues(struct request_queue *q, bool async)
{
	struct blk_mq_hw_ctx *hctx;
	int i;

	queue_for_each_hw_ctx(q, hctx, i) {
		if (!test_bit(BLK_MQ_S_STOPPED, &hctx->state))
			continue;

		clear_bit(BLK_MQ_S_STOPPED, &hctx->state);
		blk_mq_run_hw_queue(hctx, async);
	}
}
EXPORT_SYMBOL(blk_mq_start_stopped_hw_queues);

static void blk_mq_run_work_fn(struct work_struct *work)
{
	struct blk_mq_hw_ctx *hctx;

	hctx = container_of(work, struct blk_mq_hw_ctx, run_work);

	__blk_mq_run_hw_queue(hctx);
}

static void blk_mq_delay_work_fn(struct work_struct *work)
{
	struct blk_mq_hw_ctx *hctx;

	hctx = container_of(work, struct blk_mq_hw_ctx, delay_work.work);

	if (test_and_clear_bit(BLK_MQ_S_STOPPED, &hctx->state))
		__blk_mq_run_hw_queue(hctx);
}

void blk_mq_delay_queue(struct blk_mq_hw_ctx *hctx, unsigned long msecs)
{
	if (unlikely(!blk_mq_hw_queue_mapped(hctx)))
		return;

	kblockd_schedule_delayed_work_on(blk_mq_hctx_next_cpu(hctx),
			&hctx->delay_work, msecs_to_jiffies(msecs));
}
EXPORT_SYMBOL(blk_mq_delay_queue);

static inline void __blk_mq_insert_req_list(struct blk_mq_hw_ctx *hctx,
					    struct request *rq,
					    bool at_head)
{
	struct blk_mq_ctx *ctx = rq->mq_ctx;

	trace_block_rq_insert(hctx->queue, rq);

	if (at_head)
		list_add(&rq->queuelist, &ctx->rq_list);
	else
		list_add_tail(&rq->queuelist, &ctx->rq_list);
}

static void __blk_mq_insert_request(struct blk_mq_hw_ctx *hctx,
				    struct request *rq, bool at_head)
{
	struct blk_mq_ctx *ctx = rq->mq_ctx;

	__blk_mq_insert_req_list(hctx, rq, at_head);
	blk_mq_hctx_mark_pending(hctx, ctx);
}

void blk_mq_insert_request(struct request *rq, bool at_head, bool run_queue,
			   bool async)
{
	struct blk_mq_ctx *ctx = rq->mq_ctx;
	struct request_queue *q = rq->q;
	struct blk_mq_hw_ctx *hctx = blk_mq_map_queue(q, ctx->cpu);

	spin_lock(&ctx->lock);
	__blk_mq_insert_request(hctx, rq, at_head);
	spin_unlock(&ctx->lock);

	if (run_queue)
		blk_mq_run_hw_queue(hctx, async);
}

static void blk_mq_insert_requests(struct request_queue *q,
				     struct blk_mq_ctx *ctx,
				     struct list_head *list,
				     int depth,
				     bool from_schedule)

{
	struct blk_mq_hw_ctx *hctx = blk_mq_map_queue(q, ctx->cpu);

	trace_block_unplug(q, depth, !from_schedule);

	/*
	 * preemption doesn't flush plug list, so it's possible ctx->cpu is
	 * offline now
	 */
	spin_lock(&ctx->lock);
	while (!list_empty(list)) {
		struct request *rq;

		rq = list_first_entry(list, struct request, queuelist);
		BUG_ON(rq->mq_ctx != ctx);
		list_del_init(&rq->queuelist);
		__blk_mq_insert_req_list(hctx, rq, false);
	}
	blk_mq_hctx_mark_pending(hctx, ctx);
	spin_unlock(&ctx->lock);

	blk_mq_run_hw_queue(hctx, from_schedule);
}

static int plug_ctx_cmp(void *priv, struct list_head *a, struct list_head *b)
{
	struct request *rqa = container_of(a, struct request, queuelist);
	struct request *rqb = container_of(b, struct request, queuelist);

	return !(rqa->mq_ctx < rqb->mq_ctx ||
		 (rqa->mq_ctx == rqb->mq_ctx &&
		  blk_rq_pos(rqa) < blk_rq_pos(rqb)));
}

void blk_mq_flush_plug_list(struct blk_plug *plug, bool from_schedule)
{
	struct blk_mq_ctx *this_ctx;
	struct request_queue *this_q;
	struct request *rq;
	LIST_HEAD(list);
	LIST_HEAD(ctx_list);
	unsigned int depth;

	list_splice_init(&plug->mq_list, &list);

	list_sort(NULL, &list, plug_ctx_cmp);

	this_q = NULL;
	this_ctx = NULL;
	depth = 0;

	while (!list_empty(&list)) {
		rq = list_entry_rq(list.next);
		list_del_init(&rq->queuelist);
		BUG_ON(!rq->q);
		if (rq->mq_ctx != this_ctx) {
			if (this_ctx) {
				blk_mq_insert_requests(this_q, this_ctx,
							&ctx_list, depth,
							from_schedule);
			}

			this_ctx = rq->mq_ctx;
			this_q = rq->q;
			depth = 0;
		}

		depth++;
		list_add_tail(&rq->queuelist, &ctx_list);
	}

	/*
	 * If 'this_ctx' is set, we know we have entries to complete
	 * on 'ctx_list'. Do those.
	 */
	if (this_ctx) {
		blk_mq_insert_requests(this_q, this_ctx, &ctx_list, depth,
				       from_schedule);
	}
}

static void blk_mq_bio_to_request(struct request *rq, struct bio *bio)
{
	init_request_from_bio(rq, bio);

	blk_account_io_start(rq, 1);
}

static inline bool hctx_allow_merges(struct blk_mq_hw_ctx *hctx)
{
	return (hctx->flags & BLK_MQ_F_SHOULD_MERGE) &&
		!blk_queue_nomerges(hctx->queue);
}

static inline bool blk_mq_merge_queue_io(struct blk_mq_hw_ctx *hctx,
					 struct blk_mq_ctx *ctx,
					 struct request *rq, struct bio *bio)
{
	if (!hctx_allow_merges(hctx) || !bio_mergeable(bio)) {
		blk_mq_bio_to_request(rq, bio);
		spin_lock(&ctx->lock);
insert_rq:
		__blk_mq_insert_request(hctx, rq, false);
		spin_unlock(&ctx->lock);
		return false;
	} else {
		struct request_queue *q = hctx->queue;

		spin_lock(&ctx->lock);
		if (!blk_mq_attempt_merge(q, ctx, bio)) {
			blk_mq_bio_to_request(rq, bio);
			goto insert_rq;
		}

		spin_unlock(&ctx->lock);
		__blk_mq_free_request(hctx, ctx, rq);
		return true;
	}
}

struct blk_map_ctx {
	struct blk_mq_hw_ctx *hctx;
	struct blk_mq_ctx *ctx;
};

static struct request *blk_mq_map_request(struct request_queue *q,
					  struct bio *bio,
					  struct blk_map_ctx *data)
{
	struct blk_mq_hw_ctx *hctx;
	struct blk_mq_ctx *ctx;
	struct request *rq;
	int op = bio_data_dir(bio);
	int op_flags = 0;
	struct blk_mq_alloc_data alloc_data;

	blk_queue_enter_live(q);
	ctx = blk_mq_get_ctx(q);
	hctx = blk_mq_map_queue(q, ctx->cpu);

	if (rw_is_sync(bio_op(bio), bio->bi_opf))
		op_flags |= REQ_SYNC;

	trace_block_getrq(q, bio, op);
	blk_mq_set_alloc_data(&alloc_data, q, 0, ctx, hctx);
	rq = __blk_mq_alloc_request(&alloc_data, op, op_flags);
<<<<<<< HEAD
=======
	if (unlikely(!rq)) {
		__blk_mq_run_hw_queue(hctx);
		blk_mq_put_ctx(ctx);
		trace_block_sleeprq(q, bio, op);

		ctx = blk_mq_get_ctx(q);
		hctx = blk_mq_map_queue(q, ctx->cpu);
		blk_mq_set_alloc_data(&alloc_data, q, 0, ctx, hctx);
		rq = __blk_mq_alloc_request(&alloc_data, op, op_flags);
		ctx = alloc_data.ctx;
		hctx = alloc_data.hctx;
	}
>>>>>>> 8ec2ef2b

	hctx->queued++;
	data->hctx = hctx;
	data->ctx = ctx;
	return rq;
}

static int blk_mq_direct_issue_request(struct request *rq, blk_qc_t *cookie)
{
	int ret;
	struct request_queue *q = rq->q;
	struct blk_mq_hw_ctx *hctx = blk_mq_map_queue(q, rq->mq_ctx->cpu);
	struct blk_mq_queue_data bd = {
		.rq = rq,
		.list = NULL,
		.last = 1
	};
	blk_qc_t new_cookie = blk_tag_to_qc_t(rq->tag, hctx->queue_num);

	/*
	 * For OK queue, we are done. For error, kill it. Any other
	 * error (busy), just add it to our list as we previously
	 * would have done
	 */
	ret = q->mq_ops->queue_rq(hctx, &bd);
	if (ret == BLK_MQ_RQ_QUEUE_OK) {
		*cookie = new_cookie;
		return 0;
	}

	__blk_mq_requeue_request(rq);

	if (ret == BLK_MQ_RQ_QUEUE_ERROR) {
		*cookie = BLK_QC_T_NONE;
		rq->errors = -EIO;
		blk_mq_end_request(rq, rq->errors);
		return 0;
	}

	return -1;
}

/*
 * Multiple hardware queue variant. This will not use per-process plugs,
 * but will attempt to bypass the hctx queueing if we can go straight to
 * hardware for SYNC IO.
 */
static blk_qc_t blk_mq_make_request(struct request_queue *q, struct bio *bio)
{
	const int is_sync = rw_is_sync(bio_op(bio), bio->bi_opf);
	const int is_flush_fua = bio->bi_opf & (REQ_PREFLUSH | REQ_FUA);
	struct blk_map_ctx data;
	struct request *rq;
	unsigned int request_count = 0;
	struct blk_plug *plug;
	struct request *same_queue_rq = NULL;
	blk_qc_t cookie;

	blk_queue_bounce(q, &bio);

	if (bio_integrity_enabled(bio) && bio_integrity_prep(bio)) {
		bio_io_error(bio);
		return BLK_QC_T_NONE;
	}

	blk_queue_split(q, &bio, q->bio_split);

	if (!is_flush_fua && !blk_queue_nomerges(q) &&
	    blk_attempt_plug_merge(q, bio, &request_count, &same_queue_rq))
		return BLK_QC_T_NONE;

	rq = blk_mq_map_request(q, bio, &data);
	if (unlikely(!rq))
		return BLK_QC_T_NONE;

	cookie = blk_tag_to_qc_t(rq->tag, data.hctx->queue_num);

	if (unlikely(is_flush_fua)) {
		blk_mq_bio_to_request(rq, bio);
		blk_insert_flush(rq);
		goto run_queue;
	}

	plug = current->plug;
	/*
	 * If the driver supports defer issued based on 'last', then
	 * queue it up like normal since we can potentially save some
	 * CPU this way.
	 */
	if (((plug && !blk_queue_nomerges(q)) || is_sync) &&
	    !(data.hctx->flags & BLK_MQ_F_DEFER_ISSUE)) {
		struct request *old_rq = NULL;

		blk_mq_bio_to_request(rq, bio);

		/*
		 * We do limited pluging. If the bio can be merged, do that.
		 * Otherwise the existing request in the plug list will be
		 * issued. So the plug list will have one request at most
		 */
		if (plug) {
			/*
			 * The plug list might get flushed before this. If that
			 * happens, same_queue_rq is invalid and plug list is
			 * empty
			 */
			if (same_queue_rq && !list_empty(&plug->mq_list)) {
				old_rq = same_queue_rq;
				list_del_init(&old_rq->queuelist);
			}
			list_add_tail(&rq->queuelist, &plug->mq_list);
		} else /* is_sync */
			old_rq = rq;
		blk_mq_put_ctx(data.ctx);
		if (!old_rq)
			goto done;
		if (!blk_mq_direct_issue_request(old_rq, &cookie))
			goto done;
		blk_mq_insert_request(old_rq, false, true, true);
		goto done;
	}

	if (!blk_mq_merge_queue_io(data.hctx, data.ctx, rq, bio)) {
		/*
		 * For a SYNC request, send it to the hardware immediately. For
		 * an ASYNC request, just ensure that we run it later on. The
		 * latter allows for merging opportunities and more efficient
		 * dispatching.
		 */
run_queue:
		blk_mq_run_hw_queue(data.hctx, !is_sync || is_flush_fua);
	}
	blk_mq_put_ctx(data.ctx);
done:
	return cookie;
}

/*
 * Single hardware queue variant. This will attempt to use any per-process
 * plug for merging and IO deferral.
 */
static blk_qc_t blk_sq_make_request(struct request_queue *q, struct bio *bio)
{
	const int is_sync = rw_is_sync(bio_op(bio), bio->bi_opf);
	const int is_flush_fua = bio->bi_opf & (REQ_PREFLUSH | REQ_FUA);
	struct blk_plug *plug;
	unsigned int request_count = 0;
	struct blk_map_ctx data;
	struct request *rq;
	blk_qc_t cookie;

	blk_queue_bounce(q, &bio);

	if (bio_integrity_enabled(bio) && bio_integrity_prep(bio)) {
		bio_io_error(bio);
		return BLK_QC_T_NONE;
	}

	blk_queue_split(q, &bio, q->bio_split);

	if (!is_flush_fua && !blk_queue_nomerges(q)) {
		if (blk_attempt_plug_merge(q, bio, &request_count, NULL))
			return BLK_QC_T_NONE;
	} else
		request_count = blk_plug_queued_count(q);

	rq = blk_mq_map_request(q, bio, &data);
	if (unlikely(!rq))
		return BLK_QC_T_NONE;

	cookie = blk_tag_to_qc_t(rq->tag, data.hctx->queue_num);

	if (unlikely(is_flush_fua)) {
		blk_mq_bio_to_request(rq, bio);
		blk_insert_flush(rq);
		goto run_queue;
	}

	/*
	 * A task plug currently exists. Since this is completely lockless,
	 * utilize that to temporarily store requests until the task is
	 * either done or scheduled away.
	 */
	plug = current->plug;
	if (plug) {
		blk_mq_bio_to_request(rq, bio);
		if (!request_count)
			trace_block_plug(q);

		blk_mq_put_ctx(data.ctx);

		if (request_count >= BLK_MAX_REQUEST_COUNT) {
			blk_flush_plug_list(plug, false);
			trace_block_plug(q);
		}

		list_add_tail(&rq->queuelist, &plug->mq_list);
		return cookie;
	}

	if (!blk_mq_merge_queue_io(data.hctx, data.ctx, rq, bio)) {
		/*
		 * For a SYNC request, send it to the hardware immediately. For
		 * an ASYNC request, just ensure that we run it later on. The
		 * latter allows for merging opportunities and more efficient
		 * dispatching.
		 */
run_queue:
		blk_mq_run_hw_queue(data.hctx, !is_sync || is_flush_fua);
	}

	blk_mq_put_ctx(data.ctx);
	return cookie;
}

static void blk_mq_free_rq_map(struct blk_mq_tag_set *set,
		struct blk_mq_tags *tags, unsigned int hctx_idx)
{
	struct page *page;

	if (tags->rqs && set->ops->exit_request) {
		int i;

		for (i = 0; i < tags->nr_tags; i++) {
			if (!tags->rqs[i])
				continue;
			set->ops->exit_request(set->driver_data, tags->rqs[i],
						hctx_idx, i);
			tags->rqs[i] = NULL;
		}
	}

	while (!list_empty(&tags->page_list)) {
		page = list_first_entry(&tags->page_list, struct page, lru);
		list_del_init(&page->lru);
		/*
		 * Remove kmemleak object previously allocated in
		 * blk_mq_init_rq_map().
		 */
		kmemleak_free(page_address(page));
		__free_pages(page, page->private);
	}

	kfree(tags->rqs);

	blk_mq_free_tags(tags);
}

static size_t order_to_size(unsigned int order)
{
	return (size_t)PAGE_SIZE << order;
}

static struct blk_mq_tags *blk_mq_init_rq_map(struct blk_mq_tag_set *set,
		unsigned int hctx_idx)
{
	struct blk_mq_tags *tags;
	unsigned int i, j, entries_per_page, max_order = 4;
	size_t rq_size, left;

	tags = blk_mq_init_tags(set->queue_depth, set->reserved_tags,
				set->numa_node,
				BLK_MQ_FLAG_TO_ALLOC_POLICY(set->flags));
	if (!tags)
		return NULL;

	INIT_LIST_HEAD(&tags->page_list);

	tags->rqs = kzalloc_node(set->queue_depth * sizeof(struct request *),
				 GFP_KERNEL | __GFP_NOWARN | __GFP_NORETRY,
				 set->numa_node);
	if (!tags->rqs) {
		blk_mq_free_tags(tags);
		return NULL;
	}

	/*
	 * rq_size is the size of the request plus driver payload, rounded
	 * to the cacheline size
	 */
	rq_size = round_up(sizeof(struct request) + set->cmd_size,
				cache_line_size());
	left = rq_size * set->queue_depth;

	for (i = 0; i < set->queue_depth; ) {
		int this_order = max_order;
		struct page *page;
		int to_do;
		void *p;

		while (this_order && left < order_to_size(this_order - 1))
			this_order--;

		do {
			page = alloc_pages_node(set->numa_node,
				GFP_KERNEL | __GFP_NOWARN | __GFP_NORETRY | __GFP_ZERO,
				this_order);
			if (page)
				break;
			if (!this_order--)
				break;
			if (order_to_size(this_order) < rq_size)
				break;
		} while (1);

		if (!page)
			goto fail;

		page->private = this_order;
		list_add_tail(&page->lru, &tags->page_list);

		p = page_address(page);
		/*
		 * Allow kmemleak to scan these pages as they contain pointers
		 * to additional allocations like via ops->init_request().
		 */
		kmemleak_alloc(p, order_to_size(this_order), 1, GFP_KERNEL);
		entries_per_page = order_to_size(this_order) / rq_size;
		to_do = min(entries_per_page, set->queue_depth - i);
		left -= to_do * rq_size;
		for (j = 0; j < to_do; j++) {
			tags->rqs[i] = p;
			if (set->ops->init_request) {
				if (set->ops->init_request(set->driver_data,
						tags->rqs[i], hctx_idx, i,
						set->numa_node)) {
					tags->rqs[i] = NULL;
					goto fail;
				}
			}

			p += rq_size;
			i++;
		}
	}
	return tags;

fail:
	blk_mq_free_rq_map(set, tags, hctx_idx);
	return NULL;
}

/*
 * 'cpu' is going away. splice any existing rq_list entries from this
 * software queue to the hw queue dispatch list, and ensure that it
 * gets run.
 */
static int blk_mq_hctx_cpu_offline(struct blk_mq_hw_ctx *hctx, int cpu)
{
	struct blk_mq_ctx *ctx;
	LIST_HEAD(tmp);

	ctx = __blk_mq_get_ctx(hctx->queue, cpu);

	spin_lock(&ctx->lock);
	if (!list_empty(&ctx->rq_list)) {
		list_splice_init(&ctx->rq_list, &tmp);
		blk_mq_hctx_clear_pending(hctx, ctx);
	}
	spin_unlock(&ctx->lock);

	if (list_empty(&tmp))
		return NOTIFY_OK;

	spin_lock(&hctx->lock);
	list_splice_tail_init(&tmp, &hctx->dispatch);
	spin_unlock(&hctx->lock);

	blk_mq_run_hw_queue(hctx, true);
	return NOTIFY_OK;
}

static int blk_mq_hctx_notify(void *data, unsigned long action,
			      unsigned int cpu)
{
	struct blk_mq_hw_ctx *hctx = data;

	if (action == CPU_DEAD || action == CPU_DEAD_FROZEN)
		return blk_mq_hctx_cpu_offline(hctx, cpu);

	/*
	 * In case of CPU online, tags may be reallocated
	 * in blk_mq_map_swqueue() after mapping is updated.
	 */

	return NOTIFY_OK;
}

/* hctx->ctxs will be freed in queue's release handler */
static void blk_mq_exit_hctx(struct request_queue *q,
		struct blk_mq_tag_set *set,
		struct blk_mq_hw_ctx *hctx, unsigned int hctx_idx)
{
	unsigned flush_start_tag = set->queue_depth;

	blk_mq_tag_idle(hctx);

	if (set->ops->exit_request)
		set->ops->exit_request(set->driver_data,
				       hctx->fq->flush_rq, hctx_idx,
				       flush_start_tag + hctx_idx);

	if (set->ops->exit_hctx)
		set->ops->exit_hctx(hctx, hctx_idx);

	blk_mq_unregister_cpu_notifier(&hctx->cpu_notifier);
	blk_free_flush_queue(hctx->fq);
	sbitmap_free(&hctx->ctx_map);
}

static void blk_mq_exit_hw_queues(struct request_queue *q,
		struct blk_mq_tag_set *set, int nr_queue)
{
	struct blk_mq_hw_ctx *hctx;
	unsigned int i;

	queue_for_each_hw_ctx(q, hctx, i) {
		if (i == nr_queue)
			break;
		blk_mq_exit_hctx(q, set, hctx, i);
	}
}

static void blk_mq_free_hw_queues(struct request_queue *q,
		struct blk_mq_tag_set *set)
{
	struct blk_mq_hw_ctx *hctx;
	unsigned int i;

	queue_for_each_hw_ctx(q, hctx, i)
		free_cpumask_var(hctx->cpumask);
}

static int blk_mq_init_hctx(struct request_queue *q,
		struct blk_mq_tag_set *set,
		struct blk_mq_hw_ctx *hctx, unsigned hctx_idx)
{
	int node;
	unsigned flush_start_tag = set->queue_depth;

	node = hctx->numa_node;
	if (node == NUMA_NO_NODE)
		node = hctx->numa_node = set->numa_node;

	INIT_WORK(&hctx->run_work, blk_mq_run_work_fn);
	INIT_DELAYED_WORK(&hctx->delay_work, blk_mq_delay_work_fn);
	spin_lock_init(&hctx->lock);
	INIT_LIST_HEAD(&hctx->dispatch);
	hctx->queue = q;
	hctx->queue_num = hctx_idx;
	hctx->flags = set->flags & ~BLK_MQ_F_TAG_SHARED;

	blk_mq_init_cpu_notifier(&hctx->cpu_notifier,
					blk_mq_hctx_notify, hctx);
	blk_mq_register_cpu_notifier(&hctx->cpu_notifier);

	hctx->tags = set->tags[hctx_idx];

	/*
	 * Allocate space for all possible cpus to avoid allocation at
	 * runtime
	 */
	hctx->ctxs = kmalloc_node(nr_cpu_ids * sizeof(void *),
					GFP_KERNEL, node);
	if (!hctx->ctxs)
		goto unregister_cpu_notifier;

	if (sbitmap_init_node(&hctx->ctx_map, nr_cpu_ids, ilog2(8), GFP_KERNEL,
			      node))
		goto free_ctxs;

	hctx->nr_ctx = 0;

	if (set->ops->init_hctx &&
	    set->ops->init_hctx(hctx, set->driver_data, hctx_idx))
		goto free_bitmap;

	hctx->fq = blk_alloc_flush_queue(q, hctx->numa_node, set->cmd_size);
	if (!hctx->fq)
		goto exit_hctx;

	if (set->ops->init_request &&
	    set->ops->init_request(set->driver_data,
				   hctx->fq->flush_rq, hctx_idx,
				   flush_start_tag + hctx_idx, node))
		goto free_fq;

	return 0;

 free_fq:
	kfree(hctx->fq);
 exit_hctx:
	if (set->ops->exit_hctx)
		set->ops->exit_hctx(hctx, hctx_idx);
 free_bitmap:
	sbitmap_free(&hctx->ctx_map);
 free_ctxs:
	kfree(hctx->ctxs);
 unregister_cpu_notifier:
	blk_mq_unregister_cpu_notifier(&hctx->cpu_notifier);

	return -1;
}

static void blk_mq_init_cpu_queues(struct request_queue *q,
				   unsigned int nr_hw_queues)
{
	unsigned int i;

	for_each_possible_cpu(i) {
		struct blk_mq_ctx *__ctx = per_cpu_ptr(q->queue_ctx, i);
		struct blk_mq_hw_ctx *hctx;

		memset(__ctx, 0, sizeof(*__ctx));
		__ctx->cpu = i;
		spin_lock_init(&__ctx->lock);
		INIT_LIST_HEAD(&__ctx->rq_list);
		__ctx->queue = q;

		/* If the cpu isn't online, the cpu is mapped to first hctx */
		if (!cpu_online(i))
			continue;

		hctx = blk_mq_map_queue(q, i);

		/*
		 * Set local node, IFF we have more than one hw queue. If
		 * not, we remain on the home node of the device
		 */
		if (nr_hw_queues > 1 && hctx->numa_node == NUMA_NO_NODE)
			hctx->numa_node = local_memory_node(cpu_to_node(i));
	}
}

static void blk_mq_map_swqueue(struct request_queue *q,
			       const struct cpumask *online_mask)
{
	unsigned int i;
	struct blk_mq_hw_ctx *hctx;
	struct blk_mq_ctx *ctx;
	struct blk_mq_tag_set *set = q->tag_set;

	/*
	 * Avoid others reading imcomplete hctx->cpumask through sysfs
	 */
	mutex_lock(&q->sysfs_lock);

	queue_for_each_hw_ctx(q, hctx, i) {
		cpumask_clear(hctx->cpumask);
		hctx->nr_ctx = 0;
	}

	/*
	 * Map software to hardware queues
	 */
	for_each_possible_cpu(i) {
		/* If the cpu isn't online, the cpu is mapped to first hctx */
		if (!cpumask_test_cpu(i, online_mask))
			continue;

		ctx = per_cpu_ptr(q->queue_ctx, i);
		hctx = blk_mq_map_queue(q, i);

		cpumask_set_cpu(i, hctx->cpumask);
		ctx->index_hw = hctx->nr_ctx;
		hctx->ctxs[hctx->nr_ctx++] = ctx;
	}

	mutex_unlock(&q->sysfs_lock);

	queue_for_each_hw_ctx(q, hctx, i) {
		/*
		 * If no software queues are mapped to this hardware queue,
		 * disable it and free the request entries.
		 */
		if (!hctx->nr_ctx) {
			if (set->tags[i]) {
				blk_mq_free_rq_map(set, set->tags[i], i);
				set->tags[i] = NULL;
			}
			hctx->tags = NULL;
			continue;
		}

		/* unmapped hw queue can be remapped after CPU topo changed */
		if (!set->tags[i])
			set->tags[i] = blk_mq_init_rq_map(set, i);
		hctx->tags = set->tags[i];
		WARN_ON(!hctx->tags);

		/*
		 * Set the map size to the number of mapped software queues.
		 * This is more accurate and more efficient than looping
		 * over all possibly mapped software queues.
		 */
		sbitmap_resize(&hctx->ctx_map, hctx->nr_ctx);

		/*
		 * Initialize batch roundrobin counts
		 */
		hctx->next_cpu = cpumask_first(hctx->cpumask);
		hctx->next_cpu_batch = BLK_MQ_CPU_WORK_BATCH;
	}
}

static void queue_set_hctx_shared(struct request_queue *q, bool shared)
{
	struct blk_mq_hw_ctx *hctx;
	int i;

	queue_for_each_hw_ctx(q, hctx, i) {
		if (shared)
			hctx->flags |= BLK_MQ_F_TAG_SHARED;
		else
			hctx->flags &= ~BLK_MQ_F_TAG_SHARED;
	}
}

static void blk_mq_update_tag_set_depth(struct blk_mq_tag_set *set, bool shared)
{
	struct request_queue *q;

	list_for_each_entry(q, &set->tag_list, tag_set_list) {
		blk_mq_freeze_queue(q);
		queue_set_hctx_shared(q, shared);
		blk_mq_unfreeze_queue(q);
	}
}

static void blk_mq_del_queue_tag_set(struct request_queue *q)
{
	struct blk_mq_tag_set *set = q->tag_set;

	mutex_lock(&set->tag_list_lock);
	list_del_init(&q->tag_set_list);
	if (list_is_singular(&set->tag_list)) {
		/* just transitioned to unshared */
		set->flags &= ~BLK_MQ_F_TAG_SHARED;
		/* update existing queue */
		blk_mq_update_tag_set_depth(set, false);
	}
	mutex_unlock(&set->tag_list_lock);
}

static void blk_mq_add_queue_tag_set(struct blk_mq_tag_set *set,
				     struct request_queue *q)
{
	q->tag_set = set;

	mutex_lock(&set->tag_list_lock);

	/* Check to see if we're transitioning to shared (from 1 to 2 queues). */
	if (!list_empty(&set->tag_list) && !(set->flags & BLK_MQ_F_TAG_SHARED)) {
		set->flags |= BLK_MQ_F_TAG_SHARED;
		/* update existing queue */
		blk_mq_update_tag_set_depth(set, true);
	}
	if (set->flags & BLK_MQ_F_TAG_SHARED)
		queue_set_hctx_shared(q, true);
	list_add_tail(&q->tag_set_list, &set->tag_list);

	mutex_unlock(&set->tag_list_lock);
}

/*
 * It is the actual release handler for mq, but we do it from
 * request queue's release handler for avoiding use-after-free
 * and headache because q->mq_kobj shouldn't have been introduced,
 * but we can't group ctx/kctx kobj without it.
 */
void blk_mq_release(struct request_queue *q)
{
	struct blk_mq_hw_ctx *hctx;
	unsigned int i;

	/* hctx kobj stays in hctx */
	queue_for_each_hw_ctx(q, hctx, i) {
		if (!hctx)
			continue;
		kfree(hctx->ctxs);
		kfree(hctx);
	}

	q->mq_map = NULL;

	kfree(q->queue_hw_ctx);

	/* ctx kobj stays in queue_ctx */
	free_percpu(q->queue_ctx);
}

struct request_queue *blk_mq_init_queue(struct blk_mq_tag_set *set)
{
	struct request_queue *uninit_q, *q;

	uninit_q = blk_alloc_queue_node(GFP_KERNEL, set->numa_node);
	if (!uninit_q)
		return ERR_PTR(-ENOMEM);

	q = blk_mq_init_allocated_queue(set, uninit_q);
	if (IS_ERR(q))
		blk_cleanup_queue(uninit_q);

	return q;
}
EXPORT_SYMBOL(blk_mq_init_queue);

static void blk_mq_realloc_hw_ctxs(struct blk_mq_tag_set *set,
						struct request_queue *q)
{
	int i, j;
	struct blk_mq_hw_ctx **hctxs = q->queue_hw_ctx;

	blk_mq_sysfs_unregister(q);
	for (i = 0; i < set->nr_hw_queues; i++) {
		int node;

		if (hctxs[i])
			continue;

		node = blk_mq_hw_queue_to_node(q->mq_map, i);
		hctxs[i] = kzalloc_node(sizeof(struct blk_mq_hw_ctx),
					GFP_KERNEL, node);
		if (!hctxs[i])
			break;

		if (!zalloc_cpumask_var_node(&hctxs[i]->cpumask, GFP_KERNEL,
						node)) {
			kfree(hctxs[i]);
			hctxs[i] = NULL;
			break;
		}

		atomic_set(&hctxs[i]->nr_active, 0);
		hctxs[i]->numa_node = node;
		hctxs[i]->queue_num = i;

		if (blk_mq_init_hctx(q, set, hctxs[i], i)) {
			free_cpumask_var(hctxs[i]->cpumask);
			kfree(hctxs[i]);
			hctxs[i] = NULL;
			break;
		}
		blk_mq_hctx_kobj_init(hctxs[i]);
	}
	for (j = i; j < q->nr_hw_queues; j++) {
		struct blk_mq_hw_ctx *hctx = hctxs[j];

		if (hctx) {
			if (hctx->tags) {
				blk_mq_free_rq_map(set, hctx->tags, j);
				set->tags[j] = NULL;
			}
			blk_mq_exit_hctx(q, set, hctx, j);
			free_cpumask_var(hctx->cpumask);
			kobject_put(&hctx->kobj);
			kfree(hctx->ctxs);
			kfree(hctx);
			hctxs[j] = NULL;

		}
	}
	q->nr_hw_queues = i;
	blk_mq_sysfs_register(q);
}

struct request_queue *blk_mq_init_allocated_queue(struct blk_mq_tag_set *set,
						  struct request_queue *q)
{
	/* mark the queue as mq asap */
	q->mq_ops = set->ops;

	q->queue_ctx = alloc_percpu(struct blk_mq_ctx);
	if (!q->queue_ctx)
		goto err_exit;

	q->queue_hw_ctx = kzalloc_node(nr_cpu_ids * sizeof(*(q->queue_hw_ctx)),
						GFP_KERNEL, set->numa_node);
	if (!q->queue_hw_ctx)
		goto err_percpu;

	q->mq_map = set->mq_map;

	blk_mq_realloc_hw_ctxs(set, q);
	if (!q->nr_hw_queues)
		goto err_hctxs;

	INIT_WORK(&q->timeout_work, blk_mq_timeout_work);
	blk_queue_rq_timeout(q, set->timeout ? set->timeout : 30 * HZ);

	q->nr_queues = nr_cpu_ids;

	q->queue_flags |= QUEUE_FLAG_MQ_DEFAULT;

	if (!(set->flags & BLK_MQ_F_SG_MERGE))
		q->queue_flags |= 1 << QUEUE_FLAG_NO_SG_MERGE;

	q->sg_reserved_size = INT_MAX;

	INIT_DELAYED_WORK(&q->requeue_work, blk_mq_requeue_work);
	INIT_LIST_HEAD(&q->requeue_list);
	spin_lock_init(&q->requeue_lock);

	if (q->nr_hw_queues > 1)
		blk_queue_make_request(q, blk_mq_make_request);
	else
		blk_queue_make_request(q, blk_sq_make_request);

	/*
	 * Do this after blk_queue_make_request() overrides it...
	 */
	q->nr_requests = set->queue_depth;

	if (set->ops->complete)
		blk_queue_softirq_done(q, set->ops->complete);

	blk_mq_init_cpu_queues(q, set->nr_hw_queues);

	get_online_cpus();
	mutex_lock(&all_q_mutex);

	list_add_tail(&q->all_q_node, &all_q_list);
	blk_mq_add_queue_tag_set(set, q);
	blk_mq_map_swqueue(q, cpu_online_mask);

	mutex_unlock(&all_q_mutex);
	put_online_cpus();

	return q;

err_hctxs:
	kfree(q->queue_hw_ctx);
err_percpu:
	free_percpu(q->queue_ctx);
err_exit:
	q->mq_ops = NULL;
	return ERR_PTR(-ENOMEM);
}
EXPORT_SYMBOL(blk_mq_init_allocated_queue);

void blk_mq_free_queue(struct request_queue *q)
{
	struct blk_mq_tag_set	*set = q->tag_set;

	mutex_lock(&all_q_mutex);
	list_del_init(&q->all_q_node);
	mutex_unlock(&all_q_mutex);

	blk_mq_del_queue_tag_set(q);

	blk_mq_exit_hw_queues(q, set, set->nr_hw_queues);
	blk_mq_free_hw_queues(q, set);
}

/* Basically redo blk_mq_init_queue with queue frozen */
static void blk_mq_queue_reinit(struct request_queue *q,
				const struct cpumask *online_mask)
{
	WARN_ON_ONCE(!atomic_read(&q->mq_freeze_depth));

	blk_mq_sysfs_unregister(q);

	/*
	 * redo blk_mq_init_cpu_queues and blk_mq_init_hw_queues. FIXME: maybe
	 * we should change hctx numa_node according to new topology (this
	 * involves free and re-allocate memory, worthy doing?)
	 */

	blk_mq_map_swqueue(q, online_mask);

	blk_mq_sysfs_register(q);
}

static int blk_mq_queue_reinit_notify(struct notifier_block *nb,
				      unsigned long action, void *hcpu)
{
	struct request_queue *q;
	int cpu = (unsigned long)hcpu;
	/*
	 * New online cpumask which is going to be set in this hotplug event.
	 * Declare this cpumasks as global as cpu-hotplug operation is invoked
	 * one-by-one and dynamically allocating this could result in a failure.
	 */
	static struct cpumask online_new;

	/*
	 * Before hotadded cpu starts handling requests, new mappings must
	 * be established.  Otherwise, these requests in hw queue might
	 * never be dispatched.
	 *
	 * For example, there is a single hw queue (hctx) and two CPU queues
	 * (ctx0 for CPU0, and ctx1 for CPU1).
	 *
	 * Now CPU1 is just onlined and a request is inserted into
	 * ctx1->rq_list and set bit0 in pending bitmap as ctx1->index_hw is
	 * still zero.
	 *
	 * And then while running hw queue, flush_busy_ctxs() finds bit0 is
	 * set in pending bitmap and tries to retrieve requests in
	 * hctx->ctxs[0]->rq_list.  But htx->ctxs[0] is a pointer to ctx0,
	 * so the request in ctx1->rq_list is ignored.
	 */
	switch (action & ~CPU_TASKS_FROZEN) {
	case CPU_DEAD:
	case CPU_UP_CANCELED:
		cpumask_copy(&online_new, cpu_online_mask);
		break;
	case CPU_UP_PREPARE:
		cpumask_copy(&online_new, cpu_online_mask);
		cpumask_set_cpu(cpu, &online_new);
		break;
	default:
		return NOTIFY_OK;
	}

	mutex_lock(&all_q_mutex);

	/*
	 * We need to freeze and reinit all existing queues.  Freezing
	 * involves synchronous wait for an RCU grace period and doing it
	 * one by one may take a long time.  Start freezing all queues in
	 * one swoop and then wait for the completions so that freezing can
	 * take place in parallel.
	 */
	list_for_each_entry(q, &all_q_list, all_q_node)
		blk_mq_freeze_queue_start(q);
	list_for_each_entry(q, &all_q_list, all_q_node) {
		blk_mq_freeze_queue_wait(q);

		/*
		 * timeout handler can't touch hw queue during the
		 * reinitialization
		 */
		del_timer_sync(&q->timeout);
	}

	list_for_each_entry(q, &all_q_list, all_q_node)
		blk_mq_queue_reinit(q, &online_new);

	list_for_each_entry(q, &all_q_list, all_q_node)
		blk_mq_unfreeze_queue(q);

	mutex_unlock(&all_q_mutex);
	return NOTIFY_OK;
}

static int __blk_mq_alloc_rq_maps(struct blk_mq_tag_set *set)
{
	int i;

	for (i = 0; i < set->nr_hw_queues; i++) {
		set->tags[i] = blk_mq_init_rq_map(set, i);
		if (!set->tags[i])
			goto out_unwind;
	}

	return 0;

out_unwind:
	while (--i >= 0)
		blk_mq_free_rq_map(set, set->tags[i], i);

	return -ENOMEM;
}

/*
 * Allocate the request maps associated with this tag_set. Note that this
 * may reduce the depth asked for, if memory is tight. set->queue_depth
 * will be updated to reflect the allocated depth.
 */
static int blk_mq_alloc_rq_maps(struct blk_mq_tag_set *set)
{
	unsigned int depth;
	int err;

	depth = set->queue_depth;
	do {
		err = __blk_mq_alloc_rq_maps(set);
		if (!err)
			break;

		set->queue_depth >>= 1;
		if (set->queue_depth < set->reserved_tags + BLK_MQ_TAG_MIN) {
			err = -ENOMEM;
			break;
		}
	} while (set->queue_depth);

	if (!set->queue_depth || err) {
		pr_err("blk-mq: failed to allocate request map\n");
		return -ENOMEM;
	}

	if (depth != set->queue_depth)
		pr_info("blk-mq: reduced tag depth (%u -> %u)\n",
						depth, set->queue_depth);

	return 0;
}

/*
 * Alloc a tag set to be associated with one or more request queues.
 * May fail with EINVAL for various error conditions. May adjust the
 * requested depth down, if if it too large. In that case, the set
 * value will be stored in set->queue_depth.
 */
int blk_mq_alloc_tag_set(struct blk_mq_tag_set *set)
{
	int ret;

	BUILD_BUG_ON(BLK_MQ_MAX_DEPTH > 1 << BLK_MQ_UNIQUE_TAG_BITS);

	if (!set->nr_hw_queues)
		return -EINVAL;
	if (!set->queue_depth)
		return -EINVAL;
	if (set->queue_depth < set->reserved_tags + BLK_MQ_TAG_MIN)
		return -EINVAL;

	if (!set->ops->queue_rq)
		return -EINVAL;

	if (set->queue_depth > BLK_MQ_MAX_DEPTH) {
		pr_info("blk-mq: reduced tag depth to %u\n",
			BLK_MQ_MAX_DEPTH);
		set->queue_depth = BLK_MQ_MAX_DEPTH;
	}

	/*
	 * If a crashdump is active, then we are potentially in a very
	 * memory constrained environment. Limit us to 1 queue and
	 * 64 tags to prevent using too much memory.
	 */
	if (is_kdump_kernel()) {
		set->nr_hw_queues = 1;
		set->queue_depth = min(64U, set->queue_depth);
	}
	/*
	 * There is no use for more h/w queues than cpus.
	 */
	if (set->nr_hw_queues > nr_cpu_ids)
		set->nr_hw_queues = nr_cpu_ids;

	set->tags = kzalloc_node(nr_cpu_ids * sizeof(struct blk_mq_tags *),
				 GFP_KERNEL, set->numa_node);
	if (!set->tags)
		return -ENOMEM;

	ret = -ENOMEM;
	set->mq_map = kzalloc_node(sizeof(*set->mq_map) * nr_cpu_ids,
			GFP_KERNEL, set->numa_node);
	if (!set->mq_map)
		goto out_free_tags;

	if (set->ops->map_queues)
		ret = set->ops->map_queues(set);
	else
		ret = blk_mq_map_queues(set);
	if (ret)
		goto out_free_mq_map;

	ret = blk_mq_alloc_rq_maps(set);
	if (ret)
		goto out_free_mq_map;

	mutex_init(&set->tag_list_lock);
	INIT_LIST_HEAD(&set->tag_list);

	return 0;

out_free_mq_map:
	kfree(set->mq_map);
	set->mq_map = NULL;
out_free_tags:
	kfree(set->tags);
	set->tags = NULL;
	return ret;
}
EXPORT_SYMBOL(blk_mq_alloc_tag_set);

void blk_mq_free_tag_set(struct blk_mq_tag_set *set)
{
	int i;

	for (i = 0; i < nr_cpu_ids; i++) {
		if (set->tags[i])
			blk_mq_free_rq_map(set, set->tags[i], i);
	}

	kfree(set->mq_map);
	set->mq_map = NULL;

	kfree(set->tags);
	set->tags = NULL;
}
EXPORT_SYMBOL(blk_mq_free_tag_set);

int blk_mq_update_nr_requests(struct request_queue *q, unsigned int nr)
{
	struct blk_mq_tag_set *set = q->tag_set;
	struct blk_mq_hw_ctx *hctx;
	int i, ret;

	if (!set || nr > set->queue_depth)
		return -EINVAL;

	ret = 0;
	queue_for_each_hw_ctx(q, hctx, i) {
		if (!hctx->tags)
			continue;
		ret = blk_mq_tag_update_depth(hctx->tags, nr);
		if (ret)
			break;
	}

	if (!ret)
		q->nr_requests = nr;

	return ret;
}

void blk_mq_update_nr_hw_queues(struct blk_mq_tag_set *set, int nr_hw_queues)
{
	struct request_queue *q;

	if (nr_hw_queues > nr_cpu_ids)
		nr_hw_queues = nr_cpu_ids;
	if (nr_hw_queues < 1 || nr_hw_queues == set->nr_hw_queues)
		return;

	list_for_each_entry(q, &set->tag_list, tag_set_list)
		blk_mq_freeze_queue(q);

	set->nr_hw_queues = nr_hw_queues;
	list_for_each_entry(q, &set->tag_list, tag_set_list) {
		blk_mq_realloc_hw_ctxs(set, q);

		if (q->nr_hw_queues > 1)
			blk_queue_make_request(q, blk_mq_make_request);
		else
			blk_queue_make_request(q, blk_sq_make_request);

		blk_mq_queue_reinit(q, cpu_online_mask);
	}

	list_for_each_entry(q, &set->tag_list, tag_set_list)
		blk_mq_unfreeze_queue(q);
}
EXPORT_SYMBOL_GPL(blk_mq_update_nr_hw_queues);

void blk_mq_disable_hotplug(void)
{
	mutex_lock(&all_q_mutex);
}

void blk_mq_enable_hotplug(void)
{
	mutex_unlock(&all_q_mutex);
}

static int __init blk_mq_init(void)
{
	blk_mq_cpu_init();

	hotcpu_notifier(blk_mq_queue_reinit_notify, 0);

	return 0;
}
subsys_initcall(blk_mq_init);<|MERGE_RESOLUTION|>--- conflicted
+++ resolved
@@ -227,19 +227,6 @@
 	hctx = blk_mq_map_queue(q, ctx->cpu);
 	blk_mq_set_alloc_data(&alloc_data, q, flags, ctx, hctx);
 	rq = __blk_mq_alloc_request(&alloc_data, rw, 0);
-<<<<<<< HEAD
-=======
-	if (!rq && !(flags & BLK_MQ_REQ_NOWAIT)) {
-		__blk_mq_run_hw_queue(hctx);
-		blk_mq_put_ctx(ctx);
-
-		ctx = blk_mq_get_ctx(q);
-		hctx = blk_mq_map_queue(q, ctx->cpu);
-		blk_mq_set_alloc_data(&alloc_data, q, flags, ctx, hctx);
-		rq =  __blk_mq_alloc_request(&alloc_data, rw, 0);
-		ctx = alloc_data.ctx;
-	}
->>>>>>> 8ec2ef2b
 	blk_mq_put_ctx(ctx);
 
 	if (!rq) {
@@ -1229,21 +1216,6 @@
 	trace_block_getrq(q, bio, op);
 	blk_mq_set_alloc_data(&alloc_data, q, 0, ctx, hctx);
 	rq = __blk_mq_alloc_request(&alloc_data, op, op_flags);
-<<<<<<< HEAD
-=======
-	if (unlikely(!rq)) {
-		__blk_mq_run_hw_queue(hctx);
-		blk_mq_put_ctx(ctx);
-		trace_block_sleeprq(q, bio, op);
-
-		ctx = blk_mq_get_ctx(q);
-		hctx = blk_mq_map_queue(q, ctx->cpu);
-		blk_mq_set_alloc_data(&alloc_data, q, 0, ctx, hctx);
-		rq = __blk_mq_alloc_request(&alloc_data, op, op_flags);
-		ctx = alloc_data.ctx;
-		hctx = alloc_data.hctx;
-	}
->>>>>>> 8ec2ef2b
 
 	hctx->queued++;
 	data->hctx = hctx;
