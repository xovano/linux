--- conflicted
+++ resolved
@@ -2280,13 +2280,10 @@
 		set->ops->exit_hctx(hctx, hctx_idx);
 
 	blk_mq_remove_cpuhp(hctx);
-<<<<<<< HEAD
-=======
 
 	spin_lock(&q->unused_hctx_lock);
 	list_add(&hctx->hctx_list, &q->unused_hctx_list);
 	spin_unlock(&q->unused_hctx_lock);
->>>>>>> f7688b48
 }
 
 static void blk_mq_exit_hw_queues(struct request_queue *q,
@@ -2376,20 +2373,12 @@
 	 * runtime
 	 */
 	hctx->ctxs = kmalloc_array_node(nr_cpu_ids, sizeof(void *),
-<<<<<<< HEAD
-			GFP_NOIO | __GFP_NOWARN | __GFP_NORETRY, node);
-=======
 			gfp, node);
->>>>>>> f7688b48
 	if (!hctx->ctxs)
 		goto free_cpumask;
 
 	if (sbitmap_init_node(&hctx->ctx_map, nr_cpu_ids, ilog2(8),
-<<<<<<< HEAD
-				GFP_NOIO | __GFP_NOWARN | __GFP_NORETRY, node))
-=======
 				gfp, node))
->>>>>>> f7688b48
 		goto free_ctxs;
 	hctx->nr_ctx = 0;
 
@@ -2397,17 +2386,8 @@
 	init_waitqueue_func_entry(&hctx->dispatch_wait, blk_mq_dispatch_wake);
 	INIT_LIST_HEAD(&hctx->dispatch_wait.entry);
 
-<<<<<<< HEAD
-	if (set->ops->init_hctx &&
-	    set->ops->init_hctx(hctx, set->driver_data, hctx_idx))
-		goto free_bitmap;
-
-	hctx->fq = blk_alloc_flush_queue(q, hctx->numa_node, set->cmd_size,
-			GFP_NOIO | __GFP_NOWARN | __GFP_NORETRY);
-=======
 	hctx->fq = blk_alloc_flush_queue(q, hctx->numa_node, set->cmd_size,
 			gfp);
->>>>>>> f7688b48
 	if (!hctx->fq)
 		goto free_bitmap;
 
@@ -2417,14 +2397,6 @@
 
 	return hctx;
 
-<<<<<<< HEAD
- free_fq:
-	blk_free_flush_queue(hctx->fq);
- exit_hctx:
-	if (set->ops->exit_hctx)
-		set->ops->exit_hctx(hctx, hctx_idx);
-=======
->>>>>>> f7688b48
  free_bitmap:
 	sbitmap_free(&hctx->ctx_map);
  free_ctxs:
@@ -2832,32 +2804,6 @@
 		if (hctxs[i] && (hctxs[i]->numa_node == node))
 			continue;
 
-<<<<<<< HEAD
-		node = blk_mq_hw_queue_to_node(q->mq_map, i);
-		hctxs[i] = kzalloc_node(blk_mq_hw_ctx_size(set),
-				GFP_NOIO | __GFP_NOWARN | __GFP_NORETRY,
-				node);
-		if (!hctxs[i])
-			break;
-
-		if (!zalloc_cpumask_var_node(&hctxs[i]->cpumask,
-					GFP_NOIO | __GFP_NOWARN | __GFP_NORETRY,
-					node)) {
-			kfree(hctxs[i]);
-			hctxs[i] = NULL;
-			break;
-		}
-
-		atomic_set(&hctxs[i]->nr_active, 0);
-		hctxs[i]->numa_node = node;
-		hctxs[i]->queue_num = i;
-
-		if (blk_mq_init_hctx(q, set, hctxs[i], i)) {
-			free_cpumask_var(hctxs[i]->cpumask);
-			kfree(hctxs[i]);
-			hctxs[i] = NULL;
-			break;
-=======
 		hctx = blk_mq_alloc_and_init_hctx(set, q, i, node);
 		if (hctx) {
 			if (hctxs[i])
@@ -2870,7 +2816,6 @@
 						node, hctxs[i]->numa_node);
 			else
 				break;
->>>>>>> f7688b48
 		}
 	}
 	/*
@@ -3226,13 +3171,8 @@
 		}
 		if (ret)
 			break;
-<<<<<<< HEAD
-		if (q->elevator && q->elevator->type->ops.mq.depth_updated)
-			q->elevator->type->ops.mq.depth_updated(hctx);
-=======
 		if (q->elevator && q->elevator->type->ops.depth_updated)
 			q->elevator->type->ops.depth_updated(hctx);
->>>>>>> f7688b48
 	}
 
 	if (!ret)
