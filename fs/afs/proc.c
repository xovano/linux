// SPDX-License-Identifier: GPL-2.0-or-later
/* /proc interface for AFS
 *
 * Copyright (C) 2002 Red Hat, Inc. All Rights Reserved.
 * Written by David Howells (dhowells@redhat.com)
 */

#include <linux/slab.h>
#include <linux/module.h>
#include <linux/proc_fs.h>
#include <linux/seq_file.h>
#include <linux/sched.h>
#include <linux/uaccess.h>
#include "internal.h"

struct afs_vl_seq_net_private {
	struct seq_net_private		seq;	/* Must be first */
	struct afs_vlserver_list	*vllist;
};

static inline struct afs_net *afs_seq2net(struct seq_file *m)
{
	return afs_net(seq_file_net(m));
}

static inline struct afs_net *afs_seq2net_single(struct seq_file *m)
{
	return afs_net(seq_file_single_net(m));
}

/*
 * Display the list of cells known to the namespace.
 */
static int afs_proc_cells_show(struct seq_file *m, void *v)
{
	struct afs_vlserver_list *vllist;
	struct afs_cell *cell;

	if (v == SEQ_START_TOKEN) {
		/* display header on line 1 */
		seq_puts(m, "USE ACT    TTL SV ST NAME\n");
		return 0;
	}

	cell = list_entry(v, struct afs_cell, proc_link);
	vllist = rcu_dereference(cell->vl_servers);

	/* display one cell per line on subsequent lines */
	seq_printf(m, "%3u %3u %6lld %2u %2u %s\n",
		   atomic_read(&cell->ref),
		   atomic_read(&cell->active),
		   cell->dns_expiry - ktime_get_real_seconds(),
		   vllist ? vllist->nr_servers : 0,
		   cell->state,
		   cell->name);
	return 0;
}

static void *afs_proc_cells_start(struct seq_file *m, loff_t *_pos)
	__acquires(rcu)
{
	rcu_read_lock();
	return seq_hlist_start_head_rcu(&afs_seq2net(m)->proc_cells, *_pos);
}

static void *afs_proc_cells_next(struct seq_file *m, void *v, loff_t *pos)
{
	return seq_hlist_next_rcu(v, &afs_seq2net(m)->proc_cells, pos);
}

static void afs_proc_cells_stop(struct seq_file *m, void *v)
	__releases(rcu)
{
	rcu_read_unlock();
}

static const struct seq_operations afs_proc_cells_ops = {
	.start	= afs_proc_cells_start,
	.next	= afs_proc_cells_next,
	.stop	= afs_proc_cells_stop,
	.show	= afs_proc_cells_show,
};

/*
 * handle writes to /proc/fs/afs/cells
 * - to add cells: echo "add <cellname> <IP>[:<IP>][:<IP>]"
 */
static int afs_proc_cells_write(struct file *file, char *buf, size_t size)
{
	struct seq_file *m = file->private_data;
	struct afs_net *net = afs_seq2net(m);
	char *name, *args;
	int ret;

	/* trim to first NL */
	name = memchr(buf, '\n', size);
	if (name)
		*name = 0;

	/* split into command, name and argslist */
	name = strchr(buf, ' ');
	if (!name)
		goto inval;
	do {
		*name++ = 0;
	} while(*name == ' ');
	if (!*name)
		goto inval;

	args = strchr(name, ' ');
	if (args) {
		do {
			*args++ = 0;
		} while(*args == ' ');
		if (!*args)
			goto inval;
	}

	/* determine command to perform */
	_debug("cmd=%s name=%s args=%s", buf, name, args);

	if (strcmp(buf, "add") == 0) {
		struct afs_cell *cell;

		cell = afs_lookup_cell(net, name, strlen(name), args, true);
		if (IS_ERR(cell)) {
			ret = PTR_ERR(cell);
			goto done;
		}

		if (test_and_set_bit(AFS_CELL_FL_NO_GC, &cell->flags))
<<<<<<< HEAD
			afs_unuse_cell(net, cell);
=======
			afs_unuse_cell(net, cell, afs_cell_trace_unuse_no_pin);
>>>>>>> d1988041
	} else {
		goto inval;
	}

	ret = 0;

done:
	_leave(" = %d", ret);
	return ret;

inval:
	ret = -EINVAL;
	printk("kAFS: Invalid Command on /proc/fs/afs/cells file\n");
	goto done;
}

/*
 * Display the name of the current workstation cell.
 */
static int afs_proc_rootcell_show(struct seq_file *m, void *v)
{
	struct afs_cell *cell;
	struct afs_net *net;

	net = afs_seq2net_single(m);
	down_read(&net->cells_lock);
	cell = net->ws_cell;
	if (cell)
		seq_printf(m, "%s\n", cell->name);
	up_read(&net->cells_lock);
	return 0;
}

/*
 * Set the current workstation cell and optionally supply its list of volume
 * location servers.
 *
 *	echo "cell.name:192.168.231.14" >/proc/fs/afs/rootcell
 */
static int afs_proc_rootcell_write(struct file *file, char *buf, size_t size)
{
	struct seq_file *m = file->private_data;
	struct afs_net *net = afs_seq2net_single(m);
	char *s;
	int ret;

	ret = -EINVAL;
	if (buf[0] == '.')
		goto out;
	if (memchr(buf, '/', size))
		goto out;

	/* trim to first NL */
	s = memchr(buf, '\n', size);
	if (s)
		*s = 0;

	/* determine command to perform */
	_debug("rootcell=%s", buf);

	ret = afs_cell_init(net, buf);

out:
	_leave(" = %d", ret);
	return ret;
}

static const char afs_vol_types[3][3] = {
	[AFSVL_RWVOL]	= "RW",
	[AFSVL_ROVOL]	= "RO",
	[AFSVL_BACKVOL]	= "BK",
};

/*
 * Display the list of volumes known to a cell.
 */
static int afs_proc_cell_volumes_show(struct seq_file *m, void *v)
{
	struct afs_volume *vol = hlist_entry(v, struct afs_volume, proc_link);

	/* Display header on line 1 */
	if (v == SEQ_START_TOKEN) {
		seq_puts(m, "USE VID      TY NAME\n");
		return 0;
	}

	seq_printf(m, "%3d %08llx %s %s\n",
		   atomic_read(&vol->usage), vol->vid,
		   afs_vol_types[vol->type],
		   vol->name);

	return 0;
}

static void *afs_proc_cell_volumes_start(struct seq_file *m, loff_t *_pos)
	__acquires(cell->proc_lock)
{
	struct afs_cell *cell = PDE_DATA(file_inode(m->file));

	rcu_read_lock();
	return seq_hlist_start_head_rcu(&cell->proc_volumes, *_pos);
}

static void *afs_proc_cell_volumes_next(struct seq_file *m, void *v,
					loff_t *_pos)
{
	struct afs_cell *cell = PDE_DATA(file_inode(m->file));

	return seq_hlist_next_rcu(v, &cell->proc_volumes, _pos);
}

static void afs_proc_cell_volumes_stop(struct seq_file *m, void *v)
	__releases(cell->proc_lock)
{
	rcu_read_unlock();
}

static const struct seq_operations afs_proc_cell_volumes_ops = {
	.start	= afs_proc_cell_volumes_start,
	.next	= afs_proc_cell_volumes_next,
	.stop	= afs_proc_cell_volumes_stop,
	.show	= afs_proc_cell_volumes_show,
};

static const char *const dns_record_sources[NR__dns_record_source + 1] = {
	[DNS_RECORD_UNAVAILABLE]	= "unav",
	[DNS_RECORD_FROM_CONFIG]	= "cfg",
	[DNS_RECORD_FROM_DNS_A]		= "A",
	[DNS_RECORD_FROM_DNS_AFSDB]	= "AFSDB",
	[DNS_RECORD_FROM_DNS_SRV]	= "SRV",
	[DNS_RECORD_FROM_NSS]		= "nss",
	[NR__dns_record_source]		= "[weird]"
};

static const char *const dns_lookup_statuses[NR__dns_lookup_status + 1] = {
	[DNS_LOOKUP_NOT_DONE]		= "no-lookup",
	[DNS_LOOKUP_GOOD]		= "good",
	[DNS_LOOKUP_GOOD_WITH_BAD]	= "good/bad",
	[DNS_LOOKUP_BAD]		= "bad",
	[DNS_LOOKUP_GOT_NOT_FOUND]	= "not-found",
	[DNS_LOOKUP_GOT_LOCAL_FAILURE]	= "local-failure",
	[DNS_LOOKUP_GOT_TEMP_FAILURE]	= "temp-failure",
	[DNS_LOOKUP_GOT_NS_FAILURE]	= "ns-failure",
	[NR__dns_lookup_status]		= "[weird]"
};

/*
 * Display the list of Volume Location servers we're using for a cell.
 */
static int afs_proc_cell_vlservers_show(struct seq_file *m, void *v)
{
	const struct afs_vl_seq_net_private *priv = m->private;
	const struct afs_vlserver_list *vllist = priv->vllist;
	const struct afs_vlserver_entry *entry;
	const struct afs_vlserver *vlserver;
	const struct afs_addr_list *alist;
	int i;

	if (v == SEQ_START_TOKEN) {
		seq_printf(m, "# source %s, status %s\n",
			   dns_record_sources[vllist ? vllist->source : 0],
			   dns_lookup_statuses[vllist ? vllist->status : 0]);
		return 0;
	}

	entry = v;
	vlserver = entry->server;
	alist = rcu_dereference(vlserver->addresses);

	seq_printf(m, "%s [p=%hu w=%hu s=%s,%s]:\n",
		   vlserver->name, entry->priority, entry->weight,
		   dns_record_sources[alist ? alist->source : entry->source],
		   dns_lookup_statuses[alist ? alist->status : entry->status]);
	if (alist) {
		for (i = 0; i < alist->nr_addrs; i++)
			seq_printf(m, " %c %pISpc\n",
				   alist->preferred == i ? '>' : '-',
				   &alist->addrs[i].transport);
	}
	seq_printf(m, " info: fl=%lx rtt=%d\n", vlserver->flags, vlserver->rtt);
	seq_printf(m, " probe: fl=%x e=%d ac=%d out=%d\n",
		   vlserver->probe.flags, vlserver->probe.error,
		   vlserver->probe.abort_code,
		   atomic_read(&vlserver->probe_outstanding));
	return 0;
}

static void *afs_proc_cell_vlservers_start(struct seq_file *m, loff_t *_pos)
	__acquires(rcu)
{
	struct afs_vl_seq_net_private *priv = m->private;
	struct afs_vlserver_list *vllist;
	struct afs_cell *cell = PDE_DATA(file_inode(m->file));
	loff_t pos = *_pos;

	rcu_read_lock();

	vllist = rcu_dereference(cell->vl_servers);
	priv->vllist = vllist;

	if (pos < 0)
		*_pos = pos = 0;
	if (pos == 0)
		return SEQ_START_TOKEN;

	if (pos - 1 >= vllist->nr_servers)
		return NULL;

	return &vllist->servers[pos - 1];
}

static void *afs_proc_cell_vlservers_next(struct seq_file *m, void *v,
					  loff_t *_pos)
{
	struct afs_vl_seq_net_private *priv = m->private;
	struct afs_vlserver_list *vllist = priv->vllist;
	loff_t pos;

	pos = *_pos;
	pos++;
	*_pos = pos;
	if (!vllist || pos - 1 >= vllist->nr_servers)
		return NULL;

	return &vllist->servers[pos - 1];
}

static void afs_proc_cell_vlservers_stop(struct seq_file *m, void *v)
	__releases(rcu)
{
	rcu_read_unlock();
}

static const struct seq_operations afs_proc_cell_vlservers_ops = {
	.start	= afs_proc_cell_vlservers_start,
	.next	= afs_proc_cell_vlservers_next,
	.stop	= afs_proc_cell_vlservers_stop,
	.show	= afs_proc_cell_vlservers_show,
};

/*
 * Display the list of fileservers we're using within a namespace.
 */
static int afs_proc_servers_show(struct seq_file *m, void *v)
{
	struct afs_server *server;
	struct afs_addr_list *alist;
	int i;

	if (v == SEQ_START_TOKEN) {
		seq_puts(m, "UUID                                 REF ACT\n");
		return 0;
	}

	server = list_entry(v, struct afs_server, proc_link);
	alist = rcu_dereference(server->addresses);
	seq_printf(m, "%pU %3d %3d\n",
		   &server->uuid,
		   atomic_read(&server->ref),
		   atomic_read(&server->active));
	seq_printf(m, "  - info: fl=%lx rtt=%u brk=%x\n",
		   server->flags, server->rtt, server->cb_s_break);
	seq_printf(m, "  - probe: last=%d out=%d\n",
		   (int)(jiffies - server->probed_at) / HZ,
		   atomic_read(&server->probe_outstanding));
	seq_printf(m, "  - ALIST v=%u rsp=%lx f=%lx\n",
		   alist->version, alist->responded, alist->failed);
	for (i = 0; i < alist->nr_addrs; i++)
		seq_printf(m, "    [%x] %pISpc%s\n",
			   i, &alist->addrs[i].transport,
			   alist->preferred == i ? "*" : "");
	return 0;
}

static void *afs_proc_servers_start(struct seq_file *m, loff_t *_pos)
	__acquires(rcu)
{
	rcu_read_lock();
	return seq_hlist_start_head_rcu(&afs_seq2net(m)->fs_proc, *_pos);
}

static void *afs_proc_servers_next(struct seq_file *m, void *v, loff_t *_pos)
{
	return seq_hlist_next_rcu(v, &afs_seq2net(m)->fs_proc, _pos);
}

static void afs_proc_servers_stop(struct seq_file *m, void *v)
	__releases(rcu)
{
	rcu_read_unlock();
}

static const struct seq_operations afs_proc_servers_ops = {
	.start	= afs_proc_servers_start,
	.next	= afs_proc_servers_next,
	.stop	= afs_proc_servers_stop,
	.show	= afs_proc_servers_show,
};

/*
 * Display the list of strings that may be substituted for the @sys pathname
 * macro.
 */
static int afs_proc_sysname_show(struct seq_file *m, void *v)
{
	struct afs_net *net = afs_seq2net(m);
	struct afs_sysnames *sysnames = net->sysnames;
	unsigned int i = (unsigned long)v - 1;

	if (i < sysnames->nr)
		seq_printf(m, "%s\n", sysnames->subs[i]);
	return 0;
}

static void *afs_proc_sysname_start(struct seq_file *m, loff_t *pos)
	__acquires(&net->sysnames_lock)
{
	struct afs_net *net = afs_seq2net(m);
	struct afs_sysnames *names;

	read_lock(&net->sysnames_lock);

	names = net->sysnames;
	if (*pos >= names->nr)
		return NULL;
	return (void *)(unsigned long)(*pos + 1);
}

static void *afs_proc_sysname_next(struct seq_file *m, void *v, loff_t *pos)
{
	struct afs_net *net = afs_seq2net(m);
	struct afs_sysnames *names = net->sysnames;

	*pos += 1;
	if (*pos >= names->nr)
		return NULL;
	return (void *)(unsigned long)(*pos + 1);
}

static void afs_proc_sysname_stop(struct seq_file *m, void *v)
	__releases(&net->sysnames_lock)
{
	struct afs_net *net = afs_seq2net(m);

	read_unlock(&net->sysnames_lock);
}

static const struct seq_operations afs_proc_sysname_ops = {
	.start	= afs_proc_sysname_start,
	.next	= afs_proc_sysname_next,
	.stop	= afs_proc_sysname_stop,
	.show	= afs_proc_sysname_show,
};

/*
 * Allow the @sys substitution to be configured.
 */
static int afs_proc_sysname_write(struct file *file, char *buf, size_t size)
{
	struct afs_sysnames *sysnames, *kill;
	struct seq_file *m = file->private_data;
	struct afs_net *net = afs_seq2net(m);
	char *s, *p, *sub;
	int ret, len;

	sysnames = kzalloc(sizeof(*sysnames), GFP_KERNEL);
	if (!sysnames)
		return -ENOMEM;
	refcount_set(&sysnames->usage, 1);
	kill = sysnames;

	p = buf;
	while ((s = strsep(&p, " \t\n"))) {
		len = strlen(s);
		if (len == 0)
			continue;
		ret = -ENAMETOOLONG;
		if (len >= AFSNAMEMAX)
			goto error;

		if (len >= 4 &&
		    s[len - 4] == '@' &&
		    s[len - 3] == 's' &&
		    s[len - 2] == 'y' &&
		    s[len - 1] == 's')
			/* Protect against recursion */
			goto invalid;

		if (s[0] == '.' &&
		    (len < 2 || (len == 2 && s[1] == '.')))
			goto invalid;

		if (memchr(s, '/', len))
			goto invalid;

		ret = -EFBIG;
		if (sysnames->nr >= AFS_NR_SYSNAME)
			goto out;

		if (strcmp(s, afs_init_sysname) == 0) {
			sub = (char *)afs_init_sysname;
		} else {
			ret = -ENOMEM;
			sub = kmemdup(s, len + 1, GFP_KERNEL);
			if (!sub)
				goto out;
		}

		sysnames->subs[sysnames->nr] = sub;
		sysnames->nr++;
	}

	if (sysnames->nr == 0) {
		sysnames->subs[0] = sysnames->blank;
		sysnames->nr++;
	}

	write_lock(&net->sysnames_lock);
	kill = net->sysnames;
	net->sysnames = sysnames;
	write_unlock(&net->sysnames_lock);
	ret = 0;
out:
	afs_put_sysnames(kill);
	return ret;

invalid:
	ret = -EINVAL;
error:
	goto out;
}

void afs_put_sysnames(struct afs_sysnames *sysnames)
{
	int i;

	if (sysnames && refcount_dec_and_test(&sysnames->usage)) {
		for (i = 0; i < sysnames->nr; i++)
			if (sysnames->subs[i] != afs_init_sysname &&
			    sysnames->subs[i] != sysnames->blank)
				kfree(sysnames->subs[i]);
		kfree(sysnames);
	}
}

/*
 * Display general per-net namespace statistics
 */
static int afs_proc_stats_show(struct seq_file *m, void *v)
{
	struct afs_net *net = afs_seq2net_single(m);

	seq_puts(m, "kAFS statistics\n");

	seq_printf(m, "dir-mgmt: look=%u reval=%u inval=%u relpg=%u\n",
		   atomic_read(&net->n_lookup),
		   atomic_read(&net->n_reval),
		   atomic_read(&net->n_inval),
		   atomic_read(&net->n_relpg));

	seq_printf(m, "dir-data: rdpg=%u\n",
		   atomic_read(&net->n_read_dir));

	seq_printf(m, "dir-edit: cr=%u rm=%u\n",
		   atomic_read(&net->n_dir_cr),
		   atomic_read(&net->n_dir_rm));

	seq_printf(m, "file-rd : n=%u nb=%lu\n",
		   atomic_read(&net->n_fetches),
		   atomic_long_read(&net->n_fetch_bytes));
	seq_printf(m, "file-wr : n=%u nb=%lu\n",
		   atomic_read(&net->n_stores),
		   atomic_long_read(&net->n_store_bytes));
	return 0;
}

/*
 * initialise /proc/fs/afs/<cell>/
 */
int afs_proc_cell_setup(struct afs_cell *cell)
{
	struct proc_dir_entry *dir;
	struct afs_net *net = cell->net;

	_enter("%p{%s},%p", cell, cell->name, net->proc_afs);

	dir = proc_net_mkdir(net->net, cell->name, net->proc_afs);
	if (!dir)
		goto error_dir;

	if (!proc_create_net_data("vlservers", 0444, dir,
				  &afs_proc_cell_vlservers_ops,
				  sizeof(struct afs_vl_seq_net_private),
				  cell) ||
	    !proc_create_net_data("volumes", 0444, dir,
				  &afs_proc_cell_volumes_ops,
				  sizeof(struct seq_net_private),
				  cell))
		goto error_tree;

	_leave(" = 0");
	return 0;

error_tree:
	remove_proc_subtree(cell->name, net->proc_afs);
error_dir:
	_leave(" = -ENOMEM");
	return -ENOMEM;
}

/*
 * remove /proc/fs/afs/<cell>/
 */
void afs_proc_cell_remove(struct afs_cell *cell)
{
	struct afs_net *net = cell->net;

	_enter("");
	remove_proc_subtree(cell->name, net->proc_afs);
	_leave("");
}

/*
 * initialise the /proc/fs/afs/ directory
 */
int afs_proc_init(struct afs_net *net)
{
	struct proc_dir_entry *p;

	_enter("");

	p = proc_net_mkdir(net->net, "afs", net->net->proc_net);
	if (!p)
		goto error_dir;

	if (!proc_create_net_data_write("cells", 0644, p,
					&afs_proc_cells_ops,
					afs_proc_cells_write,
					sizeof(struct seq_net_private),
					NULL) ||
	    !proc_create_net_single_write("rootcell", 0644, p,
					  afs_proc_rootcell_show,
					  afs_proc_rootcell_write,
					  NULL) ||
	    !proc_create_net("servers", 0444, p, &afs_proc_servers_ops,
			     sizeof(struct seq_net_private)) ||
	    !proc_create_net_single("stats", 0444, p, afs_proc_stats_show, NULL) ||
	    !proc_create_net_data_write("sysname", 0644, p,
					&afs_proc_sysname_ops,
					afs_proc_sysname_write,
					sizeof(struct seq_net_private),
					NULL))
		goto error_tree;

	net->proc_afs = p;
	_leave(" = 0");
	return 0;

error_tree:
	proc_remove(p);
error_dir:
	_leave(" = -ENOMEM");
	return -ENOMEM;
}

/*
 * clean up the /proc/fs/afs/ directory
 */
void afs_proc_cleanup(struct afs_net *net)
{
	proc_remove(net->proc_afs);
	net->proc_afs = NULL;
}<|MERGE_RESOLUTION|>--- conflicted
+++ resolved
@@ -129,11 +129,7 @@
 		}
 
 		if (test_and_set_bit(AFS_CELL_FL_NO_GC, &cell->flags))
-<<<<<<< HEAD
-			afs_unuse_cell(net, cell);
-=======
 			afs_unuse_cell(net, cell, afs_cell_trace_unuse_no_pin);
->>>>>>> d1988041
 	} else {
 		goto inval;
 	}
