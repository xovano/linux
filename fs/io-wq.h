#ifndef INTERNAL_IO_WQ_H
#define INTERNAL_IO_WQ_H

#include <linux/io_uring.h>

struct io_wq;

enum {
	IO_WQ_WORK_CANCEL	= 1,
	IO_WQ_WORK_HASHED	= 2,
	IO_WQ_WORK_UNBOUND	= 4,
	IO_WQ_WORK_NO_CANCEL	= 8,
	IO_WQ_WORK_CONCURRENT	= 16,

	IO_WQ_WORK_FILES	= 32,
	IO_WQ_WORK_FS		= 64,
	IO_WQ_WORK_MM		= 128,
	IO_WQ_WORK_CREDS	= 256,
	IO_WQ_WORK_BLKCG	= 512,
	IO_WQ_WORK_FSIZE	= 1024,

	IO_WQ_HASH_SHIFT	= 24,	/* upper 8 bits are used for hash key */
};

enum io_wq_cancel {
	IO_WQ_CANCEL_OK,	/* cancelled before started */
	IO_WQ_CANCEL_RUNNING,	/* found, running, and attempted cancelled */
	IO_WQ_CANCEL_NOTFOUND,	/* work not found */
};

struct io_wq_work_node {
	struct io_wq_work_node *next;
};

struct io_wq_work_list {
	struct io_wq_work_node *first;
	struct io_wq_work_node *last;
};

static inline void wq_list_add_after(struct io_wq_work_node *node,
				     struct io_wq_work_node *pos,
				     struct io_wq_work_list *list)
{
	struct io_wq_work_node *next = pos->next;

	pos->next = node;
	node->next = next;
	if (!next)
		list->last = node;
}

static inline void wq_list_add_tail(struct io_wq_work_node *node,
				    struct io_wq_work_list *list)
{
	if (!list->first) {
		list->last = node;
		WRITE_ONCE(list->first, node);
	} else {
		list->last->next = node;
		list->last = node;
	}
	node->next = NULL;
}

static inline void wq_list_cut(struct io_wq_work_list *list,
			       struct io_wq_work_node *last,
			       struct io_wq_work_node *prev)
{
	/* first in the list, if prev==NULL */
	if (!prev)
		WRITE_ONCE(list->first, last->next);
	else
		prev->next = last->next;

	if (last == list->last)
		list->last = prev;
	last->next = NULL;
}

static inline void wq_list_del(struct io_wq_work_list *list,
			       struct io_wq_work_node *node,
			       struct io_wq_work_node *prev)
{
	wq_list_cut(list, node, prev);
}

#define wq_list_for_each(pos, prv, head)			\
	for (pos = (head)->first, prv = NULL; pos; prv = pos, pos = (pos)->next)

#define wq_list_empty(list)	(READ_ONCE((list)->first) == NULL)
#define INIT_WQ_LIST(list)	do {				\
	(list)->first = NULL;					\
	(list)->last = NULL;					\
} while (0)

struct io_wq_work {
	struct io_wq_work_node list;
	struct io_identity *identity;
	unsigned flags;
};

static inline struct io_wq_work *wq_next_work(struct io_wq_work *work)
{
	if (!work->list.next)
		return NULL;

	return container_of(work->list.next, struct io_wq_work, list);
}

typedef void (free_work_fn)(struct io_wq_work *);
typedef struct io_wq_work *(io_wq_work_fn)(struct io_wq_work *);

struct io_wq_data {
	struct user_struct *user;

	io_wq_work_fn *do_work;
	free_work_fn *free_work;
};

struct io_wq *io_wq_create(unsigned bounded, struct io_wq_data *data);
bool io_wq_get(struct io_wq *wq, struct io_wq_data *data);
void io_wq_destroy(struct io_wq *wq);

void io_wq_enqueue(struct io_wq *wq, struct io_wq_work *work);
void io_wq_hash_work(struct io_wq_work *work, void *val);

static inline bool io_wq_is_hashed(struct io_wq_work *work)
{
	return work->flags & IO_WQ_WORK_HASHED;
}

<<<<<<< HEAD
void io_wq_cancel_all(struct io_wq *wq);

=======
>>>>>>> e0733463
typedef bool (work_cancel_fn)(struct io_wq_work *, void *);

enum io_wq_cancel io_wq_cancel_cb(struct io_wq *wq, work_cancel_fn *cancel,
					void *data, bool cancel_all);

struct task_struct *io_wq_get_task(struct io_wq *wq);

#if defined(CONFIG_IO_WQ)
extern void io_wq_worker_sleeping(struct task_struct *);
extern void io_wq_worker_running(struct task_struct *);
#else
static inline void io_wq_worker_sleeping(struct task_struct *tsk)
{
}
static inline void io_wq_worker_running(struct task_struct *tsk)
{
}
#endif

static inline bool io_wq_current_is_worker(void)
{
	return in_task() && (current->flags & PF_IO_WORKER);
}
#endif<|MERGE_RESOLUTION|>--- conflicted
+++ resolved
@@ -129,11 +129,6 @@
 	return work->flags & IO_WQ_WORK_HASHED;
 }
 
-<<<<<<< HEAD
-void io_wq_cancel_all(struct io_wq *wq);
-
-=======
->>>>>>> e0733463
 typedef bool (work_cancel_fn)(struct io_wq_work *, void *);
 
 enum io_wq_cancel io_wq_cancel_cb(struct io_wq *wq, work_cancel_fn *cancel,
