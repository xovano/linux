/*
  FUSE: Filesystem in Userspace
  Copyright (C) 2001-2008  Miklos Szeredi <miklos@szeredi.hu>

  This program can be distributed under the terms of the GNU GPL.
  See the file COPYING.
*/

#include "fuse_i.h"

#include <linux/init.h>
#include <linux/module.h>
#include <linux/poll.h>
#include <linux/sched/signal.h>
#include <linux/uio.h>
#include <linux/miscdevice.h>
#include <linux/pagemap.h>
#include <linux/file.h>
#include <linux/slab.h>
#include <linux/pipe_fs_i.h>
#include <linux/swap.h>
#include <linux/splice.h>
#include <linux/sched.h>

MODULE_ALIAS_MISCDEV(FUSE_MINOR);
MODULE_ALIAS("devname:fuse");

/* Ordinary requests have even IDs, while interrupts IDs are odd */
#define FUSE_INT_REQ_BIT (1ULL << 0)
#define FUSE_REQ_ID_STEP (1ULL << 1)

static struct kmem_cache *fuse_req_cachep;

static struct fuse_dev *fuse_get_dev(struct file *file)
{
	/*
	 * Lockless access is OK, because file->private data is set
	 * once during mount and is valid until the file is released.
	 */
	return READ_ONCE(file->private_data);
}

static void fuse_request_init(struct fuse_req *req)
{
	INIT_LIST_HEAD(&req->list);
	INIT_LIST_HEAD(&req->intr_entry);
	init_waitqueue_head(&req->waitq);
	refcount_set(&req->count, 1);
	__set_bit(FR_PENDING, &req->flags);
}

static struct fuse_req *fuse_request_alloc(gfp_t flags)
{
	struct fuse_req *req = kmem_cache_zalloc(fuse_req_cachep, flags);
	if (req)
		fuse_request_init(req);

	return req;
}

static void fuse_request_free(struct fuse_req *req)
{
	kmem_cache_free(fuse_req_cachep, req);
}

static void __fuse_get_request(struct fuse_req *req)
{
	refcount_inc(&req->count);
}

/* Must be called with > 1 refcount */
static void __fuse_put_request(struct fuse_req *req)
{
	refcount_dec(&req->count);
}

void fuse_set_initialized(struct fuse_conn *fc)
{
	/* Make sure stores before this are seen on another CPU */
	smp_wmb();
	fc->initialized = 1;
}

static bool fuse_block_alloc(struct fuse_conn *fc, bool for_background)
{
	return !fc->initialized || (for_background && fc->blocked);
}

static void fuse_drop_waiting(struct fuse_conn *fc)
{
	/*
	 * lockess check of fc->connected is okay, because atomic_dec_and_test()
	 * provides a memory barrier mached with the one in fuse_wait_aborted()
	 * to ensure no wake-up is missed.
	 */
	if (atomic_dec_and_test(&fc->num_waiting) &&
	    !READ_ONCE(fc->connected)) {
		/* wake up aborters */
		wake_up_all(&fc->blocked_waitq);
	}
}

static void fuse_put_request(struct fuse_conn *fc, struct fuse_req *req);

static struct fuse_req *fuse_get_req(struct fuse_conn *fc, bool for_background)
{
	struct fuse_req *req;
	int err;
	atomic_inc(&fc->num_waiting);

	if (fuse_block_alloc(fc, for_background)) {
		err = -EINTR;
		if (wait_event_killable_exclusive(fc->blocked_waitq,
				!fuse_block_alloc(fc, for_background)))
			goto out;
	}
	/* Matches smp_wmb() in fuse_set_initialized() */
	smp_rmb();

	err = -ENOTCONN;
	if (!fc->connected)
		goto out;

	err = -ECONNREFUSED;
	if (fc->conn_error)
		goto out;

	req = fuse_request_alloc(GFP_KERNEL);
	err = -ENOMEM;
	if (!req) {
		if (for_background)
			wake_up(&fc->blocked_waitq);
		goto out;
	}

	req->in.h.uid = from_kuid(fc->user_ns, current_fsuid());
	req->in.h.gid = from_kgid(fc->user_ns, current_fsgid());
	req->in.h.pid = pid_nr_ns(task_pid(current), fc->pid_ns);

	__set_bit(FR_WAITING, &req->flags);
	if (for_background)
		__set_bit(FR_BACKGROUND, &req->flags);

	if (unlikely(req->in.h.uid == ((uid_t)-1) ||
		     req->in.h.gid == ((gid_t)-1))) {
		fuse_put_request(fc, req);
		return ERR_PTR(-EOVERFLOW);
	}
	return req;

 out:
	fuse_drop_waiting(fc);
	return ERR_PTR(err);
}

static void fuse_put_request(struct fuse_conn *fc, struct fuse_req *req)
{
	if (refcount_dec_and_test(&req->count)) {
		if (test_bit(FR_BACKGROUND, &req->flags)) {
			/*
			 * We get here in the unlikely case that a background
			 * request was allocated but not sent
			 */
			spin_lock(&fc->bg_lock);
			if (!fc->blocked)
				wake_up(&fc->blocked_waitq);
			spin_unlock(&fc->bg_lock);
		}

		if (test_bit(FR_WAITING, &req->flags)) {
			__clear_bit(FR_WAITING, &req->flags);
			fuse_drop_waiting(fc);
		}

		fuse_request_free(req);
	}
}

unsigned int fuse_len_args(unsigned int numargs, struct fuse_arg *args)
{
	unsigned nbytes = 0;
	unsigned i;

	for (i = 0; i < numargs; i++)
		nbytes += args[i].size;

	return nbytes;
}
EXPORT_SYMBOL_GPL(fuse_len_args);

u64 fuse_get_unique(struct fuse_iqueue *fiq)
{
	fiq->reqctr += FUSE_REQ_ID_STEP;
	return fiq->reqctr;
}
EXPORT_SYMBOL_GPL(fuse_get_unique);

static unsigned int fuse_req_hash(u64 unique)
{
	return hash_long(unique & ~FUSE_INT_REQ_BIT, FUSE_PQ_HASH_BITS);
}

/**
 * A new request is available, wake fiq->waitq
 */
static void fuse_dev_wake_and_unlock(struct fuse_iqueue *fiq)
__releases(fiq->lock)
{
	wake_up(&fiq->waitq);
	kill_fasync(&fiq->fasync, SIGIO, POLL_IN);
	spin_unlock(&fiq->lock);
}

const struct fuse_iqueue_ops fuse_dev_fiq_ops = {
	.wake_forget_and_unlock		= fuse_dev_wake_and_unlock,
	.wake_interrupt_and_unlock	= fuse_dev_wake_and_unlock,
	.wake_pending_and_unlock	= fuse_dev_wake_and_unlock,
};
EXPORT_SYMBOL_GPL(fuse_dev_fiq_ops);

static void queue_request_and_unlock(struct fuse_iqueue *fiq,
				     struct fuse_req *req)
__releases(fiq->lock)
{
	req->in.h.len = sizeof(struct fuse_in_header) +
		fuse_len_args(req->args->in_numargs,
			      (struct fuse_arg *) req->args->in_args);
	list_add_tail(&req->list, &fiq->pending);
<<<<<<< HEAD
	wake_up(&fiq->waitq);
	kill_fasync(&fiq->fasync, SIGIO, POLL_IN);
=======
	fiq->ops->wake_pending_and_unlock(fiq);
>>>>>>> f7688b48
}

void fuse_queue_forget(struct fuse_conn *fc, struct fuse_forget_link *forget,
		       u64 nodeid, u64 nlookup)
{
	struct fuse_iqueue *fiq = &fc->iq;

	forget->forget_one.nodeid = nodeid;
	forget->forget_one.nlookup = nlookup;

	spin_lock(&fiq->lock);
	if (fiq->connected) {
		fiq->forget_list_tail->next = forget;
		fiq->forget_list_tail = forget;
<<<<<<< HEAD
		wake_up(&fiq->waitq);
		kill_fasync(&fiq->fasync, SIGIO, POLL_IN);
=======
		fiq->ops->wake_forget_and_unlock(fiq);
>>>>>>> f7688b48
	} else {
		kfree(forget);
		spin_unlock(&fiq->lock);
	}
<<<<<<< HEAD
	spin_unlock(&fiq->lock);
=======
>>>>>>> f7688b48
}

static void flush_bg_queue(struct fuse_conn *fc)
{
	struct fuse_iqueue *fiq = &fc->iq;

	while (fc->active_background < fc->max_background &&
	       !list_empty(&fc->bg_queue)) {
		struct fuse_req *req;

		req = list_first_entry(&fc->bg_queue, struct fuse_req, list);
		list_del(&req->list);
		fc->active_background++;
		spin_lock(&fiq->lock);
		req->in.h.unique = fuse_get_unique(fiq);
<<<<<<< HEAD
		queue_request(fiq, req);
		spin_unlock(&fiq->lock);
=======
		queue_request_and_unlock(fiq, req);
>>>>>>> f7688b48
	}
}

/*
 * This function is called when a request is finished.  Either a reply
 * has arrived or it was aborted (and not yet sent) or some error
 * occurred during communication with userspace, or the device file
 * was closed.  The requester thread is woken up (if still waiting),
 * the 'end' callback is called if given, else the reference to the
 * request is released
 */
void fuse_request_end(struct fuse_conn *fc, struct fuse_req *req)
{
	struct fuse_iqueue *fiq = &fc->iq;
	bool async;

	if (test_and_set_bit(FR_FINISHED, &req->flags))
		goto put_request;

<<<<<<< HEAD
	spin_lock(&fiq->lock);
	list_del_init(&req->intr_entry);
	spin_unlock(&fiq->lock);
=======
	async = req->args->end;
	/*
	 * test_and_set_bit() implies smp_mb() between bit
	 * changing and below intr_entry check. Pairs with
	 * smp_mb() from queue_interrupt().
	 */
	if (!list_empty(&req->intr_entry)) {
		spin_lock(&fiq->lock);
		list_del_init(&req->intr_entry);
		spin_unlock(&fiq->lock);
	}
>>>>>>> f7688b48
	WARN_ON(test_bit(FR_PENDING, &req->flags));
	WARN_ON(test_bit(FR_SENT, &req->flags));
	if (test_bit(FR_BACKGROUND, &req->flags)) {
		spin_lock(&fc->bg_lock);
		clear_bit(FR_BACKGROUND, &req->flags);
		if (fc->num_background == fc->max_background) {
			fc->blocked = 0;
			wake_up(&fc->blocked_waitq);
		} else if (!fc->blocked) {
			/*
			 * Wake up next waiter, if any.  It's okay to use
			 * waitqueue_active(), as we've already synced up
			 * fc->blocked with waiters with the wake_up() call
			 * above.
			 */
			if (waitqueue_active(&fc->blocked_waitq))
				wake_up(&fc->blocked_waitq);
		}

		if (fc->num_background == fc->congestion_threshold && fc->sb) {
			clear_bdi_congested(fc->sb->s_bdi, BLK_RW_SYNC);
			clear_bdi_congested(fc->sb->s_bdi, BLK_RW_ASYNC);
		}
		fc->num_background--;
		fc->active_background--;
		flush_bg_queue(fc);
		spin_unlock(&fc->bg_lock);
	} else {
		/* Wake up waiter sleeping in request_wait_answer() */
		wake_up(&req->waitq);
	}

	if (async)
		req->args->end(fc, req->args, req->out.h.error);
put_request:
	fuse_put_request(fc, req);
}
EXPORT_SYMBOL_GPL(fuse_request_end);

static int queue_interrupt(struct fuse_iqueue *fiq, struct fuse_req *req)
{
	spin_lock(&fiq->lock);
<<<<<<< HEAD
	if (test_bit(FR_FINISHED, &req->flags)) {
		spin_unlock(&fiq->lock);
		return;
=======
	/* Check for we've sent request to interrupt this req */
	if (unlikely(!test_bit(FR_INTERRUPTED, &req->flags))) {
		spin_unlock(&fiq->lock);
		return -EINVAL;
>>>>>>> f7688b48
	}

	if (list_empty(&req->intr_entry)) {
		list_add_tail(&req->intr_entry, &fiq->interrupts);
<<<<<<< HEAD
		wake_up(&fiq->waitq);
	}
	spin_unlock(&fiq->lock);
	kill_fasync(&fiq->fasync, SIGIO, POLL_IN);
=======
		/*
		 * Pairs with smp_mb() implied by test_and_set_bit()
		 * from request_end().
		 */
		smp_mb();
		if (test_bit(FR_FINISHED, &req->flags)) {
			list_del_init(&req->intr_entry);
			spin_unlock(&fiq->lock);
			return 0;
		}
		fiq->ops->wake_interrupt_and_unlock(fiq);
	} else {
		spin_unlock(&fiq->lock);
	}
	return 0;
>>>>>>> f7688b48
}

static void request_wait_answer(struct fuse_conn *fc, struct fuse_req *req)
{
	struct fuse_iqueue *fiq = &fc->iq;
	int err;

	if (!fc->no_interrupt) {
		/* Any signal may interrupt this */
		err = wait_event_interruptible(req->waitq,
					test_bit(FR_FINISHED, &req->flags));
		if (!err)
			return;

		set_bit(FR_INTERRUPTED, &req->flags);
		/* matches barrier in fuse_dev_do_read() */
		smp_mb__after_atomic();
		if (test_bit(FR_SENT, &req->flags))
			queue_interrupt(fiq, req);
	}

	if (!test_bit(FR_FORCE, &req->flags)) {
		/* Only fatal signals may interrupt this */
		err = wait_event_killable(req->waitq,
					test_bit(FR_FINISHED, &req->flags));
		if (!err)
			return;

		spin_lock(&fiq->lock);
		/* Request is not yet in userspace, bail out */
		if (test_bit(FR_PENDING, &req->flags)) {
			list_del(&req->list);
			spin_unlock(&fiq->lock);
			__fuse_put_request(req);
			req->out.h.error = -EINTR;
			return;
		}
		spin_unlock(&fiq->lock);
	}

	/*
	 * Either request is already in userspace, or it was forced.
	 * Wait it out.
	 */
	wait_event(req->waitq, test_bit(FR_FINISHED, &req->flags));
}

static void __fuse_request_send(struct fuse_conn *fc, struct fuse_req *req)
{
	struct fuse_iqueue *fiq = &fc->iq;

	BUG_ON(test_bit(FR_BACKGROUND, &req->flags));
	spin_lock(&fiq->lock);
	if (!fiq->connected) {
		spin_unlock(&fiq->lock);
		req->out.h.error = -ENOTCONN;
	} else {
		req->in.h.unique = fuse_get_unique(fiq);
		/* acquire extra reference, since request is still needed
		   after fuse_request_end() */
		__fuse_get_request(req);
<<<<<<< HEAD
		spin_unlock(&fiq->lock);
=======
		queue_request_and_unlock(fiq, req);
>>>>>>> f7688b48

		request_wait_answer(fc, req);
		/* Pairs with smp_wmb() in fuse_request_end() */
		smp_rmb();
	}
}

static void fuse_adjust_compat(struct fuse_conn *fc, struct fuse_args *args)
{
	if (fc->minor < 4 && args->opcode == FUSE_STATFS)
		args->out_args[0].size = FUSE_COMPAT_STATFS_SIZE;

	if (fc->minor < 9) {
		switch (args->opcode) {
		case FUSE_LOOKUP:
		case FUSE_CREATE:
		case FUSE_MKNOD:
		case FUSE_MKDIR:
		case FUSE_SYMLINK:
		case FUSE_LINK:
			args->out_args[0].size = FUSE_COMPAT_ENTRY_OUT_SIZE;
			break;
		case FUSE_GETATTR:
		case FUSE_SETATTR:
			args->out_args[0].size = FUSE_COMPAT_ATTR_OUT_SIZE;
			break;
		}
	}
	if (fc->minor < 12) {
		switch (args->opcode) {
		case FUSE_CREATE:
			args->in_args[0].size = sizeof(struct fuse_open_in);
			break;
		case FUSE_MKNOD:
			args->in_args[0].size = FUSE_COMPAT_MKNOD_IN_SIZE;
			break;
		}
	}
}

static void fuse_force_creds(struct fuse_conn *fc, struct fuse_req *req)
{
	req->in.h.uid = from_kuid_munged(fc->user_ns, current_fsuid());
	req->in.h.gid = from_kgid_munged(fc->user_ns, current_fsgid());
	req->in.h.pid = pid_nr_ns(task_pid(current), fc->pid_ns);
}

static void fuse_args_to_req(struct fuse_req *req, struct fuse_args *args)
{
	req->in.h.opcode = args->opcode;
	req->in.h.nodeid = args->nodeid;
	req->args = args;
}

ssize_t fuse_simple_request(struct fuse_conn *fc, struct fuse_args *args)
{
	struct fuse_req *req;
	ssize_t ret;

	if (args->force) {
		atomic_inc(&fc->num_waiting);
		req = fuse_request_alloc(GFP_KERNEL | __GFP_NOFAIL);

		if (!args->nocreds)
			fuse_force_creds(fc, req);

		__set_bit(FR_WAITING, &req->flags);
		__set_bit(FR_FORCE, &req->flags);
	} else {
		WARN_ON(args->nocreds);
		req = fuse_get_req(fc, false);
		if (IS_ERR(req))
			return PTR_ERR(req);
	}

	/* Needs to be done after fuse_get_req() so that fc->minor is valid */
	fuse_adjust_compat(fc, args);
	fuse_args_to_req(req, args);

	if (!args->noreply)
		__set_bit(FR_ISREPLY, &req->flags);
	__fuse_request_send(fc, req);
	ret = req->out.h.error;
	if (!ret && args->out_argvar) {
		BUG_ON(args->out_numargs == 0);
		ret = args->out_args[args->out_numargs - 1].size;
	}
	fuse_put_request(fc, req);

	return ret;
}

static bool fuse_request_queue_background(struct fuse_conn *fc,
					  struct fuse_req *req)
{
	bool queued = false;

	WARN_ON(!test_bit(FR_BACKGROUND, &req->flags));
	if (!test_bit(FR_WAITING, &req->flags)) {
		__set_bit(FR_WAITING, &req->flags);
		atomic_inc(&fc->num_waiting);
	}
	__set_bit(FR_ISREPLY, &req->flags);
	spin_lock(&fc->bg_lock);
	if (likely(fc->connected)) {
		fc->num_background++;
		if (fc->num_background == fc->max_background)
			fc->blocked = 1;
		if (fc->num_background == fc->congestion_threshold && fc->sb) {
			set_bdi_congested(fc->sb->s_bdi, BLK_RW_SYNC);
			set_bdi_congested(fc->sb->s_bdi, BLK_RW_ASYNC);
		}
		list_add_tail(&req->list, &fc->bg_queue);
		flush_bg_queue(fc);
		queued = true;
	}
	spin_unlock(&fc->bg_lock);

	return queued;
}

int fuse_simple_background(struct fuse_conn *fc, struct fuse_args *args,
			    gfp_t gfp_flags)
{
	struct fuse_req *req;

	if (args->force) {
		WARN_ON(!args->nocreds);
		req = fuse_request_alloc(gfp_flags);
		if (!req)
			return -ENOMEM;
		__set_bit(FR_BACKGROUND, &req->flags);
	} else {
		WARN_ON(args->nocreds);
		req = fuse_get_req(fc, true);
		if (IS_ERR(req))
			return PTR_ERR(req);
	}

	fuse_args_to_req(req, args);

	if (!fuse_request_queue_background(fc, req)) {
		fuse_put_request(fc, req);
		return -ENOTCONN;
	}

	return 0;
}
EXPORT_SYMBOL_GPL(fuse_simple_background);

static int fuse_simple_notify_reply(struct fuse_conn *fc,
				    struct fuse_args *args, u64 unique)
{
	struct fuse_req *req;
	struct fuse_iqueue *fiq = &fc->iq;
	int err = 0;

	req = fuse_get_req(fc, false);
	if (IS_ERR(req))
		return PTR_ERR(req);

	__clear_bit(FR_ISREPLY, &req->flags);
	req->in.h.unique = unique;
<<<<<<< HEAD
=======

	fuse_args_to_req(req, args);

>>>>>>> f7688b48
	spin_lock(&fiq->lock);
	if (fiq->connected) {
		queue_request_and_unlock(fiq, req);
	} else {
		err = -ENODEV;
		spin_unlock(&fiq->lock);
		fuse_put_request(fc, req);
	}
<<<<<<< HEAD
	spin_unlock(&fiq->lock);
=======
>>>>>>> f7688b48

	return err;
}

/*
 * Lock the request.  Up to the next unlock_request() there mustn't be
 * anything that could cause a page-fault.  If the request was already
 * aborted bail out.
 */
static int lock_request(struct fuse_req *req)
{
	int err = 0;
	if (req) {
		spin_lock(&req->waitq.lock);
		if (test_bit(FR_ABORTED, &req->flags))
			err = -ENOENT;
		else
			set_bit(FR_LOCKED, &req->flags);
		spin_unlock(&req->waitq.lock);
	}
	return err;
}

/*
 * Unlock request.  If it was aborted while locked, caller is responsible
 * for unlocking and ending the request.
 */
static int unlock_request(struct fuse_req *req)
{
	int err = 0;
	if (req) {
		spin_lock(&req->waitq.lock);
		if (test_bit(FR_ABORTED, &req->flags))
			err = -ENOENT;
		else
			clear_bit(FR_LOCKED, &req->flags);
		spin_unlock(&req->waitq.lock);
	}
	return err;
}

struct fuse_copy_state {
	int write;
	struct fuse_req *req;
	struct iov_iter *iter;
	struct pipe_buffer *pipebufs;
	struct pipe_buffer *currbuf;
	struct pipe_inode_info *pipe;
	unsigned long nr_segs;
	struct page *pg;
	unsigned len;
	unsigned offset;
	unsigned move_pages:1;
};

static void fuse_copy_init(struct fuse_copy_state *cs, int write,
			   struct iov_iter *iter)
{
	memset(cs, 0, sizeof(*cs));
	cs->write = write;
	cs->iter = iter;
}

/* Unmap and put previous page of userspace buffer */
static void fuse_copy_finish(struct fuse_copy_state *cs)
{
	if (cs->currbuf) {
		struct pipe_buffer *buf = cs->currbuf;

		if (cs->write)
			buf->len = PAGE_SIZE - cs->len;
		cs->currbuf = NULL;
	} else if (cs->pg) {
		if (cs->write) {
			flush_dcache_page(cs->pg);
			set_page_dirty_lock(cs->pg);
		}
		put_page(cs->pg);
	}
	cs->pg = NULL;
}

/*
 * Get another pagefull of userspace buffer, and map it to kernel
 * address space, and lock request
 */
static int fuse_copy_fill(struct fuse_copy_state *cs)
{
	struct page *page;
	int err;

	err = unlock_request(cs->req);
	if (err)
		return err;

	fuse_copy_finish(cs);
	if (cs->pipebufs) {
		struct pipe_buffer *buf = cs->pipebufs;

		if (!cs->write) {
			err = pipe_buf_confirm(cs->pipe, buf);
			if (err)
				return err;

			BUG_ON(!cs->nr_segs);
			cs->currbuf = buf;
			cs->pg = buf->page;
			cs->offset = buf->offset;
			cs->len = buf->len;
			cs->pipebufs++;
			cs->nr_segs--;
		} else {
			if (cs->nr_segs == cs->pipe->buffers)
				return -EIO;

			page = alloc_page(GFP_HIGHUSER);
			if (!page)
				return -ENOMEM;

			buf->page = page;
			buf->offset = 0;
			buf->len = 0;

			cs->currbuf = buf;
			cs->pg = page;
			cs->offset = 0;
			cs->len = PAGE_SIZE;
			cs->pipebufs++;
			cs->nr_segs++;
		}
	} else {
		size_t off;
		err = iov_iter_get_pages(cs->iter, &page, PAGE_SIZE, 1, &off);
		if (err < 0)
			return err;
		BUG_ON(!err);
		cs->len = err;
		cs->offset = off;
		cs->pg = page;
		iov_iter_advance(cs->iter, err);
	}

	return lock_request(cs->req);
}

/* Do as much copy to/from userspace buffer as we can */
static int fuse_copy_do(struct fuse_copy_state *cs, void **val, unsigned *size)
{
	unsigned ncpy = min(*size, cs->len);
	if (val) {
		void *pgaddr = kmap_atomic(cs->pg);
		void *buf = pgaddr + cs->offset;

		if (cs->write)
			memcpy(buf, *val, ncpy);
		else
			memcpy(*val, buf, ncpy);

		kunmap_atomic(pgaddr);
		*val += ncpy;
	}
	*size -= ncpy;
	cs->len -= ncpy;
	cs->offset += ncpy;
	return ncpy;
}

static int fuse_check_page(struct page *page)
{
	if (page_mapcount(page) ||
	    page->mapping != NULL ||
	    page_count(page) != 1 ||
	    (page->flags & PAGE_FLAGS_CHECK_AT_PREP &
	     ~(1 << PG_locked |
	       1 << PG_referenced |
	       1 << PG_uptodate |
	       1 << PG_lru |
	       1 << PG_active |
	       1 << PG_reclaim))) {
		pr_warn("trying to steal weird page\n");
		pr_warn("  page=%p index=%li flags=%08lx, count=%i, mapcount=%i, mapping=%p\n", page, page->index, page->flags, page_count(page), page_mapcount(page), page->mapping);
		return 1;
	}
	return 0;
}

static int fuse_try_move_page(struct fuse_copy_state *cs, struct page **pagep)
{
	int err;
	struct page *oldpage = *pagep;
	struct page *newpage;
	struct pipe_buffer *buf = cs->pipebufs;

	err = unlock_request(cs->req);
	if (err)
		return err;

	fuse_copy_finish(cs);

	err = pipe_buf_confirm(cs->pipe, buf);
	if (err)
		return err;

	BUG_ON(!cs->nr_segs);
	cs->currbuf = buf;
	cs->len = buf->len;
	cs->pipebufs++;
	cs->nr_segs--;

	if (cs->len != PAGE_SIZE)
		goto out_fallback;

	if (pipe_buf_steal(cs->pipe, buf) != 0)
		goto out_fallback;

	newpage = buf->page;

	if (!PageUptodate(newpage))
		SetPageUptodate(newpage);

	ClearPageMappedToDisk(newpage);

	if (fuse_check_page(newpage) != 0)
		goto out_fallback_unlock;

	/*
	 * This is a new and locked page, it shouldn't be mapped or
	 * have any special flags on it
	 */
	if (WARN_ON(page_mapped(oldpage)))
		goto out_fallback_unlock;
	if (WARN_ON(page_has_private(oldpage)))
		goto out_fallback_unlock;
	if (WARN_ON(PageDirty(oldpage) || PageWriteback(oldpage)))
		goto out_fallback_unlock;
	if (WARN_ON(PageMlocked(oldpage)))
		goto out_fallback_unlock;

	err = replace_page_cache_page(oldpage, newpage, GFP_KERNEL);
	if (err) {
		unlock_page(newpage);
		return err;
	}

	get_page(newpage);

	if (!(buf->flags & PIPE_BUF_FLAG_LRU))
		lru_cache_add_file(newpage);

	err = 0;
	spin_lock(&cs->req->waitq.lock);
	if (test_bit(FR_ABORTED, &cs->req->flags))
		err = -ENOENT;
	else
		*pagep = newpage;
	spin_unlock(&cs->req->waitq.lock);

	if (err) {
		unlock_page(newpage);
		put_page(newpage);
		return err;
	}

	unlock_page(oldpage);
	put_page(oldpage);
	cs->len = 0;

	return 0;

out_fallback_unlock:
	unlock_page(newpage);
out_fallback:
	cs->pg = buf->page;
	cs->offset = buf->offset;

	err = lock_request(cs->req);
	if (err)
		return err;

	return 1;
}

static int fuse_ref_page(struct fuse_copy_state *cs, struct page *page,
			 unsigned offset, unsigned count)
{
	struct pipe_buffer *buf;
	int err;

	if (cs->nr_segs == cs->pipe->buffers)
		return -EIO;

	err = unlock_request(cs->req);
	if (err)
		return err;

	fuse_copy_finish(cs);

	buf = cs->pipebufs;
	get_page(page);
	buf->page = page;
	buf->offset = offset;
	buf->len = count;

	cs->pipebufs++;
	cs->nr_segs++;
	cs->len = 0;

	return 0;
}

/*
 * Copy a page in the request to/from the userspace buffer.  Must be
 * done atomically
 */
static int fuse_copy_page(struct fuse_copy_state *cs, struct page **pagep,
			  unsigned offset, unsigned count, int zeroing)
{
	int err;
	struct page *page = *pagep;

	if (page && zeroing && count < PAGE_SIZE)
		clear_highpage(page);

	while (count) {
		if (cs->write && cs->pipebufs && page) {
			return fuse_ref_page(cs, page, offset, count);
		} else if (!cs->len) {
			if (cs->move_pages && page &&
			    offset == 0 && count == PAGE_SIZE) {
				err = fuse_try_move_page(cs, pagep);
				if (err <= 0)
					return err;
			} else {
				err = fuse_copy_fill(cs);
				if (err)
					return err;
			}
		}
		if (page) {
			void *mapaddr = kmap_atomic(page);
			void *buf = mapaddr + offset;
			offset += fuse_copy_do(cs, &buf, &count);
			kunmap_atomic(mapaddr);
		} else
			offset += fuse_copy_do(cs, NULL, &count);
	}
	if (page && !cs->write)
		flush_dcache_page(page);
	return 0;
}

/* Copy pages in the request to/from userspace buffer */
static int fuse_copy_pages(struct fuse_copy_state *cs, unsigned nbytes,
			   int zeroing)
{
	unsigned i;
	struct fuse_req *req = cs->req;
	struct fuse_args_pages *ap = container_of(req->args, typeof(*ap), args);


	for (i = 0; i < ap->num_pages && (nbytes || zeroing); i++) {
		int err;
		unsigned int offset = ap->descs[i].offset;
		unsigned int count = min(nbytes, ap->descs[i].length);

		err = fuse_copy_page(cs, &ap->pages[i], offset, count, zeroing);
		if (err)
			return err;

		nbytes -= count;
	}
	return 0;
}

/* Copy a single argument in the request to/from userspace buffer */
static int fuse_copy_one(struct fuse_copy_state *cs, void *val, unsigned size)
{
	while (size) {
		if (!cs->len) {
			int err = fuse_copy_fill(cs);
			if (err)
				return err;
		}
		fuse_copy_do(cs, &val, &size);
	}
	return 0;
}

/* Copy request arguments to/from userspace buffer */
static int fuse_copy_args(struct fuse_copy_state *cs, unsigned numargs,
			  unsigned argpages, struct fuse_arg *args,
			  int zeroing)
{
	int err = 0;
	unsigned i;

	for (i = 0; !err && i < numargs; i++)  {
		struct fuse_arg *arg = &args[i];
		if (i == numargs - 1 && argpages)
			err = fuse_copy_pages(cs, arg->size, zeroing);
		else
			err = fuse_copy_one(cs, arg->value, arg->size);
	}
	return err;
}

static int forget_pending(struct fuse_iqueue *fiq)
{
	return fiq->forget_list_head.next != NULL;
}

static int request_pending(struct fuse_iqueue *fiq)
{
	return !list_empty(&fiq->pending) || !list_empty(&fiq->interrupts) ||
		forget_pending(fiq);
}

/*
 * Transfer an interrupt request to userspace
 *
 * Unlike other requests this is assembled on demand, without a need
 * to allocate a separate fuse_req structure.
 *
 * Called with fiq->lock held, releases it
 */
static int fuse_read_interrupt(struct fuse_iqueue *fiq,
			       struct fuse_copy_state *cs,
			       size_t nbytes, struct fuse_req *req)
__releases(fiq->lock)
{
	struct fuse_in_header ih;
	struct fuse_interrupt_in arg;
	unsigned reqsize = sizeof(ih) + sizeof(arg);
	int err;

	list_del_init(&req->intr_entry);
	memset(&ih, 0, sizeof(ih));
	memset(&arg, 0, sizeof(arg));
	ih.len = reqsize;
	ih.opcode = FUSE_INTERRUPT;
	ih.unique = (req->in.h.unique | FUSE_INT_REQ_BIT);
	arg.unique = req->in.h.unique;

	spin_unlock(&fiq->lock);
	if (nbytes < reqsize)
		return -EINVAL;

	err = fuse_copy_one(cs, &ih, sizeof(ih));
	if (!err)
		err = fuse_copy_one(cs, &arg, sizeof(arg));
	fuse_copy_finish(cs);

	return err ? err : reqsize;
}

struct fuse_forget_link *fuse_dequeue_forget(struct fuse_iqueue *fiq,
					     unsigned int max,
					     unsigned int *countp)
{
	struct fuse_forget_link *head = fiq->forget_list_head.next;
	struct fuse_forget_link **newhead = &head;
	unsigned count;

	for (count = 0; *newhead != NULL && count < max; count++)
		newhead = &(*newhead)->next;

	fiq->forget_list_head.next = *newhead;
	*newhead = NULL;
	if (fiq->forget_list_head.next == NULL)
		fiq->forget_list_tail = &fiq->forget_list_head;

	if (countp != NULL)
		*countp = count;

	return head;
}
EXPORT_SYMBOL(fuse_dequeue_forget);

static int fuse_read_single_forget(struct fuse_iqueue *fiq,
				   struct fuse_copy_state *cs,
				   size_t nbytes)
__releases(fiq->lock)
{
	int err;
	struct fuse_forget_link *forget = fuse_dequeue_forget(fiq, 1, NULL);
	struct fuse_forget_in arg = {
		.nlookup = forget->forget_one.nlookup,
	};
	struct fuse_in_header ih = {
		.opcode = FUSE_FORGET,
		.nodeid = forget->forget_one.nodeid,
		.unique = fuse_get_unique(fiq),
		.len = sizeof(ih) + sizeof(arg),
	};

	spin_unlock(&fiq->lock);
	kfree(forget);
	if (nbytes < ih.len)
		return -EINVAL;

	err = fuse_copy_one(cs, &ih, sizeof(ih));
	if (!err)
		err = fuse_copy_one(cs, &arg, sizeof(arg));
	fuse_copy_finish(cs);

	if (err)
		return err;

	return ih.len;
}

static int fuse_read_batch_forget(struct fuse_iqueue *fiq,
				   struct fuse_copy_state *cs, size_t nbytes)
__releases(fiq->lock)
{
	int err;
	unsigned max_forgets;
	unsigned count;
	struct fuse_forget_link *head;
	struct fuse_batch_forget_in arg = { .count = 0 };
	struct fuse_in_header ih = {
		.opcode = FUSE_BATCH_FORGET,
		.unique = fuse_get_unique(fiq),
		.len = sizeof(ih) + sizeof(arg),
	};

	if (nbytes < ih.len) {
		spin_unlock(&fiq->lock);
		return -EINVAL;
	}

	max_forgets = (nbytes - ih.len) / sizeof(struct fuse_forget_one);
<<<<<<< HEAD
	head = dequeue_forget(fiq, max_forgets, &count);
=======
	head = fuse_dequeue_forget(fiq, max_forgets, &count);
>>>>>>> f7688b48
	spin_unlock(&fiq->lock);

	arg.count = count;
	ih.len += count * sizeof(struct fuse_forget_one);
	err = fuse_copy_one(cs, &ih, sizeof(ih));
	if (!err)
		err = fuse_copy_one(cs, &arg, sizeof(arg));

	while (head) {
		struct fuse_forget_link *forget = head;

		if (!err) {
			err = fuse_copy_one(cs, &forget->forget_one,
					    sizeof(forget->forget_one));
		}
		head = forget->next;
		kfree(forget);
	}

	fuse_copy_finish(cs);

	if (err)
		return err;

	return ih.len;
}

static int fuse_read_forget(struct fuse_conn *fc, struct fuse_iqueue *fiq,
			    struct fuse_copy_state *cs,
			    size_t nbytes)
__releases(fiq->lock)
{
	if (fc->minor < 16 || fiq->forget_list_head.next->next == NULL)
		return fuse_read_single_forget(fiq, cs, nbytes);
	else
		return fuse_read_batch_forget(fiq, cs, nbytes);
}

/*
 * Read a single request into the userspace filesystem's buffer.  This
 * function waits until a request is available, then removes it from
 * the pending list and copies request data to userspace buffer.  If
 * no reply is needed (FORGET) or request has been aborted or there
 * was an error during the copying then it's finished by calling
 * fuse_request_end().  Otherwise add it to the processing list, and set
 * the 'sent' flag.
 */
static ssize_t fuse_dev_do_read(struct fuse_dev *fud, struct file *file,
				struct fuse_copy_state *cs, size_t nbytes)
{
	ssize_t err;
	struct fuse_conn *fc = fud->fc;
	struct fuse_iqueue *fiq = &fc->iq;
	struct fuse_pqueue *fpq = &fud->pq;
	struct fuse_req *req;
	struct fuse_args *args;
	unsigned reqsize;
	unsigned int hash;

	/*
	 * Require sane minimum read buffer - that has capacity for fixed part
	 * of any request header + negotiated max_write room for data.
	 *
	 * Historically libfuse reserves 4K for fixed header room, but e.g.
	 * GlusterFS reserves only 80 bytes
	 *
	 *	= `sizeof(fuse_in_header) + sizeof(fuse_write_in)`
	 *
	 * which is the absolute minimum any sane filesystem should be using
	 * for header room.
	 */
	if (nbytes < max_t(size_t, FUSE_MIN_READ_BUFFER,
			   sizeof(struct fuse_in_header) +
			   sizeof(struct fuse_write_in) +
			   fc->max_write))
		return -EINVAL;

 restart:
	for (;;) {
		spin_lock(&fiq->lock);
		if (!fiq->connected || request_pending(fiq))
			break;
		spin_unlock(&fiq->lock);

		if (file->f_flags & O_NONBLOCK)
			return -EAGAIN;
		err = wait_event_interruptible_exclusive(fiq->waitq,
				!fiq->connected || request_pending(fiq));
		if (err)
			return err;
	}

	if (!fiq->connected) {
		err = fc->aborted ? -ECONNABORTED : -ENODEV;
		goto err_unlock;
	}

	if (!list_empty(&fiq->interrupts)) {
		req = list_entry(fiq->interrupts.next, struct fuse_req,
				 intr_entry);
		return fuse_read_interrupt(fiq, cs, nbytes, req);
	}

	if (forget_pending(fiq)) {
		if (list_empty(&fiq->pending) || fiq->forget_batch-- > 0)
			return fuse_read_forget(fc, fiq, cs, nbytes);

		if (fiq->forget_batch <= -8)
			fiq->forget_batch = 16;
	}

	req = list_entry(fiq->pending.next, struct fuse_req, list);
	clear_bit(FR_PENDING, &req->flags);
	list_del_init(&req->list);
	spin_unlock(&fiq->lock);

	args = req->args;
	reqsize = req->in.h.len;

	/* If request is too large, reply with an error and restart the read */
	if (nbytes < reqsize) {
		req->out.h.error = -EIO;
		/* SETXATTR is special, since it may contain too large data */
		if (args->opcode == FUSE_SETXATTR)
			req->out.h.error = -E2BIG;
		fuse_request_end(fc, req);
		goto restart;
	}
	spin_lock(&fpq->lock);
	list_add(&req->list, &fpq->io);
	spin_unlock(&fpq->lock);
	cs->req = req;
	err = fuse_copy_one(cs, &req->in.h, sizeof(req->in.h));
	if (!err)
		err = fuse_copy_args(cs, args->in_numargs, args->in_pages,
				     (struct fuse_arg *) args->in_args, 0);
	fuse_copy_finish(cs);
	spin_lock(&fpq->lock);
	clear_bit(FR_LOCKED, &req->flags);
	if (!fpq->connected) {
		err = fc->aborted ? -ECONNABORTED : -ENODEV;
		goto out_end;
	}
	if (err) {
		req->out.h.error = -EIO;
		goto out_end;
	}
	if (!test_bit(FR_ISREPLY, &req->flags)) {
		err = reqsize;
		goto out_end;
	}
<<<<<<< HEAD
	list_move_tail(&req->list, &fpq->processing);
=======
	hash = fuse_req_hash(req->in.h.unique);
	list_move_tail(&req->list, &fpq->processing[hash]);
>>>>>>> f7688b48
	__fuse_get_request(req);
	set_bit(FR_SENT, &req->flags);
	spin_unlock(&fpq->lock);
	/* matches barrier in request_wait_answer() */
	smp_mb__after_atomic();
	if (test_bit(FR_INTERRUPTED, &req->flags))
		queue_interrupt(fiq, req);
	fuse_put_request(fc, req);

	return reqsize;

out_end:
	if (!test_bit(FR_PRIVATE, &req->flags))
		list_del_init(&req->list);
	spin_unlock(&fpq->lock);
	fuse_request_end(fc, req);
	return err;

 err_unlock:
	spin_unlock(&fiq->lock);
	return err;
}

static int fuse_dev_open(struct inode *inode, struct file *file)
{
	/*
	 * The fuse device's file's private_data is used to hold
	 * the fuse_conn(ection) when it is mounted, and is used to
	 * keep track of whether the file has been mounted already.
	 */
	file->private_data = NULL;
	return 0;
}

static ssize_t fuse_dev_read(struct kiocb *iocb, struct iov_iter *to)
{
	struct fuse_copy_state cs;
	struct file *file = iocb->ki_filp;
	struct fuse_dev *fud = fuse_get_dev(file);

	if (!fud)
		return -EPERM;

	if (!iter_is_iovec(to))
		return -EINVAL;

	fuse_copy_init(&cs, 1, to);

	return fuse_dev_do_read(fud, file, &cs, iov_iter_count(to));
}

static ssize_t fuse_dev_splice_read(struct file *in, loff_t *ppos,
				    struct pipe_inode_info *pipe,
				    size_t len, unsigned int flags)
{
	int total, ret;
	int page_nr = 0;
	struct pipe_buffer *bufs;
	struct fuse_copy_state cs;
	struct fuse_dev *fud = fuse_get_dev(in);

	if (!fud)
		return -EPERM;

	bufs = kvmalloc_array(pipe->buffers, sizeof(struct pipe_buffer),
			      GFP_KERNEL);
	if (!bufs)
		return -ENOMEM;

	fuse_copy_init(&cs, 1, NULL);
	cs.pipebufs = bufs;
	cs.pipe = pipe;
	ret = fuse_dev_do_read(fud, in, &cs, len);
	if (ret < 0)
		goto out;

	if (pipe->nrbufs + cs.nr_segs > pipe->buffers) {
		ret = -EIO;
		goto out;
	}

	for (ret = total = 0; page_nr < cs.nr_segs; total += ret) {
		/*
		 * Need to be careful about this.  Having buf->ops in module
		 * code can Oops if the buffer persists after module unload.
		 */
		bufs[page_nr].ops = &nosteal_pipe_buf_ops;
		bufs[page_nr].flags = 0;
		ret = add_to_pipe(pipe, &bufs[page_nr++]);
		if (unlikely(ret < 0))
			break;
	}
	if (total)
		ret = total;
out:
	for (; page_nr < cs.nr_segs; page_nr++)
		put_page(bufs[page_nr].page);

	kvfree(bufs);
	return ret;
}

static int fuse_notify_poll(struct fuse_conn *fc, unsigned int size,
			    struct fuse_copy_state *cs)
{
	struct fuse_notify_poll_wakeup_out outarg;
	int err = -EINVAL;

	if (size != sizeof(outarg))
		goto err;

	err = fuse_copy_one(cs, &outarg, sizeof(outarg));
	if (err)
		goto err;

	fuse_copy_finish(cs);
	return fuse_notify_poll_wakeup(fc, &outarg);

err:
	fuse_copy_finish(cs);
	return err;
}

static int fuse_notify_inval_inode(struct fuse_conn *fc, unsigned int size,
				   struct fuse_copy_state *cs)
{
	struct fuse_notify_inval_inode_out outarg;
	int err = -EINVAL;

	if (size != sizeof(outarg))
		goto err;

	err = fuse_copy_one(cs, &outarg, sizeof(outarg));
	if (err)
		goto err;
	fuse_copy_finish(cs);

	down_read(&fc->killsb);
	err = -ENOENT;
	if (fc->sb) {
		err = fuse_reverse_inval_inode(fc->sb, outarg.ino,
					       outarg.off, outarg.len);
	}
	up_read(&fc->killsb);
	return err;

err:
	fuse_copy_finish(cs);
	return err;
}

static int fuse_notify_inval_entry(struct fuse_conn *fc, unsigned int size,
				   struct fuse_copy_state *cs)
{
	struct fuse_notify_inval_entry_out outarg;
	int err = -ENOMEM;
	char *buf;
	struct qstr name;

	buf = kzalloc(FUSE_NAME_MAX + 1, GFP_KERNEL);
	if (!buf)
		goto err;

	err = -EINVAL;
	if (size < sizeof(outarg))
		goto err;

	err = fuse_copy_one(cs, &outarg, sizeof(outarg));
	if (err)
		goto err;

	err = -ENAMETOOLONG;
	if (outarg.namelen > FUSE_NAME_MAX)
		goto err;

	err = -EINVAL;
	if (size != sizeof(outarg) + outarg.namelen + 1)
		goto err;

	name.name = buf;
	name.len = outarg.namelen;
	err = fuse_copy_one(cs, buf, outarg.namelen + 1);
	if (err)
		goto err;
	fuse_copy_finish(cs);
	buf[outarg.namelen] = 0;

	down_read(&fc->killsb);
	err = -ENOENT;
	if (fc->sb)
		err = fuse_reverse_inval_entry(fc->sb, outarg.parent, 0, &name);
	up_read(&fc->killsb);
	kfree(buf);
	return err;

err:
	kfree(buf);
	fuse_copy_finish(cs);
	return err;
}

static int fuse_notify_delete(struct fuse_conn *fc, unsigned int size,
			      struct fuse_copy_state *cs)
{
	struct fuse_notify_delete_out outarg;
	int err = -ENOMEM;
	char *buf;
	struct qstr name;

	buf = kzalloc(FUSE_NAME_MAX + 1, GFP_KERNEL);
	if (!buf)
		goto err;

	err = -EINVAL;
	if (size < sizeof(outarg))
		goto err;

	err = fuse_copy_one(cs, &outarg, sizeof(outarg));
	if (err)
		goto err;

	err = -ENAMETOOLONG;
	if (outarg.namelen > FUSE_NAME_MAX)
		goto err;

	err = -EINVAL;
	if (size != sizeof(outarg) + outarg.namelen + 1)
		goto err;

	name.name = buf;
	name.len = outarg.namelen;
	err = fuse_copy_one(cs, buf, outarg.namelen + 1);
	if (err)
		goto err;
	fuse_copy_finish(cs);
	buf[outarg.namelen] = 0;

	down_read(&fc->killsb);
	err = -ENOENT;
	if (fc->sb)
		err = fuse_reverse_inval_entry(fc->sb, outarg.parent,
					       outarg.child, &name);
	up_read(&fc->killsb);
	kfree(buf);
	return err;

err:
	kfree(buf);
	fuse_copy_finish(cs);
	return err;
}

static int fuse_notify_store(struct fuse_conn *fc, unsigned int size,
			     struct fuse_copy_state *cs)
{
	struct fuse_notify_store_out outarg;
	struct inode *inode;
	struct address_space *mapping;
	u64 nodeid;
	int err;
	pgoff_t index;
	unsigned int offset;
	unsigned int num;
	loff_t file_size;
	loff_t end;

	err = -EINVAL;
	if (size < sizeof(outarg))
		goto out_finish;

	err = fuse_copy_one(cs, &outarg, sizeof(outarg));
	if (err)
		goto out_finish;

	err = -EINVAL;
	if (size - sizeof(outarg) != outarg.size)
		goto out_finish;

	nodeid = outarg.nodeid;

	down_read(&fc->killsb);

	err = -ENOENT;
	if (!fc->sb)
		goto out_up_killsb;

	inode = ilookup5(fc->sb, nodeid, fuse_inode_eq, &nodeid);
	if (!inode)
		goto out_up_killsb;

	mapping = inode->i_mapping;
	index = outarg.offset >> PAGE_SHIFT;
	offset = outarg.offset & ~PAGE_MASK;
	file_size = i_size_read(inode);
	end = outarg.offset + outarg.size;
	if (end > file_size) {
		file_size = end;
		fuse_write_update_size(inode, file_size);
	}

	num = outarg.size;
	while (num) {
		struct page *page;
		unsigned int this_num;

		err = -ENOMEM;
		page = find_or_create_page(mapping, index,
					   mapping_gfp_mask(mapping));
		if (!page)
			goto out_iput;

		this_num = min_t(unsigned, num, PAGE_SIZE - offset);
		err = fuse_copy_page(cs, &page, offset, this_num, 0);
		if (!err && offset == 0 &&
		    (this_num == PAGE_SIZE || file_size == end))
			SetPageUptodate(page);
		unlock_page(page);
		put_page(page);

		if (err)
			goto out_iput;

		num -= this_num;
		offset = 0;
		index++;
	}

	err = 0;

out_iput:
	iput(inode);
out_up_killsb:
	up_read(&fc->killsb);
out_finish:
	fuse_copy_finish(cs);
	return err;
}

struct fuse_retrieve_args {
	struct fuse_args_pages ap;
	struct fuse_notify_retrieve_in inarg;
};

static void fuse_retrieve_end(struct fuse_conn *fc, struct fuse_args *args,
			      int error)
{
	struct fuse_retrieve_args *ra =
		container_of(args, typeof(*ra), ap.args);

	release_pages(ra->ap.pages, ra->ap.num_pages);
	kfree(ra);
}

static int fuse_retrieve(struct fuse_conn *fc, struct inode *inode,
			 struct fuse_notify_retrieve_out *outarg)
{
	int err;
	struct address_space *mapping = inode->i_mapping;
	pgoff_t index;
	loff_t file_size;
	unsigned int num;
	unsigned int offset;
	size_t total_len = 0;
	unsigned int num_pages;
	struct fuse_retrieve_args *ra;
	size_t args_size = sizeof(*ra);
	struct fuse_args_pages *ap;
	struct fuse_args *args;

	offset = outarg->offset & ~PAGE_MASK;
	file_size = i_size_read(inode);

	num = min(outarg->size, fc->max_write);
	if (outarg->offset > file_size)
		num = 0;
	else if (outarg->offset + num > file_size)
		num = file_size - outarg->offset;

	num_pages = (num + offset + PAGE_SIZE - 1) >> PAGE_SHIFT;
	num_pages = min(num_pages, fc->max_pages);

	args_size += num_pages * (sizeof(ap->pages[0]) + sizeof(ap->descs[0]));

<<<<<<< HEAD
	req->in.h.opcode = FUSE_NOTIFY_REPLY;
	req->in.h.nodeid = outarg->nodeid;
	req->in.numargs = 2;
	req->in.argpages = 1;
	req->end = fuse_retrieve_end;
=======
	ra = kzalloc(args_size, GFP_KERNEL);
	if (!ra)
		return -ENOMEM;

	ap = &ra->ap;
	ap->pages = (void *) (ra + 1);
	ap->descs = (void *) (ap->pages + num_pages);

	args = &ap->args;
	args->nodeid = outarg->nodeid;
	args->opcode = FUSE_NOTIFY_REPLY;
	args->in_numargs = 2;
	args->in_pages = true;
	args->end = fuse_retrieve_end;
>>>>>>> f7688b48

	index = outarg->offset >> PAGE_SHIFT;

	while (num && ap->num_pages < num_pages) {
		struct page *page;
		unsigned int this_num;

		page = find_get_page(mapping, index);
		if (!page)
			break;

		this_num = min_t(unsigned, num, PAGE_SIZE - offset);
<<<<<<< HEAD
		req->pages[req->num_pages] = page;
		req->page_descs[req->num_pages].offset = offset;
		req->page_descs[req->num_pages].length = this_num;
		req->num_pages++;
=======
		ap->pages[ap->num_pages] = page;
		ap->descs[ap->num_pages].offset = offset;
		ap->descs[ap->num_pages].length = this_num;
		ap->num_pages++;
>>>>>>> f7688b48

		offset = 0;
		num -= this_num;
		total_len += this_num;
		index++;
	}
	ra->inarg.offset = outarg->offset;
	ra->inarg.size = total_len;
	args->in_args[0].size = sizeof(ra->inarg);
	args->in_args[0].value = &ra->inarg;
	args->in_args[1].size = total_len;

<<<<<<< HEAD
	err = fuse_request_send_notify_reply(fc, req, outarg->notify_unique);
	if (err) {
		fuse_retrieve_end(fc, req);
		fuse_put_request(fc, req);
	}
=======
	err = fuse_simple_notify_reply(fc, args, outarg->notify_unique);
	if (err)
		fuse_retrieve_end(fc, args, err);
>>>>>>> f7688b48

	return err;
}

static int fuse_notify_retrieve(struct fuse_conn *fc, unsigned int size,
				struct fuse_copy_state *cs)
{
	struct fuse_notify_retrieve_out outarg;
	struct inode *inode;
	int err;

	err = -EINVAL;
	if (size != sizeof(outarg))
		goto copy_finish;

	err = fuse_copy_one(cs, &outarg, sizeof(outarg));
	if (err)
		goto copy_finish;

	fuse_copy_finish(cs);

	down_read(&fc->killsb);
	err = -ENOENT;
	if (fc->sb) {
		u64 nodeid = outarg.nodeid;

		inode = ilookup5(fc->sb, nodeid, fuse_inode_eq, &nodeid);
		if (inode) {
			err = fuse_retrieve(fc, inode, &outarg);
			iput(inode);
		}
	}
	up_read(&fc->killsb);

	return err;

copy_finish:
	fuse_copy_finish(cs);
	return err;
}

static int fuse_notify(struct fuse_conn *fc, enum fuse_notify_code code,
		       unsigned int size, struct fuse_copy_state *cs)
{
	/* Don't try to move pages (yet) */
	cs->move_pages = 0;

	switch (code) {
	case FUSE_NOTIFY_POLL:
		return fuse_notify_poll(fc, size, cs);

	case FUSE_NOTIFY_INVAL_INODE:
		return fuse_notify_inval_inode(fc, size, cs);

	case FUSE_NOTIFY_INVAL_ENTRY:
		return fuse_notify_inval_entry(fc, size, cs);

	case FUSE_NOTIFY_STORE:
		return fuse_notify_store(fc, size, cs);

	case FUSE_NOTIFY_RETRIEVE:
		return fuse_notify_retrieve(fc, size, cs);

	case FUSE_NOTIFY_DELETE:
		return fuse_notify_delete(fc, size, cs);

	default:
		fuse_copy_finish(cs);
		return -EINVAL;
	}
}

/* Look up request on processing list by unique ID */
static struct fuse_req *request_find(struct fuse_pqueue *fpq, u64 unique)
{
	unsigned int hash = fuse_req_hash(unique);
	struct fuse_req *req;

	list_for_each_entry(req, &fpq->processing[hash], list) {
		if (req->in.h.unique == unique)
			return req;
	}
	return NULL;
}

static int copy_out_args(struct fuse_copy_state *cs, struct fuse_args *args,
			 unsigned nbytes)
{
	unsigned reqsize = sizeof(struct fuse_out_header);

	reqsize += fuse_len_args(args->out_numargs, args->out_args);

	if (reqsize < nbytes || (reqsize > nbytes && !args->out_argvar))
		return -EINVAL;
	else if (reqsize > nbytes) {
		struct fuse_arg *lastarg = &args->out_args[args->out_numargs-1];
		unsigned diffsize = reqsize - nbytes;

		if (diffsize > lastarg->size)
			return -EINVAL;
		lastarg->size -= diffsize;
	}
	return fuse_copy_args(cs, args->out_numargs, args->out_pages,
			      args->out_args, args->page_zeroing);
}

/*
 * Write a single reply to a request.  First the header is copied from
 * the write buffer.  The request is then searched on the processing
 * list by the unique ID found in the header.  If found, then remove
 * it from the list and copy the rest of the buffer to the request.
 * The request is finished by calling fuse_request_end().
 */
static ssize_t fuse_dev_do_write(struct fuse_dev *fud,
				 struct fuse_copy_state *cs, size_t nbytes)
{
	int err;
	struct fuse_conn *fc = fud->fc;
	struct fuse_pqueue *fpq = &fud->pq;
	struct fuse_req *req;
	struct fuse_out_header oh;

	err = -EINVAL;
	if (nbytes < sizeof(struct fuse_out_header))
		goto out;

	err = fuse_copy_one(cs, &oh, sizeof(oh));
	if (err)
		goto copy_finish;

	err = -EINVAL;
	if (oh.len != nbytes)
		goto copy_finish;

	/*
	 * Zero oh.unique indicates unsolicited notification message
	 * and error contains notification code.
	 */
	if (!oh.unique) {
		err = fuse_notify(fc, oh.error, nbytes - sizeof(oh), cs);
		goto out;
	}

	err = -EINVAL;
	if (oh.error <= -1000 || oh.error > 0)
		goto copy_finish;

	spin_lock(&fpq->lock);
	req = NULL;
	if (fpq->connected)
		req = request_find(fpq, oh.unique & ~FUSE_INT_REQ_BIT);

	err = -ENOENT;
	if (!req) {
		spin_unlock(&fpq->lock);
		goto copy_finish;
	}

<<<<<<< HEAD
	/* Is it an interrupt reply? */
	if (req->intr_unique == oh.unique) {
		__fuse_get_request(req);
		spin_unlock(&fpq->lock);

		err = -EINVAL;
		if (nbytes != sizeof(struct fuse_out_header)) {
			fuse_put_request(fc, req);
			goto err_finish;
		}

		if (oh.error == -ENOSYS)
			fc->no_interrupt = 1;
		else if (oh.error == -EAGAIN)
			queue_interrupt(&fc->iq, req);
		fuse_put_request(fc, req);
=======
	/* Is it an interrupt reply ID? */
	if (oh.unique & FUSE_INT_REQ_BIT) {
		__fuse_get_request(req);
		spin_unlock(&fpq->lock);

		err = 0;
		if (nbytes != sizeof(struct fuse_out_header))
			err = -EINVAL;
		else if (oh.error == -ENOSYS)
			fc->no_interrupt = 1;
		else if (oh.error == -EAGAIN)
			err = queue_interrupt(&fc->iq, req);
>>>>>>> f7688b48

		fuse_put_request(fc, req);

		goto copy_finish;
	}

	clear_bit(FR_SENT, &req->flags);
	list_move(&req->list, &fpq->io);
	req->out.h = oh;
	set_bit(FR_LOCKED, &req->flags);
	spin_unlock(&fpq->lock);
	cs->req = req;
	if (!req->args->page_replace)
		cs->move_pages = 0;

	if (oh.error)
		err = nbytes != sizeof(oh) ? -EINVAL : 0;
	else
		err = copy_out_args(cs, req->args, nbytes);
	fuse_copy_finish(cs);

	spin_lock(&fpq->lock);
	clear_bit(FR_LOCKED, &req->flags);
	if (!fpq->connected)
		err = -ENOENT;
	else if (err)
		req->out.h.error = -EIO;
	if (!test_bit(FR_PRIVATE, &req->flags))
		list_del_init(&req->list);
	spin_unlock(&fpq->lock);

	fuse_request_end(fc, req);
out:
	return err ? err : nbytes;

copy_finish:
	fuse_copy_finish(cs);
	goto out;
}

static ssize_t fuse_dev_write(struct kiocb *iocb, struct iov_iter *from)
{
	struct fuse_copy_state cs;
	struct fuse_dev *fud = fuse_get_dev(iocb->ki_filp);

	if (!fud)
		return -EPERM;

	if (!iter_is_iovec(from))
		return -EINVAL;

	fuse_copy_init(&cs, 0, from);

	return fuse_dev_do_write(fud, &cs, iov_iter_count(from));
}

static ssize_t fuse_dev_splice_write(struct pipe_inode_info *pipe,
				     struct file *out, loff_t *ppos,
				     size_t len, unsigned int flags)
{
	unsigned nbuf;
	unsigned idx;
	struct pipe_buffer *bufs;
	struct fuse_copy_state cs;
	struct fuse_dev *fud;
	size_t rem;
	ssize_t ret;

	fud = fuse_get_dev(out);
	if (!fud)
		return -EPERM;

	pipe_lock(pipe);

	bufs = kvmalloc_array(pipe->nrbufs, sizeof(struct pipe_buffer),
			      GFP_KERNEL);
	if (!bufs) {
		pipe_unlock(pipe);
		return -ENOMEM;
	}

	nbuf = 0;
	rem = 0;
	for (idx = 0; idx < pipe->nrbufs && rem < len; idx++)
		rem += pipe->bufs[(pipe->curbuf + idx) & (pipe->buffers - 1)].len;

	ret = -EINVAL;
	if (rem < len)
		goto out_free;

	rem = len;
	while (rem) {
		struct pipe_buffer *ibuf;
		struct pipe_buffer *obuf;

		BUG_ON(nbuf >= pipe->buffers);
		BUG_ON(!pipe->nrbufs);
		ibuf = &pipe->bufs[pipe->curbuf];
		obuf = &bufs[nbuf];

		if (rem >= ibuf->len) {
			*obuf = *ibuf;
			ibuf->ops = NULL;
			pipe->curbuf = (pipe->curbuf + 1) & (pipe->buffers - 1);
			pipe->nrbufs--;
		} else {
			if (!pipe_buf_get(pipe, ibuf))
				goto out_free;

			*obuf = *ibuf;
			obuf->flags &= ~PIPE_BUF_FLAG_GIFT;
			obuf->len = rem;
			ibuf->offset += obuf->len;
			ibuf->len -= obuf->len;
		}
		nbuf++;
		rem -= obuf->len;
	}
	pipe_unlock(pipe);

	fuse_copy_init(&cs, 0, NULL);
	cs.pipebufs = bufs;
	cs.nr_segs = nbuf;
	cs.pipe = pipe;

	if (flags & SPLICE_F_MOVE)
		cs.move_pages = 1;

	ret = fuse_dev_do_write(fud, &cs, len);

	pipe_lock(pipe);
out_free:
	for (idx = 0; idx < nbuf; idx++)
		pipe_buf_release(pipe, &bufs[idx]);
	pipe_unlock(pipe);

	kvfree(bufs);
	return ret;
}

static __poll_t fuse_dev_poll(struct file *file, poll_table *wait)
{
	__poll_t mask = EPOLLOUT | EPOLLWRNORM;
	struct fuse_iqueue *fiq;
	struct fuse_dev *fud = fuse_get_dev(file);

	if (!fud)
		return EPOLLERR;

	fiq = &fud->fc->iq;
	poll_wait(file, &fiq->waitq, wait);

	spin_lock(&fiq->lock);
	if (!fiq->connected)
		mask = EPOLLERR;
	else if (request_pending(fiq))
		mask |= EPOLLIN | EPOLLRDNORM;
	spin_unlock(&fiq->lock);

	return mask;
}

/* Abort all requests on the given list (pending or processing) */
static void end_requests(struct fuse_conn *fc, struct list_head *head)
{
	while (!list_empty(head)) {
		struct fuse_req *req;
		req = list_entry(head->next, struct fuse_req, list);
		req->out.h.error = -ECONNABORTED;
		clear_bit(FR_SENT, &req->flags);
		list_del_init(&req->list);
		fuse_request_end(fc, req);
	}
}

static void end_polls(struct fuse_conn *fc)
{
	struct rb_node *p;

	p = rb_first(&fc->polled_files);

	while (p) {
		struct fuse_file *ff;
		ff = rb_entry(p, struct fuse_file, polled_node);
		wake_up_interruptible_all(&ff->poll_wait);

		p = rb_next(p);
	}
}

/*
 * Abort all requests.
 *
 * Emergency exit in case of a malicious or accidental deadlock, or just a hung
 * filesystem.
 *
 * The same effect is usually achievable through killing the filesystem daemon
 * and all users of the filesystem.  The exception is the combination of an
 * asynchronous request and the tricky deadlock (see
 * Documentation/filesystems/fuse.txt).
 *
 * Aborting requests under I/O goes as follows: 1: Separate out unlocked
 * requests, they should be finished off immediately.  Locked requests will be
 * finished after unlock; see unlock_request(). 2: Finish off the unlocked
 * requests.  It is possible that some request will finish before we can.  This
 * is OK, the request will in that case be removed from the list before we touch
 * it.
 */
void fuse_abort_conn(struct fuse_conn *fc)
{
	struct fuse_iqueue *fiq = &fc->iq;

	spin_lock(&fc->lock);
	if (fc->connected) {
		struct fuse_dev *fud;
		struct fuse_req *req, *next;
		LIST_HEAD(to_end);
		unsigned int i;

		/* Background queuing checks fc->connected under bg_lock */
		spin_lock(&fc->bg_lock);
		fc->connected = 0;
		spin_unlock(&fc->bg_lock);

		fuse_set_initialized(fc);
		list_for_each_entry(fud, &fc->devices, entry) {
			struct fuse_pqueue *fpq = &fud->pq;

			spin_lock(&fpq->lock);
			fpq->connected = 0;
			list_for_each_entry_safe(req, next, &fpq->io, list) {
				req->out.h.error = -ECONNABORTED;
				spin_lock(&req->waitq.lock);
				set_bit(FR_ABORTED, &req->flags);
				if (!test_bit(FR_LOCKED, &req->flags)) {
					set_bit(FR_PRIVATE, &req->flags);
					__fuse_get_request(req);
					list_move(&req->list, &to_end);
				}
				spin_unlock(&req->waitq.lock);
			}
			for (i = 0; i < FUSE_PQ_HASH_SIZE; i++)
				list_splice_tail_init(&fpq->processing[i],
						      &to_end);
			spin_unlock(&fpq->lock);
		}
		spin_lock(&fc->bg_lock);
		fc->blocked = 0;
		fc->max_background = UINT_MAX;
		flush_bg_queue(fc);
		spin_unlock(&fc->bg_lock);

		spin_lock(&fiq->lock);
		fiq->connected = 0;
		list_for_each_entry(req, &fiq->pending, list)
			clear_bit(FR_PENDING, &req->flags);
		list_splice_tail_init(&fiq->pending, &to_end);
		while (forget_pending(fiq))
<<<<<<< HEAD
			kfree(dequeue_forget(fiq, 1, NULL));
=======
			kfree(fuse_dequeue_forget(fiq, 1, NULL));
>>>>>>> f7688b48
		wake_up_all(&fiq->waitq);
		spin_unlock(&fiq->lock);
		kill_fasync(&fiq->fasync, SIGIO, POLL_IN);
		end_polls(fc);
		wake_up_all(&fc->blocked_waitq);
		spin_unlock(&fc->lock);

		end_requests(fc, &to_end);
	} else {
		spin_unlock(&fc->lock);
	}
}
EXPORT_SYMBOL_GPL(fuse_abort_conn);

void fuse_wait_aborted(struct fuse_conn *fc)
{
	/* matches implicit memory barrier in fuse_drop_waiting() */
	smp_mb();
	wait_event(fc->blocked_waitq, atomic_read(&fc->num_waiting) == 0);
}

int fuse_dev_release(struct inode *inode, struct file *file)
{
	struct fuse_dev *fud = fuse_get_dev(file);

	if (fud) {
		struct fuse_conn *fc = fud->fc;
		struct fuse_pqueue *fpq = &fud->pq;
		LIST_HEAD(to_end);
		unsigned int i;

		spin_lock(&fpq->lock);
		WARN_ON(!list_empty(&fpq->io));
		for (i = 0; i < FUSE_PQ_HASH_SIZE; i++)
			list_splice_init(&fpq->processing[i], &to_end);
		spin_unlock(&fpq->lock);

		end_requests(fc, &to_end);

		/* Are we the last open device? */
		if (atomic_dec_and_test(&fc->dev_count)) {
			WARN_ON(fc->iq.fasync != NULL);
			fuse_abort_conn(fc);
		}
		fuse_dev_free(fud);
	}
	return 0;
}
EXPORT_SYMBOL_GPL(fuse_dev_release);

static int fuse_dev_fasync(int fd, struct file *file, int on)
{
	struct fuse_dev *fud = fuse_get_dev(file);

	if (!fud)
		return -EPERM;

	/* No locking - fasync_helper does its own locking */
	return fasync_helper(fd, file, on, &fud->fc->iq.fasync);
}

static int fuse_device_clone(struct fuse_conn *fc, struct file *new)
{
	struct fuse_dev *fud;

	if (new->private_data)
		return -EINVAL;

	fud = fuse_dev_alloc_install(fc);
	if (!fud)
		return -ENOMEM;

	new->private_data = fud;
	atomic_inc(&fc->dev_count);

	return 0;
}

static long fuse_dev_ioctl(struct file *file, unsigned int cmd,
			   unsigned long arg)
{
	int err = -ENOTTY;

	if (cmd == FUSE_DEV_IOC_CLONE) {
		int oldfd;

		err = -EFAULT;
		if (!get_user(oldfd, (__u32 __user *) arg)) {
			struct file *old = fget(oldfd);

			err = -EINVAL;
			if (old) {
				struct fuse_dev *fud = NULL;

				/*
				 * Check against file->f_op because CUSE
				 * uses the same ioctl handler.
				 */
				if (old->f_op == file->f_op &&
				    old->f_cred->user_ns == file->f_cred->user_ns)
					fud = fuse_get_dev(old);

				if (fud) {
					mutex_lock(&fuse_mutex);
					err = fuse_device_clone(fud->fc, file);
					mutex_unlock(&fuse_mutex);
				}
				fput(old);
			}
		}
	}
	return err;
}

const struct file_operations fuse_dev_operations = {
	.owner		= THIS_MODULE,
	.open		= fuse_dev_open,
	.llseek		= no_llseek,
	.read_iter	= fuse_dev_read,
	.splice_read	= fuse_dev_splice_read,
	.write_iter	= fuse_dev_write,
	.splice_write	= fuse_dev_splice_write,
	.poll		= fuse_dev_poll,
	.release	= fuse_dev_release,
	.fasync		= fuse_dev_fasync,
	.unlocked_ioctl = fuse_dev_ioctl,
	.compat_ioctl   = fuse_dev_ioctl,
};
EXPORT_SYMBOL_GPL(fuse_dev_operations);

static struct miscdevice fuse_miscdevice = {
	.minor = FUSE_MINOR,
	.name  = "fuse",
	.fops = &fuse_dev_operations,
};

int __init fuse_dev_init(void)
{
	int err = -ENOMEM;
	fuse_req_cachep = kmem_cache_create("fuse_request",
					    sizeof(struct fuse_req),
					    0, 0, NULL);
	if (!fuse_req_cachep)
		goto out;

	err = misc_register(&fuse_miscdevice);
	if (err)
		goto out_cache_clean;

	return 0;

 out_cache_clean:
	kmem_cache_destroy(fuse_req_cachep);
 out:
	return err;
}

void fuse_dev_cleanup(void)
{
	misc_deregister(&fuse_miscdevice);
	kmem_cache_destroy(fuse_req_cachep);
}<|MERGE_RESOLUTION|>--- conflicted
+++ resolved
@@ -226,12 +226,7 @@
 		fuse_len_args(req->args->in_numargs,
 			      (struct fuse_arg *) req->args->in_args);
 	list_add_tail(&req->list, &fiq->pending);
-<<<<<<< HEAD
-	wake_up(&fiq->waitq);
-	kill_fasync(&fiq->fasync, SIGIO, POLL_IN);
-=======
 	fiq->ops->wake_pending_and_unlock(fiq);
->>>>>>> f7688b48
 }
 
 void fuse_queue_forget(struct fuse_conn *fc, struct fuse_forget_link *forget,
@@ -246,20 +241,11 @@
 	if (fiq->connected) {
 		fiq->forget_list_tail->next = forget;
 		fiq->forget_list_tail = forget;
-<<<<<<< HEAD
-		wake_up(&fiq->waitq);
-		kill_fasync(&fiq->fasync, SIGIO, POLL_IN);
-=======
 		fiq->ops->wake_forget_and_unlock(fiq);
->>>>>>> f7688b48
 	} else {
 		kfree(forget);
 		spin_unlock(&fiq->lock);
 	}
-<<<<<<< HEAD
-	spin_unlock(&fiq->lock);
-=======
->>>>>>> f7688b48
 }
 
 static void flush_bg_queue(struct fuse_conn *fc)
@@ -275,12 +261,7 @@
 		fc->active_background++;
 		spin_lock(&fiq->lock);
 		req->in.h.unique = fuse_get_unique(fiq);
-<<<<<<< HEAD
-		queue_request(fiq, req);
-		spin_unlock(&fiq->lock);
-=======
 		queue_request_and_unlock(fiq, req);
->>>>>>> f7688b48
 	}
 }
 
@@ -300,11 +281,6 @@
 	if (test_and_set_bit(FR_FINISHED, &req->flags))
 		goto put_request;
 
-<<<<<<< HEAD
-	spin_lock(&fiq->lock);
-	list_del_init(&req->intr_entry);
-	spin_unlock(&fiq->lock);
-=======
 	async = req->args->end;
 	/*
 	 * test_and_set_bit() implies smp_mb() between bit
@@ -316,7 +292,6 @@
 		list_del_init(&req->intr_entry);
 		spin_unlock(&fiq->lock);
 	}
->>>>>>> f7688b48
 	WARN_ON(test_bit(FR_PENDING, &req->flags));
 	WARN_ON(test_bit(FR_SENT, &req->flags));
 	if (test_bit(FR_BACKGROUND, &req->flags)) {
@@ -359,26 +334,14 @@
 static int queue_interrupt(struct fuse_iqueue *fiq, struct fuse_req *req)
 {
 	spin_lock(&fiq->lock);
-<<<<<<< HEAD
-	if (test_bit(FR_FINISHED, &req->flags)) {
-		spin_unlock(&fiq->lock);
-		return;
-=======
 	/* Check for we've sent request to interrupt this req */
 	if (unlikely(!test_bit(FR_INTERRUPTED, &req->flags))) {
 		spin_unlock(&fiq->lock);
 		return -EINVAL;
->>>>>>> f7688b48
 	}
 
 	if (list_empty(&req->intr_entry)) {
 		list_add_tail(&req->intr_entry, &fiq->interrupts);
-<<<<<<< HEAD
-		wake_up(&fiq->waitq);
-	}
-	spin_unlock(&fiq->lock);
-	kill_fasync(&fiq->fasync, SIGIO, POLL_IN);
-=======
 		/*
 		 * Pairs with smp_mb() implied by test_and_set_bit()
 		 * from request_end().
@@ -394,7 +357,6 @@
 		spin_unlock(&fiq->lock);
 	}
 	return 0;
->>>>>>> f7688b48
 }
 
 static void request_wait_answer(struct fuse_conn *fc, struct fuse_req *req)
@@ -456,11 +418,7 @@
 		/* acquire extra reference, since request is still needed
 		   after fuse_request_end() */
 		__fuse_get_request(req);
-<<<<<<< HEAD
-		spin_unlock(&fiq->lock);
-=======
 		queue_request_and_unlock(fiq, req);
->>>>>>> f7688b48
 
 		request_wait_answer(fc, req);
 		/* Pairs with smp_wmb() in fuse_request_end() */
@@ -624,12 +582,9 @@
 
 	__clear_bit(FR_ISREPLY, &req->flags);
 	req->in.h.unique = unique;
-<<<<<<< HEAD
-=======
 
 	fuse_args_to_req(req, args);
 
->>>>>>> f7688b48
 	spin_lock(&fiq->lock);
 	if (fiq->connected) {
 		queue_request_and_unlock(fiq, req);
@@ -638,10 +593,6 @@
 		spin_unlock(&fiq->lock);
 		fuse_put_request(fc, req);
 	}
-<<<<<<< HEAD
-	spin_unlock(&fiq->lock);
-=======
->>>>>>> f7688b48
 
 	return err;
 }
@@ -1174,11 +1125,7 @@
 	}
 
 	max_forgets = (nbytes - ih.len) / sizeof(struct fuse_forget_one);
-<<<<<<< HEAD
-	head = dequeue_forget(fiq, max_forgets, &count);
-=======
 	head = fuse_dequeue_forget(fiq, max_forgets, &count);
->>>>>>> f7688b48
 	spin_unlock(&fiq->lock);
 
 	arg.count = count;
@@ -1330,12 +1277,8 @@
 		err = reqsize;
 		goto out_end;
 	}
-<<<<<<< HEAD
-	list_move_tail(&req->list, &fpq->processing);
-=======
 	hash = fuse_req_hash(req->in.h.unique);
 	list_move_tail(&req->list, &fpq->processing[hash]);
->>>>>>> f7688b48
 	__fuse_get_request(req);
 	set_bit(FR_SENT, &req->flags);
 	spin_unlock(&fpq->lock);
@@ -1719,13 +1662,6 @@
 
 	args_size += num_pages * (sizeof(ap->pages[0]) + sizeof(ap->descs[0]));
 
-<<<<<<< HEAD
-	req->in.h.opcode = FUSE_NOTIFY_REPLY;
-	req->in.h.nodeid = outarg->nodeid;
-	req->in.numargs = 2;
-	req->in.argpages = 1;
-	req->end = fuse_retrieve_end;
-=======
 	ra = kzalloc(args_size, GFP_KERNEL);
 	if (!ra)
 		return -ENOMEM;
@@ -1740,7 +1676,6 @@
 	args->in_numargs = 2;
 	args->in_pages = true;
 	args->end = fuse_retrieve_end;
->>>>>>> f7688b48
 
 	index = outarg->offset >> PAGE_SHIFT;
 
@@ -1753,17 +1688,10 @@
 			break;
 
 		this_num = min_t(unsigned, num, PAGE_SIZE - offset);
-<<<<<<< HEAD
-		req->pages[req->num_pages] = page;
-		req->page_descs[req->num_pages].offset = offset;
-		req->page_descs[req->num_pages].length = this_num;
-		req->num_pages++;
-=======
 		ap->pages[ap->num_pages] = page;
 		ap->descs[ap->num_pages].offset = offset;
 		ap->descs[ap->num_pages].length = this_num;
 		ap->num_pages++;
->>>>>>> f7688b48
 
 		offset = 0;
 		num -= this_num;
@@ -1776,17 +1704,9 @@
 	args->in_args[0].value = &ra->inarg;
 	args->in_args[1].size = total_len;
 
-<<<<<<< HEAD
-	err = fuse_request_send_notify_reply(fc, req, outarg->notify_unique);
-	if (err) {
-		fuse_retrieve_end(fc, req);
-		fuse_put_request(fc, req);
-	}
-=======
 	err = fuse_simple_notify_reply(fc, args, outarg->notify_unique);
 	if (err)
 		fuse_retrieve_end(fc, args, err);
->>>>>>> f7688b48
 
 	return err;
 }
@@ -1945,24 +1865,6 @@
 		goto copy_finish;
 	}
 
-<<<<<<< HEAD
-	/* Is it an interrupt reply? */
-	if (req->intr_unique == oh.unique) {
-		__fuse_get_request(req);
-		spin_unlock(&fpq->lock);
-
-		err = -EINVAL;
-		if (nbytes != sizeof(struct fuse_out_header)) {
-			fuse_put_request(fc, req);
-			goto err_finish;
-		}
-
-		if (oh.error == -ENOSYS)
-			fc->no_interrupt = 1;
-		else if (oh.error == -EAGAIN)
-			queue_interrupt(&fc->iq, req);
-		fuse_put_request(fc, req);
-=======
 	/* Is it an interrupt reply ID? */
 	if (oh.unique & FUSE_INT_REQ_BIT) {
 		__fuse_get_request(req);
@@ -1975,7 +1877,6 @@
 			fc->no_interrupt = 1;
 		else if (oh.error == -EAGAIN)
 			err = queue_interrupt(&fc->iq, req);
->>>>>>> f7688b48
 
 		fuse_put_request(fc, req);
 
@@ -2234,11 +2135,7 @@
 			clear_bit(FR_PENDING, &req->flags);
 		list_splice_tail_init(&fiq->pending, &to_end);
 		while (forget_pending(fiq))
-<<<<<<< HEAD
-			kfree(dequeue_forget(fiq, 1, NULL));
-=======
 			kfree(fuse_dequeue_forget(fiq, 1, NULL));
->>>>>>> f7688b48
 		wake_up_all(&fiq->waitq);
 		spin_unlock(&fiq->lock);
 		kill_fasync(&fiq->fasync, SIGIO, POLL_IN);
