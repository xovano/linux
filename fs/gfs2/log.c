--- conflicted
+++ resolved
@@ -109,12 +109,7 @@
 					  &tr->tr_ail2_list);
 				continue;
 			}
-<<<<<<< HEAD
-			if (!test_and_set_bit(SDF_AIL1_IO_ERROR,
-					      &sdp->sd_flags)) {
-=======
 			if (!cmpxchg(&sdp->sd_log_error, 0, -EIO)) {
->>>>>>> c58091a3
 				gfs2_io_error_bh(sdp, bh);
 				gfs2_withdraw_delayed(sdp);
 			}
@@ -991,14 +986,11 @@
 	}
 
 out:
-<<<<<<< HEAD
-=======
 	if (gfs2_withdrawn(sdp)) {
 		ail_drain(sdp); /* frees all transactions */
 		tr = NULL;
 	}
 
->>>>>>> c58091a3
 	trace_gfs2_log_flush(sdp, 0, flags);
 	up_write(&sdp->sd_log_flush_lock);
 
