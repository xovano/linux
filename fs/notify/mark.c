// SPDX-License-Identifier: GPL-2.0-or-later
/*
 *  Copyright (C) 2008 Red Hat, Inc., Eric Paris <eparis@redhat.com>
 */

/*
 * fsnotify inode mark locking/lifetime/and refcnting
 *
 * REFCNT:
 * The group->recnt and mark->refcnt tell how many "things" in the kernel
 * currently are referencing the objects. Both kind of objects typically will
 * live inside the kernel with a refcnt of 2, one for its creation and one for
 * the reference a group and a mark hold to each other.
 * If you are holding the appropriate locks, you can take a reference and the
 * object itself is guaranteed to survive until the reference is dropped.
 *
 * LOCKING:
 * There are 3 locks involved with fsnotify inode marks and they MUST be taken
 * in order as follows:
 *
 * group->mark_mutex
 * mark->lock
 * mark->connector->lock
 *
 * group->mark_mutex protects the marks_list anchored inside a given group and
 * each mark is hooked via the g_list.  It also protects the groups private
 * data (i.e group limits).

 * mark->lock protects the marks attributes like its masks and flags.
 * Furthermore it protects the access to a reference of the group that the mark
 * is assigned to as well as the access to a reference of the inode/vfsmount
 * that is being watched by the mark.
 *
 * mark->connector->lock protects the list of marks anchored inside an
 * inode / vfsmount and each mark is hooked via the i_list.
 *
 * A list of notification marks relating to inode / mnt is contained in
 * fsnotify_mark_connector. That structure is alive as long as there are any
 * marks in the list and is also protected by fsnotify_mark_srcu. A mark gets
 * detached from fsnotify_mark_connector when last reference to the mark is
 * dropped.  Thus having mark reference is enough to protect mark->connector
 * pointer and to make sure fsnotify_mark_connector cannot disappear. Also
 * because we remove mark from g_list before dropping mark reference associated
 * with that, any mark found through g_list is guaranteed to have
 * mark->connector set until we drop group->mark_mutex.
 *
 * LIFETIME:
 * Inode marks survive between when they are added to an inode and when their
 * refcnt==0. Marks are also protected by fsnotify_mark_srcu.
 *
 * The inode mark can be cleared for a number of different reasons including:
 * - The inode is unlinked for the last time.  (fsnotify_inode_remove)
 * - The inode is being evicted from cache. (fsnotify_inode_delete)
 * - The fs the inode is on is unmounted.  (fsnotify_inode_delete/fsnotify_unmount_inodes)
 * - Something explicitly requests that it be removed.  (fsnotify_destroy_mark)
 * - The fsnotify_group associated with the mark is going away and all such marks
 *   need to be cleaned up. (fsnotify_clear_marks_by_group)
 *
 * This has the very interesting property of being able to run concurrently with
 * any (or all) other directions.
 */

#include <linux/fs.h>
#include <linux/init.h>
#include <linux/kernel.h>
#include <linux/kthread.h>
#include <linux/module.h>
#include <linux/mutex.h>
#include <linux/slab.h>
#include <linux/spinlock.h>
#include <linux/srcu.h>
#include <linux/ratelimit.h>

#include <linux/atomic.h>

#include <linux/fsnotify_backend.h>
#include "fsnotify.h"

#define FSNOTIFY_REAPER_DELAY	(1)	/* 1 jiffy */

struct srcu_struct fsnotify_mark_srcu;
struct kmem_cache *fsnotify_mark_connector_cachep;

static DEFINE_SPINLOCK(destroy_lock);
static LIST_HEAD(destroy_list);
static struct fsnotify_mark_connector *connector_destroy_list;

static void fsnotify_mark_destroy_workfn(struct work_struct *work);
static DECLARE_DELAYED_WORK(reaper_work, fsnotify_mark_destroy_workfn);

static void fsnotify_connector_destroy_workfn(struct work_struct *work);
static DECLARE_WORK(connector_reaper_work, fsnotify_connector_destroy_workfn);

void fsnotify_get_mark(struct fsnotify_mark *mark)
{
	WARN_ON_ONCE(!refcount_read(&mark->refcnt));
	refcount_inc(&mark->refcnt);
}

static __u32 *fsnotify_conn_mask_p(struct fsnotify_mark_connector *conn)
{
	if (conn->type == FSNOTIFY_OBJ_TYPE_INODE)
		return &fsnotify_conn_inode(conn)->i_fsnotify_mask;
	else if (conn->type == FSNOTIFY_OBJ_TYPE_VFSMOUNT)
		return &fsnotify_conn_mount(conn)->mnt_fsnotify_mask;
	else if (conn->type == FSNOTIFY_OBJ_TYPE_SB)
		return &fsnotify_conn_sb(conn)->s_fsnotify_mask;
	return NULL;
}

__u32 fsnotify_conn_mask(struct fsnotify_mark_connector *conn)
{
	if (WARN_ON(!fsnotify_valid_obj_type(conn->type)))
		return 0;

	return *fsnotify_conn_mask_p(conn);
}

static void __fsnotify_recalc_mask(struct fsnotify_mark_connector *conn)
{
	u32 new_mask = 0;
	struct fsnotify_mark *mark;

	assert_spin_locked(&conn->lock);
	/* We can get detached connector here when inode is getting unlinked. */
	if (!fsnotify_valid_obj_type(conn->type))
		return;
	hlist_for_each_entry(mark, &conn->list, obj_list) {
		if (mark->flags & FSNOTIFY_MARK_FLAG_ATTACHED)
			new_mask |= mark->mask;
	}
	*fsnotify_conn_mask_p(conn) = new_mask;
}

/*
 * Calculate mask of events for a list of marks. The caller must make sure
 * connector and connector->obj cannot disappear under us.  Callers achieve
 * this by holding a mark->lock or mark->group->mark_mutex for a mark on this
 * list.
 */
void fsnotify_recalc_mask(struct fsnotify_mark_connector *conn)
{
	if (!conn)
		return;

	spin_lock(&conn->lock);
	__fsnotify_recalc_mask(conn);
	spin_unlock(&conn->lock);
	if (conn->type == FSNOTIFY_OBJ_TYPE_INODE)
		__fsnotify_update_child_dentry_flags(
					fsnotify_conn_inode(conn));
}

/* Free all connectors queued for freeing once SRCU period ends */
static void fsnotify_connector_destroy_workfn(struct work_struct *work)
{
	struct fsnotify_mark_connector *conn, *free;

	spin_lock(&destroy_lock);
	conn = connector_destroy_list;
	connector_destroy_list = NULL;
	spin_unlock(&destroy_lock);

	synchronize_srcu(&fsnotify_mark_srcu);
	while (conn) {
		free = conn;
		conn = conn->destroy_next;
		kmem_cache_free(fsnotify_mark_connector_cachep, free);
	}
}

static void *fsnotify_detach_connector_from_object(
					struct fsnotify_mark_connector *conn,
					unsigned int *type)
{
	struct inode *inode = NULL;

	*type = conn->type;
	if (conn->type == FSNOTIFY_OBJ_TYPE_DETACHED)
		return NULL;

	if (conn->type == FSNOTIFY_OBJ_TYPE_INODE) {
		inode = fsnotify_conn_inode(conn);
		inode->i_fsnotify_mask = 0;
		atomic_long_inc(&inode->i_sb->s_fsnotify_inode_refs);
	} else if (conn->type == FSNOTIFY_OBJ_TYPE_VFSMOUNT) {
		fsnotify_conn_mount(conn)->mnt_fsnotify_mask = 0;
	} else if (conn->type == FSNOTIFY_OBJ_TYPE_SB) {
		fsnotify_conn_sb(conn)->s_fsnotify_mask = 0;
	}

	rcu_assign_pointer(*(conn->obj), NULL);
	conn->obj = NULL;
	conn->type = FSNOTIFY_OBJ_TYPE_DETACHED;

	return inode;
}

static void fsnotify_final_mark_destroy(struct fsnotify_mark *mark)
{
	struct fsnotify_group *group = mark->group;

	if (WARN_ON_ONCE(!group))
		return;
	group->ops->free_mark(mark);
	fsnotify_put_group(group);
}

/* Drop object reference originally held by a connector */
static void fsnotify_drop_object(unsigned int type, void *objp)
{
	struct inode *inode;
	struct super_block *sb;

	if (!objp)
		return;
	/* Currently only inode references are passed to be dropped */
	if (WARN_ON_ONCE(type != FSNOTIFY_OBJ_TYPE_INODE))
		return;
	inode = objp;
	sb = inode->i_sb;
	iput(inode);
	if (atomic_long_dec_and_test(&sb->s_fsnotify_inode_refs))
		wake_up_var(&sb->s_fsnotify_inode_refs);
}

void fsnotify_put_mark(struct fsnotify_mark *mark)
{
<<<<<<< HEAD
	struct fsnotify_mark_connector *conn;
=======
	struct fsnotify_mark_connector *conn = READ_ONCE(mark->connector);
>>>>>>> f7688b48
	void *objp = NULL;
	unsigned int type = FSNOTIFY_OBJ_TYPE_DETACHED;
	bool free_conn = false;

	/* Catch marks that were actually never attached to object */
	if (!conn) {
		if (refcount_dec_and_test(&mark->refcnt))
			fsnotify_final_mark_destroy(mark);
		return;
	}

	/*
	 * We have to be careful so that traversals of obj_list under lock can
	 * safely grab mark reference.
	 */
	if (!refcount_dec_and_lock(&mark->refcnt, &conn->lock))
		return;

	hlist_del_init_rcu(&mark->obj_list);
	if (hlist_empty(&conn->list)) {
		objp = fsnotify_detach_connector_from_object(conn, &type);
		free_conn = true;
	} else {
		__fsnotify_recalc_mask(conn);
	}
	WRITE_ONCE(mark->connector, NULL);
	spin_unlock(&conn->lock);

	fsnotify_drop_object(type, objp);

	if (free_conn) {
		spin_lock(&destroy_lock);
		conn->destroy_next = connector_destroy_list;
		connector_destroy_list = conn;
		spin_unlock(&destroy_lock);
		queue_work(system_unbound_wq, &connector_reaper_work);
	}
	/*
	 * Note that we didn't update flags telling whether inode cares about
	 * what's happening with children. We update these flags from
	 * __fsnotify_parent() lazily when next event happens on one of our
	 * children.
	 */
	spin_lock(&destroy_lock);
	list_add(&mark->g_list, &destroy_list);
	spin_unlock(&destroy_lock);
	queue_delayed_work(system_unbound_wq, &reaper_work,
			   FSNOTIFY_REAPER_DELAY);
}
EXPORT_SYMBOL_GPL(fsnotify_put_mark);

/*
 * Get mark reference when we found the mark via lockless traversal of object
 * list. Mark can be already removed from the list by now and on its way to be
 * destroyed once SRCU period ends.
 *
 * Also pin the group so it doesn't disappear under us.
 */
static bool fsnotify_get_mark_safe(struct fsnotify_mark *mark)
{
	if (!mark)
		return true;

	if (refcount_inc_not_zero(&mark->refcnt)) {
		spin_lock(&mark->lock);
		if (mark->flags & FSNOTIFY_MARK_FLAG_ATTACHED) {
			/* mark is attached, group is still alive then */
			atomic_inc(&mark->group->user_waits);
			spin_unlock(&mark->lock);
			return true;
		}
		spin_unlock(&mark->lock);
		fsnotify_put_mark(mark);
	}
	return false;
}

/*
 * Puts marks and wakes up group destruction if necessary.
 *
 * Pairs with fsnotify_get_mark_safe()
 */
static void fsnotify_put_mark_wake(struct fsnotify_mark *mark)
{
	if (mark) {
		struct fsnotify_group *group = mark->group;

		fsnotify_put_mark(mark);
		/*
		 * We abuse notification_waitq on group shutdown for waiting for
		 * all marks pinned when waiting for userspace.
		 */
		if (atomic_dec_and_test(&group->user_waits) && group->shutdown)
			wake_up(&group->notification_waitq);
	}
}

bool fsnotify_prepare_user_wait(struct fsnotify_iter_info *iter_info)
{
	int type;

	fsnotify_foreach_obj_type(type) {
		/* This can fail if mark is being removed */
		if (!fsnotify_get_mark_safe(iter_info->marks[type]))
			goto fail;
	}

	/*
	 * Now that both marks are pinned by refcount in the inode / vfsmount
	 * lists, we can drop SRCU lock, and safely resume the list iteration
	 * once userspace returns.
	 */
	srcu_read_unlock(&fsnotify_mark_srcu, iter_info->srcu_idx);

	return true;

fail:
	for (type--; type >= 0; type--)
		fsnotify_put_mark_wake(iter_info->marks[type]);
	return false;
}

void fsnotify_finish_user_wait(struct fsnotify_iter_info *iter_info)
{
	int type;

	iter_info->srcu_idx = srcu_read_lock(&fsnotify_mark_srcu);
	fsnotify_foreach_obj_type(type)
		fsnotify_put_mark_wake(iter_info->marks[type]);
}

/*
 * Mark mark as detached, remove it from group list. Mark still stays in object
 * list until its last reference is dropped. Note that we rely on mark being
 * removed from group list before corresponding reference to it is dropped. In
 * particular we rely on mark->connector being valid while we hold
 * group->mark_mutex if we found the mark through g_list.
 *
 * Must be called with group->mark_mutex held. The caller must either hold
 * reference to the mark or be protected by fsnotify_mark_srcu.
 */
void fsnotify_detach_mark(struct fsnotify_mark *mark)
{
	struct fsnotify_group *group = mark->group;

	WARN_ON_ONCE(!mutex_is_locked(&group->mark_mutex));
	WARN_ON_ONCE(!srcu_read_lock_held(&fsnotify_mark_srcu) &&
		     refcount_read(&mark->refcnt) < 1 +
			!!(mark->flags & FSNOTIFY_MARK_FLAG_ATTACHED));

	spin_lock(&mark->lock);
	/* something else already called this function on this mark */
	if (!(mark->flags & FSNOTIFY_MARK_FLAG_ATTACHED)) {
		spin_unlock(&mark->lock);
		return;
	}
	mark->flags &= ~FSNOTIFY_MARK_FLAG_ATTACHED;
	list_del_init(&mark->g_list);
	spin_unlock(&mark->lock);

	atomic_dec(&group->num_marks);

	/* Drop mark reference acquired in fsnotify_add_mark_locked() */
	fsnotify_put_mark(mark);
}

/*
 * Free fsnotify mark. The mark is actually only marked as being freed.  The
 * freeing is actually happening only once last reference to the mark is
 * dropped from a workqueue which first waits for srcu period end.
 *
 * Caller must have a reference to the mark or be protected by
 * fsnotify_mark_srcu.
 */
void fsnotify_free_mark(struct fsnotify_mark *mark)
{
	struct fsnotify_group *group = mark->group;

	spin_lock(&mark->lock);
	/* something else already called this function on this mark */
	if (!(mark->flags & FSNOTIFY_MARK_FLAG_ALIVE)) {
		spin_unlock(&mark->lock);
		return;
	}
	mark->flags &= ~FSNOTIFY_MARK_FLAG_ALIVE;
	spin_unlock(&mark->lock);

	/*
	 * Some groups like to know that marks are being freed.  This is a
	 * callback to the group function to let it know that this mark
	 * is being freed.
	 */
	if (group->ops->freeing_mark)
		group->ops->freeing_mark(mark, group);
}

void fsnotify_destroy_mark(struct fsnotify_mark *mark,
			   struct fsnotify_group *group)
{
	mutex_lock_nested(&group->mark_mutex, SINGLE_DEPTH_NESTING);
	fsnotify_detach_mark(mark);
	mutex_unlock(&group->mark_mutex);
	fsnotify_free_mark(mark);
}
EXPORT_SYMBOL_GPL(fsnotify_destroy_mark);

/*
 * Sorting function for lists of fsnotify marks.
 *
 * Fanotify supports different notification classes (reflected as priority of
 * notification group). Events shall be passed to notification groups in
 * decreasing priority order. To achieve this marks in notification lists for
 * inodes and vfsmounts are sorted so that priorities of corresponding groups
 * are descending.
 *
 * Furthermore correct handling of the ignore mask requires processing inode
 * and vfsmount marks of each group together. Using the group address as
 * further sort criterion provides a unique sorting order and thus we can
 * merge inode and vfsmount lists of marks in linear time and find groups
 * present in both lists.
 *
 * A return value of 1 signifies that b has priority over a.
 * A return value of 0 signifies that the two marks have to be handled together.
 * A return value of -1 signifies that a has priority over b.
 */
int fsnotify_compare_groups(struct fsnotify_group *a, struct fsnotify_group *b)
{
	if (a == b)
		return 0;
	if (!a)
		return 1;
	if (!b)
		return -1;
	if (a->priority < b->priority)
		return 1;
	if (a->priority > b->priority)
		return -1;
	if (a < b)
		return 1;
	return -1;
}

static int fsnotify_attach_connector_to_object(fsnotify_connp_t *connp,
					       unsigned int type,
					       __kernel_fsid_t *fsid)
{
	struct inode *inode = NULL;
	struct fsnotify_mark_connector *conn;

	conn = kmem_cache_alloc(fsnotify_mark_connector_cachep, GFP_KERNEL);
	if (!conn)
		return -ENOMEM;
	spin_lock_init(&conn->lock);
	INIT_HLIST_HEAD(&conn->list);
	conn->type = type;
	conn->obj = connp;
	/* Cache fsid of filesystem containing the object */
	if (fsid) {
		conn->fsid = *fsid;
		conn->flags = FSNOTIFY_CONN_FLAG_HAS_FSID;
	} else {
		conn->fsid.val[0] = conn->fsid.val[1] = 0;
		conn->flags = 0;
	}
	if (conn->type == FSNOTIFY_OBJ_TYPE_INODE)
		inode = igrab(fsnotify_conn_inode(conn));
	/*
	 * cmpxchg() provides the barrier so that readers of *connp can see
	 * only initialized structure
	 */
	if (cmpxchg(connp, NULL, conn)) {
		/* Someone else created list structure for us */
		if (inode)
			iput(inode);
		kmem_cache_free(fsnotify_mark_connector_cachep, conn);
	}

	return 0;
}

/*
 * Get mark connector, make sure it is alive and return with its lock held.
 * This is for users that get connector pointer from inode or mount. Users that
 * hold reference to a mark on the list may directly lock connector->lock as
 * they are sure list cannot go away under them.
 */
static struct fsnotify_mark_connector *fsnotify_grab_connector(
						fsnotify_connp_t *connp)
{
	struct fsnotify_mark_connector *conn;
	int idx;

	idx = srcu_read_lock(&fsnotify_mark_srcu);
	conn = srcu_dereference(*connp, &fsnotify_mark_srcu);
	if (!conn)
		goto out;
	spin_lock(&conn->lock);
	if (conn->type == FSNOTIFY_OBJ_TYPE_DETACHED) {
		spin_unlock(&conn->lock);
		srcu_read_unlock(&fsnotify_mark_srcu, idx);
		return NULL;
	}
out:
	srcu_read_unlock(&fsnotify_mark_srcu, idx);
	return conn;
}

/*
 * Add mark into proper place in given list of marks. These marks may be used
 * for the fsnotify backend to determine which event types should be delivered
 * to which group and for which inodes. These marks are ordered according to
 * priority, highest number first, and then by the group's location in memory.
 */
static int fsnotify_add_mark_list(struct fsnotify_mark *mark,
				  fsnotify_connp_t *connp, unsigned int type,
				  int allow_dups, __kernel_fsid_t *fsid)
{
	struct fsnotify_mark *lmark, *last = NULL;
	struct fsnotify_mark_connector *conn;
	int cmp;
	int err = 0;

	if (WARN_ON(!fsnotify_valid_obj_type(type)))
		return -EINVAL;

	/* Backend is expected to check for zero fsid (e.g. tmpfs) */
	if (fsid && WARN_ON_ONCE(!fsid->val[0] && !fsid->val[1]))
		return -ENODEV;

restart:
	spin_lock(&mark->lock);
	conn = fsnotify_grab_connector(connp);
	if (!conn) {
		spin_unlock(&mark->lock);
		err = fsnotify_attach_connector_to_object(connp, type, fsid);
		if (err)
			return err;
		goto restart;
	} else if (fsid && !(conn->flags & FSNOTIFY_CONN_FLAG_HAS_FSID)) {
		conn->fsid = *fsid;
		/* Pairs with smp_rmb() in fanotify_get_fsid() */
		smp_wmb();
		conn->flags |= FSNOTIFY_CONN_FLAG_HAS_FSID;
	} else if (fsid && (conn->flags & FSNOTIFY_CONN_FLAG_HAS_FSID) &&
		   (fsid->val[0] != conn->fsid.val[0] ||
		    fsid->val[1] != conn->fsid.val[1])) {
		/*
		 * Backend is expected to check for non uniform fsid
		 * (e.g. btrfs), but maybe we missed something?
		 * Only allow setting conn->fsid once to non zero fsid.
		 * inotify and non-fid fanotify groups do not set nor test
		 * conn->fsid.
		 */
		pr_warn_ratelimited("%s: fsid mismatch on object of type %u: "
				    "%x.%x != %x.%x\n", __func__, conn->type,
				    fsid->val[0], fsid->val[1],
				    conn->fsid.val[0], conn->fsid.val[1]);
		err = -EXDEV;
		goto out_err;
	}

	/* is mark the first mark? */
	if (hlist_empty(&conn->list)) {
		hlist_add_head_rcu(&mark->obj_list, &conn->list);
		goto added;
	}

	/* should mark be in the middle of the current list? */
	hlist_for_each_entry(lmark, &conn->list, obj_list) {
		last = lmark;

		if ((lmark->group == mark->group) &&
		    (lmark->flags & FSNOTIFY_MARK_FLAG_ATTACHED) &&
		    !allow_dups) {
			err = -EEXIST;
			goto out_err;
		}

		cmp = fsnotify_compare_groups(lmark->group, mark->group);
		if (cmp >= 0) {
			hlist_add_before_rcu(&mark->obj_list, &lmark->obj_list);
			goto added;
		}
	}

	BUG_ON(last == NULL);
	/* mark should be the last entry.  last is the current last entry */
	hlist_add_behind_rcu(&mark->obj_list, &last->obj_list);
added:
	/*
	 * Since connector is attached to object using cmpxchg() we are
	 * guaranteed that connector initialization is fully visible by anyone
	 * seeing mark->connector set.
	 */
	WRITE_ONCE(mark->connector, conn);
out_err:
	spin_unlock(&conn->lock);
	spin_unlock(&mark->lock);
	return err;
}

/*
 * Attach an initialized mark to a given group and fs object.
 * These marks may be used for the fsnotify backend to determine which
 * event types should be delivered to which group.
 */
int fsnotify_add_mark_locked(struct fsnotify_mark *mark,
			     fsnotify_connp_t *connp, unsigned int type,
			     int allow_dups, __kernel_fsid_t *fsid)
{
	struct fsnotify_group *group = mark->group;
	int ret = 0;

	BUG_ON(!mutex_is_locked(&group->mark_mutex));

	/*
	 * LOCKING ORDER!!!!
	 * group->mark_mutex
	 * mark->lock
	 * mark->connector->lock
	 */
	spin_lock(&mark->lock);
	mark->flags |= FSNOTIFY_MARK_FLAG_ALIVE | FSNOTIFY_MARK_FLAG_ATTACHED;

	list_add(&mark->g_list, &group->marks_list);
	atomic_inc(&group->num_marks);
	fsnotify_get_mark(mark); /* for g_list */
	spin_unlock(&mark->lock);

	ret = fsnotify_add_mark_list(mark, connp, type, allow_dups, fsid);
	if (ret)
		goto err;

	if (mark->mask)
		fsnotify_recalc_mask(mark->connector);

	return ret;
err:
	spin_lock(&mark->lock);
	mark->flags &= ~(FSNOTIFY_MARK_FLAG_ALIVE |
			 FSNOTIFY_MARK_FLAG_ATTACHED);
	list_del_init(&mark->g_list);
	spin_unlock(&mark->lock);
	atomic_dec(&group->num_marks);

	fsnotify_put_mark(mark);
	return ret;
}

int fsnotify_add_mark(struct fsnotify_mark *mark, fsnotify_connp_t *connp,
		      unsigned int type, int allow_dups, __kernel_fsid_t *fsid)
{
	int ret;
	struct fsnotify_group *group = mark->group;

	mutex_lock(&group->mark_mutex);
	ret = fsnotify_add_mark_locked(mark, connp, type, allow_dups, fsid);
	mutex_unlock(&group->mark_mutex);
	return ret;
}
EXPORT_SYMBOL_GPL(fsnotify_add_mark);

/*
 * Given a list of marks, find the mark associated with given group. If found
 * take a reference to that mark and return it, else return NULL.
 */
struct fsnotify_mark *fsnotify_find_mark(fsnotify_connp_t *connp,
					 struct fsnotify_group *group)
{
	struct fsnotify_mark_connector *conn;
	struct fsnotify_mark *mark;

	conn = fsnotify_grab_connector(connp);
	if (!conn)
		return NULL;

	hlist_for_each_entry(mark, &conn->list, obj_list) {
		if (mark->group == group &&
		    (mark->flags & FSNOTIFY_MARK_FLAG_ATTACHED)) {
			fsnotify_get_mark(mark);
			spin_unlock(&conn->lock);
			return mark;
		}
	}
	spin_unlock(&conn->lock);
	return NULL;
}
EXPORT_SYMBOL_GPL(fsnotify_find_mark);

/* Clear any marks in a group with given type mask */
void fsnotify_clear_marks_by_group(struct fsnotify_group *group,
				   unsigned int type_mask)
{
	struct fsnotify_mark *lmark, *mark;
	LIST_HEAD(to_free);
	struct list_head *head = &to_free;

	/* Skip selection step if we want to clear all marks. */
	if (type_mask == FSNOTIFY_OBJ_ALL_TYPES_MASK) {
		head = &group->marks_list;
		goto clear;
	}
	/*
	 * We have to be really careful here. Anytime we drop mark_mutex, e.g.
	 * fsnotify_clear_marks_by_inode() can come and free marks. Even in our
	 * to_free list so we have to use mark_mutex even when accessing that
	 * list. And freeing mark requires us to drop mark_mutex. So we can
	 * reliably free only the first mark in the list. That's why we first
	 * move marks to free to to_free list in one go and then free marks in
	 * to_free list one by one.
	 */
	mutex_lock_nested(&group->mark_mutex, SINGLE_DEPTH_NESTING);
	list_for_each_entry_safe(mark, lmark, &group->marks_list, g_list) {
		if ((1U << mark->connector->type) & type_mask)
			list_move(&mark->g_list, &to_free);
	}
	mutex_unlock(&group->mark_mutex);

clear:
	while (1) {
		mutex_lock_nested(&group->mark_mutex, SINGLE_DEPTH_NESTING);
		if (list_empty(head)) {
			mutex_unlock(&group->mark_mutex);
			break;
		}
		mark = list_first_entry(head, struct fsnotify_mark, g_list);
		fsnotify_get_mark(mark);
		fsnotify_detach_mark(mark);
		mutex_unlock(&group->mark_mutex);
		fsnotify_free_mark(mark);
		fsnotify_put_mark(mark);
	}
}

/* Destroy all marks attached to an object via connector */
void fsnotify_destroy_marks(fsnotify_connp_t *connp)
{
	struct fsnotify_mark_connector *conn;
	struct fsnotify_mark *mark, *old_mark = NULL;
	void *objp;
	unsigned int type;

	conn = fsnotify_grab_connector(connp);
	if (!conn)
		return;
	/*
	 * We have to be careful since we can race with e.g.
	 * fsnotify_clear_marks_by_group() and once we drop the conn->lock, the
	 * list can get modified. However we are holding mark reference and
	 * thus our mark cannot be removed from obj_list so we can continue
	 * iteration after regaining conn->lock.
	 */
	hlist_for_each_entry(mark, &conn->list, obj_list) {
		fsnotify_get_mark(mark);
		spin_unlock(&conn->lock);
		if (old_mark)
			fsnotify_put_mark(old_mark);
		old_mark = mark;
		fsnotify_destroy_mark(mark, mark->group);
		spin_lock(&conn->lock);
	}
	/*
	 * Detach list from object now so that we don't pin inode until all
	 * mark references get dropped. It would lead to strange results such
	 * as delaying inode deletion or blocking unmount.
	 */
	objp = fsnotify_detach_connector_from_object(conn, &type);
	spin_unlock(&conn->lock);
	if (old_mark)
		fsnotify_put_mark(old_mark);
	fsnotify_drop_object(type, objp);
}

/*
 * Nothing fancy, just initialize lists and locks and counters.
 */
void fsnotify_init_mark(struct fsnotify_mark *mark,
			struct fsnotify_group *group)
{
	memset(mark, 0, sizeof(*mark));
	spin_lock_init(&mark->lock);
	refcount_set(&mark->refcnt, 1);
	fsnotify_get_group(group);
	mark->group = group;
	WRITE_ONCE(mark->connector, NULL);
}
EXPORT_SYMBOL_GPL(fsnotify_init_mark);

/*
 * Destroy all marks in destroy_list, waits for SRCU period to finish before
 * actually freeing marks.
 */
static void fsnotify_mark_destroy_workfn(struct work_struct *work)
{
	struct fsnotify_mark *mark, *next;
	struct list_head private_destroy_list;

	spin_lock(&destroy_lock);
	/* exchange the list head */
	list_replace_init(&destroy_list, &private_destroy_list);
	spin_unlock(&destroy_lock);

	synchronize_srcu(&fsnotify_mark_srcu);

	list_for_each_entry_safe(mark, next, &private_destroy_list, g_list) {
		list_del_init(&mark->g_list);
		fsnotify_final_mark_destroy(mark);
	}
}

/* Wait for all marks queued for destruction to be actually destroyed */
void fsnotify_wait_marks_destroyed(void)
{
	flush_delayed_work(&reaper_work);
}
EXPORT_SYMBOL_GPL(fsnotify_wait_marks_destroyed);<|MERGE_RESOLUTION|>--- conflicted
+++ resolved
@@ -226,11 +226,7 @@
 
 void fsnotify_put_mark(struct fsnotify_mark *mark)
 {
-<<<<<<< HEAD
-	struct fsnotify_mark_connector *conn;
-=======
 	struct fsnotify_mark_connector *conn = READ_ONCE(mark->connector);
->>>>>>> f7688b48
 	void *objp = NULL;
 	unsigned int type = FSNOTIFY_OBJ_TYPE_DETACHED;
 	bool free_conn = false;
