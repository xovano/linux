/*
 *  Server-side procedures for NFSv4.
 *
 *  Copyright (c) 2002 The Regents of the University of Michigan.
 *  All rights reserved.
 *
 *  Kendrick Smith <kmsmith@umich.edu>
 *  Andy Adamson   <andros@umich.edu>
 *
 *  Redistribution and use in source and binary forms, with or without
 *  modification, are permitted provided that the following conditions
 *  are met:
 *
 *  1. Redistributions of source code must retain the above copyright
 *     notice, this list of conditions and the following disclaimer.
 *  2. Redistributions in binary form must reproduce the above copyright
 *     notice, this list of conditions and the following disclaimer in the
 *     documentation and/or other materials provided with the distribution.
 *  3. Neither the name of the University nor the names of its
 *     contributors may be used to endorse or promote products derived
 *     from this software without specific prior written permission.
 *
 *  THIS SOFTWARE IS PROVIDED ``AS IS'' AND ANY EXPRESS OR IMPLIED
 *  WARRANTIES, INCLUDING, BUT NOT LIMITED TO, THE IMPLIED WARRANTIES OF
 *  MERCHANTABILITY AND FITNESS FOR A PARTICULAR PURPOSE ARE
 *  DISCLAIMED. IN NO EVENT SHALL THE REGENTS OR CONTRIBUTORS BE LIABLE
 *  FOR ANY DIRECT, INDIRECT, INCIDENTAL, SPECIAL, EXEMPLARY, OR
 *  CONSEQUENTIAL DAMAGES (INCLUDING, BUT NOT LIMITED TO, PROCUREMENT OF
 *  SUBSTITUTE GOODS OR SERVICES; LOSS OF USE, DATA, OR PROFITS; OR
 *  BUSINESS INTERRUPTION) HOWEVER CAUSED AND ON ANY THEORY OF
 *  LIABILITY, WHETHER IN CONTRACT, STRICT LIABILITY, OR TORT (INCLUDING
 *  NEGLIGENCE OR OTHERWISE) ARISING IN ANY WAY OUT OF THE USE OF THIS
 *  SOFTWARE, EVEN IF ADVISED OF THE POSSIBILITY OF SUCH DAMAGE.
 */
#include <linux/fs_struct.h>
#include <linux/file.h>
#include <linux/falloc.h>
#include <linux/slab.h>
#include <linux/kthread.h>
#include <linux/sunrpc/addr.h>
#include <linux/nfs_ssc.h>

#include "idmap.h"
#include "cache.h"
#include "xdr4.h"
#include "vfs.h"
#include "current_stateid.h"
#include "netns.h"
#include "acl.h"
#include "pnfs.h"
#include "trace.h"

#ifdef CONFIG_NFSD_V4_SECURITY_LABEL
#include <linux/security.h>

static inline void
nfsd4_security_inode_setsecctx(struct svc_fh *resfh, struct xdr_netobj *label, u32 *bmval)
{
	struct inode *inode = d_inode(resfh->fh_dentry);
	int status;

	inode_lock(inode);
	status = security_inode_setsecctx(resfh->fh_dentry,
		label->data, label->len);
	inode_unlock(inode);

	if (status)
		/*
		 * XXX: We should really fail the whole open, but we may
		 * already have created a new file, so it may be too
		 * late.  For now this seems the least of evils:
		 */
		bmval[2] &= ~FATTR4_WORD2_SECURITY_LABEL;

	return;
}
#else
static inline void
nfsd4_security_inode_setsecctx(struct svc_fh *resfh, struct xdr_netobj *label, u32 *bmval)
{ }
#endif

#define NFSDDBG_FACILITY		NFSDDBG_PROC

static u32 nfsd_attrmask[] = {
	NFSD_WRITEABLE_ATTRS_WORD0,
	NFSD_WRITEABLE_ATTRS_WORD1,
	NFSD_WRITEABLE_ATTRS_WORD2
};

static u32 nfsd41_ex_attrmask[] = {
	NFSD_SUPPATTR_EXCLCREAT_WORD0,
	NFSD_SUPPATTR_EXCLCREAT_WORD1,
	NFSD_SUPPATTR_EXCLCREAT_WORD2
};

static __be32
check_attr_support(struct svc_rqst *rqstp, struct nfsd4_compound_state *cstate,
		   u32 *bmval, u32 *writable)
{
	struct dentry *dentry = cstate->current_fh.fh_dentry;
	struct svc_export *exp = cstate->current_fh.fh_export;

	if (!nfsd_attrs_supported(cstate->minorversion, bmval))
		return nfserr_attrnotsupp;
	if ((bmval[0] & FATTR4_WORD0_ACL) && !IS_POSIXACL(d_inode(dentry)))
		return nfserr_attrnotsupp;
	if ((bmval[2] & FATTR4_WORD2_SECURITY_LABEL) &&
			!(exp->ex_flags & NFSEXP_SECURITY_LABEL))
		return nfserr_attrnotsupp;
	if (writable && !bmval_is_subset(bmval, writable))
		return nfserr_inval;
	if (writable && (bmval[2] & FATTR4_WORD2_MODE_UMASK) &&
			(bmval[1] & FATTR4_WORD1_MODE))
		return nfserr_inval;
	return nfs_ok;
}

static __be32
nfsd4_check_open_attributes(struct svc_rqst *rqstp,
	struct nfsd4_compound_state *cstate, struct nfsd4_open *open)
{
	__be32 status = nfs_ok;

	if (open->op_create == NFS4_OPEN_CREATE) {
		if (open->op_createmode == NFS4_CREATE_UNCHECKED
		    || open->op_createmode == NFS4_CREATE_GUARDED)
			status = check_attr_support(rqstp, cstate,
					open->op_bmval, nfsd_attrmask);
		else if (open->op_createmode == NFS4_CREATE_EXCLUSIVE4_1)
			status = check_attr_support(rqstp, cstate,
					open->op_bmval, nfsd41_ex_attrmask);
	}

	return status;
}

static int
is_create_with_attrs(struct nfsd4_open *open)
{
	return open->op_create == NFS4_OPEN_CREATE
		&& (open->op_createmode == NFS4_CREATE_UNCHECKED
		    || open->op_createmode == NFS4_CREATE_GUARDED
		    || open->op_createmode == NFS4_CREATE_EXCLUSIVE4_1);
}

/*
 * if error occurs when setting the acl, just clear the acl bit
 * in the returned attr bitmap.
 */
static void
do_set_nfs4_acl(struct svc_rqst *rqstp, struct svc_fh *fhp,
		struct nfs4_acl *acl, u32 *bmval)
{
	__be32 status;

	status = nfsd4_set_nfs4_acl(rqstp, fhp, acl);
	if (status)
		/*
		 * We should probably fail the whole open at this point,
		 * but we've already created the file, so it's too late;
		 * So this seems the least of evils:
		 */
		bmval[0] &= ~FATTR4_WORD0_ACL;
}

static inline void
fh_dup2(struct svc_fh *dst, struct svc_fh *src)
{
	fh_put(dst);
	dget(src->fh_dentry);
	if (src->fh_export)
		exp_get(src->fh_export);
	*dst = *src;
}

static __be32
do_open_permission(struct svc_rqst *rqstp, struct svc_fh *current_fh, struct nfsd4_open *open, int accmode)
{
	__be32 status;

	if (open->op_truncate &&
		!(open->op_share_access & NFS4_SHARE_ACCESS_WRITE))
		return nfserr_inval;

	accmode |= NFSD_MAY_READ_IF_EXEC;

	if (open->op_share_access & NFS4_SHARE_ACCESS_READ)
		accmode |= NFSD_MAY_READ;
	if (open->op_share_access & NFS4_SHARE_ACCESS_WRITE)
		accmode |= (NFSD_MAY_WRITE | NFSD_MAY_TRUNC);
	if (open->op_share_deny & NFS4_SHARE_DENY_READ)
		accmode |= NFSD_MAY_WRITE;

	status = fh_verify(rqstp, current_fh, S_IFREG, accmode);

	return status;
}

static __be32 nfsd_check_obj_isreg(struct svc_fh *fh)
{
	umode_t mode = d_inode(fh->fh_dentry)->i_mode;

	if (S_ISREG(mode))
		return nfs_ok;
	if (S_ISDIR(mode))
		return nfserr_isdir;
	/*
	 * Using err_symlink as our catch-all case may look odd; but
	 * there's no other obvious error for this case in 4.0, and we
	 * happen to know that it will cause the linux v4 client to do
	 * the right thing on attempts to open something other than a
	 * regular file.
	 */
	return nfserr_symlink;
}

static void nfsd4_set_open_owner_reply_cache(struct nfsd4_compound_state *cstate, struct nfsd4_open *open, struct svc_fh *resfh)
{
	if (nfsd4_has_session(cstate))
		return;
	fh_copy_shallow(&open->op_openowner->oo_owner.so_replay.rp_openfh,
			&resfh->fh_handle);
}

static __be32
do_open_lookup(struct svc_rqst *rqstp, struct nfsd4_compound_state *cstate, struct nfsd4_open *open, struct svc_fh **resfh)
{
	struct svc_fh *current_fh = &cstate->current_fh;
	int accmode;
	__be32 status;

	*resfh = kmalloc(sizeof(struct svc_fh), GFP_KERNEL);
	if (!*resfh)
		return nfserr_jukebox;
	fh_init(*resfh, NFS4_FHSIZE);
	open->op_truncate = false;

	if (open->op_create) {
		/* FIXME: check session persistence and pnfs flags.
		 * The nfsv4.1 spec requires the following semantics:
		 *
		 * Persistent   | pNFS   | Server REQUIRED | Client Allowed
		 * Reply Cache  | server |                 |
		 * -------------+--------+-----------------+--------------------
		 * no           | no     | EXCLUSIVE4_1    | EXCLUSIVE4_1
		 *              |        |                 | (SHOULD)
		 *              |        | and EXCLUSIVE4  | or EXCLUSIVE4
		 *              |        |                 | (SHOULD NOT)
		 * no           | yes    | EXCLUSIVE4_1    | EXCLUSIVE4_1
		 * yes          | no     | GUARDED4        | GUARDED4
		 * yes          | yes    | GUARDED4        | GUARDED4
		 */

		/*
		 * Note: create modes (UNCHECKED,GUARDED...) are the same
		 * in NFSv4 as in v3 except EXCLUSIVE4_1.
		 */
		current->fs->umask = open->op_umask;
		status = do_nfsd_create(rqstp, current_fh, open->op_fname.data,
					open->op_fname.len, &open->op_iattr,
					*resfh, open->op_createmode,
					(u32 *)open->op_verf.data,
					&open->op_truncate, &open->op_created);
		current->fs->umask = 0;

		if (!status && open->op_label.len)
			nfsd4_security_inode_setsecctx(*resfh, &open->op_label, open->op_bmval);

		/*
		 * Following rfc 3530 14.2.16, and rfc 5661 18.16.4
		 * use the returned bitmask to indicate which attributes
		 * we used to store the verifier:
		 */
		if (nfsd_create_is_exclusive(open->op_createmode) && status == 0)
			open->op_bmval[1] |= (FATTR4_WORD1_TIME_ACCESS |
						FATTR4_WORD1_TIME_MODIFY);
	} else
		/*
		 * Note this may exit with the parent still locked.
		 * We will hold the lock until nfsd4_open's final
		 * lookup, to prevent renames or unlinks until we've had
		 * a chance to an acquire a delegation if appropriate.
		 */
		status = nfsd_lookup(rqstp, current_fh,
				     open->op_fname.data, open->op_fname.len, *resfh);
	if (status)
		goto out;
	status = nfsd_check_obj_isreg(*resfh);
	if (status)
		goto out;

	if (is_create_with_attrs(open) && open->op_acl != NULL)
		do_set_nfs4_acl(rqstp, *resfh, open->op_acl, open->op_bmval);

	nfsd4_set_open_owner_reply_cache(cstate, open, *resfh);
	accmode = NFSD_MAY_NOP;
	if (open->op_created ||
			open->op_claim_type == NFS4_OPEN_CLAIM_DELEGATE_CUR)
		accmode |= NFSD_MAY_OWNER_OVERRIDE;
	status = do_open_permission(rqstp, *resfh, open, accmode);
	set_change_info(&open->op_cinfo, current_fh);
out:
	return status;
}

static __be32
do_open_fhandle(struct svc_rqst *rqstp, struct nfsd4_compound_state *cstate, struct nfsd4_open *open)
{
	struct svc_fh *current_fh = &cstate->current_fh;
	__be32 status;
	int accmode = 0;

	/* We don't know the target directory, and therefore can not
	* set the change info
	*/

	memset(&open->op_cinfo, 0, sizeof(struct nfsd4_change_info));

	nfsd4_set_open_owner_reply_cache(cstate, open, current_fh);

	open->op_truncate = (open->op_iattr.ia_valid & ATTR_SIZE) &&
		(open->op_iattr.ia_size == 0);
	/*
	 * In the delegation case, the client is telling us about an
	 * open that it *already* performed locally, some time ago.  We
	 * should let it succeed now if possible.
	 *
	 * In the case of a CLAIM_FH open, on the other hand, the client
	 * may be counting on us to enforce permissions (the Linux 4.1
	 * client uses this for normal opens, for example).
	 */
	if (open->op_claim_type == NFS4_OPEN_CLAIM_DELEG_CUR_FH)
		accmode = NFSD_MAY_OWNER_OVERRIDE;

	status = do_open_permission(rqstp, current_fh, open, accmode);

	return status;
}

static void
copy_clientid(clientid_t *clid, struct nfsd4_session *session)
{
	struct nfsd4_sessionid *sid =
			(struct nfsd4_sessionid *)session->se_sessionid.data;

	clid->cl_boot = sid->clientid.cl_boot;
	clid->cl_id = sid->clientid.cl_id;
}

static __be32
nfsd4_open(struct svc_rqst *rqstp, struct nfsd4_compound_state *cstate,
	   union nfsd4_op_u *u)
{
	struct nfsd4_open *open = &u->open;
	__be32 status;
	struct svc_fh *resfh = NULL;
	struct net *net = SVC_NET(rqstp);
	struct nfsd_net *nn = net_generic(net, nfsd_net_id);
	bool reclaim = false;

	dprintk("NFSD: nfsd4_open filename %.*s op_openowner %p\n",
		(int)open->op_fname.len, open->op_fname.data,
		open->op_openowner);

	/* This check required by spec. */
	if (open->op_create && open->op_claim_type != NFS4_OPEN_CLAIM_NULL)
		return nfserr_inval;

	open->op_created = false;
	/*
	 * RFC5661 18.51.3
	 * Before RECLAIM_COMPLETE done, server should deny new lock
	 */
	if (nfsd4_has_session(cstate) &&
	    !test_bit(NFSD4_CLIENT_RECLAIM_COMPLETE,
		      &cstate->session->se_client->cl_flags) &&
	    open->op_claim_type != NFS4_OPEN_CLAIM_PREVIOUS)
		return nfserr_grace;

	if (nfsd4_has_session(cstate))
		copy_clientid(&open->op_clientid, cstate->session);

	/* check seqid for replay. set nfs4_owner */
	status = nfsd4_process_open1(cstate, open, nn);
	if (status == nfserr_replay_me) {
		struct nfs4_replay *rp = &open->op_openowner->oo_owner.so_replay;
		fh_put(&cstate->current_fh);
		fh_copy_shallow(&cstate->current_fh.fh_handle,
				&rp->rp_openfh);
		status = fh_verify(rqstp, &cstate->current_fh, 0, NFSD_MAY_NOP);
		if (status)
			dprintk("nfsd4_open: replay failed"
				" restoring previous filehandle\n");
		else
			status = nfserr_replay_me;
	}
	if (status)
		goto out;
	if (open->op_xdr_error) {
		status = open->op_xdr_error;
		goto out;
	}

	status = nfsd4_check_open_attributes(rqstp, cstate, open);
	if (status)
		goto out;

	/* Openowner is now set, so sequence id will get bumped.  Now we need
	 * these checks before we do any creates: */
	status = nfserr_grace;
	if (opens_in_grace(net) && open->op_claim_type != NFS4_OPEN_CLAIM_PREVIOUS)
		goto out;
	status = nfserr_no_grace;
	if (!opens_in_grace(net) && open->op_claim_type == NFS4_OPEN_CLAIM_PREVIOUS)
		goto out;

	switch (open->op_claim_type) {
		case NFS4_OPEN_CLAIM_DELEGATE_CUR:
		case NFS4_OPEN_CLAIM_NULL:
			status = do_open_lookup(rqstp, cstate, open, &resfh);
			if (status)
				goto out;
			break;
		case NFS4_OPEN_CLAIM_PREVIOUS:
			status = nfs4_check_open_reclaim(&open->op_clientid,
							 cstate, nn);
			if (status)
				goto out;
			open->op_openowner->oo_flags |= NFS4_OO_CONFIRMED;
			reclaim = true;
			fallthrough;
		case NFS4_OPEN_CLAIM_FH:
		case NFS4_OPEN_CLAIM_DELEG_CUR_FH:
			status = do_open_fhandle(rqstp, cstate, open);
			if (status)
				goto out;
			resfh = &cstate->current_fh;
			break;
		case NFS4_OPEN_CLAIM_DELEG_PREV_FH:
             	case NFS4_OPEN_CLAIM_DELEGATE_PREV:
			dprintk("NFSD: unsupported OPEN claim type %d\n",
				open->op_claim_type);
			status = nfserr_notsupp;
			goto out;
		default:
			dprintk("NFSD: Invalid OPEN claim type %d\n",
				open->op_claim_type);
			status = nfserr_inval;
			goto out;
	}
	/*
	 * nfsd4_process_open2() does the actual opening of the file.  If
	 * successful, it (1) truncates the file if open->op_truncate was
	 * set, (2) sets open->op_stateid, (3) sets open->op_delegation.
	 */
	status = nfsd4_process_open2(rqstp, resfh, open);
	WARN(status && open->op_created,
	     "nfsd4_process_open2 failed to open newly-created file! status=%u\n",
	     be32_to_cpu(status));
	if (reclaim && !status)
		nn->somebody_reclaimed = true;
out:
	if (resfh && resfh != &cstate->current_fh) {
		fh_dup2(&cstate->current_fh, resfh);
		fh_put(resfh);
		kfree(resfh);
	}
	nfsd4_cleanup_open_state(cstate, open);
	nfsd4_bump_seqid(cstate, status);
	return status;
}

/*
 * OPEN is the only seqid-mutating operation whose decoding can fail
 * with a seqid-mutating error (specifically, decoding of user names in
 * the attributes).  Therefore we have to do some processing to look up
 * the stateowner so that we can bump the seqid.
 */
static __be32 nfsd4_open_omfg(struct svc_rqst *rqstp, struct nfsd4_compound_state *cstate, struct nfsd4_op *op)
{
	struct nfsd4_open *open = &op->u.open;

	if (!seqid_mutating_err(ntohl(op->status)))
		return op->status;
	if (nfsd4_has_session(cstate))
		return op->status;
	open->op_xdr_error = op->status;
	return nfsd4_open(rqstp, cstate, &op->u);
}

/*
 * filehandle-manipulating ops.
 */
static __be32
nfsd4_getfh(struct svc_rqst *rqstp, struct nfsd4_compound_state *cstate,
	    union nfsd4_op_u *u)
{
	u->getfh = &cstate->current_fh;
	return nfs_ok;
}

static __be32
nfsd4_putfh(struct svc_rqst *rqstp, struct nfsd4_compound_state *cstate,
	    union nfsd4_op_u *u)
{
	struct nfsd4_putfh *putfh = &u->putfh;
	__be32 ret;

	fh_put(&cstate->current_fh);
	cstate->current_fh.fh_handle.fh_size = putfh->pf_fhlen;
	memcpy(&cstate->current_fh.fh_handle.fh_base, putfh->pf_fhval,
	       putfh->pf_fhlen);
	ret = fh_verify(rqstp, &cstate->current_fh, 0, NFSD_MAY_BYPASS_GSS);
#ifdef CONFIG_NFSD_V4_2_INTER_SSC
	if (ret == nfserr_stale && putfh->no_verify) {
		SET_FH_FLAG(&cstate->current_fh, NFSD4_FH_FOREIGN);
		ret = 0;
	}
#endif
	return ret;
}

static __be32
nfsd4_putrootfh(struct svc_rqst *rqstp, struct nfsd4_compound_state *cstate,
		union nfsd4_op_u *u)
{
	__be32 status;

	fh_put(&cstate->current_fh);
	status = exp_pseudoroot(rqstp, &cstate->current_fh);
	return status;
}

static __be32
nfsd4_restorefh(struct svc_rqst *rqstp, struct nfsd4_compound_state *cstate,
		union nfsd4_op_u *u)
{
	if (!cstate->save_fh.fh_dentry)
		return nfserr_restorefh;

	fh_dup2(&cstate->current_fh, &cstate->save_fh);
	if (HAS_CSTATE_FLAG(cstate, SAVED_STATE_ID_FLAG)) {
		memcpy(&cstate->current_stateid, &cstate->save_stateid, sizeof(stateid_t));
		SET_CSTATE_FLAG(cstate, CURRENT_STATE_ID_FLAG);
	}
	return nfs_ok;
}

static __be32
nfsd4_savefh(struct svc_rqst *rqstp, struct nfsd4_compound_state *cstate,
	     union nfsd4_op_u *u)
{
	fh_dup2(&cstate->save_fh, &cstate->current_fh);
	if (HAS_CSTATE_FLAG(cstate, CURRENT_STATE_ID_FLAG)) {
		memcpy(&cstate->save_stateid, &cstate->current_stateid, sizeof(stateid_t));
		SET_CSTATE_FLAG(cstate, SAVED_STATE_ID_FLAG);
	}
	return nfs_ok;
}

/*
 * misc nfsv4 ops
 */
static __be32
nfsd4_access(struct svc_rqst *rqstp, struct nfsd4_compound_state *cstate,
	     union nfsd4_op_u *u)
{
	struct nfsd4_access *access = &u->access;
	u32 access_full;

	access_full = NFS3_ACCESS_FULL;
	if (cstate->minorversion >= 2)
		access_full |= NFS4_ACCESS_XALIST | NFS4_ACCESS_XAREAD |
			       NFS4_ACCESS_XAWRITE;

	if (access->ac_req_access & ~access_full)
		return nfserr_inval;

	access->ac_resp_access = access->ac_req_access;
	return nfsd_access(rqstp, &cstate->current_fh, &access->ac_resp_access,
			   &access->ac_supported);
}

static void gen_boot_verifier(nfs4_verifier *verifier, struct net *net)
{
	__be32 *verf = (__be32 *)verifier->data;

	BUILD_BUG_ON(2*sizeof(*verf) != sizeof(verifier->data));

	nfsd_copy_boot_verifier(verf, net_generic(net, nfsd_net_id));
}

static __be32
nfsd4_commit(struct svc_rqst *rqstp, struct nfsd4_compound_state *cstate,
	     union nfsd4_op_u *u)
{
	struct nfsd4_commit *commit = &u->commit;

	return nfsd_commit(rqstp, &cstate->current_fh, commit->co_offset,
			     commit->co_count,
			     (__be32 *)commit->co_verf.data);
}

static __be32
nfsd4_create(struct svc_rqst *rqstp, struct nfsd4_compound_state *cstate,
	     union nfsd4_op_u *u)
{
	struct nfsd4_create *create = &u->create;
	struct svc_fh resfh;
	__be32 status;
	dev_t rdev;

	fh_init(&resfh, NFS4_FHSIZE);

	status = fh_verify(rqstp, &cstate->current_fh, S_IFDIR, NFSD_MAY_NOP);
	if (status)
		return status;

	status = check_attr_support(rqstp, cstate, create->cr_bmval,
				    nfsd_attrmask);
	if (status)
		return status;

	current->fs->umask = create->cr_umask;
	switch (create->cr_type) {
	case NF4LNK:
		status = nfsd_symlink(rqstp, &cstate->current_fh,
				      create->cr_name, create->cr_namelen,
				      create->cr_data, &resfh);
		break;

	case NF4BLK:
		status = nfserr_inval;
		rdev = MKDEV(create->cr_specdata1, create->cr_specdata2);
		if (MAJOR(rdev) != create->cr_specdata1 ||
		    MINOR(rdev) != create->cr_specdata2)
			goto out_umask;
		status = nfsd_create(rqstp, &cstate->current_fh,
				     create->cr_name, create->cr_namelen,
				     &create->cr_iattr, S_IFBLK, rdev, &resfh);
		break;

	case NF4CHR:
		status = nfserr_inval;
		rdev = MKDEV(create->cr_specdata1, create->cr_specdata2);
		if (MAJOR(rdev) != create->cr_specdata1 ||
		    MINOR(rdev) != create->cr_specdata2)
			goto out_umask;
		status = nfsd_create(rqstp, &cstate->current_fh,
				     create->cr_name, create->cr_namelen,
				     &create->cr_iattr,S_IFCHR, rdev, &resfh);
		break;

	case NF4SOCK:
		status = nfsd_create(rqstp, &cstate->current_fh,
				     create->cr_name, create->cr_namelen,
				     &create->cr_iattr, S_IFSOCK, 0, &resfh);
		break;

	case NF4FIFO:
		status = nfsd_create(rqstp, &cstate->current_fh,
				     create->cr_name, create->cr_namelen,
				     &create->cr_iattr, S_IFIFO, 0, &resfh);
		break;

	case NF4DIR:
		create->cr_iattr.ia_valid &= ~ATTR_SIZE;
		status = nfsd_create(rqstp, &cstate->current_fh,
				     create->cr_name, create->cr_namelen,
				     &create->cr_iattr, S_IFDIR, 0, &resfh);
		break;

	default:
		status = nfserr_badtype;
	}

	if (status)
		goto out;

	if (create->cr_label.len)
		nfsd4_security_inode_setsecctx(&resfh, &create->cr_label, create->cr_bmval);

	if (create->cr_acl != NULL)
		do_set_nfs4_acl(rqstp, &resfh, create->cr_acl,
				create->cr_bmval);

	fh_unlock(&cstate->current_fh);
	set_change_info(&create->cr_cinfo, &cstate->current_fh);
	fh_dup2(&cstate->current_fh, &resfh);
out:
	fh_put(&resfh);
out_umask:
	current->fs->umask = 0;
	return status;
}

static __be32
nfsd4_getattr(struct svc_rqst *rqstp, struct nfsd4_compound_state *cstate,
	      union nfsd4_op_u *u)
{
	struct nfsd4_getattr *getattr = &u->getattr;
	__be32 status;

	status = fh_verify(rqstp, &cstate->current_fh, 0, NFSD_MAY_NOP);
	if (status)
		return status;

	if (getattr->ga_bmval[1] & NFSD_WRITEONLY_ATTRS_WORD1)
		return nfserr_inval;

	getattr->ga_bmval[0] &= nfsd_suppattrs[cstate->minorversion][0];
	getattr->ga_bmval[1] &= nfsd_suppattrs[cstate->minorversion][1];
	getattr->ga_bmval[2] &= nfsd_suppattrs[cstate->minorversion][2];

	getattr->ga_fhp = &cstate->current_fh;
	return nfs_ok;
}

static __be32
nfsd4_link(struct svc_rqst *rqstp, struct nfsd4_compound_state *cstate,
	   union nfsd4_op_u *u)
{
	struct nfsd4_link *link = &u->link;
	__be32 status;

	status = nfsd_link(rqstp, &cstate->current_fh,
			   link->li_name, link->li_namelen, &cstate->save_fh);
	if (!status)
		set_change_info(&link->li_cinfo, &cstate->current_fh);
	return status;
}

static __be32 nfsd4_do_lookupp(struct svc_rqst *rqstp, struct svc_fh *fh)
{
	struct svc_fh tmp_fh;
	__be32 ret;

	fh_init(&tmp_fh, NFS4_FHSIZE);
	ret = exp_pseudoroot(rqstp, &tmp_fh);
	if (ret)
		return ret;
	if (tmp_fh.fh_dentry == fh->fh_dentry) {
		fh_put(&tmp_fh);
		return nfserr_noent;
	}
	fh_put(&tmp_fh);
	return nfsd_lookup(rqstp, fh, "..", 2, fh);
}

static __be32
nfsd4_lookupp(struct svc_rqst *rqstp, struct nfsd4_compound_state *cstate,
	      union nfsd4_op_u *u)
{
	return nfsd4_do_lookupp(rqstp, &cstate->current_fh);
}

static __be32
nfsd4_lookup(struct svc_rqst *rqstp, struct nfsd4_compound_state *cstate,
	     union nfsd4_op_u *u)
{
	return nfsd_lookup(rqstp, &cstate->current_fh,
			   u->lookup.lo_name, u->lookup.lo_len,
			   &cstate->current_fh);
}

static __be32
nfsd4_read(struct svc_rqst *rqstp, struct nfsd4_compound_state *cstate,
	   union nfsd4_op_u *u)
{
	struct nfsd4_read *read = &u->read;
	__be32 status;

	read->rd_nf = NULL;
	if (read->rd_offset >= OFFSET_MAX)
		return nfserr_inval;

	trace_nfsd_read_start(rqstp, &cstate->current_fh,
			      read->rd_offset, read->rd_length);

	/*
	 * If we do a zero copy read, then a client will see read data
	 * that reflects the state of the file *after* performing the
	 * following compound.
	 *
	 * To ensure proper ordering, we therefore turn off zero copy if
	 * the client wants us to do more in this compound:
	 */
	if (!nfsd4_last_compound_op(rqstp))
		clear_bit(RQ_SPLICE_OK, &rqstp->rq_flags);

	/* check stateid */
	status = nfs4_preprocess_stateid_op(rqstp, cstate, &cstate->current_fh,
					&read->rd_stateid, RD_STATE,
					&read->rd_nf, NULL);
	if (status) {
		dprintk("NFSD: nfsd4_read: couldn't process stateid!\n");
		goto out;
	}
	status = nfs_ok;
out:
	read->rd_rqstp = rqstp;
	read->rd_fhp = &cstate->current_fh;
	return status;
}


static void
nfsd4_read_release(union nfsd4_op_u *u)
{
	if (u->read.rd_nf)
		nfsd_file_put(u->read.rd_nf);
	trace_nfsd_read_done(u->read.rd_rqstp, u->read.rd_fhp,
			     u->read.rd_offset, u->read.rd_length);
}

static __be32
nfsd4_readdir(struct svc_rqst *rqstp, struct nfsd4_compound_state *cstate,
	      union nfsd4_op_u *u)
{
	struct nfsd4_readdir *readdir = &u->readdir;
	u64 cookie = readdir->rd_cookie;
	static const nfs4_verifier zeroverf;

	/* no need to check permission - this will be done in nfsd_readdir() */

	if (readdir->rd_bmval[1] & NFSD_WRITEONLY_ATTRS_WORD1)
		return nfserr_inval;

	readdir->rd_bmval[0] &= nfsd_suppattrs[cstate->minorversion][0];
	readdir->rd_bmval[1] &= nfsd_suppattrs[cstate->minorversion][1];
	readdir->rd_bmval[2] &= nfsd_suppattrs[cstate->minorversion][2];

	if ((cookie == 1) || (cookie == 2) ||
	    (cookie == 0 && memcmp(readdir->rd_verf.data, zeroverf.data, NFS4_VERIFIER_SIZE)))
		return nfserr_bad_cookie;

	readdir->rd_rqstp = rqstp;
	readdir->rd_fhp = &cstate->current_fh;
	return nfs_ok;
}

static __be32
nfsd4_readlink(struct svc_rqst *rqstp, struct nfsd4_compound_state *cstate,
	       union nfsd4_op_u *u)
{
	u->readlink.rl_rqstp = rqstp;
	u->readlink.rl_fhp = &cstate->current_fh;
	return nfs_ok;
}

static __be32
nfsd4_remove(struct svc_rqst *rqstp, struct nfsd4_compound_state *cstate,
	     union nfsd4_op_u *u)
{
	struct nfsd4_remove *remove = &u->remove;
	__be32 status;

	if (opens_in_grace(SVC_NET(rqstp)))
		return nfserr_grace;
	status = nfsd_unlink(rqstp, &cstate->current_fh, 0,
			     remove->rm_name, remove->rm_namelen);
	if (!status) {
		fh_unlock(&cstate->current_fh);
		set_change_info(&remove->rm_cinfo, &cstate->current_fh);
	}
	return status;
}

static __be32
nfsd4_rename(struct svc_rqst *rqstp, struct nfsd4_compound_state *cstate,
	     union nfsd4_op_u *u)
{
	struct nfsd4_rename *rename = &u->rename;
	__be32 status;

	if (opens_in_grace(SVC_NET(rqstp)))
		return nfserr_grace;
	status = nfsd_rename(rqstp, &cstate->save_fh, rename->rn_sname,
			     rename->rn_snamelen, &cstate->current_fh,
			     rename->rn_tname, rename->rn_tnamelen);
	if (status)
		return status;
	set_change_info(&rename->rn_sinfo, &cstate->current_fh);
	set_change_info(&rename->rn_tinfo, &cstate->save_fh);
	return nfs_ok;
}

static __be32
nfsd4_secinfo(struct svc_rqst *rqstp, struct nfsd4_compound_state *cstate,
	      union nfsd4_op_u *u)
{
	struct nfsd4_secinfo *secinfo = &u->secinfo;
	struct svc_export *exp;
	struct dentry *dentry;
	__be32 err;

	err = fh_verify(rqstp, &cstate->current_fh, S_IFDIR, NFSD_MAY_EXEC);
	if (err)
		return err;
	err = nfsd_lookup_dentry(rqstp, &cstate->current_fh,
				    secinfo->si_name, secinfo->si_namelen,
				    &exp, &dentry);
	if (err)
		return err;
	fh_unlock(&cstate->current_fh);
	if (d_really_is_negative(dentry)) {
		exp_put(exp);
		err = nfserr_noent;
	} else
		secinfo->si_exp = exp;
	dput(dentry);
	if (cstate->minorversion)
		/* See rfc 5661 section 2.6.3.1.1.8 */
		fh_put(&cstate->current_fh);
	return err;
}

static __be32
nfsd4_secinfo_no_name(struct svc_rqst *rqstp, struct nfsd4_compound_state *cstate,
		union nfsd4_op_u *u)
{
	__be32 err;

	switch (u->secinfo_no_name.sin_style) {
	case NFS4_SECINFO_STYLE4_CURRENT_FH:
		break;
	case NFS4_SECINFO_STYLE4_PARENT:
		err = nfsd4_do_lookupp(rqstp, &cstate->current_fh);
		if (err)
			return err;
		break;
	default:
		return nfserr_inval;
	}

	u->secinfo_no_name.sin_exp = exp_get(cstate->current_fh.fh_export);
	fh_put(&cstate->current_fh);
	return nfs_ok;
}

static void
nfsd4_secinfo_release(union nfsd4_op_u *u)
{
	if (u->secinfo.si_exp)
		exp_put(u->secinfo.si_exp);
}

static void
nfsd4_secinfo_no_name_release(union nfsd4_op_u *u)
{
	if (u->secinfo_no_name.sin_exp)
		exp_put(u->secinfo_no_name.sin_exp);
}

static __be32
nfsd4_setattr(struct svc_rqst *rqstp, struct nfsd4_compound_state *cstate,
	      union nfsd4_op_u *u)
{
	struct nfsd4_setattr *setattr = &u->setattr;
	__be32 status = nfs_ok;
	int err;

	if (setattr->sa_iattr.ia_valid & ATTR_SIZE) {
		status = nfs4_preprocess_stateid_op(rqstp, cstate,
				&cstate->current_fh, &setattr->sa_stateid,
				WR_STATE, NULL, NULL);
		if (status) {
			dprintk("NFSD: nfsd4_setattr: couldn't process stateid!\n");
			return status;
		}
	}
	err = fh_want_write(&cstate->current_fh);
	if (err)
		return nfserrno(err);
	status = nfs_ok;

	status = check_attr_support(rqstp, cstate, setattr->sa_bmval,
				    nfsd_attrmask);
	if (status)
		goto out;

	if (setattr->sa_acl != NULL)
		status = nfsd4_set_nfs4_acl(rqstp, &cstate->current_fh,
					    setattr->sa_acl);
	if (status)
		goto out;
	if (setattr->sa_label.len)
		status = nfsd4_set_nfs4_label(rqstp, &cstate->current_fh,
				&setattr->sa_label);
	if (status)
		goto out;
	status = nfsd_setattr(rqstp, &cstate->current_fh, &setattr->sa_iattr,
				0, (time64_t)0);
out:
	fh_drop_write(&cstate->current_fh);
	return status;
}

static __be32
nfsd4_write(struct svc_rqst *rqstp, struct nfsd4_compound_state *cstate,
	    union nfsd4_op_u *u)
{
	struct nfsd4_write *write = &u->write;
	stateid_t *stateid = &write->wr_stateid;
	struct nfsd_file *nf = NULL;
	__be32 status = nfs_ok;
	unsigned long cnt;
	int nvecs;

	if (write->wr_offset >= OFFSET_MAX)
		return nfserr_inval;

	cnt = write->wr_buflen;
	trace_nfsd_write_start(rqstp, &cstate->current_fh,
			       write->wr_offset, cnt);
	status = nfs4_preprocess_stateid_op(rqstp, cstate, &cstate->current_fh,
						stateid, WR_STATE, &nf, NULL);
	if (status) {
		dprintk("NFSD: nfsd4_write: couldn't process stateid!\n");
		return status;
	}

	write->wr_how_written = write->wr_stable_how;

	nvecs = svc_fill_write_vector(rqstp, write->wr_pagelist,
				      &write->wr_head, write->wr_buflen);
	WARN_ON_ONCE(nvecs > ARRAY_SIZE(rqstp->rq_vec));

	status = nfsd_vfs_write(rqstp, &cstate->current_fh, nf,
				write->wr_offset, rqstp->rq_vec, nvecs, &cnt,
				write->wr_how_written,
				(__be32 *)write->wr_verifier.data);
	nfsd_file_put(nf);

	write->wr_bytes_written = cnt;
	trace_nfsd_write_done(rqstp, &cstate->current_fh,
			      write->wr_offset, cnt);
	return status;
}

static __be32
nfsd4_verify_copy(struct svc_rqst *rqstp, struct nfsd4_compound_state *cstate,
		  stateid_t *src_stateid, struct nfsd_file **src,
		  stateid_t *dst_stateid, struct nfsd_file **dst)
{
	__be32 status;

	if (!cstate->save_fh.fh_dentry)
		return nfserr_nofilehandle;

	status = nfs4_preprocess_stateid_op(rqstp, cstate, &cstate->save_fh,
					    src_stateid, RD_STATE, src, NULL);
	if (status) {
		dprintk("NFSD: %s: couldn't process src stateid!\n", __func__);
		goto out;
	}

	status = nfs4_preprocess_stateid_op(rqstp, cstate, &cstate->current_fh,
					    dst_stateid, WR_STATE, dst, NULL);
	if (status) {
		dprintk("NFSD: %s: couldn't process dst stateid!\n", __func__);
		goto out_put_src;
	}

	/* fix up for NFS-specific error code */
	if (!S_ISREG(file_inode((*src)->nf_file)->i_mode) ||
	    !S_ISREG(file_inode((*dst)->nf_file)->i_mode)) {
		status = nfserr_wrong_type;
		goto out_put_dst;
	}

out:
	return status;
out_put_dst:
	nfsd_file_put(*dst);
out_put_src:
	nfsd_file_put(*src);
	goto out;
}

static __be32
nfsd4_clone(struct svc_rqst *rqstp, struct nfsd4_compound_state *cstate,
		union nfsd4_op_u *u)
{
	struct nfsd4_clone *clone = &u->clone;
	struct nfsd_file *src, *dst;
	__be32 status;

	status = nfsd4_verify_copy(rqstp, cstate, &clone->cl_src_stateid, &src,
				   &clone->cl_dst_stateid, &dst);
	if (status)
		goto out;

<<<<<<< HEAD
	status = nfsd4_clone_file_range(src->nf_file, clone->cl_src_pos,
			dst->nf_file, clone->cl_dst_pos, clone->cl_count,
=======
	status = nfsd4_clone_file_range(src, clone->cl_src_pos,
			dst, clone->cl_dst_pos, clone->cl_count,
>>>>>>> d1988041
			EX_ISSYNC(cstate->current_fh.fh_export));

	nfsd_file_put(dst);
	nfsd_file_put(src);
out:
	return status;
}

void nfs4_put_copy(struct nfsd4_copy *copy)
{
	if (!refcount_dec_and_test(&copy->refcount))
		return;
	kfree(copy);
}

static bool
check_and_set_stop_copy(struct nfsd4_copy *copy)
{
	bool value;

	spin_lock(&copy->cp_clp->async_lock);
	value = copy->stopped;
	if (!copy->stopped)
		copy->stopped = true;
	spin_unlock(&copy->cp_clp->async_lock);
	return value;
}

static void nfsd4_stop_copy(struct nfsd4_copy *copy)
{
	/* only 1 thread should stop the copy */
	if (!check_and_set_stop_copy(copy))
		kthread_stop(copy->copy_task);
	nfs4_put_copy(copy);
}

static struct nfsd4_copy *nfsd4_get_copy(struct nfs4_client *clp)
{
	struct nfsd4_copy *copy = NULL;

	spin_lock(&clp->async_lock);
	if (!list_empty(&clp->async_copies)) {
		copy = list_first_entry(&clp->async_copies, struct nfsd4_copy,
					copies);
		refcount_inc(&copy->refcount);
	}
	spin_unlock(&clp->async_lock);
	return copy;
}

void nfsd4_shutdown_copy(struct nfs4_client *clp)
{
	struct nfsd4_copy *copy;

	while ((copy = nfsd4_get_copy(clp)) != NULL)
		nfsd4_stop_copy(copy);
}
#ifdef CONFIG_NFSD_V4_2_INTER_SSC

extern struct file *nfs42_ssc_open(struct vfsmount *ss_mnt,
				   struct nfs_fh *src_fh,
				   nfs4_stateid *stateid);
extern void nfs42_ssc_close(struct file *filep);

extern void nfs_sb_deactive(struct super_block *sb);

#define NFSD42_INTERSSC_MOUNTOPS "vers=4.2,addr=%s,sec=sys"

/*
 * Support one copy source server for now.
 */
static __be32
nfsd4_interssc_connect(struct nl4_server *nss, struct svc_rqst *rqstp,
		       struct vfsmount **mount)
{
	struct file_system_type *type;
	struct vfsmount *ss_mnt;
	struct nfs42_netaddr *naddr;
	struct sockaddr_storage tmp_addr;
	size_t tmp_addrlen, match_netid_len = 3;
	char *startsep = "", *endsep = "", *match_netid = "tcp";
	char *ipaddr, *dev_name, *raw_data;
	int len, raw_len;
	__be32 status = nfserr_inval;

	naddr = &nss->u.nl4_addr;
	tmp_addrlen = rpc_uaddr2sockaddr(SVC_NET(rqstp), naddr->addr,
					 naddr->addr_len,
					 (struct sockaddr *)&tmp_addr,
					 sizeof(tmp_addr));
	if (tmp_addrlen == 0)
		goto out_err;

	if (tmp_addr.ss_family == AF_INET6) {
		startsep = "[";
		endsep = "]";
		match_netid = "tcp6";
		match_netid_len = 4;
	}

	if (naddr->netid_len != match_netid_len ||
		strncmp(naddr->netid, match_netid, naddr->netid_len))
		goto out_err;

	/* Construct the raw data for the vfs_kern_mount call */
	len = RPC_MAX_ADDRBUFLEN + 1;
	ipaddr = kzalloc(len, GFP_KERNEL);
	if (!ipaddr)
		goto out_err;

	rpc_ntop((struct sockaddr *)&tmp_addr, ipaddr, len);

	/* 2 for ipv6 endsep and startsep. 3 for ":/" and trailing '/0'*/

	raw_len = strlen(NFSD42_INTERSSC_MOUNTOPS) + strlen(ipaddr);
	raw_data = kzalloc(raw_len, GFP_KERNEL);
	if (!raw_data)
		goto out_free_ipaddr;

	snprintf(raw_data, raw_len, NFSD42_INTERSSC_MOUNTOPS, ipaddr);

	status = nfserr_nodev;
	type = get_fs_type("nfs");
	if (!type)
		goto out_free_rawdata;

	/* Set the server:<export> for the vfs_kern_mount call */
	dev_name = kzalloc(len + 5, GFP_KERNEL);
	if (!dev_name)
		goto out_free_rawdata;
	snprintf(dev_name, len + 5, "%s%s%s:/", startsep, ipaddr, endsep);

	/* Use an 'internal' mount: SB_KERNMOUNT -> MNT_INTERNAL */
	ss_mnt = vfs_kern_mount(type, SB_KERNMOUNT, dev_name, raw_data);
	module_put(type->owner);
	if (IS_ERR(ss_mnt))
		goto out_free_devname;

	status = 0;
	*mount = ss_mnt;

out_free_devname:
	kfree(dev_name);
out_free_rawdata:
	kfree(raw_data);
out_free_ipaddr:
	kfree(ipaddr);
out_err:
	return status;
}

static void
nfsd4_interssc_disconnect(struct vfsmount *ss_mnt)
{
	nfs_do_sb_deactive(ss_mnt->mnt_sb);
	mntput(ss_mnt);
}

/*
 * Verify COPY destination stateid.
 *
 * Connect to the source server with NFSv4.1.
 * Create the source struct file for nfsd_copy_range.
 * Called with COPY cstate:
 *    SAVED_FH: source filehandle
 *    CURRENT_FH: destination filehandle
 */
static __be32
nfsd4_setup_inter_ssc(struct svc_rqst *rqstp,
		      struct nfsd4_compound_state *cstate,
		      struct nfsd4_copy *copy, struct vfsmount **mount)
{
	struct svc_fh *s_fh = NULL;
	stateid_t *s_stid = &copy->cp_src_stateid;
	__be32 status = nfserr_inval;

	/* Verify the destination stateid and set dst struct file*/
	status = nfs4_preprocess_stateid_op(rqstp, cstate, &cstate->current_fh,
					    &copy->cp_dst_stateid,
					    WR_STATE, &copy->nf_dst, NULL);
	if (status)
		goto out;

	status = nfsd4_interssc_connect(&copy->cp_src, rqstp, mount);
	if (status)
		goto out;

	s_fh = &cstate->save_fh;

	copy->c_fh.size = s_fh->fh_handle.fh_size;
	memcpy(copy->c_fh.data, &s_fh->fh_handle.fh_base, copy->c_fh.size);
	copy->stateid.seqid = cpu_to_be32(s_stid->si_generation);
	memcpy(copy->stateid.other, (void *)&s_stid->si_opaque,
	       sizeof(stateid_opaque_t));

	status = 0;
out:
	return status;
}

static void
nfsd4_cleanup_inter_ssc(struct vfsmount *ss_mnt, struct nfsd_file *src,
			struct nfsd_file *dst)
{
	nfs42_ssc_close(src->nf_file);
	/* 'src' is freed by nfsd4_do_async_copy */
	nfsd_file_put(dst);
	mntput(ss_mnt);
}

#else /* CONFIG_NFSD_V4_2_INTER_SSC */

static __be32
nfsd4_setup_inter_ssc(struct svc_rqst *rqstp,
		      struct nfsd4_compound_state *cstate,
		      struct nfsd4_copy *copy,
		      struct vfsmount **mount)
{
	*mount = NULL;
	return nfserr_inval;
}

static void
nfsd4_cleanup_inter_ssc(struct vfsmount *ss_mnt, struct nfsd_file *src,
			struct nfsd_file *dst)
{
}

static void
nfsd4_interssc_disconnect(struct vfsmount *ss_mnt)
{
}

static struct file *nfs42_ssc_open(struct vfsmount *ss_mnt,
				   struct nfs_fh *src_fh,
				   nfs4_stateid *stateid)
{
	return NULL;
}
#endif /* CONFIG_NFSD_V4_2_INTER_SSC */

static __be32
nfsd4_setup_intra_ssc(struct svc_rqst *rqstp,
		      struct nfsd4_compound_state *cstate,
		      struct nfsd4_copy *copy)
{
	return nfsd4_verify_copy(rqstp, cstate, &copy->cp_src_stateid,
				 &copy->nf_src, &copy->cp_dst_stateid,
				 &copy->nf_dst);
}

static void
nfsd4_cleanup_intra_ssc(struct nfsd_file *src, struct nfsd_file *dst)
{
	nfsd_file_put(src);
	nfsd_file_put(dst);
}

static void nfsd4_cb_offload_release(struct nfsd4_callback *cb)
{
	struct nfsd4_copy *copy = container_of(cb, struct nfsd4_copy, cp_cb);

	nfs4_put_copy(copy);
}

static int nfsd4_cb_offload_done(struct nfsd4_callback *cb,
				 struct rpc_task *task)
{
	return 1;
}

static const struct nfsd4_callback_ops nfsd4_cb_offload_ops = {
	.release = nfsd4_cb_offload_release,
	.done = nfsd4_cb_offload_done
};

static void nfsd4_init_copy_res(struct nfsd4_copy *copy, bool sync)
{
	copy->cp_res.wr_stable_how = NFS_UNSTABLE;
	copy->cp_synchronous = sync;
	gen_boot_verifier(&copy->cp_res.wr_verifier, copy->cp_clp->net);
}

static ssize_t _nfsd_copy_file_range(struct nfsd4_copy *copy)
{
	ssize_t bytes_copied = 0;
	size_t bytes_total = copy->cp_count;
	u64 src_pos = copy->cp_src_pos;
	u64 dst_pos = copy->cp_dst_pos;

	do {
		if (kthread_should_stop())
			break;
		bytes_copied = nfsd_copy_file_range(copy->nf_src->nf_file,
				src_pos, copy->nf_dst->nf_file, dst_pos,
				bytes_total);
		if (bytes_copied <= 0)
			break;
		bytes_total -= bytes_copied;
		copy->cp_res.wr_bytes_written += bytes_copied;
		src_pos += bytes_copied;
		dst_pos += bytes_copied;
	} while (bytes_total > 0 && !copy->cp_synchronous);
	return bytes_copied;
}

static __be32 nfsd4_do_copy(struct nfsd4_copy *copy, bool sync)
{
	__be32 status;
	ssize_t bytes;

	bytes = _nfsd_copy_file_range(copy);
	/* for async copy, we ignore the error, client can always retry
	 * to get the error
	 */
	if (bytes < 0 && !copy->cp_res.wr_bytes_written)
		status = nfserrno(bytes);
	else {
		nfsd4_init_copy_res(copy, sync);
		status = nfs_ok;
	}

	if (!copy->cp_intra) /* Inter server SSC */
		nfsd4_cleanup_inter_ssc(copy->ss_mnt, copy->nf_src,
					copy->nf_dst);
	else
		nfsd4_cleanup_intra_ssc(copy->nf_src, copy->nf_dst);

	return status;
}

static int dup_copy_fields(struct nfsd4_copy *src, struct nfsd4_copy *dst)
{
	dst->cp_src_pos = src->cp_src_pos;
	dst->cp_dst_pos = src->cp_dst_pos;
	dst->cp_count = src->cp_count;
	dst->cp_synchronous = src->cp_synchronous;
	memcpy(&dst->cp_res, &src->cp_res, sizeof(src->cp_res));
	memcpy(&dst->fh, &src->fh, sizeof(src->fh));
	dst->cp_clp = src->cp_clp;
	dst->nf_dst = nfsd_file_get(src->nf_dst);
	dst->cp_intra = src->cp_intra;
	if (src->cp_intra) /* for inter, file_src doesn't exist yet */
		dst->nf_src = nfsd_file_get(src->nf_src);

	memcpy(&dst->cp_stateid, &src->cp_stateid, sizeof(src->cp_stateid));
	memcpy(&dst->cp_src, &src->cp_src, sizeof(struct nl4_server));
	memcpy(&dst->stateid, &src->stateid, sizeof(src->stateid));
	memcpy(&dst->c_fh, &src->c_fh, sizeof(src->c_fh));
	dst->ss_mnt = src->ss_mnt;

	return 0;
}

static void cleanup_async_copy(struct nfsd4_copy *copy)
{
	nfs4_free_copy_state(copy);
	nfsd_file_put(copy->nf_dst);
	if (copy->cp_intra)
		nfsd_file_put(copy->nf_src);
	spin_lock(&copy->cp_clp->async_lock);
	list_del(&copy->copies);
	spin_unlock(&copy->cp_clp->async_lock);
	nfs4_put_copy(copy);
}

static int nfsd4_do_async_copy(void *data)
{
	struct nfsd4_copy *copy = (struct nfsd4_copy *)data;
	struct nfsd4_copy *cb_copy;

	if (!copy->cp_intra) { /* Inter server SSC */
		copy->nf_src = kzalloc(sizeof(struct nfsd_file), GFP_KERNEL);
		if (!copy->nf_src) {
			copy->nfserr = nfserr_serverfault;
			nfsd4_interssc_disconnect(copy->ss_mnt);
			goto do_callback;
		}
		copy->nf_src->nf_file = nfs42_ssc_open(copy->ss_mnt, &copy->c_fh,
					      &copy->stateid);
		if (IS_ERR(copy->nf_src->nf_file)) {
			copy->nfserr = nfserr_offload_denied;
			nfsd4_interssc_disconnect(copy->ss_mnt);
			goto do_callback;
		}
	}

	copy->nfserr = nfsd4_do_copy(copy, 0);
do_callback:
	cb_copy = kzalloc(sizeof(struct nfsd4_copy), GFP_KERNEL);
	if (!cb_copy)
		goto out;
	refcount_set(&cb_copy->refcount, 1);
	memcpy(&cb_copy->cp_res, &copy->cp_res, sizeof(copy->cp_res));
	cb_copy->cp_clp = copy->cp_clp;
	cb_copy->nfserr = copy->nfserr;
	memcpy(&cb_copy->fh, &copy->fh, sizeof(copy->fh));
	nfsd4_init_cb(&cb_copy->cp_cb, cb_copy->cp_clp,
			&nfsd4_cb_offload_ops, NFSPROC4_CLNT_CB_OFFLOAD);
	nfsd4_run_cb(&cb_copy->cp_cb);
out:
	if (!copy->cp_intra)
		kfree(copy->nf_src);
	cleanup_async_copy(copy);
	return 0;
}

static __be32
nfsd4_copy(struct svc_rqst *rqstp, struct nfsd4_compound_state *cstate,
		union nfsd4_op_u *u)
{
	struct nfsd4_copy *copy = &u->copy;
	__be32 status;
	struct nfsd4_copy *async_copy = NULL;

	if (!copy->cp_intra) { /* Inter server SSC */
		if (!inter_copy_offload_enable || copy->cp_synchronous) {
			status = nfserr_notsupp;
			goto out;
		}
		status = nfsd4_setup_inter_ssc(rqstp, cstate, copy,
				&copy->ss_mnt);
		if (status)
			return nfserr_offload_denied;
	} else {
		status = nfsd4_setup_intra_ssc(rqstp, cstate, copy);
		if (status)
			return status;
	}

	copy->cp_clp = cstate->clp;
	memcpy(&copy->fh, &cstate->current_fh.fh_handle,
		sizeof(struct knfsd_fh));
	if (!copy->cp_synchronous) {
		struct nfsd_net *nn = net_generic(SVC_NET(rqstp), nfsd_net_id);

		status = nfserrno(-ENOMEM);
		async_copy = kzalloc(sizeof(struct nfsd4_copy), GFP_KERNEL);
		if (!async_copy)
			goto out_err;
		if (!nfs4_init_copy_state(nn, copy))
			goto out_err;
		refcount_set(&async_copy->refcount, 1);
		memcpy(&copy->cp_res.cb_stateid, &copy->cp_stateid,
			sizeof(copy->cp_stateid));
		status = dup_copy_fields(copy, async_copy);
		if (status)
			goto out_err;
		async_copy->copy_task = kthread_create(nfsd4_do_async_copy,
				async_copy, "%s", "copy thread");
		if (IS_ERR(async_copy->copy_task))
			goto out_err;
		spin_lock(&async_copy->cp_clp->async_lock);
		list_add(&async_copy->copies,
				&async_copy->cp_clp->async_copies);
		spin_unlock(&async_copy->cp_clp->async_lock);
		wake_up_process(async_copy->copy_task);
		status = nfs_ok;
	} else {
		status = nfsd4_do_copy(copy, 1);
	}
out:
	return status;
out_err:
	if (async_copy)
		cleanup_async_copy(async_copy);
<<<<<<< HEAD
=======
	status = nfserrno(-ENOMEM);
	if (!copy->cp_intra)
		nfsd4_interssc_disconnect(copy->ss_mnt);
>>>>>>> d1988041
	goto out;
}

struct nfsd4_copy *
find_async_copy(struct nfs4_client *clp, stateid_t *stateid)
{
	struct nfsd4_copy *copy;

	spin_lock(&clp->async_lock);
	list_for_each_entry(copy, &clp->async_copies, copies) {
		if (memcmp(&copy->cp_stateid.stid, stateid, NFS4_STATEID_SIZE))
			continue;
		refcount_inc(&copy->refcount);
		spin_unlock(&clp->async_lock);
		return copy;
	}
	spin_unlock(&clp->async_lock);
	return NULL;
}

static __be32
nfsd4_offload_cancel(struct svc_rqst *rqstp,
		     struct nfsd4_compound_state *cstate,
		     union nfsd4_op_u *u)
{
	struct nfsd4_offload_status *os = &u->offload_status;
	struct nfsd4_copy *copy;
	struct nfs4_client *clp = cstate->clp;

	copy = find_async_copy(clp, &os->stateid);
	if (!copy) {
		struct nfsd_net *nn = net_generic(SVC_NET(rqstp), nfsd_net_id);

		return manage_cpntf_state(nn, &os->stateid, clp, NULL);
	} else
		nfsd4_stop_copy(copy);

	return nfs_ok;
}

static __be32
nfsd4_copy_notify(struct svc_rqst *rqstp, struct nfsd4_compound_state *cstate,
		  union nfsd4_op_u *u)
{
	struct nfsd4_copy_notify *cn = &u->copy_notify;
	__be32 status;
	struct nfsd_net *nn = net_generic(SVC_NET(rqstp), nfsd_net_id);
	struct nfs4_stid *stid;
	struct nfs4_cpntf_state *cps;
	struct nfs4_client *clp = cstate->clp;

	status = nfs4_preprocess_stateid_op(rqstp, cstate, &cstate->current_fh,
					&cn->cpn_src_stateid, RD_STATE, NULL,
					&stid);
	if (status)
		return status;

	cn->cpn_sec = nn->nfsd4_lease;
	cn->cpn_nsec = 0;

	status = nfserrno(-ENOMEM);
	cps = nfs4_alloc_init_cpntf_state(nn, stid);
	if (!cps)
		goto out;
	memcpy(&cn->cpn_cnr_stateid, &cps->cp_stateid.stid, sizeof(stateid_t));
	memcpy(&cps->cp_p_stateid, &stid->sc_stateid, sizeof(stateid_t));
	memcpy(&cps->cp_p_clid, &clp->cl_clientid, sizeof(clientid_t));

	/* For now, only return one server address in cpn_src, the
	 * address used by the client to connect to this server.
	 */
	cn->cpn_src.nl4_type = NL4_NETADDR;
	status = nfsd4_set_netaddr((struct sockaddr *)&rqstp->rq_daddr,
				 &cn->cpn_src.u.nl4_addr);
	WARN_ON_ONCE(status);
	if (status) {
		nfs4_put_cpntf_state(nn, cps);
		goto out;
	}
out:
	nfs4_put_stid(stid);
	return status;
}

static __be32
nfsd4_fallocate(struct svc_rqst *rqstp, struct nfsd4_compound_state *cstate,
		struct nfsd4_fallocate *fallocate, int flags)
{
	__be32 status;
	struct nfsd_file *nf;

	status = nfs4_preprocess_stateid_op(rqstp, cstate, &cstate->current_fh,
					    &fallocate->falloc_stateid,
					    WR_STATE, &nf, NULL);
	if (status != nfs_ok) {
		dprintk("NFSD: nfsd4_fallocate: couldn't process stateid!\n");
		return status;
	}

	status = nfsd4_vfs_fallocate(rqstp, &cstate->current_fh, nf->nf_file,
				     fallocate->falloc_offset,
				     fallocate->falloc_length,
				     flags);
	nfsd_file_put(nf);
	return status;
}
static __be32
nfsd4_offload_status(struct svc_rqst *rqstp,
		     struct nfsd4_compound_state *cstate,
		     union nfsd4_op_u *u)
{
	struct nfsd4_offload_status *os = &u->offload_status;
	__be32 status = 0;
	struct nfsd4_copy *copy;
	struct nfs4_client *clp = cstate->clp;

	copy = find_async_copy(clp, &os->stateid);
	if (copy) {
		os->count = copy->cp_res.wr_bytes_written;
		nfs4_put_copy(copy);
	} else
		status = nfserr_bad_stateid;

	return status;
}

static __be32
nfsd4_allocate(struct svc_rqst *rqstp, struct nfsd4_compound_state *cstate,
	       union nfsd4_op_u *u)
{
	return nfsd4_fallocate(rqstp, cstate, &u->allocate, 0);
}

static __be32
nfsd4_deallocate(struct svc_rqst *rqstp, struct nfsd4_compound_state *cstate,
		 union nfsd4_op_u *u)
{
	return nfsd4_fallocate(rqstp, cstate, &u->deallocate,
			       FALLOC_FL_PUNCH_HOLE | FALLOC_FL_KEEP_SIZE);
}

static __be32
nfsd4_seek(struct svc_rqst *rqstp, struct nfsd4_compound_state *cstate,
	   union nfsd4_op_u *u)
{
	struct nfsd4_seek *seek = &u->seek;
	int whence;
	__be32 status;
	struct nfsd_file *nf;

	status = nfs4_preprocess_stateid_op(rqstp, cstate, &cstate->current_fh,
					    &seek->seek_stateid,
					    RD_STATE, &nf, NULL);
	if (status) {
		dprintk("NFSD: nfsd4_seek: couldn't process stateid!\n");
		return status;
	}

	switch (seek->seek_whence) {
	case NFS4_CONTENT_DATA:
		whence = SEEK_DATA;
		break;
	case NFS4_CONTENT_HOLE:
		whence = SEEK_HOLE;
		break;
	default:
		status = nfserr_union_notsupp;
		goto out;
	}

	/*
	 * Note:  This call does change file->f_pos, but nothing in NFSD
	 *        should ever file->f_pos.
	 */
	seek->seek_pos = vfs_llseek(nf->nf_file, seek->seek_offset, whence);
	if (seek->seek_pos < 0)
		status = nfserrno(seek->seek_pos);
	else if (seek->seek_pos >= i_size_read(file_inode(nf->nf_file)))
		seek->seek_eof = true;

out:
	nfsd_file_put(nf);
	return status;
}

/* This routine never returns NFS_OK!  If there are no other errors, it
 * will return NFSERR_SAME or NFSERR_NOT_SAME depending on whether the
 * attributes matched.  VERIFY is implemented by mapping NFSERR_SAME
 * to NFS_OK after the call; NVERIFY by mapping NFSERR_NOT_SAME to NFS_OK.
 */
static __be32
_nfsd4_verify(struct svc_rqst *rqstp, struct nfsd4_compound_state *cstate,
	     struct nfsd4_verify *verify)
{
	__be32 *buf, *p;
	int count;
	__be32 status;

	status = fh_verify(rqstp, &cstate->current_fh, 0, NFSD_MAY_NOP);
	if (status)
		return status;

	status = check_attr_support(rqstp, cstate, verify->ve_bmval, NULL);
	if (status)
		return status;

	if ((verify->ve_bmval[0] & FATTR4_WORD0_RDATTR_ERROR)
	    || (verify->ve_bmval[1] & NFSD_WRITEONLY_ATTRS_WORD1))
		return nfserr_inval;
	if (verify->ve_attrlen & 3)
		return nfserr_inval;

	/* count in words:
	 *   bitmap_len(1) + bitmap(2) + attr_len(1) = 4
	 */
	count = 4 + (verify->ve_attrlen >> 2);
	buf = kmalloc(count << 2, GFP_KERNEL);
	if (!buf)
		return nfserr_jukebox;

	p = buf;
	status = nfsd4_encode_fattr_to_buf(&p, count, &cstate->current_fh,
				    cstate->current_fh.fh_export,
				    cstate->current_fh.fh_dentry,
				    verify->ve_bmval,
				    rqstp, 0);
	/*
	 * If nfsd4_encode_fattr() ran out of space, assume that's because
	 * the attributes are longer (hence different) than those given:
	 */
	if (status == nfserr_resource)
		status = nfserr_not_same;
	if (status)
		goto out_kfree;

	/* skip bitmap */
	p = buf + 1 + ntohl(buf[0]);
	status = nfserr_not_same;
	if (ntohl(*p++) != verify->ve_attrlen)
		goto out_kfree;
	if (!memcmp(p, verify->ve_attrval, verify->ve_attrlen))
		status = nfserr_same;

out_kfree:
	kfree(buf);
	return status;
}

static __be32
nfsd4_nverify(struct svc_rqst *rqstp, struct nfsd4_compound_state *cstate,
	      union nfsd4_op_u *u)
{
	__be32 status;

	status = _nfsd4_verify(rqstp, cstate, &u->verify);
	return status == nfserr_not_same ? nfs_ok : status;
}

static __be32
nfsd4_verify(struct svc_rqst *rqstp, struct nfsd4_compound_state *cstate,
	     union nfsd4_op_u *u)
{
	__be32 status;

	status = _nfsd4_verify(rqstp, cstate, &u->nverify);
	return status == nfserr_same ? nfs_ok : status;
}

#ifdef CONFIG_NFSD_PNFS
static const struct nfsd4_layout_ops *
nfsd4_layout_verify(struct svc_export *exp, unsigned int layout_type)
{
	if (!exp->ex_layout_types) {
		dprintk("%s: export does not support pNFS\n", __func__);
		return NULL;
	}

	if (layout_type >= LAYOUT_TYPE_MAX ||
	    !(exp->ex_layout_types & (1 << layout_type))) {
		dprintk("%s: layout type %d not supported\n",
			__func__, layout_type);
		return NULL;
	}

	return nfsd4_layout_ops[layout_type];
}

static __be32
nfsd4_getdeviceinfo(struct svc_rqst *rqstp,
		struct nfsd4_compound_state *cstate, union nfsd4_op_u *u)
{
	struct nfsd4_getdeviceinfo *gdp = &u->getdeviceinfo;
	const struct nfsd4_layout_ops *ops;
	struct nfsd4_deviceid_map *map;
	struct svc_export *exp;
	__be32 nfserr;

	dprintk("%s: layout_type %u dev_id [0x%llx:0x%x] maxcnt %u\n",
	       __func__,
	       gdp->gd_layout_type,
	       gdp->gd_devid.fsid_idx, gdp->gd_devid.generation,
	       gdp->gd_maxcount);

	map = nfsd4_find_devid_map(gdp->gd_devid.fsid_idx);
	if (!map) {
		dprintk("%s: couldn't find device ID to export mapping!\n",
			__func__);
		return nfserr_noent;
	}

	exp = rqst_exp_find(rqstp, map->fsid_type, map->fsid);
	if (IS_ERR(exp)) {
		dprintk("%s: could not find device id\n", __func__);
		return nfserr_noent;
	}

	nfserr = nfserr_layoutunavailable;
	ops = nfsd4_layout_verify(exp, gdp->gd_layout_type);
	if (!ops)
		goto out;

	nfserr = nfs_ok;
	if (gdp->gd_maxcount != 0) {
		nfserr = ops->proc_getdeviceinfo(exp->ex_path.mnt->mnt_sb,
				rqstp, cstate->session->se_client, gdp);
	}

	gdp->gd_notify_types &= ops->notify_types;
out:
	exp_put(exp);
	return nfserr;
}

static void
nfsd4_getdeviceinfo_release(union nfsd4_op_u *u)
{
	kfree(u->getdeviceinfo.gd_device);
}

static __be32
nfsd4_layoutget(struct svc_rqst *rqstp,
		struct nfsd4_compound_state *cstate, union nfsd4_op_u *u)
{
	struct nfsd4_layoutget *lgp = &u->layoutget;
	struct svc_fh *current_fh = &cstate->current_fh;
	const struct nfsd4_layout_ops *ops;
	struct nfs4_layout_stateid *ls;
	__be32 nfserr;
	int accmode = NFSD_MAY_READ_IF_EXEC;

	switch (lgp->lg_seg.iomode) {
	case IOMODE_READ:
		accmode |= NFSD_MAY_READ;
		break;
	case IOMODE_RW:
		accmode |= NFSD_MAY_READ | NFSD_MAY_WRITE;
		break;
	default:
		dprintk("%s: invalid iomode %d\n",
			__func__, lgp->lg_seg.iomode);
		nfserr = nfserr_badiomode;
		goto out;
	}

	nfserr = fh_verify(rqstp, current_fh, 0, accmode);
	if (nfserr)
		goto out;

	nfserr = nfserr_layoutunavailable;
	ops = nfsd4_layout_verify(current_fh->fh_export, lgp->lg_layout_type);
	if (!ops)
		goto out;

	/*
	 * Verify minlength and range as per RFC5661:
	 *  o  If loga_length is less than loga_minlength,
	 *     the metadata server MUST return NFS4ERR_INVAL.
	 *  o  If the sum of loga_offset and loga_minlength exceeds
	 *     NFS4_UINT64_MAX, and loga_minlength is not
	 *     NFS4_UINT64_MAX, the error NFS4ERR_INVAL MUST result.
	 *  o  If the sum of loga_offset and loga_length exceeds
	 *     NFS4_UINT64_MAX, and loga_length is not NFS4_UINT64_MAX,
	 *     the error NFS4ERR_INVAL MUST result.
	 */
	nfserr = nfserr_inval;
	if (lgp->lg_seg.length < lgp->lg_minlength ||
	    (lgp->lg_minlength != NFS4_MAX_UINT64 &&
	     lgp->lg_minlength > NFS4_MAX_UINT64 - lgp->lg_seg.offset) ||
	    (lgp->lg_seg.length != NFS4_MAX_UINT64 &&
	     lgp->lg_seg.length > NFS4_MAX_UINT64 - lgp->lg_seg.offset))
		goto out;
	if (lgp->lg_seg.length == 0)
		goto out;

	nfserr = nfsd4_preprocess_layout_stateid(rqstp, cstate, &lgp->lg_sid,
						true, lgp->lg_layout_type, &ls);
	if (nfserr) {
		trace_nfsd_layout_get_lookup_fail(&lgp->lg_sid);
		goto out;
	}

	nfserr = nfserr_recallconflict;
	if (atomic_read(&ls->ls_stid.sc_file->fi_lo_recalls))
		goto out_put_stid;

	nfserr = ops->proc_layoutget(d_inode(current_fh->fh_dentry),
				     current_fh, lgp);
	if (nfserr)
		goto out_put_stid;

	nfserr = nfsd4_insert_layout(lgp, ls);

out_put_stid:
	mutex_unlock(&ls->ls_mutex);
	nfs4_put_stid(&ls->ls_stid);
out:
	return nfserr;
}

static void
nfsd4_layoutget_release(union nfsd4_op_u *u)
{
	kfree(u->layoutget.lg_content);
}

static __be32
nfsd4_layoutcommit(struct svc_rqst *rqstp,
		struct nfsd4_compound_state *cstate, union nfsd4_op_u *u)
{
	struct nfsd4_layoutcommit *lcp = &u->layoutcommit;
	const struct nfsd4_layout_seg *seg = &lcp->lc_seg;
	struct svc_fh *current_fh = &cstate->current_fh;
	const struct nfsd4_layout_ops *ops;
	loff_t new_size = lcp->lc_last_wr + 1;
	struct inode *inode;
	struct nfs4_layout_stateid *ls;
	__be32 nfserr;

	nfserr = fh_verify(rqstp, current_fh, 0, NFSD_MAY_WRITE);
	if (nfserr)
		goto out;

	nfserr = nfserr_layoutunavailable;
	ops = nfsd4_layout_verify(current_fh->fh_export, lcp->lc_layout_type);
	if (!ops)
		goto out;
	inode = d_inode(current_fh->fh_dentry);

	nfserr = nfserr_inval;
	if (new_size <= seg->offset) {
		dprintk("pnfsd: last write before layout segment\n");
		goto out;
	}
	if (new_size > seg->offset + seg->length) {
		dprintk("pnfsd: last write beyond layout segment\n");
		goto out;
	}
	if (!lcp->lc_newoffset && new_size > i_size_read(inode)) {
		dprintk("pnfsd: layoutcommit beyond EOF\n");
		goto out;
	}

	nfserr = nfsd4_preprocess_layout_stateid(rqstp, cstate, &lcp->lc_sid,
						false, lcp->lc_layout_type,
						&ls);
	if (nfserr) {
		trace_nfsd_layout_commit_lookup_fail(&lcp->lc_sid);
		/* fixup error code as per RFC5661 */
		if (nfserr == nfserr_bad_stateid)
			nfserr = nfserr_badlayout;
		goto out;
	}

	/* LAYOUTCOMMIT does not require any serialization */
	mutex_unlock(&ls->ls_mutex);

	if (new_size > i_size_read(inode)) {
		lcp->lc_size_chg = 1;
		lcp->lc_newsize = new_size;
	} else {
		lcp->lc_size_chg = 0;
	}

	nfserr = ops->proc_layoutcommit(inode, lcp);
	nfs4_put_stid(&ls->ls_stid);
out:
	return nfserr;
}

static __be32
nfsd4_layoutreturn(struct svc_rqst *rqstp,
		struct nfsd4_compound_state *cstate, union nfsd4_op_u *u)
{
	struct nfsd4_layoutreturn *lrp = &u->layoutreturn;
	struct svc_fh *current_fh = &cstate->current_fh;
	__be32 nfserr;

	nfserr = fh_verify(rqstp, current_fh, 0, NFSD_MAY_NOP);
	if (nfserr)
		goto out;

	nfserr = nfserr_layoutunavailable;
	if (!nfsd4_layout_verify(current_fh->fh_export, lrp->lr_layout_type))
		goto out;

	switch (lrp->lr_seg.iomode) {
	case IOMODE_READ:
	case IOMODE_RW:
	case IOMODE_ANY:
		break;
	default:
		dprintk("%s: invalid iomode %d\n", __func__,
			lrp->lr_seg.iomode);
		nfserr = nfserr_inval;
		goto out;
	}

	switch (lrp->lr_return_type) {
	case RETURN_FILE:
		nfserr = nfsd4_return_file_layouts(rqstp, cstate, lrp);
		break;
	case RETURN_FSID:
	case RETURN_ALL:
		nfserr = nfsd4_return_client_layouts(rqstp, cstate, lrp);
		break;
	default:
		dprintk("%s: invalid return_type %d\n", __func__,
			lrp->lr_return_type);
		nfserr = nfserr_inval;
		break;
	}
out:
	return nfserr;
}
#endif /* CONFIG_NFSD_PNFS */

static __be32
nfsd4_getxattr(struct svc_rqst *rqstp, struct nfsd4_compound_state *cstate,
	       union nfsd4_op_u *u)
{
	struct nfsd4_getxattr *getxattr = &u->getxattr;

	return nfsd_getxattr(rqstp, &cstate->current_fh,
			     getxattr->getxa_name, &getxattr->getxa_buf,
			     &getxattr->getxa_len);
}

static __be32
nfsd4_setxattr(struct svc_rqst *rqstp, struct nfsd4_compound_state *cstate,
	   union nfsd4_op_u *u)
{
	struct nfsd4_setxattr *setxattr = &u->setxattr;
	__be32 ret;

	if (opens_in_grace(SVC_NET(rqstp)))
		return nfserr_grace;

	ret = nfsd_setxattr(rqstp, &cstate->current_fh, setxattr->setxa_name,
			    setxattr->setxa_buf, setxattr->setxa_len,
			    setxattr->setxa_flags);

	if (!ret)
		set_change_info(&setxattr->setxa_cinfo, &cstate->current_fh);

	return ret;
}

static __be32
nfsd4_listxattrs(struct svc_rqst *rqstp, struct nfsd4_compound_state *cstate,
	   union nfsd4_op_u *u)
{
	/*
	 * Get the entire list, then copy out only the user attributes
	 * in the encode function.
	 */
	return nfsd_listxattr(rqstp, &cstate->current_fh,
			     &u->listxattrs.lsxa_buf, &u->listxattrs.lsxa_len);
}

static __be32
nfsd4_removexattr(struct svc_rqst *rqstp, struct nfsd4_compound_state *cstate,
	   union nfsd4_op_u *u)
{
	struct nfsd4_removexattr *removexattr = &u->removexattr;
	__be32 ret;

	if (opens_in_grace(SVC_NET(rqstp)))
		return nfserr_grace;

	ret = nfsd_removexattr(rqstp, &cstate->current_fh,
	    removexattr->rmxa_name);

	if (!ret)
		set_change_info(&removexattr->rmxa_cinfo, &cstate->current_fh);

	return ret;
}

/*
 * NULL call.
 */
static __be32
nfsd4_proc_null(struct svc_rqst *rqstp)
{
	return rpc_success;
}

static inline void nfsd4_increment_op_stats(u32 opnum)
{
	if (opnum >= FIRST_NFS4_OP && opnum <= LAST_NFS4_OP)
		nfsdstats.nfs4_opcount[opnum]++;
}

static const struct nfsd4_operation nfsd4_ops[];

static const char *nfsd4_op_name(unsigned opnum);

/*
 * Enforce NFSv4.1 COMPOUND ordering rules:
 *
 * Also note, enforced elsewhere:
 *	- SEQUENCE other than as first op results in
 *	  NFS4ERR_SEQUENCE_POS. (Enforced in nfsd4_sequence().)
 *	- BIND_CONN_TO_SESSION must be the only op in its compound.
 *	  (Enforced in nfsd4_bind_conn_to_session().)
 *	- DESTROY_SESSION must be the final operation in a compound, if
 *	  sessionid's in SEQUENCE and DESTROY_SESSION are the same.
 *	  (Enforced in nfsd4_destroy_session().)
 */
static __be32 nfs41_check_op_ordering(struct nfsd4_compoundargs *args)
{
	struct nfsd4_op *first_op = &args->ops[0];

	/* These ordering requirements don't apply to NFSv4.0: */
	if (args->minorversion == 0)
		return nfs_ok;
	/* This is weird, but OK, not our problem: */
	if (args->opcnt == 0)
		return nfs_ok;
	if (first_op->status == nfserr_op_illegal)
		return nfs_ok;
	if (!(nfsd4_ops[first_op->opnum].op_flags & ALLOWED_AS_FIRST_OP))
		return nfserr_op_not_in_session;
	if (first_op->opnum == OP_SEQUENCE)
		return nfs_ok;
	/*
	 * So first_op is something allowed outside a session, like
	 * EXCHANGE_ID; but then it has to be the only op in the
	 * compound:
	 */
	if (args->opcnt != 1)
		return nfserr_not_only_op;
	return nfs_ok;
}

const struct nfsd4_operation *OPDESC(struct nfsd4_op *op)
{
	return &nfsd4_ops[op->opnum];
}

bool nfsd4_cache_this_op(struct nfsd4_op *op)
{
	if (op->opnum == OP_ILLEGAL)
		return false;
	return OPDESC(op)->op_flags & OP_CACHEME;
}

static bool need_wrongsec_check(struct svc_rqst *rqstp)
{
	struct nfsd4_compoundres *resp = rqstp->rq_resp;
	struct nfsd4_compoundargs *argp = rqstp->rq_argp;
	struct nfsd4_op *this = &argp->ops[resp->opcnt - 1];
	struct nfsd4_op *next = &argp->ops[resp->opcnt];
	const struct nfsd4_operation *thisd = OPDESC(this);
	const struct nfsd4_operation *nextd;

	/*
	 * Most ops check wronsec on our own; only the putfh-like ops
	 * have special rules.
	 */
	if (!(thisd->op_flags & OP_IS_PUTFH_LIKE))
		return false;
	/*
	 * rfc 5661 2.6.3.1.1.6: don't bother erroring out a
	 * put-filehandle operation if we're not going to use the
	 * result:
	 */
	if (argp->opcnt == resp->opcnt)
		return false;
	if (next->opnum == OP_ILLEGAL)
		return false;
	nextd = OPDESC(next);
	/*
	 * Rest of 2.6.3.1.1: certain operations will return WRONGSEC
	 * errors themselves as necessary; others should check for them
	 * now:
	 */
	return !(nextd->op_flags & OP_HANDLES_WRONGSEC);
}

static void svcxdr_init_encode(struct svc_rqst *rqstp,
			       struct nfsd4_compoundres *resp)
{
	struct xdr_stream *xdr = &resp->xdr;
	struct xdr_buf *buf = &rqstp->rq_res;
	struct kvec *head = buf->head;

	xdr->buf = buf;
	xdr->iov = head;
	xdr->p   = head->iov_base + head->iov_len;
	xdr->end = head->iov_base + PAGE_SIZE - rqstp->rq_auth_slack;
	/* Tail and page_len should be zero at this point: */
	buf->len = buf->head[0].iov_len;
	xdr->scratch.iov_len = 0;
	xdr->page_ptr = buf->pages - 1;
	buf->buflen = PAGE_SIZE * (1 + rqstp->rq_page_end - buf->pages)
		- rqstp->rq_auth_slack;
}

#ifdef CONFIG_NFSD_V4_2_INTER_SSC
static void
check_if_stalefh_allowed(struct nfsd4_compoundargs *args)
{
	struct nfsd4_op	*op, *current_op = NULL, *saved_op = NULL;
	struct nfsd4_copy *copy;
	struct nfsd4_putfh *putfh;
	int i;

	/* traverse all operation and if it's a COPY compound, mark the
	 * source filehandle to skip verification
	 */
	for (i = 0; i < args->opcnt; i++) {
		op = &args->ops[i];
		if (op->opnum == OP_PUTFH)
			current_op = op;
		else if (op->opnum == OP_SAVEFH)
			saved_op = current_op;
		else if (op->opnum == OP_RESTOREFH)
			current_op = saved_op;
		else if (op->opnum == OP_COPY) {
			copy = (struct nfsd4_copy *)&op->u;
			if (!saved_op) {
				op->status = nfserr_nofilehandle;
				return;
			}
			putfh = (struct nfsd4_putfh *)&saved_op->u;
			if (!copy->cp_intra)
				putfh->no_verify = true;
		}
	}
}
#else
static void
check_if_stalefh_allowed(struct nfsd4_compoundargs *args)
{
}
#endif

/*
 * COMPOUND call.
 */
static __be32
nfsd4_proc_compound(struct svc_rqst *rqstp)
{
	struct nfsd4_compoundargs *args = rqstp->rq_argp;
	struct nfsd4_compoundres *resp = rqstp->rq_resp;
	struct nfsd4_op	*op;
	struct nfsd4_compound_state *cstate = &resp->cstate;
	struct svc_fh *current_fh = &cstate->current_fh;
	struct svc_fh *save_fh = &cstate->save_fh;
	struct nfsd_net *nn = net_generic(SVC_NET(rqstp), nfsd_net_id);
	__be32		status;

	svcxdr_init_encode(rqstp, resp);
	resp->tagp = resp->xdr.p;
	/* reserve space for: taglen, tag, and opcnt */
	xdr_reserve_space(&resp->xdr, 8 + args->taglen);
	resp->taglen = args->taglen;
	resp->tag = args->tag;
	resp->rqstp = rqstp;
	cstate->minorversion = args->minorversion;
	fh_init(current_fh, NFS4_FHSIZE);
	fh_init(save_fh, NFS4_FHSIZE);
	/*
	 * Don't use the deferral mechanism for NFSv4; compounds make it
	 * too hard to avoid non-idempotency problems.
	 */
	clear_bit(RQ_USEDEFERRAL, &rqstp->rq_flags);

	/*
	 * According to RFC3010, this takes precedence over all other errors.
	 */
	status = nfserr_minor_vers_mismatch;
	if (nfsd_minorversion(nn, args->minorversion, NFSD_TEST) <= 0)
		goto out;
	status = nfserr_resource;
	if (args->opcnt > NFSD_MAX_OPS_PER_COMPOUND)
		goto out;

	status = nfs41_check_op_ordering(args);
	if (status) {
		op = &args->ops[0];
		op->status = status;
		resp->opcnt = 1;
		goto encode_op;
	}
	check_if_stalefh_allowed(args);

	rqstp->rq_lease_breaker = (void **)&cstate->clp;

	trace_nfsd_compound(rqstp, args->opcnt);
	while (!status && resp->opcnt < args->opcnt) {
		op = &args->ops[resp->opcnt++];

		/*
		 * The XDR decode routines may have pre-set op->status;
		 * for example, if there is a miscellaneous XDR error
		 * it will be set to nfserr_bad_xdr.
		 */
		if (op->status) {
			if (op->opnum == OP_OPEN)
				op->status = nfsd4_open_omfg(rqstp, cstate, op);
			goto encode_op;
		}
		if (!current_fh->fh_dentry &&
				!HAS_FH_FLAG(current_fh, NFSD4_FH_FOREIGN)) {
			if (!(op->opdesc->op_flags & ALLOWED_WITHOUT_FH)) {
				op->status = nfserr_nofilehandle;
				goto encode_op;
			}
		} else if (current_fh->fh_export &&
			   current_fh->fh_export->ex_fslocs.migrated &&
			  !(op->opdesc->op_flags & ALLOWED_ON_ABSENT_FS)) {
			op->status = nfserr_moved;
			goto encode_op;
		}

		fh_clear_wcc(current_fh);

		/* If op is non-idempotent */
		if (op->opdesc->op_flags & OP_MODIFIES_SOMETHING) {
			/*
			 * Don't execute this op if we couldn't encode a
			 * succesful reply:
			 */
			u32 plen = op->opdesc->op_rsize_bop(rqstp, op);
			/*
			 * Plus if there's another operation, make sure
			 * we'll have space to at least encode an error:
			 */
			if (resp->opcnt < args->opcnt)
				plen += COMPOUND_ERR_SLACK_SPACE;
			op->status = nfsd4_check_resp_size(resp, plen);
		}

		if (op->status)
			goto encode_op;

		if (op->opdesc->op_get_currentstateid)
			op->opdesc->op_get_currentstateid(cstate, &op->u);
		op->status = op->opdesc->op_func(rqstp, cstate, &op->u);

		/* Only from SEQUENCE */
		if (cstate->status == nfserr_replay_cache) {
			dprintk("%s NFS4.1 replay from cache\n", __func__);
			status = op->status;
			goto out;
		}
		if (!op->status) {
			if (op->opdesc->op_set_currentstateid)
				op->opdesc->op_set_currentstateid(cstate, &op->u);

			if (op->opdesc->op_flags & OP_CLEAR_STATEID)
				clear_current_stateid(cstate);

			if (current_fh->fh_export &&
					need_wrongsec_check(rqstp))
				op->status = check_nfsd_access(current_fh->fh_export, rqstp);
		}
encode_op:
		if (op->status == nfserr_replay_me) {
			op->replay = &cstate->replay_owner->so_replay;
			nfsd4_encode_replay(&resp->xdr, op);
			status = op->status = op->replay->rp_status;
		} else {
			nfsd4_encode_operation(resp, op);
			status = op->status;
		}

		trace_nfsd_compound_status(args->opcnt, resp->opcnt, status,
					   nfsd4_op_name(op->opnum));

		nfsd4_cstate_clear_replay(cstate);
		nfsd4_increment_op_stats(op->opnum);
	}

	fh_put(current_fh);
	fh_put(save_fh);
	BUG_ON(cstate->replay_owner);
out:
	cstate->status = status;
	/* Reset deferral mechanism for RPC deferrals */
	set_bit(RQ_USEDEFERRAL, &rqstp->rq_flags);
	return rpc_success;
}

#define op_encode_hdr_size		(2)
#define op_encode_stateid_maxsz		(XDR_QUADLEN(NFS4_STATEID_SIZE))
#define op_encode_verifier_maxsz	(XDR_QUADLEN(NFS4_VERIFIER_SIZE))
#define op_encode_change_info_maxsz	(5)
#define nfs4_fattr_bitmap_maxsz		(4)

/* We'll fall back on returning no lockowner if run out of space: */
#define op_encode_lockowner_maxsz	(0)
#define op_encode_lock_denied_maxsz	(8 + op_encode_lockowner_maxsz)

#define nfs4_owner_maxsz		(1 + XDR_QUADLEN(IDMAP_NAMESZ))

#define op_encode_ace_maxsz		(3 + nfs4_owner_maxsz)
#define op_encode_delegation_maxsz	(1 + op_encode_stateid_maxsz + 1 + \
					 op_encode_ace_maxsz)

#define op_encode_channel_attrs_maxsz	(6 + 1 + 1)

static inline u32 nfsd4_only_status_rsize(struct svc_rqst *rqstp, struct nfsd4_op *op)
{
	return (op_encode_hdr_size) * sizeof(__be32);
}

static inline u32 nfsd4_status_stateid_rsize(struct svc_rqst *rqstp, struct nfsd4_op *op)
{
	return (op_encode_hdr_size + op_encode_stateid_maxsz)* sizeof(__be32);
}

static inline u32 nfsd4_access_rsize(struct svc_rqst *rqstp, struct nfsd4_op *op)
{
	/* ac_supported, ac_resp_access */
	return (op_encode_hdr_size + 2)* sizeof(__be32);
}

static inline u32 nfsd4_commit_rsize(struct svc_rqst *rqstp, struct nfsd4_op *op)
{
	return (op_encode_hdr_size + op_encode_verifier_maxsz) * sizeof(__be32);
}

static inline u32 nfsd4_create_rsize(struct svc_rqst *rqstp, struct nfsd4_op *op)
{
	return (op_encode_hdr_size + op_encode_change_info_maxsz
		+ nfs4_fattr_bitmap_maxsz) * sizeof(__be32);
}

/*
 * Note since this is an idempotent operation we won't insist on failing
 * the op prematurely if the estimate is too large.  We may turn off splice
 * reads unnecessarily.
 */
static inline u32 nfsd4_getattr_rsize(struct svc_rqst *rqstp,
				      struct nfsd4_op *op)
{
	u32 *bmap = op->u.getattr.ga_bmval;
	u32 bmap0 = bmap[0], bmap1 = bmap[1], bmap2 = bmap[2];
	u32 ret = 0;

	if (bmap0 & FATTR4_WORD0_ACL)
		return svc_max_payload(rqstp);
	if (bmap0 & FATTR4_WORD0_FS_LOCATIONS)
		return svc_max_payload(rqstp);

	if (bmap1 & FATTR4_WORD1_OWNER) {
		ret += IDMAP_NAMESZ + 4;
		bmap1 &= ~FATTR4_WORD1_OWNER;
	}
	if (bmap1 & FATTR4_WORD1_OWNER_GROUP) {
		ret += IDMAP_NAMESZ + 4;
		bmap1 &= ~FATTR4_WORD1_OWNER_GROUP;
	}
	if (bmap0 & FATTR4_WORD0_FILEHANDLE) {
		ret += NFS4_FHSIZE + 4;
		bmap0 &= ~FATTR4_WORD0_FILEHANDLE;
	}
	if (bmap2 & FATTR4_WORD2_SECURITY_LABEL) {
		ret += NFS4_MAXLABELLEN + 12;
		bmap2 &= ~FATTR4_WORD2_SECURITY_LABEL;
	}
	/*
	 * Largest of remaining attributes are 16 bytes (e.g.,
	 * supported_attributes)
	 */
	ret += 16 * (hweight32(bmap0) + hweight32(bmap1) + hweight32(bmap2));
	/* bitmask, length */
	ret += 20;
	return ret;
}

static inline u32 nfsd4_getfh_rsize(struct svc_rqst *rqstp, struct nfsd4_op *op)
{
	return (op_encode_hdr_size + 1) * sizeof(__be32) + NFS4_FHSIZE;
}

static inline u32 nfsd4_link_rsize(struct svc_rqst *rqstp, struct nfsd4_op *op)
{
	return (op_encode_hdr_size + op_encode_change_info_maxsz)
		* sizeof(__be32);
}

static inline u32 nfsd4_lock_rsize(struct svc_rqst *rqstp, struct nfsd4_op *op)
{
	return (op_encode_hdr_size + op_encode_lock_denied_maxsz)
		* sizeof(__be32);
}

static inline u32 nfsd4_open_rsize(struct svc_rqst *rqstp, struct nfsd4_op *op)
{
	return (op_encode_hdr_size + op_encode_stateid_maxsz
		+ op_encode_change_info_maxsz + 1
		+ nfs4_fattr_bitmap_maxsz
		+ op_encode_delegation_maxsz) * sizeof(__be32);
}

static inline u32 nfsd4_read_rsize(struct svc_rqst *rqstp, struct nfsd4_op *op)
{
	u32 maxcount = 0, rlen = 0;

	maxcount = svc_max_payload(rqstp);
	rlen = min(op->u.read.rd_length, maxcount);

	return (op_encode_hdr_size + 2 + XDR_QUADLEN(rlen)) * sizeof(__be32);
}

static inline u32 nfsd4_read_plus_rsize(struct svc_rqst *rqstp, struct nfsd4_op *op)
{
	u32 maxcount = svc_max_payload(rqstp);
	u32 rlen = min(op->u.read.rd_length, maxcount);
	/*
	 * If we detect that the file changed during hole encoding, then we
	 * recover by encoding the remaining reply as data. This means we need
	 * to set aside enough room to encode two data segments.
	 */
	u32 seg_len = 2 * (1 + 2 + 1);

	return (op_encode_hdr_size + 2 + seg_len + XDR_QUADLEN(rlen)) * sizeof(__be32);
}

static inline u32 nfsd4_readdir_rsize(struct svc_rqst *rqstp, struct nfsd4_op *op)
{
	u32 maxcount = 0, rlen = 0;

	maxcount = svc_max_payload(rqstp);
	rlen = min(op->u.readdir.rd_maxcount, maxcount);

	return (op_encode_hdr_size + op_encode_verifier_maxsz +
		XDR_QUADLEN(rlen)) * sizeof(__be32);
}

static inline u32 nfsd4_readlink_rsize(struct svc_rqst *rqstp, struct nfsd4_op *op)
{
	return (op_encode_hdr_size + 1) * sizeof(__be32) + PAGE_SIZE;
}

static inline u32 nfsd4_remove_rsize(struct svc_rqst *rqstp, struct nfsd4_op *op)
{
	return (op_encode_hdr_size + op_encode_change_info_maxsz)
		* sizeof(__be32);
}

static inline u32 nfsd4_rename_rsize(struct svc_rqst *rqstp, struct nfsd4_op *op)
{
	return (op_encode_hdr_size + op_encode_change_info_maxsz
		+ op_encode_change_info_maxsz) * sizeof(__be32);
}

static inline u32 nfsd4_sequence_rsize(struct svc_rqst *rqstp,
				       struct nfsd4_op *op)
{
	return (op_encode_hdr_size
		+ XDR_QUADLEN(NFS4_MAX_SESSIONID_LEN) + 5) * sizeof(__be32);
}

static inline u32 nfsd4_test_stateid_rsize(struct svc_rqst *rqstp, struct nfsd4_op *op)
{
	return (op_encode_hdr_size + 1 + op->u.test_stateid.ts_num_ids)
		* sizeof(__be32);
}

static inline u32 nfsd4_setattr_rsize(struct svc_rqst *rqstp, struct nfsd4_op *op)
{
	return (op_encode_hdr_size + nfs4_fattr_bitmap_maxsz) * sizeof(__be32);
}

static inline u32 nfsd4_secinfo_rsize(struct svc_rqst *rqstp, struct nfsd4_op *op)
{
	return (op_encode_hdr_size + RPC_AUTH_MAXFLAVOR *
		(4 + XDR_QUADLEN(GSS_OID_MAX_LEN))) * sizeof(__be32);
}

static inline u32 nfsd4_setclientid_rsize(struct svc_rqst *rqstp, struct nfsd4_op *op)
{
	return (op_encode_hdr_size + 2 + XDR_QUADLEN(NFS4_VERIFIER_SIZE)) *
								sizeof(__be32);
}

static inline u32 nfsd4_write_rsize(struct svc_rqst *rqstp, struct nfsd4_op *op)
{
	return (op_encode_hdr_size + 2 + op_encode_verifier_maxsz) * sizeof(__be32);
}

static inline u32 nfsd4_exchange_id_rsize(struct svc_rqst *rqstp, struct nfsd4_op *op)
{
	return (op_encode_hdr_size + 2 + 1 + /* eir_clientid, eir_sequenceid */\
		1 + 1 + /* eir_flags, spr_how */\
		4 + /* spo_must_enforce & _allow with bitmap */\
		2 + /*eir_server_owner.so_minor_id */\
		/* eir_server_owner.so_major_id<> */\
		XDR_QUADLEN(NFS4_OPAQUE_LIMIT) + 1 +\
		/* eir_server_scope<> */\
		XDR_QUADLEN(NFS4_OPAQUE_LIMIT) + 1 +\
		1 + /* eir_server_impl_id array length */\
		0 /* ignored eir_server_impl_id contents */) * sizeof(__be32);
}

static inline u32 nfsd4_bind_conn_to_session_rsize(struct svc_rqst *rqstp, struct nfsd4_op *op)
{
	return (op_encode_hdr_size + \
		XDR_QUADLEN(NFS4_MAX_SESSIONID_LEN) + /* bctsr_sessid */\
		2 /* bctsr_dir, use_conn_in_rdma_mode */) * sizeof(__be32);
}

static inline u32 nfsd4_create_session_rsize(struct svc_rqst *rqstp, struct nfsd4_op *op)
{
	return (op_encode_hdr_size + \
		XDR_QUADLEN(NFS4_MAX_SESSIONID_LEN) + /* sessionid */\
		2 + /* csr_sequence, csr_flags */\
		op_encode_channel_attrs_maxsz + \
		op_encode_channel_attrs_maxsz) * sizeof(__be32);
}

static inline u32 nfsd4_copy_rsize(struct svc_rqst *rqstp, struct nfsd4_op *op)
{
	return (op_encode_hdr_size +
		1 /* wr_callback */ +
		op_encode_stateid_maxsz /* wr_callback */ +
		2 /* wr_count */ +
		1 /* wr_committed */ +
		op_encode_verifier_maxsz +
		1 /* cr_consecutive */ +
		1 /* cr_synchronous */) * sizeof(__be32);
}

static inline u32 nfsd4_offload_status_rsize(struct svc_rqst *rqstp,
					     struct nfsd4_op *op)
{
	return (op_encode_hdr_size +
		2 /* osr_count */ +
		1 /* osr_complete<1> optional 0 for now */) * sizeof(__be32);
}

static inline u32 nfsd4_copy_notify_rsize(struct svc_rqst *rqstp,
					struct nfsd4_op *op)
{
	return (op_encode_hdr_size +
		3 /* cnr_lease_time */ +
		1 /* We support one cnr_source_server */ +
		1 /* cnr_stateid seq */ +
		op_encode_stateid_maxsz /* cnr_stateid */ +
		1 /* num cnr_source_server*/ +
		1 /* nl4_type */ +
		1 /* nl4 size */ +
		XDR_QUADLEN(NFS4_OPAQUE_LIMIT) /*nl4_loc + nl4_loc_sz */)
		* sizeof(__be32);
}

#ifdef CONFIG_NFSD_PNFS
static inline u32 nfsd4_getdeviceinfo_rsize(struct svc_rqst *rqstp, struct nfsd4_op *op)
{
	u32 maxcount = 0, rlen = 0;

	maxcount = svc_max_payload(rqstp);
	rlen = min(op->u.getdeviceinfo.gd_maxcount, maxcount);

	return (op_encode_hdr_size +
		1 /* gd_layout_type*/ +
		XDR_QUADLEN(rlen) +
		2 /* gd_notify_types */) * sizeof(__be32);
}

/*
 * At this stage we don't really know what layout driver will handle the request,
 * so we need to define an arbitrary upper bound here.
 */
#define MAX_LAYOUT_SIZE		128
static inline u32 nfsd4_layoutget_rsize(struct svc_rqst *rqstp, struct nfsd4_op *op)
{
	return (op_encode_hdr_size +
		1 /* logr_return_on_close */ +
		op_encode_stateid_maxsz +
		1 /* nr of layouts */ +
		MAX_LAYOUT_SIZE) * sizeof(__be32);
}

static inline u32 nfsd4_layoutcommit_rsize(struct svc_rqst *rqstp, struct nfsd4_op *op)
{
	return (op_encode_hdr_size +
		1 /* locr_newsize */ +
		2 /* ns_size */) * sizeof(__be32);
}

static inline u32 nfsd4_layoutreturn_rsize(struct svc_rqst *rqstp, struct nfsd4_op *op)
{
	return (op_encode_hdr_size +
		1 /* lrs_stateid */ +
		op_encode_stateid_maxsz) * sizeof(__be32);
}
#endif /* CONFIG_NFSD_PNFS */


static inline u32 nfsd4_seek_rsize(struct svc_rqst *rqstp, struct nfsd4_op *op)
{
	return (op_encode_hdr_size + 3) * sizeof(__be32);
}

static inline u32 nfsd4_getxattr_rsize(struct svc_rqst *rqstp,
				       struct nfsd4_op *op)
{
	u32 maxcount, rlen;

	maxcount = svc_max_payload(rqstp);
	rlen = min_t(u32, XATTR_SIZE_MAX, maxcount);

	return (op_encode_hdr_size + 1 + XDR_QUADLEN(rlen)) * sizeof(__be32);
}

static inline u32 nfsd4_setxattr_rsize(struct svc_rqst *rqstp,
				       struct nfsd4_op *op)
{
	return (op_encode_hdr_size + op_encode_change_info_maxsz)
		* sizeof(__be32);
}
static inline u32 nfsd4_listxattrs_rsize(struct svc_rqst *rqstp,
					 struct nfsd4_op *op)
{
	u32 maxcount, rlen;

	maxcount = svc_max_payload(rqstp);
	rlen = min(op->u.listxattrs.lsxa_maxcount, maxcount);

	return (op_encode_hdr_size + 4 + XDR_QUADLEN(rlen)) * sizeof(__be32);
}

static inline u32 nfsd4_removexattr_rsize(struct svc_rqst *rqstp,
					  struct nfsd4_op *op)
{
	return (op_encode_hdr_size + op_encode_change_info_maxsz)
		* sizeof(__be32);
}


static const struct nfsd4_operation nfsd4_ops[] = {
	[OP_ACCESS] = {
		.op_func = nfsd4_access,
		.op_name = "OP_ACCESS",
		.op_rsize_bop = nfsd4_access_rsize,
	},
	[OP_CLOSE] = {
		.op_func = nfsd4_close,
		.op_flags = OP_MODIFIES_SOMETHING,
		.op_name = "OP_CLOSE",
		.op_rsize_bop = nfsd4_status_stateid_rsize,
		.op_get_currentstateid = nfsd4_get_closestateid,
		.op_set_currentstateid = nfsd4_set_closestateid,
	},
	[OP_COMMIT] = {
		.op_func = nfsd4_commit,
		.op_flags = OP_MODIFIES_SOMETHING,
		.op_name = "OP_COMMIT",
		.op_rsize_bop = nfsd4_commit_rsize,
	},
	[OP_CREATE] = {
		.op_func = nfsd4_create,
		.op_flags = OP_MODIFIES_SOMETHING | OP_CACHEME | OP_CLEAR_STATEID,
		.op_name = "OP_CREATE",
		.op_rsize_bop = nfsd4_create_rsize,
	},
	[OP_DELEGRETURN] = {
		.op_func = nfsd4_delegreturn,
		.op_flags = OP_MODIFIES_SOMETHING,
		.op_name = "OP_DELEGRETURN",
		.op_rsize_bop = nfsd4_only_status_rsize,
		.op_get_currentstateid = nfsd4_get_delegreturnstateid,
	},
	[OP_GETATTR] = {
		.op_func = nfsd4_getattr,
		.op_flags = ALLOWED_ON_ABSENT_FS,
		.op_rsize_bop = nfsd4_getattr_rsize,
		.op_name = "OP_GETATTR",
	},
	[OP_GETFH] = {
		.op_func = nfsd4_getfh,
		.op_name = "OP_GETFH",
		.op_rsize_bop = nfsd4_getfh_rsize,
	},
	[OP_LINK] = {
		.op_func = nfsd4_link,
		.op_flags = ALLOWED_ON_ABSENT_FS | OP_MODIFIES_SOMETHING
				| OP_CACHEME,
		.op_name = "OP_LINK",
		.op_rsize_bop = nfsd4_link_rsize,
	},
	[OP_LOCK] = {
		.op_func = nfsd4_lock,
		.op_flags = OP_MODIFIES_SOMETHING |
				OP_NONTRIVIAL_ERROR_ENCODE,
		.op_name = "OP_LOCK",
		.op_rsize_bop = nfsd4_lock_rsize,
		.op_set_currentstateid = nfsd4_set_lockstateid,
	},
	[OP_LOCKT] = {
		.op_func = nfsd4_lockt,
		.op_flags = OP_NONTRIVIAL_ERROR_ENCODE,
		.op_name = "OP_LOCKT",
		.op_rsize_bop = nfsd4_lock_rsize,
	},
	[OP_LOCKU] = {
		.op_func = nfsd4_locku,
		.op_flags = OP_MODIFIES_SOMETHING,
		.op_name = "OP_LOCKU",
		.op_rsize_bop = nfsd4_status_stateid_rsize,
		.op_get_currentstateid = nfsd4_get_lockustateid,
	},
	[OP_LOOKUP] = {
		.op_func = nfsd4_lookup,
		.op_flags = OP_HANDLES_WRONGSEC | OP_CLEAR_STATEID,
		.op_name = "OP_LOOKUP",
		.op_rsize_bop = nfsd4_only_status_rsize,
	},
	[OP_LOOKUPP] = {
		.op_func = nfsd4_lookupp,
		.op_flags = OP_HANDLES_WRONGSEC | OP_CLEAR_STATEID,
		.op_name = "OP_LOOKUPP",
		.op_rsize_bop = nfsd4_only_status_rsize,
	},
	[OP_NVERIFY] = {
		.op_func = nfsd4_nverify,
		.op_name = "OP_NVERIFY",
		.op_rsize_bop = nfsd4_only_status_rsize,
	},
	[OP_OPEN] = {
		.op_func = nfsd4_open,
		.op_flags = OP_HANDLES_WRONGSEC | OP_MODIFIES_SOMETHING,
		.op_name = "OP_OPEN",
		.op_rsize_bop = nfsd4_open_rsize,
		.op_set_currentstateid = nfsd4_set_openstateid,
	},
	[OP_OPEN_CONFIRM] = {
		.op_func = nfsd4_open_confirm,
		.op_flags = OP_MODIFIES_SOMETHING,
		.op_name = "OP_OPEN_CONFIRM",
		.op_rsize_bop = nfsd4_status_stateid_rsize,
	},
	[OP_OPEN_DOWNGRADE] = {
		.op_func = nfsd4_open_downgrade,
		.op_flags = OP_MODIFIES_SOMETHING,
		.op_name = "OP_OPEN_DOWNGRADE",
		.op_rsize_bop = nfsd4_status_stateid_rsize,
		.op_get_currentstateid = nfsd4_get_opendowngradestateid,
		.op_set_currentstateid = nfsd4_set_opendowngradestateid,
	},
	[OP_PUTFH] = {
		.op_func = nfsd4_putfh,
		.op_flags = ALLOWED_WITHOUT_FH | ALLOWED_ON_ABSENT_FS
				| OP_IS_PUTFH_LIKE | OP_CLEAR_STATEID,
		.op_name = "OP_PUTFH",
		.op_rsize_bop = nfsd4_only_status_rsize,
	},
	[OP_PUTPUBFH] = {
		.op_func = nfsd4_putrootfh,
		.op_flags = ALLOWED_WITHOUT_FH | ALLOWED_ON_ABSENT_FS
				| OP_IS_PUTFH_LIKE | OP_CLEAR_STATEID,
		.op_name = "OP_PUTPUBFH",
		.op_rsize_bop = nfsd4_only_status_rsize,
	},
	[OP_PUTROOTFH] = {
		.op_func = nfsd4_putrootfh,
		.op_flags = ALLOWED_WITHOUT_FH | ALLOWED_ON_ABSENT_FS
				| OP_IS_PUTFH_LIKE | OP_CLEAR_STATEID,
		.op_name = "OP_PUTROOTFH",
		.op_rsize_bop = nfsd4_only_status_rsize,
	},
	[OP_READ] = {
		.op_func = nfsd4_read,
		.op_release = nfsd4_read_release,
		.op_name = "OP_READ",
		.op_rsize_bop = nfsd4_read_rsize,
		.op_get_currentstateid = nfsd4_get_readstateid,
	},
	[OP_READDIR] = {
		.op_func = nfsd4_readdir,
		.op_name = "OP_READDIR",
		.op_rsize_bop = nfsd4_readdir_rsize,
	},
	[OP_READLINK] = {
		.op_func = nfsd4_readlink,
		.op_name = "OP_READLINK",
		.op_rsize_bop = nfsd4_readlink_rsize,
	},
	[OP_REMOVE] = {
		.op_func = nfsd4_remove,
		.op_flags = OP_MODIFIES_SOMETHING | OP_CACHEME,
		.op_name = "OP_REMOVE",
		.op_rsize_bop = nfsd4_remove_rsize,
	},
	[OP_RENAME] = {
		.op_func = nfsd4_rename,
		.op_flags = OP_MODIFIES_SOMETHING | OP_CACHEME,
		.op_name = "OP_RENAME",
		.op_rsize_bop = nfsd4_rename_rsize,
	},
	[OP_RENEW] = {
		.op_func = nfsd4_renew,
		.op_flags = ALLOWED_WITHOUT_FH | ALLOWED_ON_ABSENT_FS
				| OP_MODIFIES_SOMETHING,
		.op_name = "OP_RENEW",
		.op_rsize_bop = nfsd4_only_status_rsize,

	},
	[OP_RESTOREFH] = {
		.op_func = nfsd4_restorefh,
		.op_flags = ALLOWED_WITHOUT_FH | ALLOWED_ON_ABSENT_FS
				| OP_IS_PUTFH_LIKE | OP_MODIFIES_SOMETHING,
		.op_name = "OP_RESTOREFH",
		.op_rsize_bop = nfsd4_only_status_rsize,
	},
	[OP_SAVEFH] = {
		.op_func = nfsd4_savefh,
		.op_flags = OP_HANDLES_WRONGSEC | OP_MODIFIES_SOMETHING,
		.op_name = "OP_SAVEFH",
		.op_rsize_bop = nfsd4_only_status_rsize,
	},
	[OP_SECINFO] = {
		.op_func = nfsd4_secinfo,
		.op_release = nfsd4_secinfo_release,
		.op_flags = OP_HANDLES_WRONGSEC,
		.op_name = "OP_SECINFO",
		.op_rsize_bop = nfsd4_secinfo_rsize,
	},
	[OP_SETATTR] = {
		.op_func = nfsd4_setattr,
		.op_name = "OP_SETATTR",
		.op_flags = OP_MODIFIES_SOMETHING | OP_CACHEME
				| OP_NONTRIVIAL_ERROR_ENCODE,
		.op_rsize_bop = nfsd4_setattr_rsize,
		.op_get_currentstateid = nfsd4_get_setattrstateid,
	},
	[OP_SETCLIENTID] = {
		.op_func = nfsd4_setclientid,
		.op_flags = ALLOWED_WITHOUT_FH | ALLOWED_ON_ABSENT_FS
				| OP_MODIFIES_SOMETHING | OP_CACHEME
				| OP_NONTRIVIAL_ERROR_ENCODE,
		.op_name = "OP_SETCLIENTID",
		.op_rsize_bop = nfsd4_setclientid_rsize,
	},
	[OP_SETCLIENTID_CONFIRM] = {
		.op_func = nfsd4_setclientid_confirm,
		.op_flags = ALLOWED_WITHOUT_FH | ALLOWED_ON_ABSENT_FS
				| OP_MODIFIES_SOMETHING | OP_CACHEME,
		.op_name = "OP_SETCLIENTID_CONFIRM",
		.op_rsize_bop = nfsd4_only_status_rsize,
	},
	[OP_VERIFY] = {
		.op_func = nfsd4_verify,
		.op_name = "OP_VERIFY",
		.op_rsize_bop = nfsd4_only_status_rsize,
	},
	[OP_WRITE] = {
		.op_func = nfsd4_write,
		.op_flags = OP_MODIFIES_SOMETHING | OP_CACHEME,
		.op_name = "OP_WRITE",
		.op_rsize_bop = nfsd4_write_rsize,
		.op_get_currentstateid = nfsd4_get_writestateid,
	},
	[OP_RELEASE_LOCKOWNER] = {
		.op_func = nfsd4_release_lockowner,
		.op_flags = ALLOWED_WITHOUT_FH | ALLOWED_ON_ABSENT_FS
				| OP_MODIFIES_SOMETHING,
		.op_name = "OP_RELEASE_LOCKOWNER",
		.op_rsize_bop = nfsd4_only_status_rsize,
	},

	/* NFSv4.1 operations */
	[OP_EXCHANGE_ID] = {
		.op_func = nfsd4_exchange_id,
		.op_flags = ALLOWED_WITHOUT_FH | ALLOWED_AS_FIRST_OP
				| OP_MODIFIES_SOMETHING,
		.op_name = "OP_EXCHANGE_ID",
		.op_rsize_bop = nfsd4_exchange_id_rsize,
	},
	[OP_BACKCHANNEL_CTL] = {
		.op_func = nfsd4_backchannel_ctl,
		.op_flags = ALLOWED_WITHOUT_FH | OP_MODIFIES_SOMETHING,
		.op_name = "OP_BACKCHANNEL_CTL",
		.op_rsize_bop = nfsd4_only_status_rsize,
	},
	[OP_BIND_CONN_TO_SESSION] = {
		.op_func = nfsd4_bind_conn_to_session,
		.op_flags = ALLOWED_WITHOUT_FH | ALLOWED_AS_FIRST_OP
				| OP_MODIFIES_SOMETHING,
		.op_name = "OP_BIND_CONN_TO_SESSION",
		.op_rsize_bop = nfsd4_bind_conn_to_session_rsize,
	},
	[OP_CREATE_SESSION] = {
		.op_func = nfsd4_create_session,
		.op_flags = ALLOWED_WITHOUT_FH | ALLOWED_AS_FIRST_OP
				| OP_MODIFIES_SOMETHING,
		.op_name = "OP_CREATE_SESSION",
		.op_rsize_bop = nfsd4_create_session_rsize,
	},
	[OP_DESTROY_SESSION] = {
		.op_func = nfsd4_destroy_session,
		.op_flags = ALLOWED_WITHOUT_FH | ALLOWED_AS_FIRST_OP
				| OP_MODIFIES_SOMETHING,
		.op_name = "OP_DESTROY_SESSION",
		.op_rsize_bop = nfsd4_only_status_rsize,
	},
	[OP_SEQUENCE] = {
		.op_func = nfsd4_sequence,
		.op_flags = ALLOWED_WITHOUT_FH | ALLOWED_AS_FIRST_OP,
		.op_name = "OP_SEQUENCE",
		.op_rsize_bop = nfsd4_sequence_rsize,
	},
	[OP_DESTROY_CLIENTID] = {
		.op_func = nfsd4_destroy_clientid,
		.op_flags = ALLOWED_WITHOUT_FH | ALLOWED_AS_FIRST_OP
				| OP_MODIFIES_SOMETHING,
		.op_name = "OP_DESTROY_CLIENTID",
		.op_rsize_bop = nfsd4_only_status_rsize,
	},
	[OP_RECLAIM_COMPLETE] = {
		.op_func = nfsd4_reclaim_complete,
		.op_flags = ALLOWED_WITHOUT_FH | OP_MODIFIES_SOMETHING,
		.op_name = "OP_RECLAIM_COMPLETE",
		.op_rsize_bop = nfsd4_only_status_rsize,
	},
	[OP_SECINFO_NO_NAME] = {
		.op_func = nfsd4_secinfo_no_name,
		.op_release = nfsd4_secinfo_no_name_release,
		.op_flags = OP_HANDLES_WRONGSEC,
		.op_name = "OP_SECINFO_NO_NAME",
		.op_rsize_bop = nfsd4_secinfo_rsize,
	},
	[OP_TEST_STATEID] = {
		.op_func = nfsd4_test_stateid,
		.op_flags = ALLOWED_WITHOUT_FH,
		.op_name = "OP_TEST_STATEID",
		.op_rsize_bop = nfsd4_test_stateid_rsize,
	},
	[OP_FREE_STATEID] = {
		.op_func = nfsd4_free_stateid,
		.op_flags = ALLOWED_WITHOUT_FH | OP_MODIFIES_SOMETHING,
		.op_name = "OP_FREE_STATEID",
		.op_get_currentstateid = nfsd4_get_freestateid,
		.op_rsize_bop = nfsd4_only_status_rsize,
	},
#ifdef CONFIG_NFSD_PNFS
	[OP_GETDEVICEINFO] = {
		.op_func = nfsd4_getdeviceinfo,
		.op_release = nfsd4_getdeviceinfo_release,
		.op_flags = ALLOWED_WITHOUT_FH,
		.op_name = "OP_GETDEVICEINFO",
		.op_rsize_bop = nfsd4_getdeviceinfo_rsize,
	},
	[OP_LAYOUTGET] = {
		.op_func = nfsd4_layoutget,
		.op_release = nfsd4_layoutget_release,
		.op_flags = OP_MODIFIES_SOMETHING,
		.op_name = "OP_LAYOUTGET",
		.op_rsize_bop = nfsd4_layoutget_rsize,
	},
	[OP_LAYOUTCOMMIT] = {
		.op_func = nfsd4_layoutcommit,
		.op_flags = OP_MODIFIES_SOMETHING,
		.op_name = "OP_LAYOUTCOMMIT",
		.op_rsize_bop = nfsd4_layoutcommit_rsize,
	},
	[OP_LAYOUTRETURN] = {
		.op_func = nfsd4_layoutreturn,
		.op_flags = OP_MODIFIES_SOMETHING,
		.op_name = "OP_LAYOUTRETURN",
		.op_rsize_bop = nfsd4_layoutreturn_rsize,
	},
#endif /* CONFIG_NFSD_PNFS */

	/* NFSv4.2 operations */
	[OP_ALLOCATE] = {
		.op_func = nfsd4_allocate,
		.op_flags = OP_MODIFIES_SOMETHING,
		.op_name = "OP_ALLOCATE",
		.op_rsize_bop = nfsd4_only_status_rsize,
	},
	[OP_DEALLOCATE] = {
		.op_func = nfsd4_deallocate,
		.op_flags = OP_MODIFIES_SOMETHING,
		.op_name = "OP_DEALLOCATE",
		.op_rsize_bop = nfsd4_only_status_rsize,
	},
	[OP_CLONE] = {
		.op_func = nfsd4_clone,
		.op_flags = OP_MODIFIES_SOMETHING,
		.op_name = "OP_CLONE",
		.op_rsize_bop = nfsd4_only_status_rsize,
	},
	[OP_COPY] = {
		.op_func = nfsd4_copy,
		.op_flags = OP_MODIFIES_SOMETHING,
		.op_name = "OP_COPY",
		.op_rsize_bop = nfsd4_copy_rsize,
	},
	[OP_READ_PLUS] = {
		.op_func = nfsd4_read,
		.op_release = nfsd4_read_release,
		.op_name = "OP_READ_PLUS",
		.op_rsize_bop = nfsd4_read_plus_rsize,
		.op_get_currentstateid = nfsd4_get_readstateid,
	},
	[OP_SEEK] = {
		.op_func = nfsd4_seek,
		.op_name = "OP_SEEK",
		.op_rsize_bop = nfsd4_seek_rsize,
	},
	[OP_OFFLOAD_STATUS] = {
		.op_func = nfsd4_offload_status,
		.op_name = "OP_OFFLOAD_STATUS",
		.op_rsize_bop = nfsd4_offload_status_rsize,
	},
	[OP_OFFLOAD_CANCEL] = {
		.op_func = nfsd4_offload_cancel,
		.op_flags = OP_MODIFIES_SOMETHING,
		.op_name = "OP_OFFLOAD_CANCEL",
		.op_rsize_bop = nfsd4_only_status_rsize,
	},
	[OP_COPY_NOTIFY] = {
		.op_func = nfsd4_copy_notify,
		.op_flags = OP_MODIFIES_SOMETHING,
		.op_name = "OP_COPY_NOTIFY",
		.op_rsize_bop = nfsd4_copy_notify_rsize,
	},
	[OP_GETXATTR] = {
		.op_func = nfsd4_getxattr,
		.op_name = "OP_GETXATTR",
		.op_rsize_bop = nfsd4_getxattr_rsize,
	},
	[OP_SETXATTR] = {
		.op_func = nfsd4_setxattr,
		.op_flags = OP_MODIFIES_SOMETHING | OP_CACHEME,
		.op_name = "OP_SETXATTR",
		.op_rsize_bop = nfsd4_setxattr_rsize,
	},
	[OP_LISTXATTRS] = {
		.op_func = nfsd4_listxattrs,
		.op_name = "OP_LISTXATTRS",
		.op_rsize_bop = nfsd4_listxattrs_rsize,
	},
	[OP_REMOVEXATTR] = {
		.op_func = nfsd4_removexattr,
		.op_flags = OP_MODIFIES_SOMETHING | OP_CACHEME,
		.op_name = "OP_REMOVEXATTR",
		.op_rsize_bop = nfsd4_removexattr_rsize,
	},
};

/**
 * nfsd4_spo_must_allow - Determine if the compound op contains an
 * operation that is allowed to be sent with machine credentials
 *
 * @rqstp: a pointer to the struct svc_rqst
 *
 * Checks to see if the compound contains a spo_must_allow op
 * and confirms that it was sent with the proper machine creds.
 */

bool nfsd4_spo_must_allow(struct svc_rqst *rqstp)
{
	struct nfsd4_compoundres *resp = rqstp->rq_resp;
	struct nfsd4_compoundargs *argp = rqstp->rq_argp;
	struct nfsd4_op *this = &argp->ops[resp->opcnt - 1];
	struct nfsd4_compound_state *cstate = &resp->cstate;
	struct nfs4_op_map *allow = &cstate->clp->cl_spo_must_allow;
	u32 opiter;

	if (!cstate->minorversion)
		return false;

	if (cstate->spo_must_allowed)
		return true;

	opiter = resp->opcnt;
	while (opiter < argp->opcnt) {
		this = &argp->ops[opiter++];
		if (test_bit(this->opnum, allow->u.longs) &&
			cstate->clp->cl_mach_cred &&
			nfsd4_mach_creds_match(cstate->clp, rqstp)) {
			cstate->spo_must_allowed = true;
			return true;
		}
	}
	cstate->spo_must_allowed = false;
	return false;
}

int nfsd4_max_reply(struct svc_rqst *rqstp, struct nfsd4_op *op)
{
	if (op->opnum == OP_ILLEGAL || op->status == nfserr_notsupp)
		return op_encode_hdr_size * sizeof(__be32);

	BUG_ON(OPDESC(op)->op_rsize_bop == NULL);
	return OPDESC(op)->op_rsize_bop(rqstp, op);
}

void warn_on_nonidempotent_op(struct nfsd4_op *op)
{
	if (OPDESC(op)->op_flags & OP_MODIFIES_SOMETHING) {
		pr_err("unable to encode reply to nonidempotent op %d (%s)\n",
			op->opnum, nfsd4_op_name(op->opnum));
		WARN_ON_ONCE(1);
	}
}

static const char *nfsd4_op_name(unsigned opnum)
{
	if (opnum < ARRAY_SIZE(nfsd4_ops))
		return nfsd4_ops[opnum].op_name;
	return "unknown_operation";
}

#define nfsd4_voidres			nfsd4_voidargs
struct nfsd4_voidargs { int dummy; };

static const struct svc_procedure nfsd_procedures4[2] = {
	[NFSPROC4_NULL] = {
		.pc_func = nfsd4_proc_null,
		.pc_decode = nfs4svc_decode_voidarg,
		.pc_encode = nfs4svc_encode_voidres,
		.pc_argsize = sizeof(struct nfsd4_voidargs),
		.pc_ressize = sizeof(struct nfsd4_voidres),
		.pc_cachetype = RC_NOCACHE,
		.pc_xdrressize = 1,
	},
	[NFSPROC4_COMPOUND] = {
		.pc_func = nfsd4_proc_compound,
		.pc_decode = nfs4svc_decode_compoundargs,
		.pc_encode = nfs4svc_encode_compoundres,
		.pc_argsize = sizeof(struct nfsd4_compoundargs),
		.pc_ressize = sizeof(struct nfsd4_compoundres),
		.pc_release = nfsd4_release_compoundargs,
		.pc_cachetype = RC_NOCACHE,
		.pc_xdrressize = NFSD_BUFSIZE/4,
	},
};

static unsigned int nfsd_count3[ARRAY_SIZE(nfsd_procedures4)];
const struct svc_version nfsd_version4 = {
	.vs_vers		= 4,
	.vs_nproc		= 2,
	.vs_proc		= nfsd_procedures4,
	.vs_count		= nfsd_count3,
	.vs_dispatch		= nfsd_dispatch,
	.vs_xdrsize		= NFS4_SVC_XDRSIZE,
	.vs_rpcb_optnl		= true,
	.vs_need_cong_ctrl	= true,
};

/*
 * Local variables:
 *  c-basic-offset: 8
 * End:
 */<|MERGE_RESOLUTION|>--- conflicted
+++ resolved
@@ -1092,13 +1092,8 @@
 	if (status)
 		goto out;
 
-<<<<<<< HEAD
-	status = nfsd4_clone_file_range(src->nf_file, clone->cl_src_pos,
-			dst->nf_file, clone->cl_dst_pos, clone->cl_count,
-=======
 	status = nfsd4_clone_file_range(src, clone->cl_src_pos,
 			dst, clone->cl_dst_pos, clone->cl_count,
->>>>>>> d1988041
 			EX_ISSYNC(cstate->current_fh.fh_export));
 
 	nfsd_file_put(dst);
@@ -1565,12 +1560,9 @@
 out_err:
 	if (async_copy)
 		cleanup_async_copy(async_copy);
-<<<<<<< HEAD
-=======
 	status = nfserrno(-ENOMEM);
 	if (!copy->cp_intra)
 		nfsd4_interssc_disconnect(copy->ss_mnt);
->>>>>>> d1988041
 	goto out;
 }
 
