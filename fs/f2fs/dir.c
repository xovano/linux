--- conflicted
+++ resolved
@@ -208,18 +208,6 @@
  * being searched for.
  */
 static bool f2fs_match_ci_name(const struct inode *dir, const struct qstr *name,
-<<<<<<< HEAD
-			       const struct qstr *entry, bool quick)
-{
-	const struct f2fs_sb_info *sbi = F2FS_SB(dir->i_sb);
-	const struct unicode_map *um = sbi->s_encoding;
-	int res;
-
-	if (quick)
-		res = utf8_strncasecmp_folded(um, name, entry);
-	else
-		res = utf8_strncasecmp(um, name, entry);
-=======
 			       const u8 *de_name, u32 de_name_len)
 {
 	const struct super_block *sb = dir->i_sb;
@@ -228,21 +216,14 @@
 	int res;
 
 	res = utf8_strncasecmp_folded(um, name, &entry);
->>>>>>> d1988041
 	if (res < 0) {
 		/*
 		 * In strict mode, ignore invalid names.  In non-strict mode,
 		 * fall back to treating them as opaque byte sequences.
 		 */
-<<<<<<< HEAD
-		if (f2fs_has_strict_mode(sbi) || name->len != entry->len)
-			return false;
-		return !memcmp(name->name, entry->name, name->len);
-=======
 		if (sb_has_strict_encoding(sb) || name->len != entry.len)
 			return false;
 		return !memcmp(name->name, entry.name, name->len);
->>>>>>> d1988041
 	}
 	return res == 0;
 }
@@ -258,25 +239,7 @@
 	if (fname->cf_name.name) {
 		struct qstr cf = FSTR_TO_QSTR(&fname->cf_name);
 
-<<<<<<< HEAD
-	if (de->hash_code != namehash)
-		return false;
-
-#ifdef CONFIG_UNICODE
-	entry.name = d->filename[bit_pos];
-	entry.len = de->name_len;
-
-	if (sbi->s_encoding && IS_CASEFOLDED(parent)) {
-		if (cf_str->name) {
-			struct qstr cf = {.name = cf_str->name,
-					  .len = cf_str->len};
-			return f2fs_match_ci_name(parent, &cf, &entry, true);
-		}
-		return f2fs_match_ci_name(parent, fname->usr_fname, &entry,
-					  false);
-=======
 		return f2fs_match_ci_name(dir, &cf, de_name, de_name_len);
->>>>>>> d1988041
 	}
 #endif
 	f.usr_fname = fname->usr_fname;
@@ -1138,76 +1101,6 @@
 };
 
 #ifdef CONFIG_UNICODE
-<<<<<<< HEAD
-static int f2fs_d_compare(const struct dentry *dentry, unsigned int len,
-			  const char *str, const struct qstr *name)
-{
-	const struct dentry *parent = READ_ONCE(dentry->d_parent);
-	const struct inode *dir = READ_ONCE(parent->d_inode);
-	const struct f2fs_sb_info *sbi = F2FS_SB(dentry->d_sb);
-	struct qstr entry = QSTR_INIT(str, len);
-	char strbuf[DNAME_INLINE_LEN];
-	int res;
-
-	if (!dir || !IS_CASEFOLDED(dir))
-		goto fallback;
-
-	/*
-	 * If the dentry name is stored in-line, then it may be concurrently
-	 * modified by a rename.  If this happens, the VFS will eventually retry
-	 * the lookup, so it doesn't matter what ->d_compare() returns.
-	 * However, it's unsafe to call utf8_strncasecmp() with an unstable
-	 * string.  Therefore, we have to copy the name into a temporary buffer.
-	 */
-	if (len <= DNAME_INLINE_LEN - 1) {
-		memcpy(strbuf, str, len);
-		strbuf[len] = 0;
-		entry.name = strbuf;
-		/* prevent compiler from optimizing out the temporary buffer */
-		barrier();
-	}
-
-	res = utf8_strncasecmp(sbi->s_encoding, name, &entry);
-	if (res >= 0)
-		return res;
-
-	if (f2fs_has_strict_mode(sbi))
-		return -EINVAL;
-fallback:
-	if (len != name->len)
-		return 1;
-	return !!memcmp(str, name->name, len);
-}
-
-static int f2fs_d_hash(const struct dentry *dentry, struct qstr *str)
-{
-	struct f2fs_sb_info *sbi = F2FS_SB(dentry->d_sb);
-	const struct unicode_map *um = sbi->s_encoding;
-	const struct inode *inode = READ_ONCE(dentry->d_inode);
-	unsigned char *norm;
-	int len, ret = 0;
-
-	if (!inode || !IS_CASEFOLDED(inode))
-		return 0;
-
-	norm = f2fs_kmalloc(sbi, PATH_MAX, GFP_ATOMIC);
-	if (!norm)
-		return -ENOMEM;
-
-	len = utf8_casefold(um, str, norm, PATH_MAX);
-	if (len < 0) {
-		if (f2fs_has_strict_mode(sbi))
-			ret = -EINVAL;
-		goto out;
-	}
-	str->hash = full_name_hash(dentry, norm, len);
-out:
-	kvfree(norm);
-	return ret;
-}
-
-=======
->>>>>>> d1988041
 const struct dentry_operations f2fs_dentry_ops = {
 	.d_hash = generic_ci_d_hash,
 	.d_compare = generic_ci_d_compare,
