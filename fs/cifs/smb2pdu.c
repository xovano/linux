--- conflicted
+++ resolved
@@ -277,24 +277,18 @@
 		rc = cifs_setup_session(0, tcon->ses, nls_codepage);
 		if ((rc == -EACCES) && !tcon->retry) {
 			rc = -EHOSTDOWN;
-<<<<<<< HEAD
-=======
 			ses->binding = false;
 			ses->binding_chan = NULL;
->>>>>>> d1988041
 			mutex_unlock(&tcon->ses->session_mutex);
 			goto failed;
 		}
 	}
-<<<<<<< HEAD
-=======
 	/*
 	 * End of channel binding
 	 */
 	ses->binding = false;
 	ses->binding_chan = NULL;
 
->>>>>>> d1988041
 	if (rc || !tcon->need_reconnect) {
 		mutex_unlock(&tcon->ses->session_mutex);
 		goto out;
@@ -372,12 +366,8 @@
  * function must have filled in request_buf pointer.
  */
 static int __smb2_plain_req_init(__le16 smb2_command, struct cifs_tcon *tcon,
-<<<<<<< HEAD
-				  void **request_buf, unsigned int *total_len)
-=======
 				 struct TCP_Server_Info *server,
 				 void **request_buf, unsigned int *total_len)
->>>>>>> d1988041
 {
 	/* BB eventually switch this to SMB2 specific small buf size */
 	if (smb2_command == SMB2_SET_INFO)
@@ -403,51 +393,30 @@
 }
 
 static int smb2_plain_req_init(__le16 smb2_command, struct cifs_tcon *tcon,
-<<<<<<< HEAD
-=======
 			       struct TCP_Server_Info *server,
->>>>>>> d1988041
 			       void **request_buf, unsigned int *total_len)
 {
 	int rc;
 
-<<<<<<< HEAD
-	rc = smb2_reconnect(smb2_command, tcon);
-	if (rc)
-		return rc;
-
-	return __smb2_plain_req_init(smb2_command, tcon, request_buf,
-=======
 	rc = smb2_reconnect(smb2_command, tcon, server);
 	if (rc)
 		return rc;
 
 	return __smb2_plain_req_init(smb2_command, tcon, server, request_buf,
->>>>>>> d1988041
 				     total_len);
 }
 
 static int smb2_ioctl_req_init(u32 opcode, struct cifs_tcon *tcon,
-<<<<<<< HEAD
-=======
 			       struct TCP_Server_Info *server,
->>>>>>> d1988041
 			       void **request_buf, unsigned int *total_len)
 {
 	/* Skip reconnect only for FSCTL_VALIDATE_NEGOTIATE_INFO IOCTLs */
 	if (opcode == FSCTL_VALIDATE_NEGOTIATE_INFO) {
-<<<<<<< HEAD
-		return __smb2_plain_req_init(SMB2_IOCTL, tcon, request_buf,
-					     total_len);
-	}
-	return smb2_plain_req_init(SMB2_IOCTL, tcon, request_buf, total_len);
-=======
 		return __smb2_plain_req_init(SMB2_IOCTL, tcon, server,
 					     request_buf, total_len);
 	}
 	return smb2_plain_req_init(SMB2_IOCTL, tcon, server,
 				   request_buf, total_len);
->>>>>>> d1988041
 }
 
 /* For explanation of negotiate contexts see MS-SMB2 section 2.2.3.1 */
@@ -2944,12 +2913,8 @@
 	int rc;
 	char *in_data_buf;
 
-<<<<<<< HEAD
-	rc = smb2_ioctl_req_init(opcode, tcon, (void **) &req, &total_len);
-=======
 	rc = smb2_ioctl_req_init(opcode, tcon, server,
 				 (void **) &req, &total_len);
->>>>>>> d1988041
 	if (rc)
 		return rc;
 
@@ -3296,25 +3261,7 @@
 SMB2_close(const unsigned int xid, struct cifs_tcon *tcon,
 		u64 persistent_fid, u64 volatile_fid)
 {
-<<<<<<< HEAD
-	int rc;
-	int tmp_rc;
-
-	rc = SMB2_close_flags(xid, tcon, persistent_fid, volatile_fid, 0);
-
-	/* retry close in a worker thread if this one is interrupted */
-	if (rc == -EINTR) {
-		tmp_rc = smb2_handle_cancelled_close(tcon, persistent_fid,
-						     volatile_fid);
-		if (tmp_rc)
-			cifs_dbg(VFS, "handle cancelled close fid 0x%llx returned error %d\n",
-				 persistent_fid, tmp_rc);
-	}
-
-	return rc;
-=======
 	return __SMB2_close(xid, tcon, persistent_fid, volatile_fid, NULL);
->>>>>>> d1988041
 }
 
 int
@@ -4264,13 +4211,8 @@
 				     tcon->tid, tcon->ses->Suid, wdata->offset,
 				     wdata->bytes, wdata->result);
 		if (wdata->result == -ENOSPC)
-<<<<<<< HEAD
-			printk_once(KERN_WARNING "Out of space writing to %s\n",
-				    tcon->treeName);
-=======
 			pr_warn_once("Out of space writing to %s\n",
 				     tcon->treeName);
->>>>>>> d1988041
 	} else
 		trace_smb3_write_done(0 /* no xid */,
 				      wdata->cfile->fid.persistent_fid,
