--- conflicted
+++ resolved
@@ -607,15 +607,12 @@
 	return seq2 == seq1 + 1U || (seq2 == 1U && seq1 == 0xffffffffU);
 }
 
-<<<<<<< HEAD
-=======
 static inline bool nfs4_stateid_match_or_older(const nfs4_stateid *dst, const nfs4_stateid *src)
 {
 	return nfs4_stateid_match_other(dst, src) &&
 		!(src->seqid && nfs4_stateid_is_newer(dst, src));
 }
 
->>>>>>> d1988041
 static inline void nfs4_stateid_seqid_inc(nfs4_stateid *s1)
 {
 	u32 seqid = be32_to_cpu(s1->seqid);
