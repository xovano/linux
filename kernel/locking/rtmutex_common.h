--- conflicted
+++ resolved
@@ -76,11 +76,7 @@
 {
 	unsigned long owner = (unsigned long) READ_ONCE(lock->owner);
 
-<<<<<<< HEAD
-	return (struct task_struct *) (owner & ~RT_MUTEX_OWNER_MASKALL);
-=======
 	return (struct task_struct *) (owner & ~RT_MUTEX_HAS_WAITERS);
->>>>>>> c470abd4
 }
 
 /*
