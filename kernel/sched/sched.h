--- conflicted
+++ resolved
@@ -2397,17 +2397,10 @@
 #endif /* CONFIG_CPU_FREQ */
 
 #ifdef CONFIG_UCLAMP_TASK
-<<<<<<< HEAD
-unsigned int uclamp_eff_value(struct task_struct *p, enum uclamp_id clamp_id);
-
-/**
- * uclamp_util_with - clamp @util with @rq and @p effective uclamp values.
-=======
 unsigned long uclamp_eff_value(struct task_struct *p, enum uclamp_id clamp_id);
 
 /**
  * uclamp_rq_util_with - clamp @util with @rq and @p effective uclamp values.
->>>>>>> d1988041
  * @rq:		The rq to clamp against. Must not be NULL.
  * @util:	The util value to clamp.
  * @p:		The task to clamp against. Can be NULL if you want to clamp
@@ -2427,13 +2420,8 @@
 unsigned long uclamp_rq_util_with(struct rq *rq, unsigned long util,
 				  struct task_struct *p)
 {
-<<<<<<< HEAD
-	unsigned int min_util;
-	unsigned int max_util;
-=======
 	unsigned long min_util;
 	unsigned long max_util;
->>>>>>> d1988041
 
 	if (!static_branch_likely(&sched_uclamp_used))
 		return util;
@@ -2469,30 +2457,12 @@
 {
 	return static_branch_likely(&sched_uclamp_used);
 }
-
-/*
- * When uclamp is compiled in, the aggregation at rq level is 'turned off'
- * by default in the fast path and only gets turned on once userspace performs
- * an operation that requires it.
- *
- * Returns true if userspace opted-in to use uclamp and aggregation at rq level
- * hence is active.
- */
-static inline bool uclamp_is_used(void)
-{
-	return static_branch_likely(&sched_uclamp_used);
-}
 #else /* CONFIG_UCLAMP_TASK */
 static inline
 unsigned long uclamp_rq_util_with(struct rq *rq, unsigned long util,
 				  struct task_struct *p)
 {
 	return util;
-}
-
-static inline bool uclamp_is_used(void)
-{
-	return false;
 }
 
 static inline bool uclamp_is_used(void)
