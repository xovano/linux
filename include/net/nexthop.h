/* SPDX-License-Identifier: GPL-2.0 */
/*
 * Generic nexthop implementation
 *
 * Copyright (c) 2017-19 Cumulus Networks
 * Copyright (c) 2017-19 David Ahern <dsa@cumulusnetworks.com>
 */

#ifndef __LINUX_NEXTHOP_H
#define __LINUX_NEXTHOP_H

#include <linux/netdevice.h>
#include <linux/route.h>
#include <linux/types.h>
#include <net/ip_fib.h>
#include <net/ip6_fib.h>
#include <net/netlink.h>

#define NEXTHOP_VALID_USER_FLAGS RTNH_F_ONLINK

struct nexthop;

struct nh_config {
	u32		nh_id;

	u8		nh_family;
	u8		nh_protocol;
	u8		nh_blackhole;
	u32		nh_flags;

	int		nh_ifindex;
	struct net_device *dev;

	union {
		__be32		ipv4;
		struct in6_addr	ipv6;
	} gw;

	struct nlattr	*nh_grp;
	u16		nh_grp_type;

	struct nlattr	*nh_encap;
	u16		nh_encap_type;

	u32		nlflags;
	struct nl_info	nlinfo;
};

struct nh_info {
	struct hlist_node	dev_hash;    /* entry on netns devhash */
	struct nexthop		*nh_parent;

	u8			family;
	bool			reject_nh;

	union {
		struct fib_nh_common	fib_nhc;
		struct fib_nh		fib_nh;
		struct fib6_nh		fib6_nh;
	};
};

struct nh_grp_entry {
	struct nexthop	*nh;
	u8		weight;
	atomic_t	upper_bound;

	struct list_head nh_list;
	struct nexthop	*nh_parent;  /* nexthop of group with this entry */
};

struct nh_group {
	struct nh_group		*spare; /* spare group for removals */
	u16			num_nh;
	bool			mpath;
	bool			has_v4;
	struct nh_grp_entry	nh_entries[];
};

struct nexthop {
	struct rb_node		rb_node;    /* entry on netns rbtree */
	struct list_head	fi_list;    /* v4 entries using nh */
	struct list_head	f6i_list;   /* v6 entries using nh */
	struct list_head	grp_list;   /* nh group entries using this nh */
	struct net		*net;

	u32			id;

	u8			protocol;   /* app managing this nh */
	u8			nh_flags;
	bool			is_group;

	refcount_t		refcnt;
	struct rcu_head		rcu;

	union {
		struct nh_info	__rcu *nh_info;
		struct nh_group __rcu *nh_grp;
	};
};

/* caller is holding rcu or rtnl; no reference taken to nexthop */
struct nexthop *nexthop_find_by_id(struct net *net, u32 id);
void nexthop_free_rcu(struct rcu_head *head);

static inline bool nexthop_get(struct nexthop *nh)
{
	return refcount_inc_not_zero(&nh->refcnt);
}

static inline void nexthop_put(struct nexthop *nh)
{
	if (refcount_dec_and_test(&nh->refcnt))
		call_rcu(&nh->rcu, nexthop_free_rcu);
}

static inline bool nexthop_cmp(const struct nexthop *nh1,
			       const struct nexthop *nh2)
{
	return nh1 == nh2;
}

static inline bool nexthop_is_multipath(const struct nexthop *nh)
{
	if (nh->is_group) {
		struct nh_group *nh_grp;

		nh_grp = rcu_dereference_rtnl(nh->nh_grp);
		return nh_grp->mpath;
	}
	return false;
}

struct nexthop *nexthop_select_path(struct nexthop *nh, int hash);

static inline unsigned int nexthop_num_path(const struct nexthop *nh)
{
	unsigned int rc = 1;

	if (nh->is_group) {
		struct nh_group *nh_grp;

		nh_grp = rcu_dereference_rtnl(nh->nh_grp);
		if (nh_grp->mpath)
			rc = nh_grp->num_nh;
	}

	return rc;
}

static inline
struct nexthop *nexthop_mpath_select(const struct nh_group *nhg, int nhsel)
{
	/* for_nexthops macros in fib_semantics.c grabs a pointer to
	 * the nexthop before checking nhsel
	 */
	if (nhsel >= nhg->num_nh)
		return NULL;

	return nhg->nh_entries[nhsel].nh;
}

static inline
int nexthop_mpath_fill_node(struct sk_buff *skb, struct nexthop *nh,
			    u8 rt_family)
{
	struct nh_group *nhg = rtnl_dereference(nh->nh_grp);
	int i;

	for (i = 0; i < nhg->num_nh; i++) {
		struct nexthop *nhe = nhg->nh_entries[i].nh;
		struct nh_info *nhi = rcu_dereference_rtnl(nhe->nh_info);
		struct fib_nh_common *nhc = &nhi->fib_nhc;
		int weight = nhg->nh_entries[i].weight;

		if (fib_add_nexthop(skb, nhc, weight, rt_family) < 0)
			return -EMSGSIZE;
	}

	return 0;
}

/* called with rcu lock */
static inline bool nexthop_is_blackhole(const struct nexthop *nh)
{
	const struct nh_info *nhi;

	if (nh->is_group) {
		struct nh_group *nh_grp;

		nh_grp = rcu_dereference_rtnl(nh->nh_grp);
		if (nh_grp->num_nh > 1)
			return false;

		nh = nh_grp->nh_entries[0].nh;
	}

	nhi = rcu_dereference_rtnl(nh->nh_info);
	return nhi->reject_nh;
}

static inline void nexthop_path_fib_result(struct fib_result *res, int hash)
{
	struct nh_info *nhi;
	struct nexthop *nh;

	nh = nexthop_select_path(res->fi->nh, hash);
	nhi = rcu_dereference(nh->nh_info);
	res->nhc = &nhi->fib_nhc;
}

/* called with rcu read lock or rtnl held */
static inline
struct fib_nh_common *nexthop_fib_nhc(struct nexthop *nh, int nhsel)
{
	struct nh_info *nhi;

	BUILD_BUG_ON(offsetof(struct fib_nh, nh_common) != 0);
	BUILD_BUG_ON(offsetof(struct fib6_nh, nh_common) != 0);

	if (nh->is_group) {
		struct nh_group *nh_grp;

		nh_grp = rcu_dereference_rtnl(nh->nh_grp);
		if (nh_grp->mpath) {
			nh = nexthop_mpath_select(nh_grp, nhsel);
			if (!nh)
				return NULL;
		}
	}

	nhi = rcu_dereference_rtnl(nh->nh_info);
	return &nhi->fib_nhc;
}

<<<<<<< HEAD
=======
/* called from fib_table_lookup with rcu_lock */
static inline
struct fib_nh_common *nexthop_get_nhc_lookup(const struct nexthop *nh,
					     int fib_flags,
					     const struct flowi4 *flp,
					     int *nhsel)
{
	struct nh_info *nhi;

	if (nh->is_group) {
		struct nh_group *nhg = rcu_dereference(nh->nh_grp);
		int i;

		for (i = 0; i < nhg->num_nh; i++) {
			struct nexthop *nhe = nhg->nh_entries[i].nh;

			nhi = rcu_dereference(nhe->nh_info);
			if (fib_lookup_good_nhc(&nhi->fib_nhc, fib_flags, flp)) {
				*nhsel = i;
				return &nhi->fib_nhc;
			}
		}
	} else {
		nhi = rcu_dereference(nh->nh_info);
		if (fib_lookup_good_nhc(&nhi->fib_nhc, fib_flags, flp)) {
			*nhsel = 0;
			return &nhi->fib_nhc;
		}
	}

	return NULL;
}

>>>>>>> c58091a3
static inline bool nexthop_uses_dev(const struct nexthop *nh,
				    const struct net_device *dev)
{
	struct nh_info *nhi;

	if (nh->is_group) {
		struct nh_group *nhg = rcu_dereference(nh->nh_grp);
		int i;

		for (i = 0; i < nhg->num_nh; i++) {
			struct nexthop *nhe = nhg->nh_entries[i].nh;

			nhi = rcu_dereference(nhe->nh_info);
			if (nhc_l3mdev_matches_dev(&nhi->fib_nhc, dev))
				return true;
		}
	} else {
		nhi = rcu_dereference(nh->nh_info);
		if (nhc_l3mdev_matches_dev(&nhi->fib_nhc, dev))
			return true;
	}

	return false;
}

static inline unsigned int fib_info_num_path(const struct fib_info *fi)
{
	if (unlikely(fi->nh))
		return nexthop_num_path(fi->nh);

	return fi->fib_nhs;
}

int fib_check_nexthop(struct nexthop *nh, u8 scope,
		      struct netlink_ext_ack *extack);

static inline struct fib_nh_common *fib_info_nhc(struct fib_info *fi, int nhsel)
{
	if (unlikely(fi->nh))
		return nexthop_fib_nhc(fi->nh, nhsel);

	return &fi->fib_nh[nhsel].nh_common;
}

/* only used when fib_nh is built into fib_info */
static inline struct fib_nh *fib_info_nh(struct fib_info *fi, int nhsel)
{
	WARN_ON(fi->nh);

	return &fi->fib_nh[nhsel];
}

/*
 * IPv6 variants
 */
int fib6_check_nexthop(struct nexthop *nh, struct fib6_config *cfg,
		       struct netlink_ext_ack *extack);

static inline struct fib6_nh *nexthop_fib6_nh(struct nexthop *nh)
{
	struct nh_info *nhi;

	if (nh->is_group) {
		struct nh_group *nh_grp;

		nh_grp = rcu_dereference_rtnl(nh->nh_grp);
		nh = nexthop_mpath_select(nh_grp, 0);
		if (!nh)
			return NULL;
	}

	nhi = rcu_dereference_rtnl(nh->nh_info);
	if (nhi->family == AF_INET6)
		return &nhi->fib6_nh;

	return NULL;
}

static inline struct net_device *fib6_info_nh_dev(struct fib6_info *f6i)
{
	struct fib6_nh *fib6_nh;

	fib6_nh = f6i->nh ? nexthop_fib6_nh(f6i->nh) : f6i->fib6_nh;
	return fib6_nh->fib_nh_dev;
}

static inline void nexthop_path_fib6_result(struct fib6_result *res, int hash)
{
	struct nexthop *nh = res->f6i->nh;
	struct nh_info *nhi;

	nh = nexthop_select_path(nh, hash);

	nhi = rcu_dereference_rtnl(nh->nh_info);
	if (nhi->reject_nh) {
		res->fib6_type = RTN_BLACKHOLE;
		res->fib6_flags |= RTF_REJECT;
		res->nh = nexthop_fib6_nh(nh);
	} else {
		res->nh = &nhi->fib6_nh;
	}
}

int nexthop_for_each_fib6_nh(struct nexthop *nh,
			     int (*cb)(struct fib6_nh *nh, void *arg),
			     void *arg);
#endif<|MERGE_RESOLUTION|>--- conflicted
+++ resolved
@@ -233,8 +233,6 @@
 	return &nhi->fib_nhc;
 }
 
-<<<<<<< HEAD
-=======
 /* called from fib_table_lookup with rcu_lock */
 static inline
 struct fib_nh_common *nexthop_get_nhc_lookup(const struct nexthop *nh,
@@ -268,7 +266,6 @@
 	return NULL;
 }
 
->>>>>>> c58091a3
 static inline bool nexthop_uses_dev(const struct nexthop *nh,
 				    const struct net_device *dev)
 {
