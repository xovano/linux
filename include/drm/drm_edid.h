/*
 * Copyright © 2007-2008 Intel Corporation
 *   Jesse Barnes <jesse.barnes@intel.com>
 *
 * Permission is hereby granted, free of charge, to any person obtaining a
 * copy of this software and associated documentation files (the "Software"),
 * to deal in the Software without restriction, including without limitation
 * the rights to use, copy, modify, merge, publish, distribute, sublicense,
 * and/or sell copies of the Software, and to permit persons to whom the
 * Software is furnished to do so, subject to the following conditions:
 *
 * The above copyright notice and this permission notice shall be included in
 * all copies or substantial portions of the Software.
 *
 * THE SOFTWARE IS PROVIDED "AS IS", WITHOUT WARRANTY OF ANY KIND, EXPRESS OR
 * IMPLIED, INCLUDING BUT NOT LIMITED TO THE WARRANTIES OF MERCHANTABILITY,
 * FITNESS FOR A PARTICULAR PURPOSE AND NONINFRINGEMENT.  IN NO EVENT SHALL
 * THE COPYRIGHT HOLDER(S) OR AUTHOR(S) BE LIABLE FOR ANY CLAIM, DAMAGES OR
 * OTHER LIABILITY, WHETHER IN AN ACTION OF CONTRACT, TORT OR OTHERWISE,
 * ARISING FROM, OUT OF OR IN CONNECTION WITH THE SOFTWARE OR THE USE OR
 * OTHER DEALINGS IN THE SOFTWARE.
 */
#ifndef __DRM_EDID_H__
#define __DRM_EDID_H__

#include <linux/types.h>
#include <drm/drm_crtc.h>

#define EDID_LENGTH 128
#define DDC_ADDR 0x50
#define DDC_ADDR2 0x52 /* E-DDC 1.2 - where DisplayID can hide */

#define CEA_EXT	    0x02
#define VTB_EXT	    0x10
#define DI_EXT	    0x40
#define LS_EXT	    0x50
#define MI_EXT	    0x60
#define DISPLAYID_EXT 0x70

struct est_timings {
	u8 t1;
	u8 t2;
	u8 mfg_rsvd;
} __attribute__((packed));

/* 00=16:10, 01=4:3, 10=5:4, 11=16:9 */
#define EDID_TIMING_ASPECT_SHIFT 6
#define EDID_TIMING_ASPECT_MASK  (0x3 << EDID_TIMING_ASPECT_SHIFT)

/* need to add 60 */
#define EDID_TIMING_VFREQ_SHIFT  0
#define EDID_TIMING_VFREQ_MASK   (0x3f << EDID_TIMING_VFREQ_SHIFT)

struct std_timing {
	u8 hsize; /* need to multiply by 8 then add 248 */
	u8 vfreq_aspect;
} __attribute__((packed));

#define DRM_EDID_PT_HSYNC_POSITIVE (1 << 1)
#define DRM_EDID_PT_VSYNC_POSITIVE (1 << 2)
#define DRM_EDID_PT_SEPARATE_SYNC  (3 << 3)
#define DRM_EDID_PT_STEREO         (1 << 5)
#define DRM_EDID_PT_INTERLACED     (1 << 7)

/* If detailed data is pixel timing */
struct detailed_pixel_timing {
	u8 hactive_lo;
	u8 hblank_lo;
	u8 hactive_hblank_hi;
	u8 vactive_lo;
	u8 vblank_lo;
	u8 vactive_vblank_hi;
	u8 hsync_offset_lo;
	u8 hsync_pulse_width_lo;
	u8 vsync_offset_pulse_width_lo;
	u8 hsync_vsync_offset_pulse_width_hi;
	u8 width_mm_lo;
	u8 height_mm_lo;
	u8 width_height_mm_hi;
	u8 hborder;
	u8 vborder;
	u8 misc;
} __attribute__((packed));

/* If it's not pixel timing, it'll be one of the below */
struct detailed_data_string {
	u8 str[13];
} __attribute__((packed));

struct detailed_data_monitor_range {
	u8 min_vfreq;
	u8 max_vfreq;
	u8 min_hfreq_khz;
	u8 max_hfreq_khz;
	u8 pixel_clock_mhz; /* need to multiply by 10 */
	u8 flags;
	union {
		struct {
			u8 reserved;
			u8 hfreq_start_khz; /* need to multiply by 2 */
			u8 c; /* need to divide by 2 */
			__le16 m;
			u8 k;
			u8 j; /* need to divide by 2 */
		} __attribute__((packed)) gtf2;
		struct {
			u8 version;
			u8 data1; /* high 6 bits: extra clock resolution */
			u8 data2; /* plus low 2 of above: max hactive */
			u8 supported_aspects;
			u8 flags; /* preferred aspect and blanking support */
			u8 supported_scalings;
			u8 preferred_refresh;
		} __attribute__((packed)) cvt;
	} formula;
} __attribute__((packed));

struct detailed_data_wpindex {
	u8 white_yx_lo; /* Lower 2 bits each */
	u8 white_x_hi;
	u8 white_y_hi;
	u8 gamma; /* need to divide by 100 then add 1 */
} __attribute__((packed));

struct detailed_data_color_point {
	u8 windex1;
	u8 wpindex1[3];
	u8 windex2;
	u8 wpindex2[3];
} __attribute__((packed));

struct cvt_timing {
	u8 code[3];
} __attribute__((packed));

struct detailed_non_pixel {
	u8 pad1;
	u8 type; /* ff=serial, fe=string, fd=monitor range, fc=monitor name
		    fb=color point data, fa=standard timing data,
		    f9=undefined, f8=mfg. reserved */
	u8 pad2;
	union {
		struct detailed_data_string str;
		struct detailed_data_monitor_range range;
		struct detailed_data_wpindex color;
		struct std_timing timings[6];
		struct cvt_timing cvt[4];
	} data;
} __attribute__((packed));

#define EDID_DETAIL_EST_TIMINGS 0xf7
#define EDID_DETAIL_CVT_3BYTE 0xf8
#define EDID_DETAIL_COLOR_MGMT_DATA 0xf9
#define EDID_DETAIL_STD_MODES 0xfa
#define EDID_DETAIL_MONITOR_CPDATA 0xfb
#define EDID_DETAIL_MONITOR_NAME 0xfc
#define EDID_DETAIL_MONITOR_RANGE 0xfd
#define EDID_DETAIL_MONITOR_STRING 0xfe
#define EDID_DETAIL_MONITOR_SERIAL 0xff

struct detailed_timing {
	__le16 pixel_clock; /* need to multiply by 10 KHz */
	union {
		struct detailed_pixel_timing pixel_data;
		struct detailed_non_pixel other_data;
	} data;
} __attribute__((packed));

#define DRM_EDID_INPUT_SERRATION_VSYNC (1 << 0)
#define DRM_EDID_INPUT_SYNC_ON_GREEN   (1 << 1)
#define DRM_EDID_INPUT_COMPOSITE_SYNC  (1 << 2)
#define DRM_EDID_INPUT_SEPARATE_SYNCS  (1 << 3)
#define DRM_EDID_INPUT_BLANK_TO_BLACK  (1 << 4)
#define DRM_EDID_INPUT_VIDEO_LEVEL     (3 << 5)
#define DRM_EDID_INPUT_DIGITAL         (1 << 7)
#define DRM_EDID_DIGITAL_DEPTH_MASK    (7 << 4)
#define DRM_EDID_DIGITAL_DEPTH_UNDEF   (0 << 4)
#define DRM_EDID_DIGITAL_DEPTH_6       (1 << 4)
#define DRM_EDID_DIGITAL_DEPTH_8       (2 << 4)
#define DRM_EDID_DIGITAL_DEPTH_10      (3 << 4)
#define DRM_EDID_DIGITAL_DEPTH_12      (4 << 4)
#define DRM_EDID_DIGITAL_DEPTH_14      (5 << 4)
#define DRM_EDID_DIGITAL_DEPTH_16      (6 << 4)
#define DRM_EDID_DIGITAL_DEPTH_RSVD    (7 << 4)
#define DRM_EDID_DIGITAL_TYPE_UNDEF    (0)
#define DRM_EDID_DIGITAL_TYPE_DVI      (1)
#define DRM_EDID_DIGITAL_TYPE_HDMI_A   (2)
#define DRM_EDID_DIGITAL_TYPE_HDMI_B   (3)
#define DRM_EDID_DIGITAL_TYPE_MDDI     (4)
#define DRM_EDID_DIGITAL_TYPE_DP       (5)

#define DRM_EDID_FEATURE_DEFAULT_GTF      (1 << 0)
#define DRM_EDID_FEATURE_PREFERRED_TIMING (1 << 1)
#define DRM_EDID_FEATURE_STANDARD_COLOR   (1 << 2)
/* If analog */
#define DRM_EDID_FEATURE_DISPLAY_TYPE     (3 << 3) /* 00=mono, 01=rgb, 10=non-rgb, 11=unknown */
/* If digital */
#define DRM_EDID_FEATURE_COLOR_MASK	  (3 << 3)
#define DRM_EDID_FEATURE_RGB		  (0 << 3)
#define DRM_EDID_FEATURE_RGB_YCRCB444	  (1 << 3)
#define DRM_EDID_FEATURE_RGB_YCRCB422	  (2 << 3)
#define DRM_EDID_FEATURE_RGB_YCRCB	  (3 << 3) /* both 4:4:4 and 4:2:2 */

#define DRM_EDID_FEATURE_PM_ACTIVE_OFF    (1 << 5)
#define DRM_EDID_FEATURE_PM_SUSPEND       (1 << 6)
#define DRM_EDID_FEATURE_PM_STANDBY       (1 << 7)

#define DRM_EDID_HDMI_DC_48               (1 << 6)
#define DRM_EDID_HDMI_DC_36               (1 << 5)
#define DRM_EDID_HDMI_DC_30               (1 << 4)
#define DRM_EDID_HDMI_DC_Y444             (1 << 3)

/* ELD Header Block */
#define DRM_ELD_HEADER_BLOCK_SIZE	4

#define DRM_ELD_VER			0
# define DRM_ELD_VER_SHIFT		3
# define DRM_ELD_VER_MASK		(0x1f << 3)
# define DRM_ELD_VER_CEA861D		(2 << 3) /* supports 861D or below */
# define DRM_ELD_VER_CANNED		(0x1f << 3)

#define DRM_ELD_BASELINE_ELD_LEN	2	/* in dwords! */

/* ELD Baseline Block for ELD_Ver == 2 */
#define DRM_ELD_CEA_EDID_VER_MNL	4
# define DRM_ELD_CEA_EDID_VER_SHIFT	5
# define DRM_ELD_CEA_EDID_VER_MASK	(7 << 5)
# define DRM_ELD_CEA_EDID_VER_NONE	(0 << 5)
# define DRM_ELD_CEA_EDID_VER_CEA861	(1 << 5)
# define DRM_ELD_CEA_EDID_VER_CEA861A	(2 << 5)
# define DRM_ELD_CEA_EDID_VER_CEA861BCD	(3 << 5)
# define DRM_ELD_MNL_SHIFT		0
# define DRM_ELD_MNL_MASK		(0x1f << 0)

#define DRM_ELD_SAD_COUNT_CONN_TYPE	5
# define DRM_ELD_SAD_COUNT_SHIFT	4
# define DRM_ELD_SAD_COUNT_MASK		(0xf << 4)
# define DRM_ELD_CONN_TYPE_SHIFT	2
# define DRM_ELD_CONN_TYPE_MASK		(3 << 2)
# define DRM_ELD_CONN_TYPE_HDMI		(0 << 2)
# define DRM_ELD_CONN_TYPE_DP		(1 << 2)
# define DRM_ELD_SUPPORTS_AI		(1 << 1)
# define DRM_ELD_SUPPORTS_HDCP		(1 << 0)

#define DRM_ELD_AUD_SYNCH_DELAY		6	/* in units of 2 ms */
# define DRM_ELD_AUD_SYNCH_DELAY_MAX	0xfa	/* 500 ms */

#define DRM_ELD_SPEAKER			7
# define DRM_ELD_SPEAKER_RLRC		(1 << 6)
# define DRM_ELD_SPEAKER_FLRC		(1 << 5)
# define DRM_ELD_SPEAKER_RC		(1 << 4)
# define DRM_ELD_SPEAKER_RLR		(1 << 3)
# define DRM_ELD_SPEAKER_FC		(1 << 2)
# define DRM_ELD_SPEAKER_LFE		(1 << 1)
# define DRM_ELD_SPEAKER_FLR		(1 << 0)

#define DRM_ELD_PORT_ID			8	/* offsets 8..15 inclusive */
# define DRM_ELD_PORT_ID_LEN		8

#define DRM_ELD_MANUFACTURER_NAME0	16
#define DRM_ELD_MANUFACTURER_NAME1	17

#define DRM_ELD_PRODUCT_CODE0		18
#define DRM_ELD_PRODUCT_CODE1		19

#define DRM_ELD_MONITOR_NAME_STRING	20	/* offsets 20..(20+mnl-1) inclusive */

#define DRM_ELD_CEA_SAD(mnl, sad)	(20 + (mnl) + 3 * (sad))

struct edid {
	u8 header[8];
	/* Vendor & product info */
	u8 mfg_id[2];
	u8 prod_code[2];
	u32 serial; /* FIXME: byte order */
	u8 mfg_week;
	u8 mfg_year;
	/* EDID version */
	u8 version;
	u8 revision;
	/* Display info: */
	u8 input;
	u8 width_cm;
	u8 height_cm;
	u8 gamma;
	u8 features;
	/* Color characteristics */
	u8 red_green_lo;
	u8 black_white_lo;
	u8 red_x;
	u8 red_y;
	u8 green_x;
	u8 green_y;
	u8 blue_x;
	u8 blue_y;
	u8 white_x;
	u8 white_y;
	/* Est. timings and mfg rsvd timings*/
	struct est_timings established_timings;
	/* Standard timings 1-8*/
	struct std_timing standard_timings[8];
	/* Detailing timings 1-4 */
	struct detailed_timing detailed_timings[4];
	/* Number of 128 byte ext. blocks */
	u8 extensions;
	/* Checksum */
	u8 checksum;
} __attribute__((packed));

#define EDID_PRODUCT_ID(e) ((e)->prod_code[0] | ((e)->prod_code[1] << 8))

/* Short Audio Descriptor */
struct cea_sad {
	u8 format;
	u8 channels; /* max number of channels - 1 */
	u8 freq;
	u8 byte2; /* meaning depends on format */
};

struct drm_encoder;
struct drm_connector;
struct drm_display_mode;
struct hdmi_avi_infoframe;
struct hdmi_vendor_infoframe;

void drm_edid_to_eld(struct drm_connector *connector, struct edid *edid);
int drm_edid_to_sad(struct edid *edid, struct cea_sad **sads);
int drm_edid_to_speaker_allocation(struct edid *edid, u8 **sadb);
int drm_av_sync_delay(struct drm_connector *connector,
		      const struct drm_display_mode *mode);
struct drm_connector *drm_select_eld(struct drm_encoder *encoder);
int drm_load_edid_firmware(struct drm_connector *connector);

int
drm_hdmi_avi_infoframe_from_display_mode(struct hdmi_avi_infoframe *frame,
					 const struct drm_display_mode *mode);
int
drm_hdmi_vendor_infoframe_from_display_mode(struct hdmi_vendor_infoframe *frame,
					    const struct drm_display_mode *mode);

/**
 * drm_eld_mnl - Get ELD monitor name length in bytes.
 * @eld: pointer to an eld memory structure with mnl set
 */
static inline int drm_eld_mnl(const uint8_t *eld)
{
	return (eld[DRM_ELD_CEA_EDID_VER_MNL] & DRM_ELD_MNL_MASK) >> DRM_ELD_MNL_SHIFT;
}

/**
 * drm_eld_sad - Get ELD SAD structures.
 * @eld: pointer to an eld memory structure with sad_count set
 */
static inline const uint8_t *drm_eld_sad(const uint8_t *eld)
{
	unsigned int ver, mnl;

	ver = (eld[DRM_ELD_VER] & DRM_ELD_VER_MASK) >> DRM_ELD_VER_SHIFT;
	if (ver != 2 && ver != 31)
		return NULL;

	mnl = drm_eld_mnl(eld);
	if (mnl > 16)
		return NULL;

	return eld + DRM_ELD_CEA_SAD(mnl, 0);
}

/**
 * drm_eld_sad_count - Get ELD SAD count.
 * @eld: pointer to an eld memory structure with sad_count set
 */
static inline int drm_eld_sad_count(const uint8_t *eld)
{
	return (eld[DRM_ELD_SAD_COUNT_CONN_TYPE] & DRM_ELD_SAD_COUNT_MASK) >>
		DRM_ELD_SAD_COUNT_SHIFT;
}

/**
 * drm_eld_calc_baseline_block_size - Calculate baseline block size in bytes
 * @eld: pointer to an eld memory structure with mnl and sad_count set
 *
 * This is a helper for determining the payload size of the baseline block, in
 * bytes, for e.g. setting the Baseline_ELD_Len field in the ELD header block.
 */
static inline int drm_eld_calc_baseline_block_size(const uint8_t *eld)
{
	return DRM_ELD_MONITOR_NAME_STRING - DRM_ELD_HEADER_BLOCK_SIZE +
		drm_eld_mnl(eld) + drm_eld_sad_count(eld) * 3;
}

/**
 * drm_eld_size - Get ELD size in bytes
 * @eld: pointer to a complete eld memory structure
 *
 * The returned value does not include the vendor block. It's vendor specific,
 * and comprises of the remaining bytes in the ELD memory buffer after
 * drm_eld_size() bytes of header and baseline block.
 *
 * The returned value is guaranteed to be a multiple of 4.
 */
static inline int drm_eld_size(const uint8_t *eld)
{
	return DRM_ELD_HEADER_BLOCK_SIZE + eld[DRM_ELD_BASELINE_ELD_LEN] * 4;
}

/**
<<<<<<< HEAD
 * drm_connector_get_edid - Get current EDID from the given connector
 * @connector: pointer to the connector stucture
 *
 * This is a helper for accessing the drm blob buffered in the connector
 * struct (if any)
 */
static inline struct edid *drm_connector_get_edid(struct drm_connector *connector)
{
	if (!connector->edid_blob_ptr)
		return NULL;

	return (struct edid *)connector->edid_blob_ptr->data;
=======
 * drm_eld_get_conn_type - Get device type hdmi/dp connected
 * @eld: pointer to an ELD memory structure
 *
 * The caller need to use %DRM_ELD_CONN_TYPE_HDMI or %DRM_ELD_CONN_TYPE_DP to
 * identify the display type connected.
 */
static inline u8 drm_eld_get_conn_type(const uint8_t *eld)
{
	return eld[DRM_ELD_SAD_COUNT_CONN_TYPE] & DRM_ELD_CONN_TYPE_MASK;
>>>>>>> 4dcc2058
}

struct edid *drm_do_get_edid(struct drm_connector *connector,
	int (*get_edid_block)(void *data, u8 *buf, unsigned int block,
			      size_t len),
	void *data);

#endif /* __DRM_EDID_H__ */<|MERGE_RESOLUTION|>--- conflicted
+++ resolved
@@ -405,7 +405,6 @@
 }
 
 /**
-<<<<<<< HEAD
  * drm_connector_get_edid - Get current EDID from the given connector
  * @connector: pointer to the connector stucture
  *
@@ -418,7 +417,9 @@
 		return NULL;
 
 	return (struct edid *)connector->edid_blob_ptr->data;
-=======
+}
+
+/**
  * drm_eld_get_conn_type - Get device type hdmi/dp connected
  * @eld: pointer to an ELD memory structure
  *
@@ -428,7 +429,6 @@
 static inline u8 drm_eld_get_conn_type(const uint8_t *eld)
 {
 	return eld[DRM_ELD_SAD_COUNT_CONN_TYPE] & DRM_ELD_CONN_TYPE_MASK;
->>>>>>> 4dcc2058
 }
 
 struct edid *drm_do_get_edid(struct drm_connector *connector,
