
/* The industrial I/O core
 *
 * Copyright (c) 2008 Jonathan Cameron
 *
 * This program is free software; you can redistribute it and/or modify it
 * under the terms of the GNU General Public License version 2 as published by
 * the Free Software Foundation.
 */
#ifndef _INDUSTRIAL_IO_H_
#define _INDUSTRIAL_IO_H_

#include <linux/device.h>
#include <linux/cdev.h>
#include <linux/iio/types.h>
/* IIO TODO LIST */
/*
 * Provide means of adjusting timer accuracy.
 * Currently assumes nano seconds.
 */

enum iio_chan_info_enum {
	IIO_CHAN_INFO_RAW = 0,
	IIO_CHAN_INFO_PROCESSED,
	IIO_CHAN_INFO_SCALE,
	IIO_CHAN_INFO_OFFSET,
	IIO_CHAN_INFO_CALIBSCALE,
	IIO_CHAN_INFO_CALIBBIAS,
	IIO_CHAN_INFO_PEAK,
	IIO_CHAN_INFO_PEAK_SCALE,
	IIO_CHAN_INFO_QUADRATURE_CORRECTION_RAW,
	IIO_CHAN_INFO_AVERAGE_RAW,
	IIO_CHAN_INFO_LOW_PASS_FILTER_3DB_FREQUENCY,
	IIO_CHAN_INFO_SAMP_FREQ,
	IIO_CHAN_INFO_FREQUENCY,
	IIO_CHAN_INFO_PHASE,
	IIO_CHAN_INFO_HARDWAREGAIN,
	IIO_CHAN_INFO_HYSTERESIS,
};

enum iio_shared_by {
	IIO_SEPARATE,
	IIO_SHARED_BY_TYPE,
	IIO_SHARED_BY_DIR,
	IIO_SHARED_BY_ALL
};

enum iio_endian {
	IIO_CPU,
	IIO_BE,
	IIO_LE,
};

struct iio_chan_spec;
struct iio_dev;

/**
 * struct iio_chan_spec_ext_info - Extended channel info attribute
 * @name:	Info attribute name
 * @shared:	Whether this attribute is shared between all channels.
 * @read:	Read callback for this info attribute, may be NULL.
 * @write:	Write callback for this info attribute, may be NULL.
 * @private:	Data private to the driver.
 */
struct iio_chan_spec_ext_info {
	const char *name;
	enum iio_shared_by shared;
	ssize_t (*read)(struct iio_dev *, uintptr_t private,
			struct iio_chan_spec const *, char *buf);
	ssize_t (*write)(struct iio_dev *, uintptr_t private,
			 struct iio_chan_spec const *, const char *buf,
			 size_t len);
	uintptr_t private;
};

/**
 * struct iio_enum - Enum channel info attribute
 * @items:	An array of strings.
 * @num_items:	Length of the item array.
 * @set:	Set callback function, may be NULL.
 * @get:	Get callback function, may be NULL.
 *
 * The iio_enum struct can be used to implement enum style channel attributes.
 * Enum style attributes are those which have a set of strings which map to
 * unsigned integer values. The IIO enum helper code takes care of mapping
 * between value and string as well as generating a "_available" file which
 * contains a list of all available items. The set callback will be called when
 * the attribute is updated. The last parameter is the index to the newly
 * activated item. The get callback will be used to query the currently active
 * item and is supposed to return the index for it.
 */
struct iio_enum {
	const char * const *items;
	unsigned int num_items;
	int (*set)(struct iio_dev *, const struct iio_chan_spec *, unsigned int);
	int (*get)(struct iio_dev *, const struct iio_chan_spec *);
};

ssize_t iio_enum_available_read(struct iio_dev *indio_dev,
	uintptr_t priv, const struct iio_chan_spec *chan, char *buf);
ssize_t iio_enum_read(struct iio_dev *indio_dev,
	uintptr_t priv, const struct iio_chan_spec *chan, char *buf);
ssize_t iio_enum_write(struct iio_dev *indio_dev,
	uintptr_t priv, const struct iio_chan_spec *chan, const char *buf,
	size_t len);

/**
 * IIO_ENUM() - Initialize enum extended channel attribute
 * @_name:	Attribute name
 * @_shared:	Whether the attribute is shared between all channels
 * @_e:		Pointer to an iio_enum struct
 *
 * This should usually be used together with IIO_ENUM_AVAILABLE()
 */
#define IIO_ENUM(_name, _shared, _e) \
{ \
	.name = (_name), \
	.shared = (_shared), \
	.read = iio_enum_read, \
	.write = iio_enum_write, \
	.private = (uintptr_t)(_e), \
}

/**
 * IIO_ENUM_AVAILABLE() - Initialize enum available extended channel attribute
 * @_name:	Attribute name ("_available" will be appended to the name)
 * @_e:		Pointer to an iio_enum struct
 *
 * Creates a read only attribute which lists all the available enum items in a
 * space separated list. This should usually be used together with IIO_ENUM()
 */
#define IIO_ENUM_AVAILABLE(_name, _e) \
{ \
	.name = (_name "_available"), \
	.shared = IIO_SHARED_BY_TYPE, \
	.read = iio_enum_available_read, \
	.private = (uintptr_t)(_e), \
}

/**
 * struct iio_event_spec - specification for a channel event
 * @type:		    Type of the event
 * @dir:		    Direction of the event
 * @mask_separate:	    Bit mask of enum iio_event_info values. Attributes
 *			    set in this mask will be registered per channel.
 * @mask_shared_by_type:    Bit mask of enum iio_event_info values. Attributes
 *			    set in this mask will be shared by channel type.
 * @mask_shared_by_dir:	    Bit mask of enum iio_event_info values. Attributes
 *			    set in this mask will be shared by channel type and
 *			    direction.
 * @mask_shared_by_all:	    Bit mask of enum iio_event_info values. Attributes
 *			    set in this mask will be shared by all channels.
 */
struct iio_event_spec {
	enum iio_event_type type;
	enum iio_event_direction dir;
	unsigned long mask_separate;
	unsigned long mask_shared_by_type;
	unsigned long mask_shared_by_dir;
	unsigned long mask_shared_by_all;
};

/**
 * struct iio_chan_spec - specification of a single channel
 * @type:		What type of measurement is the channel making.
 * @channel:		What number do we wish to assign the channel.
 * @channel2:		If there is a second number for a differential
 *			channel then this is it. If modified is set then the
 *			value here specifies the modifier.
 * @address:		Driver specific identifier.
 * @scan_index:		Monotonic index to give ordering in scans when read
 *			from a buffer.
 * @scan_type:		Sign:		's' or 'u' to specify signed or unsigned
 *			realbits:	Number of valid bits of data
 *			storage_bits:	Realbits + padding
 *			shift:		Shift right by this before masking out
 *					realbits.
 *			endianness:	little or big endian
 * @info_mask_separate: What information is to be exported that is specific to
 *			this channel.
 * @info_mask_shared_by_type: What information is to be exported that is shared
 *			by all channels of the same type.
 * @info_mask_shared_by_dir: What information is to be exported that is shared
 *			by all channels of the same direction.
 * @info_mask_shared_by_all: What information is to be exported that is shared
 *			by all channels.
 * @event_mask:		What events can this channel produce.
 * @event_spec:		Array of events which should be registered for this
 *			channel.
 * @num_event_specs:	Size of the event_spec array.
 * @ext_info:		Array of extended info attributes for this channel.
 *			The array is NULL terminated, the last element should
 *			have its name field set to NULL.
 * @extend_name:	Allows labeling of channel attributes with an
 *			informative name. Note this has no effect codes etc,
 *			unlike modifiers.
 * @datasheet_name:	A name used in in-kernel mapping of channels. It should
 *			correspond to the first name that the channel is referred
 *			to by in the datasheet (e.g. IND), or the nearest
 *			possible compound name (e.g. IND-INC).
 * @modified:		Does a modifier apply to this channel. What these are
 *			depends on the channel type.  Modifier is set in
 *			channel2. Examples are IIO_MOD_X for axial sensors about
 *			the 'x' axis.
 * @indexed:		Specify the channel has a numerical index. If not,
 *			the channel index number will be suppressed for sysfs
 *			attributes but not for event codes.
 * @output:		Channel is output.
 * @differential:	Channel is differential.
 */
struct iio_chan_spec {
	enum iio_chan_type	type;
	int			channel;
	int			channel2;
	unsigned long		address;
	int			scan_index;
	struct {
		char	sign;
		u8	realbits;
		u8	storagebits;
		u8	shift;
		enum iio_endian endianness;
	} scan_type;
	long			info_mask_separate;
	long			info_mask_shared_by_type;
	long			info_mask_shared_by_dir;
	long			info_mask_shared_by_all;
	long			event_mask;
	const struct iio_event_spec *event_spec;
	unsigned int		num_event_specs;
	const struct iio_chan_spec_ext_info *ext_info;
	const char		*extend_name;
	const char		*datasheet_name;
	unsigned		modified:1;
	unsigned		indexed:1;
	unsigned		output:1;
	unsigned		differential:1;
};


/**
 * iio_channel_has_info() - Checks whether a channel supports a info attribute
 * @chan: The channel to be queried
 * @type: Type of the info attribute to be checked
 *
 * Returns true if the channels supports reporting values for the given info
 * attribute type, false otherwise.
 */
static inline bool iio_channel_has_info(const struct iio_chan_spec *chan,
	enum iio_chan_info_enum type)
{
	return (chan->info_mask_separate & BIT(type)) |
<<<<<<< HEAD
		(chan->info_mask_shared_by_type & BIT(type)) |
		(chan->info_mask_shared_by_dir & BIT(type)) |
		(chan->info_mask_shared_by_all & BIT(type));
=======
	       (chan->info_mask_shared_by_type & BIT(type));
>>>>>>> 9e37fe7a
}

#define IIO_ST(si, rb, sb, sh)						\
	{ .sign = si, .realbits = rb, .storagebits = sb, .shift = sh }

#define IIO_CHAN_SOFT_TIMESTAMP(_si)					\
	{ .type = IIO_TIMESTAMP, .channel = -1,				\
			.scan_index = _si, .scan_type = IIO_ST('s', 64, 64, 0) }

/**
 * iio_get_time_ns() - utility function to get a time stamp for events etc
 **/
static inline s64 iio_get_time_ns(void)
{
	struct timespec ts;
	/*
	 * calls getnstimeofday.
	 * If hrtimers then up to ns accurate, if not microsecond.
	 */
	ktime_get_real_ts(&ts);

	return timespec_to_ns(&ts);
}

enum iio_device_direction {
	IIO_DEVICE_DIRECTION_IN,
	IIO_DEVICE_DIRECTION_OUT,
};

/* Device operating modes */
#define INDIO_DIRECT_MODE		0x01
#define INDIO_BUFFER_TRIGGERED		0x02
#define INDIO_BUFFER_HARDWARE		0x08

#define INDIO_ALL_BUFFER_MODES					\
	(INDIO_BUFFER_TRIGGERED | INDIO_BUFFER_HARDWARE)

struct iio_trigger; /* forward declaration */
struct iio_dev;

/**
 * struct iio_info - constant information about device
 * @driver_module:	module structure used to ensure correct
 *			ownership of chrdevs etc
 * @event_attrs:	event control attributes
 * @attrs:		general purpose device attributes
 * @read_raw:		function to request a value from the device.
 *			mask specifies which value. Note 0 means a reading of
 *			the channel in question.  Return value will specify the
 *			type of value returned by the device. val and val2 will
 *			contain the elements making up the returned value.
 * @write_raw:		function to write a value to the device.
 *			Parameters are the same as for read_raw.
 * @write_raw_get_fmt:	callback function to query the expected
 *			format/precision. If not set by the driver, write_raw
 *			returns IIO_VAL_INT_PLUS_MICRO.
 * @read_event_config:	find out if the event is enabled.
 * @write_event_config:	set if the event is enabled.
 * @read_event_value:	read a value associated with the event. Meaning
 *			is event dependant. event_code specifies which event.
 * @write_event_value:	write the value associated with the event.
 *			Meaning is event dependent.
 * @read_event_config_new: find out if the event is enabled. New style interface.
 * @write_event_config_new: set if the event is enabled. New style interface.
 * @read_event_value_new: read a configuration value associated with the event.
 *                         New style interface.
 * @write_event_value_new: write a configuration value for the event. New style
 *			   interface.
 * @validate_trigger:	function to validate the trigger when the
 *			current trigger gets changed.
 * @update_scan_mode:	function to configure device and scan buffer when
 *			channels have changed
 * @debugfs_reg_access:	function to read or write register value of device
 **/
struct iio_info {
	struct module			*driver_module;
	struct attribute_group		*event_attrs;
	const struct attribute_group	*attrs;

	int (*read_raw)(struct iio_dev *indio_dev,
			struct iio_chan_spec const *chan,
			int *val,
			int *val2,
			long mask);

	int (*write_raw)(struct iio_dev *indio_dev,
			 struct iio_chan_spec const *chan,
			 int val,
			 int val2,
			 long mask);

	int (*write_raw_get_fmt)(struct iio_dev *indio_dev,
			 struct iio_chan_spec const *chan,
			 long mask);

	int (*read_event_config)(struct iio_dev *indio_dev,
				 u64 event_code);

	int (*write_event_config)(struct iio_dev *indio_dev,
				  u64 event_code,
				  int state);

	int (*read_event_value)(struct iio_dev *indio_dev,
				u64 event_code,
				int *val);
	int (*write_event_value)(struct iio_dev *indio_dev,
				 u64 event_code,
				 int val);

	int (*read_event_config_new)(struct iio_dev *indio_dev,
				 const struct iio_chan_spec *chan,
				 enum iio_event_type type,
				 enum iio_event_direction dir);

	int (*write_event_config_new)(struct iio_dev *indio_dev,
				  const struct iio_chan_spec *chan,
				  enum iio_event_type type,
				  enum iio_event_direction dir,
				  int state);

	int (*read_event_value_new)(struct iio_dev *indio_dev,
				const struct iio_chan_spec *chan,
				enum iio_event_type type,
				enum iio_event_direction dir,
				enum iio_event_info info, int *val, int *val2);

	int (*write_event_value_new)(struct iio_dev *indio_dev,
				 const struct iio_chan_spec *chan,
				 enum iio_event_type type,
				 enum iio_event_direction dir,
				 enum iio_event_info info, int val, int val2);

	int (*validate_trigger)(struct iio_dev *indio_dev,
				struct iio_trigger *trig);
	int (*update_scan_mode)(struct iio_dev *indio_dev,
				const unsigned long *scan_mask);
	int (*debugfs_reg_access)(struct iio_dev *indio_dev,
				  unsigned reg, unsigned writeval,
				  unsigned *readval);
};

/**
 * struct iio_buffer_setup_ops - buffer setup related callbacks
 * @preenable:		[DRIVER] function to run prior to marking buffer enabled
 * @postenable:		[DRIVER] function to run after marking buffer enabled
 * @predisable:		[DRIVER] function to run prior to marking buffer
 *			disabled
 * @postdisable:	[DRIVER] function to run after marking buffer disabled
 * @validate_scan_mask: [DRIVER] function callback to check whether a given
 *			scan mask is valid for the device.
 */
struct iio_buffer_setup_ops {
	int (*preenable)(struct iio_dev *);
	int (*postenable)(struct iio_dev *);
	int (*predisable)(struct iio_dev *);
	int (*postdisable)(struct iio_dev *);
	bool (*validate_scan_mask)(struct iio_dev *indio_dev,
				   const unsigned long *scan_mask);
};

/**
 * struct iio_dev - industrial I/O device
 * @id:			[INTERN] used to identify device internally
 * @modes:		[DRIVER] operating modes supported by device
 * @currentmode:	[DRIVER] current operating mode
 * @dev:		[DRIVER] device structure, should be assigned a parent
 *			and owner
 * @event_interface:	[INTERN] event chrdevs associated with interrupt lines
 * @buffer:		[DRIVER] any buffer present
 * @buffer_list:	[INTERN] list of all buffers currently attached
 * @scan_bytes:		[INTERN] num bytes captured to be fed to buffer demux
 * @mlock:		[INTERN] lock used to prevent simultaneous device state
 *			changes
 * @available_scan_masks: [DRIVER] optional array of allowed bitmasks
 * @masklength:		[INTERN] the length of the mask established from
 *			channels
 * @active_scan_mask:	[INTERN] union of all scan masks requested by buffers
 * @scan_timestamp:	[INTERN] set if any buffers have requested timestamp
 * @scan_index_timestamp:[INTERN] cache of the index to the timestamp
 * @trig:		[INTERN] current device trigger (buffer modes)
 * @pollfunc:		[DRIVER] function run on trigger being received
 * @channels:		[DRIVER] channel specification structure table
 * @num_channels:	[DRIVER] number of channels specified in @channels.
 * @channel_attr_list:	[INTERN] keep track of automatically created channel
 *			attributes
 * @chan_attr_group:	[INTERN] group for all attrs in base directory
 * @name:		[DRIVER] name of the device.
 * @info:		[DRIVER] callbacks and constant info from driver
 * @info_exist_lock:	[INTERN] lock to prevent use during removal
 * @setup_ops:		[DRIVER] callbacks to call before and after buffer
 *			enable/disable
 * @chrdev:		[INTERN] associated character device
 * @groups:		[INTERN] attribute groups
 * @groupcounter:	[INTERN] index of next attribute group
 * @flags:		[INTERN] file ops related flags including busy flag.
 * @debugfs_dentry:	[INTERN] device specific debugfs dentry.
 * @cached_reg_addr:	[INTERN] cached register address for debugfs reads.
**/
struct iio_dev {
	int				id;

	int				modes;
	int				currentmode;
	struct device			dev;

	struct iio_event_interface	*event_interface;

	enum iio_device_direction	direction;
	struct iio_buffer		*buffer;
	struct list_head		buffer_list;
	int				scan_bytes;
	struct mutex			mlock;

	const unsigned long		*available_scan_masks;
	unsigned			masklength;
	const unsigned long		*active_scan_mask;
	bool				scan_timestamp;
	unsigned			scan_index_timestamp;
	struct iio_trigger		*trig;
	struct iio_poll_func		*pollfunc;

	struct iio_chan_spec const	*channels;
	int				num_channels;

	struct list_head		channel_attr_list;
	struct attribute_group		chan_attr_group;
	const char			*name;
	const struct iio_info		*info;
	struct mutex			info_exist_lock;
	const struct iio_buffer_setup_ops	*setup_ops;
	struct cdev			chrdev;
#define IIO_MAX_GROUPS 6
	const struct attribute_group	*groups[IIO_MAX_GROUPS + 1];
	int				groupcounter;

	unsigned long			flags;
#if defined(CONFIG_DEBUG_FS)
	struct dentry			*debugfs_dentry;
	unsigned			cached_reg_addr;
#endif
};

/**
 * iio_find_channel_from_si() - get channel from its scan index
 * @indio_dev:		device
 * @si:			scan index to match
 */
const struct iio_chan_spec
*iio_find_channel_from_si(struct iio_dev *indio_dev, int si);

/**
 * iio_device_register() - register a device with the IIO subsystem
 * @indio_dev:		Device structure filled by the device driver
 **/
int iio_device_register(struct iio_dev *indio_dev);

/**
 * iio_device_unregister() - unregister a device from the IIO subsystem
 * @indio_dev:		Device structure representing the device.
 **/
void iio_device_unregister(struct iio_dev *indio_dev);

/**
 * iio_push_event() - try to add event to the list for userspace reading
 * @indio_dev:		IIO device structure
 * @ev_code:		What event
 * @timestamp:		When the event occurred
 **/
int iio_push_event(struct iio_dev *indio_dev, u64 ev_code, s64 timestamp);

extern struct bus_type iio_bus_type;

/**
 * iio_device_put() - reference counted deallocation of struct device
 * @indio_dev: 		IIO device structure containing the device
 **/
static inline void iio_device_put(struct iio_dev *indio_dev)
{
	if (indio_dev)
		put_device(&indio_dev->dev);
};

/**
 * dev_to_iio_dev() - Get IIO device struct from a device struct
 * @dev: 		The device embedded in the IIO device
 *
 * Note: The device must be a IIO device, otherwise the result is undefined.
 */
static inline struct iio_dev *dev_to_iio_dev(struct device *dev)
{
	return container_of(dev, struct iio_dev, dev);
}

/**
 * iio_device_get() - increment reference count for the device
 * @indio_dev: 		IIO device structure
 *
 * Returns: The passed IIO device
 **/
static inline struct iio_dev *iio_device_get(struct iio_dev *indio_dev)
{
	return indio_dev ? dev_to_iio_dev(get_device(&indio_dev->dev)) : NULL;
}


/**
 * iio_device_set_drvdata() - Set device driver data
 * @indio_dev: IIO device structure
 * @data: Driver specific data
 *
 * Allows to attach an arbitrary pointer to an IIO device, which can later be
 * retrieved by iio_device_get_drvdata().
 */
static inline void iio_device_set_drvdata(struct iio_dev *indio_dev, void *data)
{
	dev_set_drvdata(&indio_dev->dev, data);
}

/**
 * iio_device_get_drvdata() - Get device driver data
 * @indio_dev: IIO device structure
 *
 * Returns the data previously set with iio_device_set_drvdata()
 */
static inline void *iio_device_get_drvdata(struct iio_dev *indio_dev)
{
	return dev_get_drvdata(&indio_dev->dev);
}

/* Can we make this smaller? */
#define IIO_ALIGN L1_CACHE_BYTES
/**
 * iio_device_alloc() - allocate an iio_dev from a driver
 * @sizeof_priv: 	Space to allocate for private structure.
 **/
struct iio_dev *iio_device_alloc(int sizeof_priv);

static inline void *iio_priv(const struct iio_dev *indio_dev)
{
	return (char *)indio_dev + ALIGN(sizeof(struct iio_dev), IIO_ALIGN);
}

static inline struct iio_dev *iio_priv_to_dev(void *priv)
{
	return (struct iio_dev *)((char *)priv -
				  ALIGN(sizeof(struct iio_dev), IIO_ALIGN));
}

/**
 * iio_device_free() - free an iio_dev from a driver
 * @indio_dev: 		the iio_dev associated with the device
 **/
void iio_device_free(struct iio_dev *indio_dev);

/**
 * devm_iio_device_alloc - Resource-managed iio_device_alloc()
 * @dev: 		Device to allocate iio_dev for
 * @sizeof_priv: 	Space to allocate for private structure.
 *
 * Managed iio_device_alloc.  iio_dev allocated with this function is
 * automatically freed on driver detach.
 *
 * If an iio_dev allocated with this function needs to be freed separately,
 * devm_iio_device_free() must be used.
 *
 * RETURNS:
 * Pointer to allocated iio_dev on success, NULL on failure.
 */
struct iio_dev *devm_iio_device_alloc(struct device *dev, int sizeof_priv);

/**
 * devm_iio_device_free - Resource-managed iio_device_free()
 * @dev:		Device this iio_dev belongs to
 * @indio_dev: 		the iio_dev associated with the device
 *
 * Free iio_dev allocated with devm_iio_device_alloc().
 */
void devm_iio_device_free(struct device *dev, struct iio_dev *indio_dev);

/**
 * devm_iio_trigger_alloc - Resource-managed iio_trigger_alloc()
 * @dev:		Device to allocate iio_trigger for
 * @fmt:		trigger name format. If it includes format
 *			specifiers, the additional arguments following
 *			format are formatted and inserted in the resulting
 *			string replacing their respective specifiers.
 *
 * Managed iio_trigger_alloc.  iio_trigger allocated with this function is
 * automatically freed on driver detach.
 *
 * If an iio_trigger allocated with this function needs to be freed separately,
 * devm_iio_trigger_free() must be used.
 *
 * RETURNS:
 * Pointer to allocated iio_trigger on success, NULL on failure.
 */
struct iio_trigger *devm_iio_trigger_alloc(struct device *dev,
						const char *fmt, ...);

/**
 * devm_iio_trigger_free - Resource-managed iio_trigger_free()
 * @dev:		Device this iio_dev belongs to
 * @iio_trig:		the iio_trigger associated with the device
 *
 * Free iio_trigger allocated with devm_iio_trigger_alloc().
 */
void devm_iio_trigger_free(struct device *dev, struct iio_trigger *iio_trig);

/**
 * iio_buffer_enabled() - helper function to test if the buffer is enabled
 * @indio_dev:		IIO device structure for device
 **/
static inline bool iio_buffer_enabled(struct iio_dev *indio_dev)
{
	return indio_dev->currentmode
		& (INDIO_BUFFER_TRIGGERED | INDIO_BUFFER_HARDWARE);
};

/**
 * iio_get_debugfs_dentry() - helper function to get the debugfs_dentry
 * @indio_dev:		IIO device structure for device
 **/
#if defined(CONFIG_DEBUG_FS)
static inline struct dentry *iio_get_debugfs_dentry(struct iio_dev *indio_dev)
{
	return indio_dev->debugfs_dentry;
};
#else
static inline struct dentry *iio_get_debugfs_dentry(struct iio_dev *indio_dev)
{
	return NULL;
};
#endif

int iio_str_to_fixpoint(const char *str, int fract_mult, int *integer,
	int *fract);

/**
 * IIO_DEGREE_TO_RAD() - Convert degree to rad
 * @deg: A value in degree
 *
 * Returns the given value converted from degree to rad
 */
#define IIO_DEGREE_TO_RAD(deg) (((deg) * 314159ULL + 9000000ULL) / 18000000ULL)

/**
 * IIO_G_TO_M_S_2() - Convert g to meter / second**2
 * @g: A value in g
 *
 * Returns the given value converted from g to meter / second**2
 */
#define IIO_G_TO_M_S_2(g) ((g) * 980665ULL / 100000ULL)

#endif /* _INDUSTRIAL_IO_H_ */<|MERGE_RESOLUTION|>--- conflicted
+++ resolved
@@ -250,13 +250,9 @@
 	enum iio_chan_info_enum type)
 {
 	return (chan->info_mask_separate & BIT(type)) |
-<<<<<<< HEAD
 		(chan->info_mask_shared_by_type & BIT(type)) |
 		(chan->info_mask_shared_by_dir & BIT(type)) |
 		(chan->info_mask_shared_by_all & BIT(type));
-=======
-	       (chan->info_mask_shared_by_type & BIT(type));
->>>>>>> 9e37fe7a
 }
 
 #define IIO_ST(si, rb, sb, sh)						\
