/* SPDX-License-Identifier: GPL-2.0-or-later */
/*
 * INET		An implementation of the TCP/IP protocol suite for the LINUX
 *		operating system.  INET is implemented using the  BSD Socket
 *		interface as the means of communication with the user level.
 *
 *		Definitions for the TCP protocol.
 *
 * Version:	@(#)tcp.h	1.0.2	04/28/93
 *
 * Author:	Fred N. van Kempen, <waltje@uWalt.NL.Mugnet.ORG>
 */
#ifndef _LINUX_TCP_H
#define _LINUX_TCP_H


#include <linux/skbuff.h>
#include <linux/win_minmax.h>
#include <net/sock.h>
#include <net/inet_connection_sock.h>
#include <net/inet_timewait_sock.h>
#include <uapi/linux/tcp.h>

static inline struct tcphdr *tcp_hdr(const struct sk_buff *skb)
{
	return (struct tcphdr *)skb_transport_header(skb);
}

static inline unsigned int __tcp_hdrlen(const struct tcphdr *th)
{
	return th->doff * 4;
}

static inline unsigned int tcp_hdrlen(const struct sk_buff *skb)
{
	return __tcp_hdrlen(tcp_hdr(skb));
}

static inline struct tcphdr *inner_tcp_hdr(const struct sk_buff *skb)
{
	return (struct tcphdr *)skb_inner_transport_header(skb);
}

static inline unsigned int inner_tcp_hdrlen(const struct sk_buff *skb)
{
	return inner_tcp_hdr(skb)->doff * 4;
}

static inline unsigned int tcp_optlen(const struct sk_buff *skb)
{
	return (tcp_hdr(skb)->doff - 5) * 4;
}

/* TCP Fast Open */
#define TCP_FASTOPEN_COOKIE_MIN	4	/* Min Fast Open Cookie size in bytes */
#define TCP_FASTOPEN_COOKIE_MAX	16	/* Max Fast Open Cookie size in bytes */
#define TCP_FASTOPEN_COOKIE_SIZE 8	/* the size employed by this impl. */

/* TCP Fast Open Cookie as stored in memory */
struct tcp_fastopen_cookie {
	__le64	val[DIV_ROUND_UP(TCP_FASTOPEN_COOKIE_MAX, sizeof(u64))];
	s8	len;
	bool	exp;	/* In RFC6994 experimental option format */
};

/* This defines a selective acknowledgement block. */
struct tcp_sack_block_wire {
	__be32	start_seq;
	__be32	end_seq;
};

struct tcp_sack_block {
	u32	start_seq;
	u32	end_seq;
};

/*These are used to set the sack_ok field in struct tcp_options_received */
#define TCP_SACK_SEEN     (1 << 0)   /*1 = peer is SACK capable, */
#define TCP_DSACK_SEEN    (1 << 2)   /*1 = DSACK was received from peer*/

struct tcp_options_received {
/*	PAWS/RTTM data	*/
	int	ts_recent_stamp;/* Time we stored ts_recent (for aging) */
	u32	ts_recent;	/* Time stamp to echo next		*/
	u32	rcv_tsval;	/* Time stamp value             	*/
	u32	rcv_tsecr;	/* Time stamp echo reply        	*/
	u16 	saw_tstamp : 1,	/* Saw TIMESTAMP on last packet		*/
		tstamp_ok : 1,	/* TIMESTAMP seen on SYN packet		*/
		dsack : 1,	/* D-SACK is scheduled			*/
		wscale_ok : 1,	/* Wscale seen on SYN packet		*/
		sack_ok : 3,	/* SACK seen on SYN packet		*/
		smc_ok : 1,	/* SMC seen on SYN packet		*/
		snd_wscale : 4,	/* Window scaling received from sender	*/
		rcv_wscale : 4;	/* Window scaling to send to receiver	*/
	u8	saw_unknown:1,	/* Received unknown option		*/
		unused:7;
	u8	num_sacks;	/* Number of SACK blocks		*/
	u16	user_mss;	/* mss requested by user in ioctl	*/
	u16	mss_clamp;	/* Maximal mss, negotiated at connection setup */
};

static inline void tcp_clear_options(struct tcp_options_received *rx_opt)
{
	rx_opt->tstamp_ok = rx_opt->sack_ok = 0;
	rx_opt->wscale_ok = rx_opt->snd_wscale = 0;
#if IS_ENABLED(CONFIG_SMC)
	rx_opt->smc_ok = 0;
#endif
}

/* This is the max number of SACKS that we'll generate and process. It's safe
 * to increase this, although since:
 *   size = TCPOLEN_SACK_BASE_ALIGNED (4) + n * TCPOLEN_SACK_PERBLOCK (8)
 * only four options will fit in a standard TCP header */
#define TCP_NUM_SACKS 4

struct tcp_request_sock_ops;

struct tcp_request_sock {
	struct inet_request_sock 	req;
	const struct tcp_request_sock_ops *af_specific;
	u64				snt_synack; /* first SYNACK sent time */
	bool				tfo_listener;
	bool				is_mptcp;
#if IS_ENABLED(CONFIG_MPTCP)
	bool				drop_req;
#endif
	u32				txhash;
	u32				rcv_isn;
	u32				snt_isn;
	u32				ts_off;
	u32				last_oow_ack_time; /* last SYNACK */
	u32				rcv_nxt; /* the ack # by SYNACK. For
						  * FastOpen it's the seq#
						  * after data-in-SYN.
						  */
	u8				syn_tos;
};

static inline struct tcp_request_sock *tcp_rsk(const struct request_sock *req)
{
	return (struct tcp_request_sock *)req;
}

struct tcp_sock {
	/* inet_connection_sock has to be the first member of tcp_sock */
	struct inet_connection_sock	inet_conn;
	u16	tcp_header_len;	/* Bytes of tcp header to send		*/
	u16	gso_segs;	/* Max number of segs per GSO packet	*/

/*
 *	Header prediction flags
 *	0x5?10 << 16 + snd_wnd in net byte order
 */
	__be32	pred_flags;

/*
 *	RFC793 variables by their proper names. This means you can
 *	read the code and the spec side by side (and laugh ...)
 *	See RFC793 and RFC1122. The RFC writes these in capitals.
 */
	u64	bytes_received;	/* RFC4898 tcpEStatsAppHCThruOctetsReceived
				 * sum(delta(rcv_nxt)), or how many bytes
				 * were acked.
				 */
	u32	segs_in;	/* RFC4898 tcpEStatsPerfSegsIn
				 * total number of segments in.
				 */
	u32	data_segs_in;	/* RFC4898 tcpEStatsPerfDataSegsIn
				 * total number of data segments in.
				 */
 	u32	rcv_nxt;	/* What we want to receive next 	*/
	u32	copied_seq;	/* Head of yet unread data		*/
	u32	rcv_wup;	/* rcv_nxt on last window update sent	*/
 	u32	snd_nxt;	/* Next sequence we send		*/
	u32	segs_out;	/* RFC4898 tcpEStatsPerfSegsOut
				 * The total number of segments sent.
				 */
	u32	data_segs_out;	/* RFC4898 tcpEStatsPerfDataSegsOut
				 * total number of data segments sent.
				 */
	u64	bytes_sent;	/* RFC4898 tcpEStatsPerfHCDataOctetsOut
				 * total number of data bytes sent.
				 */
	u64	bytes_acked;	/* RFC4898 tcpEStatsAppHCThruOctetsAcked
				 * sum(delta(snd_una)), or how many bytes
				 * were acked.
				 */
	u32	dsack_dups;	/* RFC4898 tcpEStatsStackDSACKDups
				 * total number of DSACK blocks received
				 */
 	u32	snd_una;	/* First byte we want an ack for	*/
 	u32	snd_sml;	/* Last byte of the most recently transmitted small packet */
	u32	rcv_tstamp;	/* timestamp of last received ACK (for keepalives) */
	u32	lsndtime;	/* timestamp of last sent data packet (for restart window) */
	u32	last_oow_ack_time;  /* timestamp of last out-of-window ACK */
	u32	compressed_ack_rcv_nxt;

	u32	tsoffset;	/* timestamp offset */

	struct list_head tsq_node; /* anchor in tsq_tasklet.head list */
	struct list_head tsorted_sent_queue; /* time-sorted sent but un-SACKed skbs */

	u32	snd_wl1;	/* Sequence for window update		*/
	u32	snd_wnd;	/* The window we expect to receive	*/
	u32	max_window;	/* Maximal window ever seen from peer	*/
	u32	mss_cache;	/* Cached effective mss, not including SACKS */

	u32	window_clamp;	/* Maximal window to advertise		*/
	u32	rcv_ssthresh;	/* Current window clamp			*/

	/* Information of the most recently (s)acked skb */
	struct tcp_rack {
		u64 mstamp; /* (Re)sent time of the skb */
		u32 rtt_us;  /* Associated RTT */
		u32 end_seq; /* Ending TCP sequence of the skb */
		u32 last_delivered; /* tp->delivered at last reo_wnd adj */
		u8 reo_wnd_steps;   /* Allowed reordering window */
#define TCP_RACK_RECOVERY_THRESH 16
		u8 reo_wnd_persist:5, /* No. of recovery since last adj */
		   dsack_seen:1, /* Whether DSACK seen after last adj */
		   advanced:1;	 /* mstamp advanced since last lost marking */
	} rack;
	u16	advmss;		/* Advertised MSS			*/
	u8	compressed_ack;
<<<<<<< HEAD
	u8	tlp_retrans:1,	/* TLP is a retransmission */
		unused_1:7;
=======
	u8	dup_ack_counter:2,
		tlp_retrans:1,	/* TLP is a retransmission */
		unused:5;
>>>>>>> d1988041
	u32	chrono_start;	/* Start time in jiffies of a TCP chrono */
	u32	chrono_stat[3];	/* Time in jiffies for chrono_stat stats */
	u8	chrono_type:2,	/* current chronograph type */
		rate_app_limited:1,  /* rate_{delivered,interval_us} limited? */
		fastopen_connect:1, /* FASTOPEN_CONNECT sockopt */
		fastopen_no_cookie:1, /* Allow send/recv SYN+data without a cookie */
		is_sack_reneg:1,    /* in recovery from loss with SACK reneg? */
		fastopen_client_fail:2; /* reason why fastopen failed */
	u8	nonagle     : 4,/* Disable Nagle algorithm?             */
		thin_lto    : 1,/* Use linear timeouts for thin streams */
		recvmsg_inq : 1,/* Indicate # of bytes in queue upon recvmsg */
		repair      : 1,
		frto        : 1;/* F-RTO (RFC5682) activated in CA_Loss */
	u8	repair_queue;
	u8	save_syn:2,	/* Save headers of SYN packet */
		syn_data:1,	/* SYN includes data */
		syn_fastopen:1,	/* SYN includes Fast Open option */
		syn_fastopen_exp:1,/* SYN includes Fast Open exp. option */
		syn_fastopen_ch:1, /* Active TFO re-enabling probe */
		syn_data_acked:1,/* data in SYN is acked by SYN-ACK */
<<<<<<< HEAD
		save_syn:1,	/* Save headers of SYN packet */
		is_cwnd_limited:1,/* forward progress limited by snd_cwnd? */
		syn_smc:1;	/* SYN includes SMC */
=======
		is_cwnd_limited:1;/* forward progress limited by snd_cwnd? */
>>>>>>> d1988041
	u32	tlp_high_seq;	/* snd_nxt at the time of TLP */

	u32	tcp_tx_delay;	/* delay (in usec) added to TX packets */
	u64	tcp_wstamp_ns;	/* departure time for next sent data packet */
	u64	tcp_clock_cache; /* cache last tcp_clock_ns() (see tcp_mstamp_refresh()) */

/* RTT measurement */
	u64	tcp_mstamp;	/* most recent packet received/sent */
	u32	srtt_us;	/* smoothed round trip time << 3 in usecs */
	u32	mdev_us;	/* medium deviation			*/
	u32	mdev_max_us;	/* maximal mdev for the last rtt period	*/
	u32	rttvar_us;	/* smoothed mdev_max			*/
	u32	rtt_seq;	/* sequence number to update rttvar	*/
	struct  minmax rtt_min;

	u32	packets_out;	/* Packets which are "in flight"	*/
	u32	retrans_out;	/* Retransmitted packets out		*/
	u32	max_packets_out;  /* max packets_out in last window */
	u32	max_packets_seq;  /* right edge of max_packets_out flight */

	u16	urg_data;	/* Saved octet of OOB data and control flags */
	u8	ecn_flags;	/* ECN status bits.			*/
	u8	keepalive_probes; /* num of allowed keep alive probes	*/
	u32	reordering;	/* Packet reordering metric.		*/
	u32	reord_seen;	/* number of data packet reordering events */
	u32	snd_up;		/* Urgent pointer		*/

/*
 *      Options received (usually on last packet, some only on SYN packets).
 */
	struct tcp_options_received rx_opt;

/*
 *	Slow start and congestion control (see also Nagle, and Karn & Partridge)
 */
 	u32	snd_ssthresh;	/* Slow start size threshold		*/
 	u32	snd_cwnd;	/* Sending congestion window		*/
	u32	snd_cwnd_cnt;	/* Linear increase counter		*/
	u32	snd_cwnd_clamp; /* Do not allow snd_cwnd to grow above this */
	u32	snd_cwnd_used;
	u32	snd_cwnd_stamp;
	u32	prior_cwnd;	/* cwnd right before starting loss recovery */
	u32	prr_delivered;	/* Number of newly delivered packets to
				 * receiver in Recovery. */
	u32	prr_out;	/* Total number of pkts sent during Recovery. */
	u32	delivered;	/* Total data packets delivered incl. rexmits */
	u32	delivered_ce;	/* Like the above but only ECE marked packets */
	u32	lost;		/* Total data packets lost incl. rexmits */
	u32	app_limited;	/* limited until "delivered" reaches this val */
	u64	first_tx_mstamp;  /* start of window send phase */
	u64	delivered_mstamp; /* time we reached "delivered" */
	u32	rate_delivered;    /* saved rate sample: packets delivered */
	u32	rate_interval_us;  /* saved rate sample: time elapsed */

 	u32	rcv_wnd;	/* Current receiver window		*/
	u32	write_seq;	/* Tail(+1) of data held in tcp send buffer */
	u32	notsent_lowat;	/* TCP_NOTSENT_LOWAT */
	u32	pushed_seq;	/* Last pushed seq, required to talk to windows */
	u32	lost_out;	/* Lost packets			*/
	u32	sacked_out;	/* SACK'd packets			*/

	struct hrtimer	pacing_timer;
	struct hrtimer	compressed_ack_timer;

	/* from STCP, retrans queue hinting */
	struct sk_buff* lost_skb_hint;
	struct sk_buff *retransmit_skb_hint;

	/* OOO segments go in this rbtree. Socket lock must be held. */
	struct rb_root	out_of_order_queue;
	struct sk_buff	*ooo_last_skb; /* cache rb_last(out_of_order_queue) */

	/* SACKs data, these 2 need to be together (see tcp_options_write) */
	struct tcp_sack_block duplicate_sack[1]; /* D-SACK block */
	struct tcp_sack_block selective_acks[4]; /* The SACKS themselves*/

	struct tcp_sack_block recv_sack_cache[4];

	struct sk_buff *highest_sack;   /* skb just after the highest
					 * skb with SACKed bit set
					 * (validity guaranteed only if
					 * sacked_out > 0)
					 */

	int     lost_cnt_hint;

	u32	prior_ssthresh; /* ssthresh saved at recovery start	*/
	u32	high_seq;	/* snd_nxt at onset of congestion	*/

	u32	retrans_stamp;	/* Timestamp of the last retransmit,
				 * also used in SYN-SENT to remember stamp of
				 * the first SYN. */
	u32	undo_marker;	/* snd_una upon a new recovery episode. */
	int	undo_retrans;	/* number of undoable retransmissions. */
	u64	bytes_retrans;	/* RFC4898 tcpEStatsPerfOctetsRetrans
				 * Total data bytes retransmitted
				 */
	u32	total_retrans;	/* Total retransmits for entire connection */

	u32	urg_seq;	/* Seq of received urgent pointer */
	unsigned int		keepalive_time;	  /* time before keep alive takes place */
	unsigned int		keepalive_intvl;  /* time interval between keep alive probes */

	int			linger2;


/* Sock_ops bpf program related variables */
#ifdef CONFIG_BPF
	u8	bpf_sock_ops_cb_flags;  /* Control calling BPF programs
					 * values defined in uapi/linux/tcp.h
					 */
#define BPF_SOCK_OPS_TEST_FLAG(TP, ARG) (TP->bpf_sock_ops_cb_flags & ARG)
#else
#define BPF_SOCK_OPS_TEST_FLAG(TP, ARG) 0
#endif

	u16 timeout_rehash;	/* Timeout-triggered rehash attempts */

	u32 rcv_ooopack; /* Received out-of-order packets, for tcpinfo */

/* Receiver side RTT estimation */
	u32 rcv_rtt_last_tsecr;
	struct {
		u32	rtt_us;
		u32	seq;
		u64	time;
	} rcv_rtt_est;

/* Receiver queue space */
	struct {
		u32	space;
		u32	seq;
		u64	time;
	} rcvq_space;

/* TCP-specific MTU probe information. */
	struct {
		u32		  probe_seq_start;
		u32		  probe_seq_end;
	} mtu_probe;
	u32	mtu_info; /* We received an ICMP_FRAG_NEEDED / ICMPV6_PKT_TOOBIG
			   * while socket was owned by user.
			   */
#if IS_ENABLED(CONFIG_MPTCP)
	bool	is_mptcp;
#endif
#if IS_ENABLED(CONFIG_SMC)
	bool	syn_smc;	/* SYN includes SMC */
#endif

#ifdef CONFIG_TCP_MD5SIG
/* TCP AF-Specific parts; only used by MD5 Signature support so far */
	const struct tcp_sock_af_ops	*af_specific;

/* TCP MD5 Signature Option information */
	struct tcp_md5sig_info	__rcu *md5sig_info;
#endif

/* TCP fastopen related information */
	struct tcp_fastopen_request *fastopen_req;
	/* fastopen_rsk points to request_sock that resulted in this big
	 * socket. Used to retransmit SYNACKs etc.
	 */
	struct request_sock __rcu *fastopen_rsk;
	struct saved_syn *saved_syn;
};

enum tsq_enum {
	TSQ_THROTTLED,
	TSQ_QUEUED,
	TCP_TSQ_DEFERRED,	   /* tcp_tasklet_func() found socket was owned */
	TCP_WRITE_TIMER_DEFERRED,  /* tcp_write_timer() found socket was owned */
	TCP_DELACK_TIMER_DEFERRED, /* tcp_delack_timer() found socket was owned */
	TCP_MTU_REDUCED_DEFERRED,  /* tcp_v{4|6}_err() could not call
				    * tcp_v{4|6}_mtu_reduced()
				    */
};

enum tsq_flags {
	TSQF_THROTTLED			= (1UL << TSQ_THROTTLED),
	TSQF_QUEUED			= (1UL << TSQ_QUEUED),
	TCPF_TSQ_DEFERRED		= (1UL << TCP_TSQ_DEFERRED),
	TCPF_WRITE_TIMER_DEFERRED	= (1UL << TCP_WRITE_TIMER_DEFERRED),
	TCPF_DELACK_TIMER_DEFERRED	= (1UL << TCP_DELACK_TIMER_DEFERRED),
	TCPF_MTU_REDUCED_DEFERRED	= (1UL << TCP_MTU_REDUCED_DEFERRED),
};

static inline struct tcp_sock *tcp_sk(const struct sock *sk)
{
	return (struct tcp_sock *)sk;
}

struct tcp_timewait_sock {
	struct inet_timewait_sock tw_sk;
#define tw_rcv_nxt tw_sk.__tw_common.skc_tw_rcv_nxt
#define tw_snd_nxt tw_sk.__tw_common.skc_tw_snd_nxt
	u32			  tw_rcv_wnd;
	u32			  tw_ts_offset;
	u32			  tw_ts_recent;

	/* The time we sent the last out-of-window ACK: */
	u32			  tw_last_oow_ack_time;

	int			  tw_ts_recent_stamp;
	u32			  tw_tx_delay;
#ifdef CONFIG_TCP_MD5SIG
	struct tcp_md5sig_key	  *tw_md5_key;
#endif
};

static inline struct tcp_timewait_sock *tcp_twsk(const struct sock *sk)
{
	return (struct tcp_timewait_sock *)sk;
}

static inline bool tcp_passive_fastopen(const struct sock *sk)
{
	return sk->sk_state == TCP_SYN_RECV &&
	       rcu_access_pointer(tcp_sk(sk)->fastopen_rsk) != NULL;
}

static inline void fastopen_queue_tune(struct sock *sk, int backlog)
{
	struct request_sock_queue *queue = &inet_csk(sk)->icsk_accept_queue;
	int somaxconn = READ_ONCE(sock_net(sk)->core.sysctl_somaxconn);

	queue->fastopenq.max_qlen = min_t(unsigned int, backlog, somaxconn);
}

static inline void tcp_move_syn(struct tcp_sock *tp,
				struct request_sock *req)
{
	tp->saved_syn = req->saved_syn;
	req->saved_syn = NULL;
}

static inline void tcp_saved_syn_free(struct tcp_sock *tp)
{
	kfree(tp->saved_syn);
	tp->saved_syn = NULL;
}

static inline u32 tcp_saved_syn_len(const struct saved_syn *saved_syn)
{
	return saved_syn->mac_hdrlen + saved_syn->network_hdrlen +
		saved_syn->tcp_hdrlen;
}

struct sk_buff *tcp_get_timestamping_opt_stats(const struct sock *sk,
					       const struct sk_buff *orig_skb);

static inline u16 tcp_mss_clamp(const struct tcp_sock *tp, u16 mss)
{
	/* We use READ_ONCE() here because socket might not be locked.
	 * This happens for listeners.
	 */
	u16 user_mss = READ_ONCE(tp->rx_opt.user_mss);

	return (user_mss && user_mss < mss) ? user_mss : mss;
}

int tcp_skb_shift(struct sk_buff *to, struct sk_buff *from, int pcount,
		  int shiftlen);

void tcp_sock_set_cork(struct sock *sk, bool on);
int tcp_sock_set_keepcnt(struct sock *sk, int val);
int tcp_sock_set_keepidle_locked(struct sock *sk, int val);
int tcp_sock_set_keepidle(struct sock *sk, int val);
int tcp_sock_set_keepintvl(struct sock *sk, int val);
void tcp_sock_set_nodelay(struct sock *sk);
void tcp_sock_set_quickack(struct sock *sk, int val);
int tcp_sock_set_syncnt(struct sock *sk, int val);
void tcp_sock_set_user_timeout(struct sock *sk, u32 val);

#endif	/* _LINUX_TCP_H */<|MERGE_RESOLUTION|>--- conflicted
+++ resolved
@@ -223,14 +223,9 @@
 	} rack;
 	u16	advmss;		/* Advertised MSS			*/
 	u8	compressed_ack;
-<<<<<<< HEAD
-	u8	tlp_retrans:1,	/* TLP is a retransmission */
-		unused_1:7;
-=======
 	u8	dup_ack_counter:2,
 		tlp_retrans:1,	/* TLP is a retransmission */
 		unused:5;
->>>>>>> d1988041
 	u32	chrono_start;	/* Start time in jiffies of a TCP chrono */
 	u32	chrono_stat[3];	/* Time in jiffies for chrono_stat stats */
 	u8	chrono_type:2,	/* current chronograph type */
@@ -251,13 +246,7 @@
 		syn_fastopen_exp:1,/* SYN includes Fast Open exp. option */
 		syn_fastopen_ch:1, /* Active TFO re-enabling probe */
 		syn_data_acked:1,/* data in SYN is acked by SYN-ACK */
-<<<<<<< HEAD
-		save_syn:1,	/* Save headers of SYN packet */
-		is_cwnd_limited:1,/* forward progress limited by snd_cwnd? */
-		syn_smc:1;	/* SYN includes SMC */
-=======
 		is_cwnd_limited:1;/* forward progress limited by snd_cwnd? */
->>>>>>> d1988041
 	u32	tlp_high_seq;	/* snd_nxt at the time of TLP */
 
 	u32	tcp_tx_delay;	/* delay (in usec) added to TX packets */
