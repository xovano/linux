/* SPDX-License-Identifier: GPL-2.0 */
#ifndef BLK_MQ_H
#define BLK_MQ_H

#include <linux/blkdev.h>
#include <linux/sbitmap.h>
#include <linux/srcu.h>

struct blk_mq_tags;
struct blk_flush_queue;

/**
 * struct blk_mq_hw_ctx - State for a hardware queue facing the hardware block device
 */
struct blk_mq_hw_ctx {
	struct {
		spinlock_t		lock;
		struct list_head	dispatch;
		unsigned long		state;		/* BLK_MQ_S_* flags */
	} ____cacheline_aligned_in_smp;

	struct delayed_work	run_work;
	cpumask_var_t		cpumask;
	int			next_cpu;
	int			next_cpu_batch;

	unsigned long		flags;		/* BLK_MQ_F_* flags */

	void			*sched_data;
	struct request_queue	*queue;
	struct blk_flush_queue	*fq;

	void			*driver_data;

	struct sbitmap		ctx_map;

	struct blk_mq_ctx	*dispatch_from;
	unsigned int		dispatch_busy;

	unsigned short		type;
	unsigned short		nr_ctx;
	struct blk_mq_ctx	**ctxs;

	spinlock_t		dispatch_wait_lock;
	wait_queue_entry_t	dispatch_wait;
	atomic_t		wait_index;

	struct blk_mq_tags	*tags;
	struct blk_mq_tags	*sched_tags;

	unsigned long		queued;
	unsigned long		run;
#define BLK_MQ_MAX_DISPATCH_ORDER	7
	unsigned long		dispatched[BLK_MQ_MAX_DISPATCH_ORDER];

	unsigned int		numa_node;
	unsigned int		queue_num;

	atomic_t		nr_active;

	struct hlist_node	cpuhp_dead;
	struct kobject		kobj;

	unsigned long		poll_considered;
	unsigned long		poll_invoked;
	unsigned long		poll_success;

#ifdef CONFIG_BLK_DEBUG_FS
	struct dentry		*debugfs_dir;
	struct dentry		*sched_debugfs_dir;
#endif

	struct list_head	hctx_list;

	/* Must be the last member - see also blk_mq_hw_ctx_size(). */
	struct srcu_struct	srcu[0];
};

struct blk_mq_queue_map {
	unsigned int *mq_map;
	unsigned int nr_queues;
	unsigned int queue_offset;
};

enum hctx_type {
	HCTX_TYPE_DEFAULT,	/* all I/O not otherwise accounted for */
	HCTX_TYPE_READ,		/* just for READ I/O */
	HCTX_TYPE_POLL,		/* polled I/O of any kind */

	HCTX_MAX_TYPES,
};

struct blk_mq_tag_set {
	/*
	 * map[] holds ctx -> hctx mappings, one map exists for each type
	 * that the driver wishes to support. There are no restrictions
	 * on maps being of the same size, and it's perfectly legal to
	 * share maps between types.
	 */
	struct blk_mq_queue_map	map[HCTX_MAX_TYPES];
	unsigned int		nr_maps;	/* nr entries in map[] */
	const struct blk_mq_ops	*ops;
	unsigned int		nr_hw_queues;	/* nr hw queues across maps */
	unsigned int		queue_depth;	/* max hw supported */
	unsigned int		reserved_tags;
	unsigned int		cmd_size;	/* per-request extra data */
	int			numa_node;
	unsigned int		timeout;
	unsigned int		flags;		/* BLK_MQ_F_* */
	void			*driver_data;

	struct blk_mq_tags	**tags;

	struct mutex		tag_list_lock;
	struct list_head	tag_list;
};

struct blk_mq_queue_data {
	struct request *rq;
	bool last;
};

typedef blk_status_t (queue_rq_fn)(struct blk_mq_hw_ctx *,
		const struct blk_mq_queue_data *);
typedef void (commit_rqs_fn)(struct blk_mq_hw_ctx *);
typedef bool (get_budget_fn)(struct blk_mq_hw_ctx *);
typedef void (put_budget_fn)(struct blk_mq_hw_ctx *);
typedef enum blk_eh_timer_return (timeout_fn)(struct request *, bool);
typedef int (init_hctx_fn)(struct blk_mq_hw_ctx *, void *, unsigned int);
typedef void (exit_hctx_fn)(struct blk_mq_hw_ctx *, unsigned int);
typedef int (init_request_fn)(struct blk_mq_tag_set *set, struct request *,
		unsigned int, unsigned int);
typedef void (exit_request_fn)(struct blk_mq_tag_set *set, struct request *,
		unsigned int);

typedef bool (busy_iter_fn)(struct blk_mq_hw_ctx *, struct request *, void *,
		bool);
typedef bool (busy_tag_iter_fn)(struct request *, void *, bool);
typedef int (poll_fn)(struct blk_mq_hw_ctx *);
typedef int (map_queues_fn)(struct blk_mq_tag_set *set);
<<<<<<< HEAD
=======
typedef bool (busy_fn)(struct request_queue *);
typedef void (complete_fn)(struct request *);
>>>>>>> f7688b48
typedef void (cleanup_rq_fn)(struct request *);


struct blk_mq_ops {
	/*
	 * Queue request
	 */
	queue_rq_fn		*queue_rq;

	/*
	 * If a driver uses bd->last to judge when to submit requests to
	 * hardware, it must define this function. In case of errors that
	 * make us stop issuing further requests, this hook serves the
	 * purpose of kicking the hardware (which the last request otherwise
	 * would have done).
	 */
	commit_rqs_fn		*commit_rqs;

	/*
	 * Reserve budget before queue request, once .queue_rq is
	 * run, it is driver's responsibility to release the
	 * reserved budget. Also we have to handle failure case
	 * of .get_budget for avoiding I/O deadlock.
	 */
	get_budget_fn		*get_budget;
	put_budget_fn		*put_budget;

	/*
	 * Called on request timeout
	 */
	timeout_fn		*timeout;

	/*
	 * Called to poll for completion of a specific tag.
	 */
	poll_fn			*poll;

	complete_fn		*complete;

	/*
	 * Called when the block layer side of a hardware queue has been
	 * set up, allowing the driver to allocate/init matching structures.
	 * Ditto for exit/teardown.
	 */
	init_hctx_fn		*init_hctx;
	exit_hctx_fn		*exit_hctx;

	/*
	 * Called for every command allocated by the block layer to allow
	 * the driver to set up driver specific data.
	 *
	 * Tag greater than or equal to queue_depth is for setting up
	 * flush request.
	 *
	 * Ditto for exit/teardown.
	 */
	init_request_fn		*init_request;
	exit_request_fn		*exit_request;
	/* Called from inside blk_get_request() */
	void (*initialize_rq_fn)(struct request *rq);

	/*
	 * Called before freeing one request which isn't completed yet,
	 * and usually for freeing the driver private data
	 */
	cleanup_rq_fn		*cleanup_rq;

<<<<<<< HEAD
=======
	/*
	 * If set, returns whether or not this queue currently is busy
	 */
	busy_fn			*busy;

>>>>>>> f7688b48
	map_queues_fn		*map_queues;

#ifdef CONFIG_BLK_DEBUG_FS
	/*
	 * Used by the debugfs implementation to show driver-specific
	 * information about a request.
	 */
	void (*show_rq)(struct seq_file *m, struct request *rq);
#endif
};

enum {
	BLK_MQ_F_SHOULD_MERGE	= 1 << 0,
	BLK_MQ_F_TAG_SHARED	= 1 << 1,
	BLK_MQ_F_BLOCKING	= 1 << 5,
	BLK_MQ_F_NO_SCHED	= 1 << 6,
	BLK_MQ_F_ALLOC_POLICY_START_BIT = 8,
	BLK_MQ_F_ALLOC_POLICY_BITS = 1,

	BLK_MQ_S_STOPPED	= 0,
	BLK_MQ_S_TAG_ACTIVE	= 1,
	BLK_MQ_S_SCHED_RESTART	= 2,

	BLK_MQ_MAX_DEPTH	= 10240,

	BLK_MQ_CPU_WORK_BATCH	= 8,
};
#define BLK_MQ_FLAG_TO_ALLOC_POLICY(flags) \
	((flags >> BLK_MQ_F_ALLOC_POLICY_START_BIT) & \
		((1 << BLK_MQ_F_ALLOC_POLICY_BITS) - 1))
#define BLK_ALLOC_POLICY_TO_MQ_FLAG(policy) \
	((policy & ((1 << BLK_MQ_F_ALLOC_POLICY_BITS) - 1)) \
		<< BLK_MQ_F_ALLOC_POLICY_START_BIT)

struct request_queue *blk_mq_init_queue(struct blk_mq_tag_set *);
struct request_queue *blk_mq_init_allocated_queue(struct blk_mq_tag_set *set,
						  struct request_queue *q,
						  bool elevator_init);
struct request_queue *blk_mq_init_sq_queue(struct blk_mq_tag_set *set,
						const struct blk_mq_ops *ops,
						unsigned int queue_depth,
						unsigned int set_flags);
void blk_mq_unregister_dev(struct device *, struct request_queue *);

int blk_mq_alloc_tag_set(struct blk_mq_tag_set *set);
void blk_mq_free_tag_set(struct blk_mq_tag_set *set);

void blk_mq_flush_plug_list(struct blk_plug *plug, bool from_schedule);

void blk_mq_free_request(struct request *rq);
bool blk_mq_can_queue(struct blk_mq_hw_ctx *);

bool blk_mq_queue_inflight(struct request_queue *q);

enum {
	/* return when out of requests */
	BLK_MQ_REQ_NOWAIT	= (__force blk_mq_req_flags_t)(1 << 0),
	/* allocate from reserved pool */
	BLK_MQ_REQ_RESERVED	= (__force blk_mq_req_flags_t)(1 << 1),
	/* allocate internal/sched tag */
	BLK_MQ_REQ_INTERNAL	= (__force blk_mq_req_flags_t)(1 << 2),
	/* set RQF_PREEMPT */
	BLK_MQ_REQ_PREEMPT	= (__force blk_mq_req_flags_t)(1 << 3),
};

struct request *blk_mq_alloc_request(struct request_queue *q, unsigned int op,
		blk_mq_req_flags_t flags);
struct request *blk_mq_alloc_request_hctx(struct request_queue *q,
		unsigned int op, blk_mq_req_flags_t flags,
		unsigned int hctx_idx);
struct request *blk_mq_tag_to_rq(struct blk_mq_tags *tags, unsigned int tag);

enum {
	BLK_MQ_UNIQUE_TAG_BITS = 16,
	BLK_MQ_UNIQUE_TAG_MASK = (1 << BLK_MQ_UNIQUE_TAG_BITS) - 1,
};

u32 blk_mq_unique_tag(struct request *rq);

static inline u16 blk_mq_unique_tag_to_hwq(u32 unique_tag)
{
	return unique_tag >> BLK_MQ_UNIQUE_TAG_BITS;
}

static inline u16 blk_mq_unique_tag_to_tag(u32 unique_tag)
{
	return unique_tag & BLK_MQ_UNIQUE_TAG_MASK;
}


int blk_mq_request_started(struct request *rq);
int blk_mq_request_completed(struct request *rq);
void blk_mq_start_request(struct request *rq);
void blk_mq_end_request(struct request *rq, blk_status_t error);
void __blk_mq_end_request(struct request *rq, blk_status_t error);

void blk_mq_requeue_request(struct request *rq, bool kick_requeue_list);
void blk_mq_kick_requeue_list(struct request_queue *q);
void blk_mq_delay_kick_requeue_list(struct request_queue *q, unsigned long msecs);
bool blk_mq_complete_request(struct request *rq);
bool blk_mq_bio_list_merge(struct request_queue *q, struct list_head *list,
			   struct bio *bio, unsigned int nr_segs);
bool blk_mq_queue_stopped(struct request_queue *q);
void blk_mq_stop_hw_queue(struct blk_mq_hw_ctx *hctx);
void blk_mq_start_hw_queue(struct blk_mq_hw_ctx *hctx);
void blk_mq_stop_hw_queues(struct request_queue *q);
void blk_mq_start_hw_queues(struct request_queue *q);
void blk_mq_start_stopped_hw_queue(struct blk_mq_hw_ctx *hctx, bool async);
void blk_mq_start_stopped_hw_queues(struct request_queue *q, bool async);
void blk_mq_quiesce_queue(struct request_queue *q);
void blk_mq_unquiesce_queue(struct request_queue *q);
void blk_mq_delay_run_hw_queue(struct blk_mq_hw_ctx *hctx, unsigned long msecs);
bool blk_mq_run_hw_queue(struct blk_mq_hw_ctx *hctx, bool async);
void blk_mq_run_hw_queues(struct request_queue *q, bool async);
void blk_mq_tagset_busy_iter(struct blk_mq_tag_set *tagset,
		busy_tag_iter_fn *fn, void *priv);
void blk_mq_tagset_wait_completed_request(struct blk_mq_tag_set *tagset);
void blk_mq_freeze_queue(struct request_queue *q);
void blk_mq_unfreeze_queue(struct request_queue *q);
void blk_freeze_queue_start(struct request_queue *q);
void blk_mq_freeze_queue_wait(struct request_queue *q);
int blk_mq_freeze_queue_wait_timeout(struct request_queue *q,
				     unsigned long timeout);

int blk_mq_map_queues(struct blk_mq_queue_map *qmap);
void blk_mq_update_nr_hw_queues(struct blk_mq_tag_set *set, int nr_hw_queues);

void blk_mq_quiesce_queue_nowait(struct request_queue *q);

unsigned int blk_mq_rq_cpu(struct request *rq);

/*
 * Driver command data is immediately after the request. So subtract request
 * size to get back to the original request, add request size to get the PDU.
 */
static inline struct request *blk_mq_rq_from_pdu(void *pdu)
{
	return pdu - sizeof(struct request);
}
static inline void *blk_mq_rq_to_pdu(struct request *rq)
{
	return rq + 1;
}

#define queue_for_each_hw_ctx(q, hctx, i)				\
	for ((i) = 0; (i) < (q)->nr_hw_queues &&			\
	     ({ hctx = (q)->queue_hw_ctx[i]; 1; }); (i)++)

#define hctx_for_each_ctx(hctx, ctx, i)					\
	for ((i) = 0; (i) < (hctx)->nr_ctx &&				\
	     ({ ctx = (hctx)->ctxs[(i)]; 1; }); (i)++)

<<<<<<< HEAD
=======
static inline blk_qc_t request_to_qc_t(struct blk_mq_hw_ctx *hctx,
		struct request *rq)
{
	if (rq->tag != -1)
		return rq->tag | (hctx->queue_num << BLK_QC_T_SHIFT);

	return rq->internal_tag | (hctx->queue_num << BLK_QC_T_SHIFT) |
			BLK_QC_T_INTERNAL;
}

>>>>>>> f7688b48
static inline void blk_mq_cleanup_rq(struct request *rq)
{
	if (rq->q->mq_ops->cleanup_rq)
		rq->q->mq_ops->cleanup_rq(rq);
}

#endif<|MERGE_RESOLUTION|>--- conflicted
+++ resolved
@@ -138,11 +138,8 @@
 typedef bool (busy_tag_iter_fn)(struct request *, void *, bool);
 typedef int (poll_fn)(struct blk_mq_hw_ctx *);
 typedef int (map_queues_fn)(struct blk_mq_tag_set *set);
-<<<<<<< HEAD
-=======
 typedef bool (busy_fn)(struct request_queue *);
 typedef void (complete_fn)(struct request *);
->>>>>>> f7688b48
 typedef void (cleanup_rq_fn)(struct request *);
 
 
@@ -210,14 +207,11 @@
 	 */
 	cleanup_rq_fn		*cleanup_rq;
 
-<<<<<<< HEAD
-=======
 	/*
 	 * If set, returns whether or not this queue currently is busy
 	 */
 	busy_fn			*busy;
 
->>>>>>> f7688b48
 	map_queues_fn		*map_queues;
 
 #ifdef CONFIG_BLK_DEBUG_FS
@@ -370,8 +364,6 @@
 	for ((i) = 0; (i) < (hctx)->nr_ctx &&				\
 	     ({ ctx = (hctx)->ctxs[(i)]; 1; }); (i)++)
 
-<<<<<<< HEAD
-=======
 static inline blk_qc_t request_to_qc_t(struct blk_mq_hw_ctx *hctx,
 		struct request *rq)
 {
@@ -382,7 +374,6 @@
 			BLK_QC_T_INTERNAL;
 }
 
->>>>>>> f7688b48
 static inline void blk_mq_cleanup_rq(struct request *rq)
 {
 	if (rq->q->mq_ops->cleanup_rq)
