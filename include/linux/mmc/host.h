/* SPDX-License-Identifier: GPL-2.0-only */
/*
 *  linux/include/linux/mmc/host.h
 *
 *  Host driver specific definitions.
 */
#ifndef LINUX_MMC_HOST_H
#define LINUX_MMC_HOST_H

#include <linux/sched.h>
#include <linux/device.h>
#include <linux/fault-inject.h>

#include <linux/mmc/core.h>
#include <linux/mmc/card.h>
#include <linux/mmc/pm.h>
#include <linux/dma-direction.h>

struct mmc_ios {
	unsigned int	clock;			/* clock rate */
	unsigned short	vdd;
	unsigned int	power_delay_ms;		/* waiting for stable power */

/* vdd stores the bit number of the selected voltage range from below. */

	unsigned char	bus_mode;		/* command output mode */

#define MMC_BUSMODE_OPENDRAIN	1
#define MMC_BUSMODE_PUSHPULL	2

	unsigned char	chip_select;		/* SPI chip select */

#define MMC_CS_DONTCARE		0
#define MMC_CS_HIGH		1
#define MMC_CS_LOW		2

	unsigned char	power_mode;		/* power supply mode */

#define MMC_POWER_OFF		0
#define MMC_POWER_UP		1
#define MMC_POWER_ON		2
#define MMC_POWER_UNDEFINED	3

	unsigned char	bus_width;		/* data bus width */

#define MMC_BUS_WIDTH_1		0
#define MMC_BUS_WIDTH_4		2
#define MMC_BUS_WIDTH_8		3

	unsigned char	timing;			/* timing specification used */

#define MMC_TIMING_LEGACY	0
#define MMC_TIMING_MMC_HS	1
#define MMC_TIMING_SD_HS	2
#define MMC_TIMING_UHS_SDR12	3
#define MMC_TIMING_UHS_SDR25	4
#define MMC_TIMING_UHS_SDR50	5
#define MMC_TIMING_UHS_SDR104	6
#define MMC_TIMING_UHS_DDR50	7
#define MMC_TIMING_MMC_DDR52	8
#define MMC_TIMING_MMC_HS200	9
#define MMC_TIMING_MMC_HS400	10

	unsigned char	signal_voltage;		/* signalling voltage (1.8V or 3.3V) */

#define MMC_SIGNAL_VOLTAGE_330	0
#define MMC_SIGNAL_VOLTAGE_180	1
#define MMC_SIGNAL_VOLTAGE_120	2

	unsigned char	drv_type;		/* driver type (A, B, C, D) */

#define MMC_SET_DRIVER_TYPE_B	0
#define MMC_SET_DRIVER_TYPE_A	1
#define MMC_SET_DRIVER_TYPE_C	2
#define MMC_SET_DRIVER_TYPE_D	3

	bool enhanced_strobe;			/* hs400es selection */
};

struct mmc_host;

struct mmc_host_ops {
	/*
	 * It is optional for the host to implement pre_req and post_req in
	 * order to support double buffering of requests (prepare one
	 * request while another request is active).
	 * pre_req() must always be followed by a post_req().
	 * To undo a call made to pre_req(), call post_req() with
	 * a nonzero err condition.
	 */
	void	(*post_req)(struct mmc_host *host, struct mmc_request *req,
			    int err);
	void	(*pre_req)(struct mmc_host *host, struct mmc_request *req);
	void	(*request)(struct mmc_host *host, struct mmc_request *req);

	/*
	 * Avoid calling the next three functions too often or in a "fast
	 * path", since underlaying controller might implement them in an
	 * expensive and/or slow way. Also note that these functions might
	 * sleep, so don't call them in the atomic contexts!
	 */

	/*
	 * Notes to the set_ios callback:
	 * ios->clock might be 0. For some controllers, setting 0Hz
	 * as any other frequency works. However, some controllers
	 * explicitly need to disable the clock. Otherwise e.g. voltage
	 * switching might fail because the SDCLK is not really quiet.
	 */
	void	(*set_ios)(struct mmc_host *host, struct mmc_ios *ios);

	/*
	 * Return values for the get_ro callback should be:
	 *   0 for a read/write card
	 *   1 for a read-only card
	 *   -ENOSYS when not supported (equal to NULL callback)
	 *   or a negative errno value when something bad happened
	 */
	int	(*get_ro)(struct mmc_host *host);

	/*
	 * Return values for the get_cd callback should be:
	 *   0 for a absent card
	 *   1 for a present card
	 *   -ENOSYS when not supported (equal to NULL callback)
	 *   or a negative errno value when something bad happened
	 */
	int	(*get_cd)(struct mmc_host *host);

	void	(*enable_sdio_irq)(struct mmc_host *host, int enable);
	/* Mandatory callback when using MMC_CAP2_SDIO_IRQ_NOTHREAD. */
	void	(*ack_sdio_irq)(struct mmc_host *host);

	/* optional callback for HC quirks */
	void	(*init_card)(struct mmc_host *host, struct mmc_card *card);

	int	(*start_signal_voltage_switch)(struct mmc_host *host, struct mmc_ios *ios);

	/* Check if the card is pulling dat[0:3] low */
	int	(*card_busy)(struct mmc_host *host);

	/* The tuning command opcode value is different for SD and eMMC cards */
	int	(*execute_tuning)(struct mmc_host *host, u32 opcode);

	/* Prepare HS400 target operating frequency depending host driver */
	int	(*prepare_hs400_tuning)(struct mmc_host *host, struct mmc_ios *ios);

	/* Prepare switch to DDR during the HS400 init sequence */
	int	(*hs400_prepare_ddr)(struct mmc_host *host);

	/* Prepare for switching from HS400 to HS200 */
	void	(*hs400_downgrade)(struct mmc_host *host);

	/* Complete selection of HS400 */
	void	(*hs400_complete)(struct mmc_host *host);

	/* Prepare enhanced strobe depending host driver */
	void	(*hs400_enhanced_strobe)(struct mmc_host *host,
					 struct mmc_ios *ios);
	int	(*select_drive_strength)(struct mmc_card *card,
					 unsigned int max_dtr, int host_drv,
					 int card_drv, int *drv_type);
	void	(*hw_reset)(struct mmc_host *host);
	void	(*card_event)(struct mmc_host *host);

	/*
	 * Optional callback to support controllers with HW issues for multiple
	 * I/O. Returns the number of supported blocks for the request.
	 */
	int	(*multi_io_quirk)(struct mmc_card *card,
				  unsigned int direction, int blk_size);
};

struct mmc_cqe_ops {
	/* Allocate resources, and make the CQE operational */
	int	(*cqe_enable)(struct mmc_host *host, struct mmc_card *card);
	/* Free resources, and make the CQE non-operational */
	void	(*cqe_disable)(struct mmc_host *host);
	/*
	 * Issue a read, write or DCMD request to the CQE. Also deal with the
	 * effect of ->cqe_off().
	 */
	int	(*cqe_request)(struct mmc_host *host, struct mmc_request *mrq);
	/* Free resources (e.g. DMA mapping) associated with the request */
	void	(*cqe_post_req)(struct mmc_host *host, struct mmc_request *mrq);
	/*
	 * Prepare the CQE and host controller to accept non-CQ commands. There
	 * is no corresponding ->cqe_on(), instead ->cqe_request() is required
	 * to deal with that.
	 */
	void	(*cqe_off)(struct mmc_host *host);
	/*
	 * Wait for all CQE tasks to complete. Return an error if recovery
	 * becomes necessary.
	 */
	int	(*cqe_wait_for_idle)(struct mmc_host *host);
	/*
	 * Notify CQE that a request has timed out. Return false if the request
	 * completed or true if a timeout happened in which case indicate if
	 * recovery is needed.
	 */
	bool	(*cqe_timeout)(struct mmc_host *host, struct mmc_request *mrq,
			       bool *recovery_needed);
	/*
	 * Stop all CQE activity and prepare the CQE and host controller to
	 * accept recovery commands.
	 */
	void	(*cqe_recovery_start)(struct mmc_host *host);
	/*
	 * Clear the queue and call mmc_cqe_request_done() on all requests.
	 * Requests that errored will have the error set on the mmc_request
	 * (data->error or cmd->error for DCMD).  Requests that did not error
	 * will have zero data bytes transferred.
	 */
	void	(*cqe_recovery_finish)(struct mmc_host *host);
};

struct mmc_async_req {
	/* active mmc request */
	struct mmc_request	*mrq;
	/*
	 * Check error status of completed mmc request.
	 * Returns 0 if success otherwise non zero.
	 */
	enum mmc_blk_status (*err_check)(struct mmc_card *, struct mmc_async_req *);
};

/**
 * struct mmc_slot - MMC slot functions
 *
 * @cd_irq:		MMC/SD-card slot hotplug detection IRQ or -EINVAL
 * @handler_priv:	MMC/SD-card slot context
 *
 * Some MMC/SD host controllers implement slot-functions like card and
 * write-protect detection natively. However, a large number of controllers
 * leave these functions to the CPU. This struct provides a hook to attach
 * such slot-function drivers.
 */
struct mmc_slot {
	int cd_irq;
	bool cd_wake_enabled;
	void *handler_priv;
};

/**
 * mmc_context_info - synchronization details for mmc context
 * @is_done_rcv		wake up reason was done request
 * @is_new_req		wake up reason was new request
 * @is_waiting_last_req	mmc context waiting for single running request
 * @wait		wait queue
 */
struct mmc_context_info {
	bool			is_done_rcv;
	bool			is_new_req;
	bool			is_waiting_last_req;
	wait_queue_head_t	wait;
};

struct regulator;
struct mmc_pwrseq;

struct mmc_supply {
	struct regulator *vmmc;		/* Card power supply */
	struct regulator *vqmmc;	/* Optional Vccq supply */
};

struct mmc_ctx {
	struct task_struct *task;
};

struct mmc_host {
	struct device		*parent;
	struct device		class_dev;
	int			index;
	const struct mmc_host_ops *ops;
	struct mmc_pwrseq	*pwrseq;
	unsigned int		f_min;
	unsigned int		f_max;
	unsigned int		f_init;
	u32			ocr_avail;
	u32			ocr_avail_sdio;	/* SDIO-specific OCR */
	u32			ocr_avail_sd;	/* SD-specific OCR */
	u32			ocr_avail_mmc;	/* MMC-specific OCR */
#ifdef CONFIG_PM_SLEEP
	struct notifier_block	pm_notify;
#endif
	u32			max_current_330;
	u32			max_current_300;
	u32			max_current_180;

#define MMC_VDD_165_195		0x00000080	/* VDD voltage 1.65 - 1.95 */
#define MMC_VDD_20_21		0x00000100	/* VDD voltage 2.0 ~ 2.1 */
#define MMC_VDD_21_22		0x00000200	/* VDD voltage 2.1 ~ 2.2 */
#define MMC_VDD_22_23		0x00000400	/* VDD voltage 2.2 ~ 2.3 */
#define MMC_VDD_23_24		0x00000800	/* VDD voltage 2.3 ~ 2.4 */
#define MMC_VDD_24_25		0x00001000	/* VDD voltage 2.4 ~ 2.5 */
#define MMC_VDD_25_26		0x00002000	/* VDD voltage 2.5 ~ 2.6 */
#define MMC_VDD_26_27		0x00004000	/* VDD voltage 2.6 ~ 2.7 */
#define MMC_VDD_27_28		0x00008000	/* VDD voltage 2.7 ~ 2.8 */
#define MMC_VDD_28_29		0x00010000	/* VDD voltage 2.8 ~ 2.9 */
#define MMC_VDD_29_30		0x00020000	/* VDD voltage 2.9 ~ 3.0 */
#define MMC_VDD_30_31		0x00040000	/* VDD voltage 3.0 ~ 3.1 */
#define MMC_VDD_31_32		0x00080000	/* VDD voltage 3.1 ~ 3.2 */
#define MMC_VDD_32_33		0x00100000	/* VDD voltage 3.2 ~ 3.3 */
#define MMC_VDD_33_34		0x00200000	/* VDD voltage 3.3 ~ 3.4 */
#define MMC_VDD_34_35		0x00400000	/* VDD voltage 3.4 ~ 3.5 */
#define MMC_VDD_35_36		0x00800000	/* VDD voltage 3.5 ~ 3.6 */

	u32			caps;		/* Host capabilities */

#define MMC_CAP_4_BIT_DATA	(1 << 0)	/* Can the host do 4 bit transfers */
#define MMC_CAP_MMC_HIGHSPEED	(1 << 1)	/* Can do MMC high-speed timing */
#define MMC_CAP_SD_HIGHSPEED	(1 << 2)	/* Can do SD high-speed timing */
#define MMC_CAP_SDIO_IRQ	(1 << 3)	/* Can signal pending SDIO IRQs */
#define MMC_CAP_SPI		(1 << 4)	/* Talks only SPI protocols */
#define MMC_CAP_NEEDS_POLL	(1 << 5)	/* Needs polling for card-detection */
#define MMC_CAP_8_BIT_DATA	(1 << 6)	/* Can the host do 8 bit transfers */
#define MMC_CAP_AGGRESSIVE_PM	(1 << 7)	/* Suspend (e)MMC/SD at idle  */
#define MMC_CAP_NONREMOVABLE	(1 << 8)	/* Nonremovable e.g. eMMC */
#define MMC_CAP_WAIT_WHILE_BUSY	(1 << 9)	/* Waits while card is busy */
#define MMC_CAP_ERASE		(1 << 10)	/* Allow erase/trim commands */
#define MMC_CAP_3_3V_DDR	(1 << 11)	/* Host supports eMMC DDR 3.3V */
#define MMC_CAP_1_8V_DDR	(1 << 12)	/* Host supports eMMC DDR 1.8V */
#define MMC_CAP_1_2V_DDR	(1 << 13)	/* Host supports eMMC DDR 1.2V */
#define MMC_CAP_POWER_OFF_CARD	(1 << 14)	/* Can power off after boot */
#define MMC_CAP_BUS_WIDTH_TEST	(1 << 15)	/* CMD14/CMD19 bus width ok */
#define MMC_CAP_UHS_SDR12	(1 << 16)	/* Host supports UHS SDR12 mode */
#define MMC_CAP_UHS_SDR25	(1 << 17)	/* Host supports UHS SDR25 mode */
#define MMC_CAP_UHS_SDR50	(1 << 18)	/* Host supports UHS SDR50 mode */
#define MMC_CAP_UHS_SDR104	(1 << 19)	/* Host supports UHS SDR104 mode */
#define MMC_CAP_UHS_DDR50	(1 << 20)	/* Host supports UHS DDR50 mode */
#define MMC_CAP_UHS		(MMC_CAP_UHS_SDR12 | MMC_CAP_UHS_SDR25 | \
				 MMC_CAP_UHS_SDR50 | MMC_CAP_UHS_SDR104 | \
				 MMC_CAP_UHS_DDR50)
#define MMC_CAP_SYNC_RUNTIME_PM	(1 << 21)	/* Synced runtime PM suspends. */
#define MMC_CAP_DRIVER_TYPE_A	(1 << 23)	/* Host supports Driver Type A */
#define MMC_CAP_DRIVER_TYPE_C	(1 << 24)	/* Host supports Driver Type C */
#define MMC_CAP_DRIVER_TYPE_D	(1 << 25)	/* Host supports Driver Type D */
#define MMC_CAP_DONE_COMPLETE	(1 << 27)	/* RW reqs can be completed within mmc_request_done() */
#define MMC_CAP_CD_WAKE		(1 << 28)	/* Enable card detect wake */
#define MMC_CAP_CMD_DURING_TFR	(1 << 29)	/* Commands during data transfer */
#define MMC_CAP_CMD23		(1 << 30)	/* CMD23 supported. */
#define MMC_CAP_HW_RESET	(1 << 31)	/* Hardware reset */

	u32			caps2;		/* More host capabilities */

#define MMC_CAP2_BOOTPART_NOACC	(1 << 0)	/* Boot partition no access */
#define MMC_CAP2_FULL_PWR_CYCLE	(1 << 2)	/* Can do full power cycle */
#define MMC_CAP2_HS200_1_8V_SDR	(1 << 5)        /* can support */
#define MMC_CAP2_HS200_1_2V_SDR	(1 << 6)        /* can support */
#define MMC_CAP2_HS200		(MMC_CAP2_HS200_1_8V_SDR | \
				 MMC_CAP2_HS200_1_2V_SDR)
#define MMC_CAP2_CD_ACTIVE_HIGH	(1 << 10)	/* Card-detect signal active high */
#define MMC_CAP2_RO_ACTIVE_HIGH	(1 << 11)	/* Write-protect signal active high */
#define MMC_CAP2_NO_PRESCAN_POWERUP (1 << 14)	/* Don't power up before scan */
#define MMC_CAP2_HS400_1_8V	(1 << 15)	/* Can support HS400 1.8V */
#define MMC_CAP2_HS400_1_2V	(1 << 16)	/* Can support HS400 1.2V */
#define MMC_CAP2_HS400		(MMC_CAP2_HS400_1_8V | \
				 MMC_CAP2_HS400_1_2V)
#define MMC_CAP2_HSX00_1_8V	(MMC_CAP2_HS200_1_8V_SDR | MMC_CAP2_HS400_1_8V)
#define MMC_CAP2_HSX00_1_2V	(MMC_CAP2_HS200_1_2V_SDR | MMC_CAP2_HS400_1_2V)
#define MMC_CAP2_SDIO_IRQ_NOTHREAD (1 << 17)
#define MMC_CAP2_NO_WRITE_PROTECT (1 << 18)	/* No physical write protect pin, assume that card is always read-write */
#define MMC_CAP2_NO_SDIO	(1 << 19)	/* Do not send SDIO commands during initialization */
#define MMC_CAP2_HS400_ES	(1 << 20)	/* Host supports enhanced strobe */
#define MMC_CAP2_NO_SD		(1 << 21)	/* Do not send SD commands during initialization */
#define MMC_CAP2_NO_MMC		(1 << 22)	/* Do not send (e)MMC commands during initialization */
#define MMC_CAP2_CQE		(1 << 23)	/* Has eMMC command queue engine */
#define MMC_CAP2_CQE_DCMD	(1 << 24)	/* CQE can issue a direct command */
#define MMC_CAP2_AVOID_3_3V	(1 << 25)	/* Host must negotiate down from 3.3V */
#define MMC_CAP2_MERGE_CAPABLE	(1 << 26)	/* Host can merge a segment over the segment size */

	int			fixed_drv_type;	/* fixed driver type for non-removable media */

	mmc_pm_flag_t		pm_caps;	/* supported pm features */

	/* host specific block data */
	unsigned int		max_seg_size;	/* see blk_queue_max_segment_size */
	unsigned short		max_segs;	/* see blk_queue_max_segments */
	unsigned short		unused;
	unsigned int		max_req_size;	/* maximum number of bytes in one req */
	unsigned int		max_blk_size;	/* maximum size of one mmc block */
	unsigned int		max_blk_count;	/* maximum number of blocks in one req */
	unsigned int		max_busy_timeout; /* max busy timeout in ms */

	/* private data */
	spinlock_t		lock;		/* lock for claim and bus ops */

	struct mmc_ios		ios;		/* current io bus settings */

	/* group bitfields together to minimize padding */
	unsigned int		use_spi_crc:1;
	unsigned int		claimed:1;	/* host exclusively claimed */
	unsigned int		bus_dead:1;	/* bus has been released */
	unsigned int		can_retune:1;	/* re-tuning can be used */
	unsigned int		doing_retune:1;	/* re-tuning in progress */
	unsigned int		retune_now:1;	/* do re-tuning at next req */
	unsigned int		retune_paused:1; /* re-tuning is temporarily disabled */
	unsigned int		use_blk_mq:1;	/* use blk-mq */
	unsigned int		retune_crc_disable:1; /* don't trigger retune upon crc */
<<<<<<< HEAD
=======
	unsigned int		can_dma_map_merge:1; /* merging can be used */
>>>>>>> f7688b48

	int			rescan_disable;	/* disable card detection */
	int			rescan_entered;	/* used with nonremovable devices */

	int			need_retune;	/* re-tuning is needed */
	int			hold_retune;	/* hold off re-tuning */
	unsigned int		retune_period;	/* re-tuning period in secs */
	struct timer_list	retune_timer;	/* for periodic re-tuning */

	bool			trigger_card_event; /* card_event necessary */

	struct mmc_card		*card;		/* device attached to this host */

	wait_queue_head_t	wq;
	struct mmc_ctx		*claimer;	/* context that has host claimed */
	int			claim_cnt;	/* "claim" nesting count */
	struct mmc_ctx		default_ctx;	/* default context */

	struct delayed_work	detect;
	int			detect_change;	/* card detect flag */
	struct mmc_slot		slot;

	const struct mmc_bus_ops *bus_ops;	/* current bus driver */
	unsigned int		bus_refs;	/* reference counter */

	unsigned int		sdio_irqs;
	struct task_struct	*sdio_irq_thread;
	struct delayed_work	sdio_irq_work;
	bool			sdio_irq_pending;
	atomic_t		sdio_irq_thread_abort;

	mmc_pm_flag_t		pm_flags;	/* requested pm features */

	struct led_trigger	*led;		/* activity led */

#ifdef CONFIG_REGULATOR
	bool			regulator_enabled; /* regulator state */
#endif
	struct mmc_supply	supply;

	struct dentry		*debugfs_root;

	/* Ongoing data transfer that allows commands during transfer */
	struct mmc_request	*ongoing_mrq;

#ifdef CONFIG_FAIL_MMC_REQUEST
	struct fault_attr	fail_mmc_request;
#endif

	unsigned int		actual_clock;	/* Actual HC clock rate */

	unsigned int		slotno;	/* used for sdio acpi binding */

	int			dsr_req;	/* DSR value is valid */
	u32			dsr;	/* optional driver stage (DSR) value */

	/* Command Queue Engine (CQE) support */
	const struct mmc_cqe_ops *cqe_ops;
	void			*cqe_private;
	int			cqe_qdepth;
	bool			cqe_enabled;
	bool			cqe_on;

	unsigned long		private[0] ____cacheline_aligned;
};

struct device_node;

struct mmc_host *mmc_alloc_host(int extra, struct device *);
int mmc_add_host(struct mmc_host *);
void mmc_remove_host(struct mmc_host *);
void mmc_free_host(struct mmc_host *);
int mmc_of_parse(struct mmc_host *host);
int mmc_of_parse_voltage(struct device_node *np, u32 *mask);

static inline void *mmc_priv(struct mmc_host *host)
{
	return (void *)host->private;
}

static inline struct mmc_host *mmc_from_priv(void *priv)
{
	return container_of(priv, struct mmc_host, private);
}

#define mmc_host_is_spi(host)	((host)->caps & MMC_CAP_SPI)

#define mmc_dev(x)	((x)->parent)
#define mmc_classdev(x)	(&(x)->class_dev)
#define mmc_hostname(x)	(dev_name(&(x)->class_dev))

void mmc_detect_change(struct mmc_host *, unsigned long delay);
void mmc_request_done(struct mmc_host *, struct mmc_request *);
void mmc_command_done(struct mmc_host *host, struct mmc_request *mrq);

void mmc_cqe_request_done(struct mmc_host *host, struct mmc_request *mrq);

/*
 * May be called from host driver's system/runtime suspend/resume callbacks,
 * to know if SDIO IRQs has been claimed.
 */
static inline bool sdio_irq_claimed(struct mmc_host *host)
{
	return host->sdio_irqs > 0;
}

static inline void mmc_signal_sdio_irq(struct mmc_host *host)
{
	host->ops->enable_sdio_irq(host, 0);
	host->sdio_irq_pending = true;
	if (host->sdio_irq_thread)
		wake_up_process(host->sdio_irq_thread);
}

void sdio_signal_irq(struct mmc_host *host);

#ifdef CONFIG_REGULATOR
int mmc_regulator_set_ocr(struct mmc_host *mmc,
			struct regulator *supply,
			unsigned short vdd_bit);
int mmc_regulator_set_vqmmc(struct mmc_host *mmc, struct mmc_ios *ios);
#else
static inline int mmc_regulator_set_ocr(struct mmc_host *mmc,
				 struct regulator *supply,
				 unsigned short vdd_bit)
{
	return 0;
}

static inline int mmc_regulator_set_vqmmc(struct mmc_host *mmc,
					  struct mmc_ios *ios)
{
	return -EINVAL;
}
#endif

int mmc_regulator_get_supply(struct mmc_host *mmc);

static inline int mmc_card_is_removable(struct mmc_host *host)
{
	return !(host->caps & MMC_CAP_NONREMOVABLE);
}

static inline int mmc_card_keep_power(struct mmc_host *host)
{
	return host->pm_flags & MMC_PM_KEEP_POWER;
}

static inline int mmc_card_wake_sdio_irq(struct mmc_host *host)
{
	return host->pm_flags & MMC_PM_WAKE_SDIO_IRQ;
}

/* TODO: Move to private header */
static inline int mmc_card_hs(struct mmc_card *card)
{
	return card->host->ios.timing == MMC_TIMING_SD_HS ||
		card->host->ios.timing == MMC_TIMING_MMC_HS;
}

/* TODO: Move to private header */
static inline int mmc_card_uhs(struct mmc_card *card)
{
	return card->host->ios.timing >= MMC_TIMING_UHS_SDR12 &&
		card->host->ios.timing <= MMC_TIMING_UHS_DDR50;
}

void mmc_retune_timer_stop(struct mmc_host *host);

static inline void mmc_retune_needed(struct mmc_host *host)
{
	if (host->can_retune)
		host->need_retune = 1;
}

static inline bool mmc_can_retune(struct mmc_host *host)
{
	return host->can_retune == 1;
}

static inline bool mmc_doing_retune(struct mmc_host *host)
{
	return host->doing_retune == 1;
}

static inline enum dma_data_direction mmc_get_dma_dir(struct mmc_data *data)
{
	return data->flags & MMC_DATA_WRITE ? DMA_TO_DEVICE : DMA_FROM_DEVICE;
}

int mmc_send_tuning(struct mmc_host *host, u32 opcode, int *cmd_error);
int mmc_abort_tuning(struct mmc_host *host, u32 opcode);

#endif /* LINUX_MMC_HOST_H */<|MERGE_RESOLUTION|>--- conflicted
+++ resolved
@@ -398,10 +398,7 @@
 	unsigned int		retune_paused:1; /* re-tuning is temporarily disabled */
 	unsigned int		use_blk_mq:1;	/* use blk-mq */
 	unsigned int		retune_crc_disable:1; /* don't trigger retune upon crc */
-<<<<<<< HEAD
-=======
 	unsigned int		can_dma_map_merge:1; /* merging can be used */
->>>>>>> f7688b48
 
 	int			rescan_disable;	/* disable card detection */
 	int			rescan_entered;	/* used with nonremovable devices */
