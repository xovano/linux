/*
 *	pci.h
 *
 *	PCI defines and function prototypes
 *	Copyright 1994, Drew Eckhardt
 *	Copyright 1997--1999 Martin Mares <mj@ucw.cz>
 *
 *	For more information, please consult the following manuals (look at
 *	http://www.pcisig.com/ for how to get them):
 *
 *	PCI BIOS Specification
 *	PCI Local Bus Specification
 *	PCI to PCI Bridge Specification
 *	PCI System Design Guide
 */

#ifndef LINUX_PCI_H
#define LINUX_PCI_H

#include <linux/pci_regs.h>	/* The pci register defines */

/*
 * The PCI interface treats multi-function devices as independent
 * devices.  The slot/function address of each device is encoded
 * in a single byte as follows:
 *
 *	7:3 = slot
 *	2:0 = function
 */
#define PCI_DEVFN(slot, func)	((((slot) & 0x1f) << 3) | ((func) & 0x07))
#define PCI_SLOT(devfn)		(((devfn) >> 3) & 0x1f)
#define PCI_FUNC(devfn)		((devfn) & 0x07)

/* Ioctls for /proc/bus/pci/X/Y nodes. */
#define PCIIOC_BASE		('P' << 24 | 'C' << 16 | 'I' << 8)
#define PCIIOC_CONTROLLER	(PCIIOC_BASE | 0x00)	/* Get controller for PCI device. */
#define PCIIOC_MMAP_IS_IO	(PCIIOC_BASE | 0x01)	/* Set mmap state to I/O space. */
#define PCIIOC_MMAP_IS_MEM	(PCIIOC_BASE | 0x02)	/* Set mmap state to MEM space. */
#define PCIIOC_WRITE_COMBINE	(PCIIOC_BASE | 0x03)	/* Enable/disable write-combining. */

#ifdef __KERNEL__

#include <linux/mod_devicetable.h>

#include <linux/types.h>
#include <linux/init.h>
#include <linux/ioport.h>
#include <linux/list.h>
#include <linux/compiler.h>
#include <linux/errno.h>
#include <linux/kobject.h>
#include <linux/atomic.h>
#include <linux/device.h>
#include <linux/io.h>
#include <linux/irqreturn.h>

/* Include the ID list */
#include <linux/pci_ids.h>

/* pci_slot represents a physical slot */
struct pci_slot {
	struct pci_bus *bus;		/* The bus this slot is on */
	struct list_head list;		/* node in list of slots on this bus */
	struct hotplug_slot *hotplug;	/* Hotplug info (migrate over time) */
	unsigned char number;		/* PCI_SLOT(pci_dev->devfn) */
	struct kobject kobj;
};

static inline const char *pci_slot_name(const struct pci_slot *slot)
{
	return kobject_name(&slot->kobj);
}

/* File state for mmap()s on /proc/bus/pci/X/Y */
enum pci_mmap_state {
	pci_mmap_io,
	pci_mmap_mem
};

/* This defines the direction arg to the DMA mapping routines. */
#define PCI_DMA_BIDIRECTIONAL	0
#define PCI_DMA_TODEVICE	1
#define PCI_DMA_FROMDEVICE	2
#define PCI_DMA_NONE		3

/*
 *  For PCI devices, the region numbers are assigned this way:
 */
enum {
	/* #0-5: standard PCI resources */
	PCI_STD_RESOURCES,
	PCI_STD_RESOURCE_END = 5,

	/* #6: expansion ROM resource */
	PCI_ROM_RESOURCE,

	/* device specific resources */
#ifdef CONFIG_PCI_IOV
	PCI_IOV_RESOURCES,
	PCI_IOV_RESOURCE_END = PCI_IOV_RESOURCES + PCI_SRIOV_NUM_BARS - 1,
#endif

	/* resources assigned to buses behind the bridge */
#define PCI_BRIDGE_RESOURCE_NUM 4

	PCI_BRIDGE_RESOURCES,
	PCI_BRIDGE_RESOURCE_END = PCI_BRIDGE_RESOURCES +
				  PCI_BRIDGE_RESOURCE_NUM - 1,

	/* total resources associated with a PCI device */
	PCI_NUM_RESOURCES,

	/* preserve this for compatibility */
	DEVICE_COUNT_RESOURCE = PCI_NUM_RESOURCES,
};

typedef int __bitwise pci_power_t;

#define PCI_D0		((pci_power_t __force) 0)
#define PCI_D1		((pci_power_t __force) 1)
#define PCI_D2		((pci_power_t __force) 2)
#define PCI_D3hot	((pci_power_t __force) 3)
#define PCI_D3cold	((pci_power_t __force) 4)
#define PCI_UNKNOWN	((pci_power_t __force) 5)
#define PCI_POWER_ERROR	((pci_power_t __force) -1)

/* Remember to update this when the list above changes! */
extern const char *pci_power_names[];

static inline const char *pci_power_name(pci_power_t state)
{
	return pci_power_names[1 + (int) state];
}

#define PCI_PM_D2_DELAY		200
#define PCI_PM_D3_WAIT		10
#define PCI_PM_D3COLD_WAIT	100
#define PCI_PM_BUS_WAIT		50

/** The pci_channel state describes connectivity between the CPU and
 *  the pci device.  If some PCI bus between here and the pci device
 *  has crashed or locked up, this info is reflected here.
 */
typedef unsigned int __bitwise pci_channel_state_t;

enum pci_channel_state {
	/* I/O channel is in normal state */
	pci_channel_io_normal = (__force pci_channel_state_t) 1,

	/* I/O to channel is blocked */
	pci_channel_io_frozen = (__force pci_channel_state_t) 2,

	/* PCI card is dead */
	pci_channel_io_perm_failure = (__force pci_channel_state_t) 3,
};

typedef unsigned int __bitwise pcie_reset_state_t;

enum pcie_reset_state {
	/* Reset is NOT asserted (Use to deassert reset) */
	pcie_deassert_reset = (__force pcie_reset_state_t) 1,

	/* Use #PERST to reset PCI-E device */
	pcie_warm_reset = (__force pcie_reset_state_t) 2,

	/* Use PCI-E Hot Reset to reset device */
	pcie_hot_reset = (__force pcie_reset_state_t) 3
};

typedef unsigned short __bitwise pci_dev_flags_t;
enum pci_dev_flags {
	/* INTX_DISABLE in PCI_COMMAND register disables MSI
	 * generation too.
	 */
	PCI_DEV_FLAGS_MSI_INTX_DISABLE_BUG = (__force pci_dev_flags_t) 1,
	/* Device configuration is irrevocably lost if disabled into D3 */
	PCI_DEV_FLAGS_NO_D3 = (__force pci_dev_flags_t) 2,
	/* Provide indication device is assigned by a Virtual Machine Manager */
	PCI_DEV_FLAGS_ASSIGNED = (__force pci_dev_flags_t) 4,
};

enum pci_irq_reroute_variant {
	INTEL_IRQ_REROUTE_VARIANT = 1,
	MAX_IRQ_REROUTE_VARIANTS = 3
};

typedef unsigned short __bitwise pci_bus_flags_t;
enum pci_bus_flags {
	PCI_BUS_FLAGS_NO_MSI   = (__force pci_bus_flags_t) 1,
	PCI_BUS_FLAGS_NO_MMRBC = (__force pci_bus_flags_t) 2,
};

/* Based on the PCI Hotplug Spec, but some values are made up by us */
enum pci_bus_speed {
	PCI_SPEED_33MHz			= 0x00,
	PCI_SPEED_66MHz			= 0x01,
	PCI_SPEED_66MHz_PCIX		= 0x02,
	PCI_SPEED_100MHz_PCIX		= 0x03,
	PCI_SPEED_133MHz_PCIX		= 0x04,
	PCI_SPEED_66MHz_PCIX_ECC	= 0x05,
	PCI_SPEED_100MHz_PCIX_ECC	= 0x06,
	PCI_SPEED_133MHz_PCIX_ECC	= 0x07,
	PCI_SPEED_66MHz_PCIX_266	= 0x09,
	PCI_SPEED_100MHz_PCIX_266	= 0x0a,
	PCI_SPEED_133MHz_PCIX_266	= 0x0b,
	AGP_UNKNOWN			= 0x0c,
	AGP_1X				= 0x0d,
	AGP_2X				= 0x0e,
	AGP_4X				= 0x0f,
	AGP_8X				= 0x10,
	PCI_SPEED_66MHz_PCIX_533	= 0x11,
	PCI_SPEED_100MHz_PCIX_533	= 0x12,
	PCI_SPEED_133MHz_PCIX_533	= 0x13,
	PCIE_SPEED_2_5GT		= 0x14,
	PCIE_SPEED_5_0GT		= 0x15,
	PCIE_SPEED_8_0GT		= 0x16,
	PCI_SPEED_UNKNOWN		= 0xff,
};

struct pci_cap_saved_data {
	char cap_nr;
	unsigned int size;
	u32 data[0];
};

struct pci_cap_saved_state {
	struct hlist_node next;
	struct pci_cap_saved_data cap;
};

struct pcie_link_state;
struct pci_vpd;
struct pci_sriov;
struct pci_ats;

/*
 * The pci_dev structure is used to describe PCI devices.
 */
struct pci_dev {
	struct list_head bus_list;	/* node in per-bus list */
	struct pci_bus	*bus;		/* bus this device is on */
	struct pci_bus	*subordinate;	/* bus this device bridges to */

	void		*sysdata;	/* hook for sys-specific extension */
	struct proc_dir_entry *procent;	/* device entry in /proc/bus/pci */
	struct pci_slot	*slot;		/* Physical slot this device is in */

	unsigned int	devfn;		/* encoded device & function index */
	unsigned short	vendor;
	unsigned short	device;
	unsigned short	subsystem_vendor;
	unsigned short	subsystem_device;
	unsigned int	class;		/* 3 bytes: (base,sub,prog-if) */
	u8		revision;	/* PCI revision, low byte of class word */
	u8		hdr_type;	/* PCI header type (`multi' flag masked out) */
	u8		pcie_cap;	/* PCI-E capability offset */
	u8		pcie_type:4;	/* PCI-E device/port type */
	u8		pcie_mpss:3;	/* PCI-E Max Payload Size Supported */
	u8		rom_base_reg;	/* which config register controls the ROM */
	u8		pin;  		/* which interrupt pin this device uses */

	struct pci_driver *driver;	/* which driver has allocated this device */
	u64		dma_mask;	/* Mask of the bits of bus address this
					   device implements.  Normally this is
					   0xffffffff.  You only need to change
					   this if your device has broken DMA
					   or supports 64-bit transfers.  */

	struct device_dma_parameters dma_parms;

	pci_power_t     current_state;  /* Current operating state. In ACPI-speak,
					   this is D0-D3, D0 being fully functional,
					   and D3 being off. */
	int		pm_cap;		/* PM capability offset in the
					   configuration space */
	unsigned int	pme_support:5;	/* Bitmask of states from which PME#
					   can be generated */
	unsigned int	pme_interrupt:1;
	unsigned int	pme_poll:1;	/* Poll device's PME status bit */
	unsigned int	d1_support:1;	/* Low power state D1 is supported */
	unsigned int	d2_support:1;	/* Low power state D2 is supported */
	unsigned int	no_d1d2:1;	/* D1 and D2 are forbidden */
	unsigned int	no_d3cold:1;	/* D3cold is forbidden */
	unsigned int	d3cold_allowed:1;	/* D3cold is allowed by user */
	unsigned int	mmio_always_on:1;	/* disallow turning off io/mem
						   decoding during bar sizing */
	unsigned int	wakeup_prepared:1;
	unsigned int	runtime_d3cold:1;	/* whether go through runtime
						   D3cold, not set for devices
						   powered on/off by the
						   corresponding bridge */
	unsigned int	d3_delay;	/* D3->D0 transition time in ms */
	unsigned int	d3cold_delay;	/* D3cold->D0 transition time in ms */

#ifdef CONFIG_PCIEASPM
	struct pcie_link_state	*link_state;	/* ASPM link state. */
#endif

	pci_channel_state_t error_state;	/* current connectivity state */
	struct	device	dev;		/* Generic device interface */

	int		cfg_size;	/* Size of configuration space */

	/*
	 * Instead of touching interrupt line and base address registers
	 * directly, use the values stored here. They might be different!
	 */
	unsigned int	irq;
	struct resource resource[DEVICE_COUNT_RESOURCE]; /* I/O and memory regions + expansion ROMs */

	/* These fields are used by common fixups */
	unsigned int	transparent:1;	/* Transparent PCI bridge */
	unsigned int	multifunction:1;/* Part of multi-function device */
	/* keep track of device state */
	unsigned int	is_added:1;
	unsigned int	is_busmaster:1; /* device is busmaster */
	unsigned int	no_msi:1;	/* device may not use msi */
	unsigned int	block_cfg_access:1;	/* config space access is blocked */
	unsigned int	broken_parity_status:1;	/* Device generates false positive parity */
	unsigned int	irq_reroute_variant:2;	/* device needs IRQ rerouting variant */
	unsigned int 	msi_enabled:1;
	unsigned int	msix_enabled:1;
	unsigned int	ari_enabled:1;	/* ARI forwarding */
	unsigned int	is_managed:1;
	unsigned int	is_pcie:1;	/* Obsolete. Will be removed.
					   Use pci_is_pcie() instead */
	unsigned int    needs_freset:1; /* Dev requires fundamental reset */
	unsigned int	state_saved:1;
	unsigned int	is_physfn:1;
	unsigned int	is_virtfn:1;
	unsigned int	reset_fn:1;
	unsigned int    is_hotplug_bridge:1;
	unsigned int    __aer_firmware_first_valid:1;
	unsigned int	__aer_firmware_first:1;
<<<<<<< HEAD
	unsigned int	broken_intx_masking:1;
=======
	unsigned int	io_window_1k:1;	/* Intel P2P bridge 1K I/O windows */
>>>>>>> 1c975931
	pci_dev_flags_t dev_flags;
	atomic_t	enable_cnt;	/* pci_enable_device has been called */

	u32		saved_config_space[16]; /* config space saved at suspend time */
	struct hlist_head saved_cap_space;
	struct bin_attribute *rom_attr; /* attribute descriptor for sysfs ROM entry */
	int rom_attr_enabled;		/* has display of the rom attribute been enabled? */
	struct bin_attribute *res_attr[DEVICE_COUNT_RESOURCE]; /* sysfs file for resources */
	struct bin_attribute *res_attr_wc[DEVICE_COUNT_RESOURCE]; /* sysfs file for WC mapping of resources */
#ifdef CONFIG_PCI_MSI
	struct list_head msi_list;
	struct kset *msi_kset;
#endif
	struct pci_vpd *vpd;
#ifdef CONFIG_PCI_ATS
	union {
		struct pci_sriov *sriov;	/* SR-IOV capability related */
		struct pci_dev *physfn;	/* the PF this VF is associated with */
	};
	struct pci_ats	*ats;	/* Address Translation Service */
#endif
};

static inline struct pci_dev *pci_physfn(struct pci_dev *dev)
{
#ifdef CONFIG_PCI_IOV
	if (dev->is_virtfn)
		dev = dev->physfn;
#endif

	return dev;
}

extern struct pci_dev *alloc_pci_dev(void);

#define pci_dev_b(n) list_entry(n, struct pci_dev, bus_list)
#define	to_pci_dev(n) container_of(n, struct pci_dev, dev)
#define for_each_pci_dev(d) while ((d = pci_get_device(PCI_ANY_ID, PCI_ANY_ID, d)) != NULL)

static inline int pci_channel_offline(struct pci_dev *pdev)
{
	return (pdev->error_state != pci_channel_io_normal);
}

extern struct resource busn_resource;

struct pci_host_bridge_window {
	struct list_head list;
	struct resource *res;		/* host bridge aperture (CPU address) */
	resource_size_t offset;		/* bus address + offset = CPU address */
};

struct pci_host_bridge {
	struct device dev;
	struct pci_bus *bus;		/* root bus */
	struct list_head windows;	/* pci_host_bridge_windows */
	void (*release_fn)(struct pci_host_bridge *);
	void *release_data;
};

#define	to_pci_host_bridge(n) container_of(n, struct pci_host_bridge, dev)
void pci_set_host_bridge_release(struct pci_host_bridge *bridge,
		     void (*release_fn)(struct pci_host_bridge *),
		     void *release_data);

/*
 * The first PCI_BRIDGE_RESOURCE_NUM PCI bus resources (those that correspond
 * to P2P or CardBus bridge windows) go in a table.  Additional ones (for
 * buses below host bridges or subtractive decode bridges) go in the list.
 * Use pci_bus_for_each_resource() to iterate through all the resources.
 */

/*
 * PCI_SUBTRACTIVE_DECODE means the bridge forwards the window implicitly
 * and there's no way to program the bridge with the details of the window.
 * This does not apply to ACPI _CRS windows, even with the _DEC subtractive-
 * decode bit set, because they are explicit and can be programmed with _SRS.
 */
#define PCI_SUBTRACTIVE_DECODE	0x1

struct pci_bus_resource {
	struct list_head list;
	struct resource *res;
	unsigned int flags;
};

#define PCI_REGION_FLAG_MASK	0x0fU	/* These bits of resource flags tell us the PCI region flags */

struct pci_bus {
	struct list_head node;		/* node in list of buses */
	struct pci_bus	*parent;	/* parent bus this bridge is on */
	struct list_head children;	/* list of child buses */
	struct list_head devices;	/* list of devices on this bus */
	struct pci_dev	*self;		/* bridge device as seen by parent */
	struct list_head slots;		/* list of slots on this bus */
	struct resource *resource[PCI_BRIDGE_RESOURCE_NUM];
	struct list_head resources;	/* address space routed to this bus */
	struct resource busn_res;	/* bus numbers routed to this bus */

	struct pci_ops	*ops;		/* configuration access functions */
	void		*sysdata;	/* hook for sys-specific extension */
	struct proc_dir_entry *procdir;	/* directory entry in /proc/bus/pci */

	unsigned char	number;		/* bus number */
	unsigned char	primary;	/* number of primary bridge */
	unsigned char	max_bus_speed;	/* enum pci_bus_speed */
	unsigned char	cur_bus_speed;	/* enum pci_bus_speed */

	char		name[48];

	unsigned short  bridge_ctl;	/* manage NO_ISA/FBB/et al behaviors */
	pci_bus_flags_t bus_flags;	/* Inherited by child busses */
	struct device		*bridge;
	struct device		dev;
	struct bin_attribute	*legacy_io; /* legacy I/O for this bus */
	struct bin_attribute	*legacy_mem; /* legacy mem */
	unsigned int		is_added:1;
};

#define pci_bus_b(n)	list_entry(n, struct pci_bus, node)
#define to_pci_bus(n)	container_of(n, struct pci_bus, dev)

/*
 * Returns true if the pci bus is root (behind host-pci bridge),
 * false otherwise
 */
static inline bool pci_is_root_bus(struct pci_bus *pbus)
{
	return !(pbus->parent);
}

#ifdef CONFIG_PCI_MSI
static inline bool pci_dev_msi_enabled(struct pci_dev *pci_dev)
{
	return pci_dev->msi_enabled || pci_dev->msix_enabled;
}
#else
static inline bool pci_dev_msi_enabled(struct pci_dev *pci_dev) { return false; }
#endif

/*
 * Error values that may be returned by PCI functions.
 */
#define PCIBIOS_SUCCESSFUL		0x00
#define PCIBIOS_FUNC_NOT_SUPPORTED	0x81
#define PCIBIOS_BAD_VENDOR_ID		0x83
#define PCIBIOS_DEVICE_NOT_FOUND	0x86
#define PCIBIOS_BAD_REGISTER_NUMBER	0x87
#define PCIBIOS_SET_FAILED		0x88
#define PCIBIOS_BUFFER_TOO_SMALL	0x89

/*
 * Translate above to generic errno for passing back through non-pci.
 */
static inline int pcibios_err_to_errno(int err)
{
	if (err <= PCIBIOS_SUCCESSFUL)
		return err; /* Assume already errno */

	switch (err) {
	case PCIBIOS_FUNC_NOT_SUPPORTED:
		return -ENOENT;
	case PCIBIOS_BAD_VENDOR_ID:
		return -EINVAL;
	case PCIBIOS_DEVICE_NOT_FOUND:
		return -ENODEV;
	case PCIBIOS_BAD_REGISTER_NUMBER:
		return -EFAULT;
	case PCIBIOS_SET_FAILED:
		return -EIO;
	case PCIBIOS_BUFFER_TOO_SMALL:
		return -ENOSPC;
	}

	return -ENOTTY;
}

/* Low-level architecture-dependent routines */

struct pci_ops {
	int (*read)(struct pci_bus *bus, unsigned int devfn, int where, int size, u32 *val);
	int (*write)(struct pci_bus *bus, unsigned int devfn, int where, int size, u32 val);
};

/*
 * ACPI needs to be able to access PCI config space before we've done a
 * PCI bus scan and created pci_bus structures.
 */
extern int raw_pci_read(unsigned int domain, unsigned int bus,
			unsigned int devfn, int reg, int len, u32 *val);
extern int raw_pci_write(unsigned int domain, unsigned int bus,
			unsigned int devfn, int reg, int len, u32 val);

struct pci_bus_region {
	resource_size_t start;
	resource_size_t end;
};

struct pci_dynids {
	spinlock_t lock;            /* protects list, index */
	struct list_head list;      /* for IDs added at runtime */
};

/* ---------------------------------------------------------------- */
/** PCI Error Recovery System (PCI-ERS).  If a PCI device driver provides
 *  a set of callbacks in struct pci_error_handlers, then that device driver
 *  will be notified of PCI bus errors, and will be driven to recovery
 *  when an error occurs.
 */

typedef unsigned int __bitwise pci_ers_result_t;

enum pci_ers_result {
	/* no result/none/not supported in device driver */
	PCI_ERS_RESULT_NONE = (__force pci_ers_result_t) 1,

	/* Device driver can recover without slot reset */
	PCI_ERS_RESULT_CAN_RECOVER = (__force pci_ers_result_t) 2,

	/* Device driver wants slot to be reset. */
	PCI_ERS_RESULT_NEED_RESET = (__force pci_ers_result_t) 3,

	/* Device has completely failed, is unrecoverable */
	PCI_ERS_RESULT_DISCONNECT = (__force pci_ers_result_t) 4,

	/* Device driver is fully recovered and operational */
	PCI_ERS_RESULT_RECOVERED = (__force pci_ers_result_t) 5,
};

/* PCI bus error event callbacks */
struct pci_error_handlers {
	/* PCI bus error detected on this device */
	pci_ers_result_t (*error_detected)(struct pci_dev *dev,
					   enum pci_channel_state error);

	/* MMIO has been re-enabled, but not DMA */
	pci_ers_result_t (*mmio_enabled)(struct pci_dev *dev);

	/* PCI Express link has been reset */
	pci_ers_result_t (*link_reset)(struct pci_dev *dev);

	/* PCI slot has been reset */
	pci_ers_result_t (*slot_reset)(struct pci_dev *dev);

	/* Device driver may resume normal operations */
	void (*resume)(struct pci_dev *dev);
};

/* ---------------------------------------------------------------- */

struct module;
struct pci_driver {
	struct list_head node;
	const char *name;
	const struct pci_device_id *id_table;	/* must be non-NULL for probe to be called */
	int  (*probe)  (struct pci_dev *dev, const struct pci_device_id *id);	/* New device inserted */
	void (*remove) (struct pci_dev *dev);	/* Device removed (NULL if not a hot-plug capable driver) */
	int  (*suspend) (struct pci_dev *dev, pm_message_t state);	/* Device suspended */
	int  (*suspend_late) (struct pci_dev *dev, pm_message_t state);
	int  (*resume_early) (struct pci_dev *dev);
	int  (*resume) (struct pci_dev *dev);	                /* Device woken up */
	void (*shutdown) (struct pci_dev *dev);
	struct pci_error_handlers *err_handler;
	struct device_driver	driver;
	struct pci_dynids dynids;
};

#define	to_pci_driver(drv) container_of(drv, struct pci_driver, driver)

/**
 * DEFINE_PCI_DEVICE_TABLE - macro used to describe a pci device table
 * @_table: device table name
 *
 * This macro is used to create a struct pci_device_id array (a device table)
 * in a generic manner.
 */
#define DEFINE_PCI_DEVICE_TABLE(_table) \
	const struct pci_device_id _table[] __devinitconst

/**
 * PCI_DEVICE - macro used to describe a specific pci device
 * @vend: the 16 bit PCI Vendor ID
 * @dev: the 16 bit PCI Device ID
 *
 * This macro is used to create a struct pci_device_id that matches a
 * specific device.  The subvendor and subdevice fields will be set to
 * PCI_ANY_ID.
 */
#define PCI_DEVICE(vend,dev) \
	.vendor = (vend), .device = (dev), \
	.subvendor = PCI_ANY_ID, .subdevice = PCI_ANY_ID

/**
 * PCI_DEVICE_CLASS - macro used to describe a specific pci device class
 * @dev_class: the class, subclass, prog-if triple for this device
 * @dev_class_mask: the class mask for this device
 *
 * This macro is used to create a struct pci_device_id that matches a
 * specific PCI class.  The vendor, device, subvendor, and subdevice
 * fields will be set to PCI_ANY_ID.
 */
#define PCI_DEVICE_CLASS(dev_class,dev_class_mask) \
	.class = (dev_class), .class_mask = (dev_class_mask), \
	.vendor = PCI_ANY_ID, .device = PCI_ANY_ID, \
	.subvendor = PCI_ANY_ID, .subdevice = PCI_ANY_ID

/**
 * PCI_VDEVICE - macro used to describe a specific pci device in short form
 * @vendor: the vendor name
 * @device: the 16 bit PCI Device ID
 *
 * This macro is used to create a struct pci_device_id that matches a
 * specific PCI device.  The subvendor, and subdevice fields will be set
 * to PCI_ANY_ID. The macro allows the next field to follow as the device
 * private data.
 */

#define PCI_VDEVICE(vendor, device)		\
	PCI_VENDOR_ID_##vendor, (device),	\
	PCI_ANY_ID, PCI_ANY_ID, 0, 0

/* these external functions are only available when PCI support is enabled */
#ifdef CONFIG_PCI

extern void pcie_bus_configure_settings(struct pci_bus *bus, u8 smpss);

enum pcie_bus_config_types {
	PCIE_BUS_TUNE_OFF,
	PCIE_BUS_SAFE,
	PCIE_BUS_PERFORMANCE,
	PCIE_BUS_PEER2PEER,
};

extern enum pcie_bus_config_types pcie_bus_config;

extern struct bus_type pci_bus_type;

/* Do NOT directly access these two variables, unless you are arch specific pci
 * code, or pci core code. */
extern struct list_head pci_root_buses;	/* list of all known PCI buses */
/* Some device drivers need know if pci is initiated */
extern int no_pci_devices(void);

void pcibios_fixup_bus(struct pci_bus *);
int __must_check pcibios_enable_device(struct pci_dev *, int mask);
/* Architecture specific versions may override this (weak) */
char *pcibios_setup(char *str);

/* Used only when drivers/pci/setup.c is used */
resource_size_t pcibios_align_resource(void *, const struct resource *,
				resource_size_t,
				resource_size_t);
void pcibios_update_irq(struct pci_dev *, int irq);

/* Weak but can be overriden by arch */
void pci_fixup_cardbus(struct pci_bus *);

/* Generic PCI functions used internally */

void pcibios_resource_to_bus(struct pci_dev *dev, struct pci_bus_region *region,
			     struct resource *res);
void pcibios_bus_to_resource(struct pci_dev *dev, struct resource *res,
			     struct pci_bus_region *region);
void pcibios_scan_specific_bus(int busn);
extern struct pci_bus *pci_find_bus(int domain, int busnr);
void pci_bus_add_devices(const struct pci_bus *bus);
struct pci_bus *pci_scan_bus_parented(struct device *parent, int bus,
				      struct pci_ops *ops, void *sysdata);
struct pci_bus *pci_scan_bus(int bus, struct pci_ops *ops, void *sysdata);
struct pci_bus *pci_create_root_bus(struct device *parent, int bus,
				    struct pci_ops *ops, void *sysdata,
				    struct list_head *resources);
int pci_bus_insert_busn_res(struct pci_bus *b, int bus, int busmax);
int pci_bus_update_busn_res_end(struct pci_bus *b, int busmax);
void pci_bus_release_busn_res(struct pci_bus *b);
struct pci_bus * __devinit pci_scan_root_bus(struct device *parent, int bus,
					     struct pci_ops *ops, void *sysdata,
					     struct list_head *resources);
struct pci_bus *pci_add_new_bus(struct pci_bus *parent, struct pci_dev *dev,
				int busnr);
void pcie_update_link_speed(struct pci_bus *bus, u16 link_status);
struct pci_slot *pci_create_slot(struct pci_bus *parent, int slot_nr,
				 const char *name,
				 struct hotplug_slot *hotplug);
void pci_destroy_slot(struct pci_slot *slot);
void pci_renumber_slot(struct pci_slot *slot, int slot_nr);
int pci_scan_slot(struct pci_bus *bus, int devfn);
struct pci_dev *pci_scan_single_device(struct pci_bus *bus, int devfn);
void pci_device_add(struct pci_dev *dev, struct pci_bus *bus);
unsigned int pci_scan_child_bus(struct pci_bus *bus);
int __must_check pci_bus_add_device(struct pci_dev *dev);
void pci_read_bridge_bases(struct pci_bus *child);
struct resource *pci_find_parent_resource(const struct pci_dev *dev,
					  struct resource *res);
u8 pci_swizzle_interrupt_pin(const struct pci_dev *dev, u8 pin);
int pci_get_interrupt_pin(struct pci_dev *dev, struct pci_dev **bridge);
u8 pci_common_swizzle(struct pci_dev *dev, u8 *pinp);
extern struct pci_dev *pci_dev_get(struct pci_dev *dev);
extern void pci_dev_put(struct pci_dev *dev);
extern void pci_remove_bus(struct pci_bus *b);
extern void __pci_remove_bus_device(struct pci_dev *dev);
extern void pci_stop_and_remove_bus_device(struct pci_dev *dev);
extern void pci_stop_bus_device(struct pci_dev *dev);
void pci_setup_cardbus(struct pci_bus *bus);
extern void pci_sort_breadthfirst(void);
#define dev_is_pci(d) ((d)->bus == &pci_bus_type)
#define dev_is_pf(d) ((dev_is_pci(d) ? to_pci_dev(d)->is_physfn : false))
#define dev_num_vf(d) ((dev_is_pci(d) ? pci_num_vf(to_pci_dev(d)) : 0))

/* Generic PCI functions exported to card drivers */

enum pci_lost_interrupt_reason {
	PCI_LOST_IRQ_NO_INFORMATION = 0,
	PCI_LOST_IRQ_DISABLE_MSI,
	PCI_LOST_IRQ_DISABLE_MSIX,
	PCI_LOST_IRQ_DISABLE_ACPI,
};
enum pci_lost_interrupt_reason pci_lost_interrupt(struct pci_dev *dev);
int pci_find_capability(struct pci_dev *dev, int cap);
int pci_find_next_capability(struct pci_dev *dev, u8 pos, int cap);
int pci_find_ext_capability(struct pci_dev *dev, int cap);
int pci_find_ht_capability(struct pci_dev *dev, int ht_cap);
int pci_find_next_ht_capability(struct pci_dev *dev, int pos, int ht_cap);
struct pci_bus *pci_find_next_bus(const struct pci_bus *from);

struct pci_dev *pci_get_device(unsigned int vendor, unsigned int device,
				struct pci_dev *from);
struct pci_dev *pci_get_subsys(unsigned int vendor, unsigned int device,
				unsigned int ss_vendor, unsigned int ss_device,
				struct pci_dev *from);
struct pci_dev *pci_get_slot(struct pci_bus *bus, unsigned int devfn);
struct pci_dev *pci_get_domain_bus_and_slot(int domain, unsigned int bus,
					    unsigned int devfn);
static inline struct pci_dev *pci_get_bus_and_slot(unsigned int bus,
						   unsigned int devfn)
{
	return pci_get_domain_bus_and_slot(0, bus, devfn);
}
struct pci_dev *pci_get_class(unsigned int class, struct pci_dev *from);
int pci_dev_present(const struct pci_device_id *ids);

int pci_bus_read_config_byte(struct pci_bus *bus, unsigned int devfn,
			     int where, u8 *val);
int pci_bus_read_config_word(struct pci_bus *bus, unsigned int devfn,
			     int where, u16 *val);
int pci_bus_read_config_dword(struct pci_bus *bus, unsigned int devfn,
			      int where, u32 *val);
int pci_bus_write_config_byte(struct pci_bus *bus, unsigned int devfn,
			      int where, u8 val);
int pci_bus_write_config_word(struct pci_bus *bus, unsigned int devfn,
			      int where, u16 val);
int pci_bus_write_config_dword(struct pci_bus *bus, unsigned int devfn,
			       int where, u32 val);
struct pci_ops *pci_bus_set_ops(struct pci_bus *bus, struct pci_ops *ops);

static inline int pci_read_config_byte(const struct pci_dev *dev, int where, u8 *val)
{
	return pci_bus_read_config_byte(dev->bus, dev->devfn, where, val);
}
static inline int pci_read_config_word(const struct pci_dev *dev, int where, u16 *val)
{
	return pci_bus_read_config_word(dev->bus, dev->devfn, where, val);
}
static inline int pci_read_config_dword(const struct pci_dev *dev, int where,
					u32 *val)
{
	return pci_bus_read_config_dword(dev->bus, dev->devfn, where, val);
}
static inline int pci_write_config_byte(const struct pci_dev *dev, int where, u8 val)
{
	return pci_bus_write_config_byte(dev->bus, dev->devfn, where, val);
}
static inline int pci_write_config_word(const struct pci_dev *dev, int where, u16 val)
{
	return pci_bus_write_config_word(dev->bus, dev->devfn, where, val);
}
static inline int pci_write_config_dword(const struct pci_dev *dev, int where,
					 u32 val)
{
	return pci_bus_write_config_dword(dev->bus, dev->devfn, where, val);
}

/* user-space driven config access */
int pci_user_read_config_byte(struct pci_dev *dev, int where, u8 *val);
int pci_user_read_config_word(struct pci_dev *dev, int where, u16 *val);
int pci_user_read_config_dword(struct pci_dev *dev, int where, u32 *val);
int pci_user_write_config_byte(struct pci_dev *dev, int where, u8 val);
int pci_user_write_config_word(struct pci_dev *dev, int where, u16 val);
int pci_user_write_config_dword(struct pci_dev *dev, int where, u32 val);

int __must_check pci_enable_device(struct pci_dev *dev);
int __must_check pci_enable_device_io(struct pci_dev *dev);
int __must_check pci_enable_device_mem(struct pci_dev *dev);
int __must_check pci_reenable_device(struct pci_dev *);
int __must_check pcim_enable_device(struct pci_dev *pdev);
void pcim_pin_device(struct pci_dev *pdev);

static inline int pci_is_enabled(struct pci_dev *pdev)
{
	return (atomic_read(&pdev->enable_cnt) > 0);
}

static inline int pci_is_managed(struct pci_dev *pdev)
{
	return pdev->is_managed;
}

void pci_disable_device(struct pci_dev *dev);

extern unsigned int pcibios_max_latency;
void pci_set_master(struct pci_dev *dev);
void pci_clear_master(struct pci_dev *dev);

int pci_set_pcie_reset_state(struct pci_dev *dev, enum pcie_reset_state state);
int pci_set_cacheline_size(struct pci_dev *dev);
#define HAVE_PCI_SET_MWI
int __must_check pci_set_mwi(struct pci_dev *dev);
int pci_try_set_mwi(struct pci_dev *dev);
void pci_clear_mwi(struct pci_dev *dev);
void pci_intx(struct pci_dev *dev, int enable);
bool pci_intx_mask_supported(struct pci_dev *dev);
bool pci_check_and_mask_intx(struct pci_dev *dev);
bool pci_check_and_unmask_intx(struct pci_dev *dev);
void pci_msi_off(struct pci_dev *dev);
int pci_set_dma_max_seg_size(struct pci_dev *dev, unsigned int size);
int pci_set_dma_seg_boundary(struct pci_dev *dev, unsigned long mask);
int pcix_get_max_mmrbc(struct pci_dev *dev);
int pcix_get_mmrbc(struct pci_dev *dev);
int pcix_set_mmrbc(struct pci_dev *dev, int mmrbc);
int pcie_get_readrq(struct pci_dev *dev);
int pcie_set_readrq(struct pci_dev *dev, int rq);
int pcie_get_mps(struct pci_dev *dev);
int pcie_set_mps(struct pci_dev *dev, int mps);
int __pci_reset_function(struct pci_dev *dev);
int __pci_reset_function_locked(struct pci_dev *dev);
int pci_reset_function(struct pci_dev *dev);
void pci_update_resource(struct pci_dev *dev, int resno);
int __must_check pci_assign_resource(struct pci_dev *dev, int i);
int __must_check pci_reassign_resource(struct pci_dev *dev, int i, resource_size_t add_size, resource_size_t align);
int pci_select_bars(struct pci_dev *dev, unsigned long flags);

/* ROM control related routines */
int pci_enable_rom(struct pci_dev *pdev);
void pci_disable_rom(struct pci_dev *pdev);
void __iomem __must_check *pci_map_rom(struct pci_dev *pdev, size_t *size);
void pci_unmap_rom(struct pci_dev *pdev, void __iomem *rom);
size_t pci_get_rom_size(struct pci_dev *pdev, void __iomem *rom, size_t size);

/* Power management related routines */
int pci_save_state(struct pci_dev *dev);
void pci_restore_state(struct pci_dev *dev);
struct pci_saved_state *pci_store_saved_state(struct pci_dev *dev);
int pci_load_saved_state(struct pci_dev *dev, struct pci_saved_state *state);
int pci_load_and_free_saved_state(struct pci_dev *dev,
				  struct pci_saved_state **state);
int __pci_complete_power_transition(struct pci_dev *dev, pci_power_t state);
int pci_set_power_state(struct pci_dev *dev, pci_power_t state);
pci_power_t pci_choose_state(struct pci_dev *dev, pm_message_t state);
bool pci_pme_capable(struct pci_dev *dev, pci_power_t state);
void pci_pme_active(struct pci_dev *dev, bool enable);
int __pci_enable_wake(struct pci_dev *dev, pci_power_t state,
		      bool runtime, bool enable);
int pci_wake_from_d3(struct pci_dev *dev, bool enable);
pci_power_t pci_target_state(struct pci_dev *dev);
int pci_prepare_to_sleep(struct pci_dev *dev);
int pci_back_from_sleep(struct pci_dev *dev);
bool pci_dev_run_wake(struct pci_dev *dev);
bool pci_check_pme_status(struct pci_dev *dev);
void pci_pme_wakeup_bus(struct pci_bus *bus);

static inline int pci_enable_wake(struct pci_dev *dev, pci_power_t state,
				  bool enable)
{
	return __pci_enable_wake(dev, state, false, enable);
}

#define PCI_EXP_IDO_REQUEST	(1<<0)
#define PCI_EXP_IDO_COMPLETION	(1<<1)
void pci_enable_ido(struct pci_dev *dev, unsigned long type);
void pci_disable_ido(struct pci_dev *dev, unsigned long type);

enum pci_obff_signal_type {
	PCI_EXP_OBFF_SIGNAL_L0 = 0,
	PCI_EXP_OBFF_SIGNAL_ALWAYS = 1,
};
int pci_enable_obff(struct pci_dev *dev, enum pci_obff_signal_type);
void pci_disable_obff(struct pci_dev *dev);

int pci_enable_ltr(struct pci_dev *dev);
void pci_disable_ltr(struct pci_dev *dev);
int pci_set_ltr(struct pci_dev *dev, int snoop_lat_ns, int nosnoop_lat_ns);

/* For use by arch with custom probe code */
void set_pcie_port_type(struct pci_dev *pdev);
void set_pcie_hotplug_bridge(struct pci_dev *pdev);

/* Functions for PCI Hotplug drivers to use */
int pci_bus_find_capability(struct pci_bus *bus, unsigned int devfn, int cap);
#ifdef CONFIG_HOTPLUG
unsigned int pci_rescan_bus_bridge_resize(struct pci_dev *bridge);
unsigned int pci_rescan_bus(struct pci_bus *bus);
#endif

/* Vital product data routines */
ssize_t pci_read_vpd(struct pci_dev *dev, loff_t pos, size_t count, void *buf);
ssize_t pci_write_vpd(struct pci_dev *dev, loff_t pos, size_t count, const void *buf);
int pci_vpd_truncate(struct pci_dev *dev, size_t size);

/* Helper functions for low-level code (drivers/pci/setup-[bus,res].c) */
resource_size_t pcibios_retrieve_fw_addr(struct pci_dev *dev, int idx);
void pci_bus_assign_resources(const struct pci_bus *bus);
void pci_bus_size_bridges(struct pci_bus *bus);
int pci_claim_resource(struct pci_dev *, int);
void pci_assign_unassigned_resources(void);
void pci_assign_unassigned_bridge_resources(struct pci_dev *bridge);
void pdev_enable_device(struct pci_dev *);
int pci_enable_resources(struct pci_dev *, int mask);
void pci_fixup_irqs(u8 (*)(struct pci_dev *, u8 *),
		    int (*)(const struct pci_dev *, u8, u8));
#define HAVE_PCI_REQ_REGIONS	2
int __must_check pci_request_regions(struct pci_dev *, const char *);
int __must_check pci_request_regions_exclusive(struct pci_dev *, const char *);
void pci_release_regions(struct pci_dev *);
int __must_check pci_request_region(struct pci_dev *, int, const char *);
int __must_check pci_request_region_exclusive(struct pci_dev *, int, const char *);
void pci_release_region(struct pci_dev *, int);
int pci_request_selected_regions(struct pci_dev *, int, const char *);
int pci_request_selected_regions_exclusive(struct pci_dev *, int, const char *);
void pci_release_selected_regions(struct pci_dev *, int);

/* drivers/pci/bus.c */
void pci_add_resource(struct list_head *resources, struct resource *res);
void pci_add_resource_offset(struct list_head *resources, struct resource *res,
			     resource_size_t offset);
void pci_free_resource_list(struct list_head *resources);
void pci_bus_add_resource(struct pci_bus *bus, struct resource *res, unsigned int flags);
struct resource *pci_bus_resource_n(const struct pci_bus *bus, int n);
void pci_bus_remove_resources(struct pci_bus *bus);

#define pci_bus_for_each_resource(bus, res, i)				\
	for (i = 0;							\
	    (res = pci_bus_resource_n(bus, i)) || i < PCI_BRIDGE_RESOURCE_NUM; \
	     i++)

int __must_check pci_bus_alloc_resource(struct pci_bus *bus,
			struct resource *res, resource_size_t size,
			resource_size_t align, resource_size_t min,
			unsigned int type_mask,
			resource_size_t (*alignf)(void *,
						  const struct resource *,
						  resource_size_t,
						  resource_size_t),
			void *alignf_data);
void pci_enable_bridges(struct pci_bus *bus);

/* Proper probing supporting hot-pluggable devices */
int __must_check __pci_register_driver(struct pci_driver *, struct module *,
				       const char *mod_name);

/*
 * pci_register_driver must be a macro so that KBUILD_MODNAME can be expanded
 */
#define pci_register_driver(driver)		\
	__pci_register_driver(driver, THIS_MODULE, KBUILD_MODNAME)

void pci_unregister_driver(struct pci_driver *dev);

/**
 * module_pci_driver() - Helper macro for registering a PCI driver
 * @__pci_driver: pci_driver struct
 *
 * Helper macro for PCI drivers which do not do anything special in module
 * init/exit. This eliminates a lot of boilerplate. Each module may only
 * use this macro once, and calling it replaces module_init() and module_exit()
 */
#define module_pci_driver(__pci_driver) \
	module_driver(__pci_driver, pci_register_driver, \
		       pci_unregister_driver)

void pci_stop_and_remove_behind_bridge(struct pci_dev *dev);
struct pci_driver *pci_dev_driver(const struct pci_dev *dev);
int pci_add_dynid(struct pci_driver *drv,
		  unsigned int vendor, unsigned int device,
		  unsigned int subvendor, unsigned int subdevice,
		  unsigned int class, unsigned int class_mask,
		  unsigned long driver_data);
const struct pci_device_id *pci_match_id(const struct pci_device_id *ids,
					 struct pci_dev *dev);
int pci_scan_bridge(struct pci_bus *bus, struct pci_dev *dev, int max,
		    int pass);

void pci_walk_bus(struct pci_bus *top, int (*cb)(struct pci_dev *, void *),
		  void *userdata);
int pci_cfg_space_size_ext(struct pci_dev *dev);
int pci_cfg_space_size(struct pci_dev *dev);
unsigned char pci_bus_max_busnr(struct pci_bus *bus);
void pci_setup_bridge(struct pci_bus *bus);

#define PCI_VGA_STATE_CHANGE_BRIDGE (1 << 0)
#define PCI_VGA_STATE_CHANGE_DECODES (1 << 1)

int pci_set_vga_state(struct pci_dev *pdev, bool decode,
		      unsigned int command_bits, u32 flags);
/* kmem_cache style wrapper around pci_alloc_consistent() */

#include <linux/pci-dma.h>
#include <linux/dmapool.h>

#define	pci_pool dma_pool
#define pci_pool_create(name, pdev, size, align, allocation) \
		dma_pool_create(name, &pdev->dev, size, align, allocation)
#define	pci_pool_destroy(pool) dma_pool_destroy(pool)
#define	pci_pool_alloc(pool, flags, handle) dma_pool_alloc(pool, flags, handle)
#define	pci_pool_free(pool, vaddr, addr) dma_pool_free(pool, vaddr, addr)

enum pci_dma_burst_strategy {
	PCI_DMA_BURST_INFINITY,	/* make bursts as large as possible,
				   strategy_parameter is N/A */
	PCI_DMA_BURST_BOUNDARY, /* disconnect at every strategy_parameter
				   byte boundaries */
	PCI_DMA_BURST_MULTIPLE, /* disconnect at some multiple of
				   strategy_parameter byte boundaries */
};

struct msix_entry {
	u32	vector;	/* kernel uses to write allocated vector */
	u16	entry;	/* driver uses to specify entry, OS writes */
};


#ifndef CONFIG_PCI_MSI
static inline int pci_enable_msi_block(struct pci_dev *dev, unsigned int nvec)
{
	return -1;
}

static inline void pci_msi_shutdown(struct pci_dev *dev)
{ }
static inline void pci_disable_msi(struct pci_dev *dev)
{ }

static inline int pci_msix_table_size(struct pci_dev *dev)
{
	return 0;
}
static inline int pci_enable_msix(struct pci_dev *dev,
				  struct msix_entry *entries, int nvec)
{
	return -1;
}

static inline void pci_msix_shutdown(struct pci_dev *dev)
{ }
static inline void pci_disable_msix(struct pci_dev *dev)
{ }

static inline void msi_remove_pci_irq_vectors(struct pci_dev *dev)
{ }

static inline void pci_restore_msi_state(struct pci_dev *dev)
{ }
static inline int pci_msi_enabled(void)
{
	return 0;
}
#else
extern int pci_enable_msi_block(struct pci_dev *dev, unsigned int nvec);
extern void pci_msi_shutdown(struct pci_dev *dev);
extern void pci_disable_msi(struct pci_dev *dev);
extern int pci_msix_table_size(struct pci_dev *dev);
extern int pci_enable_msix(struct pci_dev *dev,
	struct msix_entry *entries, int nvec);
extern void pci_msix_shutdown(struct pci_dev *dev);
extern void pci_disable_msix(struct pci_dev *dev);
extern void msi_remove_pci_irq_vectors(struct pci_dev *dev);
extern void pci_restore_msi_state(struct pci_dev *dev);
extern int pci_msi_enabled(void);
#endif

#ifdef CONFIG_PCIEPORTBUS
extern bool pcie_ports_disabled;
extern bool pcie_ports_auto;
#else
#define pcie_ports_disabled	true
#define pcie_ports_auto		false
#endif

#ifndef CONFIG_PCIEASPM
static inline int pcie_aspm_enabled(void) { return 0; }
static inline bool pcie_aspm_support_enabled(void) { return false; }
#else
extern int pcie_aspm_enabled(void);
extern bool pcie_aspm_support_enabled(void);
#endif

#ifdef CONFIG_PCIEAER
void pci_no_aer(void);
bool pci_aer_available(void);
#else
static inline void pci_no_aer(void) { }
static inline bool pci_aer_available(void) { return false; }
#endif

#ifndef CONFIG_PCIE_ECRC
static inline void pcie_set_ecrc_checking(struct pci_dev *dev)
{
	return;
}
static inline void pcie_ecrc_get_policy(char *str) {};
#else
extern void pcie_set_ecrc_checking(struct pci_dev *dev);
extern void pcie_ecrc_get_policy(char *str);
#endif

#define pci_enable_msi(pdev)	pci_enable_msi_block(pdev, 1)

#ifdef CONFIG_HT_IRQ
/* The functions a driver should call */
int  ht_create_irq(struct pci_dev *dev, int idx);
void ht_destroy_irq(unsigned int irq);
#endif /* CONFIG_HT_IRQ */

extern void pci_cfg_access_lock(struct pci_dev *dev);
extern bool pci_cfg_access_trylock(struct pci_dev *dev);
extern void pci_cfg_access_unlock(struct pci_dev *dev);

/*
 * PCI domain support.  Sometimes called PCI segment (eg by ACPI),
 * a PCI domain is defined to be a set of PCI busses which share
 * configuration space.
 */
#ifdef CONFIG_PCI_DOMAINS
extern int pci_domains_supported;
#else
enum { pci_domains_supported = 0 };
static inline int pci_domain_nr(struct pci_bus *bus)
{
	return 0;
}

static inline int pci_proc_domain(struct pci_bus *bus)
{
	return 0;
}
#endif /* CONFIG_PCI_DOMAINS */

/* some architectures require additional setup to direct VGA traffic */
typedef int (*arch_set_vga_state_t)(struct pci_dev *pdev, bool decode,
		      unsigned int command_bits, u32 flags);
extern void pci_register_set_vga_state(arch_set_vga_state_t func);

#else /* CONFIG_PCI is not enabled */

/*
 *  If the system does not have PCI, clearly these return errors.  Define
 *  these as simple inline functions to avoid hair in drivers.
 */

#define _PCI_NOP(o, s, t) \
	static inline int pci_##o##_config_##s(struct pci_dev *dev, \
						int where, t val) \
		{ return PCIBIOS_FUNC_NOT_SUPPORTED; }

#define _PCI_NOP_ALL(o, x)	_PCI_NOP(o, byte, u8 x) \
				_PCI_NOP(o, word, u16 x) \
				_PCI_NOP(o, dword, u32 x)
_PCI_NOP_ALL(read, *)
_PCI_NOP_ALL(write,)

static inline struct pci_dev *pci_get_device(unsigned int vendor,
					     unsigned int device,
					     struct pci_dev *from)
{
	return NULL;
}

static inline struct pci_dev *pci_get_subsys(unsigned int vendor,
					     unsigned int device,
					     unsigned int ss_vendor,
					     unsigned int ss_device,
					     struct pci_dev *from)
{
	return NULL;
}

static inline struct pci_dev *pci_get_class(unsigned int class,
					    struct pci_dev *from)
{
	return NULL;
}

#define pci_dev_present(ids)	(0)
#define no_pci_devices()	(1)
#define pci_dev_put(dev)	do { } while (0)

static inline void pci_set_master(struct pci_dev *dev)
{ }

static inline int pci_enable_device(struct pci_dev *dev)
{
	return -EIO;
}

static inline void pci_disable_device(struct pci_dev *dev)
{ }

static inline int pci_set_dma_mask(struct pci_dev *dev, u64 mask)
{
	return -EIO;
}

static inline int pci_set_consistent_dma_mask(struct pci_dev *dev, u64 mask)
{
	return -EIO;
}

static inline int pci_set_dma_max_seg_size(struct pci_dev *dev,
					unsigned int size)
{
	return -EIO;
}

static inline int pci_set_dma_seg_boundary(struct pci_dev *dev,
					unsigned long mask)
{
	return -EIO;
}

static inline int pci_assign_resource(struct pci_dev *dev, int i)
{
	return -EBUSY;
}

static inline int __pci_register_driver(struct pci_driver *drv,
					struct module *owner)
{
	return 0;
}

static inline int pci_register_driver(struct pci_driver *drv)
{
	return 0;
}

static inline void pci_unregister_driver(struct pci_driver *drv)
{ }

static inline int pci_find_capability(struct pci_dev *dev, int cap)
{
	return 0;
}

static inline int pci_find_next_capability(struct pci_dev *dev, u8 post,
					   int cap)
{
	return 0;
}

static inline int pci_find_ext_capability(struct pci_dev *dev, int cap)
{
	return 0;
}

/* Power management related routines */
static inline int pci_save_state(struct pci_dev *dev)
{
	return 0;
}

static inline void pci_restore_state(struct pci_dev *dev)
{ }

static inline int pci_set_power_state(struct pci_dev *dev, pci_power_t state)
{
	return 0;
}

static inline int pci_wake_from_d3(struct pci_dev *dev, bool enable)
{
	return 0;
}

static inline pci_power_t pci_choose_state(struct pci_dev *dev,
					   pm_message_t state)
{
	return PCI_D0;
}

static inline int pci_enable_wake(struct pci_dev *dev, pci_power_t state,
				  int enable)
{
	return 0;
}

static inline void pci_enable_ido(struct pci_dev *dev, unsigned long type)
{
}

static inline void pci_disable_ido(struct pci_dev *dev, unsigned long type)
{
}

static inline int pci_enable_obff(struct pci_dev *dev, unsigned long type)
{
	return 0;
}

static inline void pci_disable_obff(struct pci_dev *dev)
{
}

static inline int pci_request_regions(struct pci_dev *dev, const char *res_name)
{
	return -EIO;
}

static inline void pci_release_regions(struct pci_dev *dev)
{ }

#define pci_dma_burst_advice(pdev, strat, strategy_parameter) do { } while (0)

static inline void pci_block_cfg_access(struct pci_dev *dev)
{ }

static inline int pci_block_cfg_access_in_atomic(struct pci_dev *dev)
{ return 0; }

static inline void pci_unblock_cfg_access(struct pci_dev *dev)
{ }

static inline struct pci_bus *pci_find_next_bus(const struct pci_bus *from)
{ return NULL; }

static inline struct pci_dev *pci_get_slot(struct pci_bus *bus,
						unsigned int devfn)
{ return NULL; }

static inline struct pci_dev *pci_get_bus_and_slot(unsigned int bus,
						unsigned int devfn)
{ return NULL; }

static inline int pci_domain_nr(struct pci_bus *bus)
{ return 0; }

static inline struct pci_dev *pci_dev_get(struct pci_dev *dev)
{ return NULL; }

#define dev_is_pci(d) (false)
#define dev_is_pf(d) (false)
#define dev_num_vf(d) (0)
#endif /* CONFIG_PCI */

/* Include architecture-dependent settings and functions */

#include <asm/pci.h>

#ifndef PCIBIOS_MAX_MEM_32
#define PCIBIOS_MAX_MEM_32 (-1)
#endif

/* these helpers provide future and backwards compatibility
 * for accessing popular PCI BAR info */
#define pci_resource_start(dev, bar)	((dev)->resource[(bar)].start)
#define pci_resource_end(dev, bar)	((dev)->resource[(bar)].end)
#define pci_resource_flags(dev, bar)	((dev)->resource[(bar)].flags)
#define pci_resource_len(dev,bar) \
	((pci_resource_start((dev), (bar)) == 0 &&	\
	  pci_resource_end((dev), (bar)) ==		\
	  pci_resource_start((dev), (bar))) ? 0 :	\
							\
	 (pci_resource_end((dev), (bar)) -		\
	  pci_resource_start((dev), (bar)) + 1))

/* Similar to the helpers above, these manipulate per-pci_dev
 * driver-specific data.  They are really just a wrapper around
 * the generic device structure functions of these calls.
 */
static inline void *pci_get_drvdata(struct pci_dev *pdev)
{
	return dev_get_drvdata(&pdev->dev);
}

static inline void pci_set_drvdata(struct pci_dev *pdev, void *data)
{
	dev_set_drvdata(&pdev->dev, data);
}

/* If you want to know what to call your pci_dev, ask this function.
 * Again, it's a wrapper around the generic device.
 */
static inline const char *pci_name(const struct pci_dev *pdev)
{
	return dev_name(&pdev->dev);
}


/* Some archs don't want to expose struct resource to userland as-is
 * in sysfs and /proc
 */
#ifndef HAVE_ARCH_PCI_RESOURCE_TO_USER
static inline void pci_resource_to_user(const struct pci_dev *dev, int bar,
		const struct resource *rsrc, resource_size_t *start,
		resource_size_t *end)
{
	*start = rsrc->start;
	*end = rsrc->end;
}
#endif /* HAVE_ARCH_PCI_RESOURCE_TO_USER */


/*
 *  The world is not perfect and supplies us with broken PCI devices.
 *  For at least a part of these bugs we need a work-around, so both
 *  generic (drivers/pci/quirks.c) and per-architecture code can define
 *  fixup hooks to be called for particular buggy devices.
 */

struct pci_fixup {
	u16 vendor;		/* You can use PCI_ANY_ID here of course */
	u16 device;		/* You can use PCI_ANY_ID here of course */
	u32 class;		/* You can use PCI_ANY_ID here too */
	unsigned int class_shift;	/* should be 0, 8, 16 */
	void (*hook)(struct pci_dev *dev);
};

enum pci_fixup_pass {
	pci_fixup_early,	/* Before probing BARs */
	pci_fixup_header,	/* After reading configuration header */
	pci_fixup_final,	/* Final phase of device fixups */
	pci_fixup_enable,	/* pci_enable_device() time */
	pci_fixup_resume,	/* pci_device_resume() */
	pci_fixup_suspend,	/* pci_device_suspend */
	pci_fixup_resume_early, /* pci_device_resume_early() */
};

/* Anonymous variables would be nice... */
#define DECLARE_PCI_FIXUP_SECTION(section, name, vendor, device, class,	\
				  class_shift, hook)			\
	static const struct pci_fixup const __pci_fixup_##name __used	\
	__attribute__((__section__(#section), aligned((sizeof(void *)))))    \
		= { vendor, device, class, class_shift, hook };

#define DECLARE_PCI_FIXUP_CLASS_EARLY(vendor, device, class,		\
					 class_shift, hook)		\
	DECLARE_PCI_FIXUP_SECTION(.pci_fixup_early,			\
		vendor##device##hook, vendor, device, class, class_shift, hook)
#define DECLARE_PCI_FIXUP_CLASS_HEADER(vendor, device, class,		\
					 class_shift, hook)		\
	DECLARE_PCI_FIXUP_SECTION(.pci_fixup_header,			\
		vendor##device##hook, vendor, device, class, class_shift, hook)
#define DECLARE_PCI_FIXUP_CLASS_FINAL(vendor, device, class,		\
					 class_shift, hook)		\
	DECLARE_PCI_FIXUP_SECTION(.pci_fixup_final,			\
		vendor##device##hook, vendor, device, class, class_shift, hook)
#define DECLARE_PCI_FIXUP_CLASS_ENABLE(vendor, device, class,		\
					 class_shift, hook)		\
	DECLARE_PCI_FIXUP_SECTION(.pci_fixup_enable,			\
		vendor##device##hook, vendor, device, class, class_shift, hook)
#define DECLARE_PCI_FIXUP_CLASS_RESUME(vendor, device, class,		\
					 class_shift, hook)		\
	DECLARE_PCI_FIXUP_SECTION(.pci_fixup_resume,			\
		resume##vendor##device##hook, vendor, device, class,	\
		class_shift, hook)
#define DECLARE_PCI_FIXUP_CLASS_RESUME_EARLY(vendor, device, class,	\
					 class_shift, hook)		\
	DECLARE_PCI_FIXUP_SECTION(.pci_fixup_resume_early,		\
		resume_early##vendor##device##hook, vendor, device,	\
		class, class_shift, hook)
#define DECLARE_PCI_FIXUP_CLASS_SUSPEND(vendor, device, class,		\
					 class_shift, hook)		\
	DECLARE_PCI_FIXUP_SECTION(.pci_fixup_suspend,			\
		suspend##vendor##device##hook, vendor, device, class,	\
		class_shift, hook)

#define DECLARE_PCI_FIXUP_EARLY(vendor, device, hook)			\
	DECLARE_PCI_FIXUP_SECTION(.pci_fixup_early,			\
		vendor##device##hook, vendor, device, PCI_ANY_ID, 0, hook)
#define DECLARE_PCI_FIXUP_HEADER(vendor, device, hook)			\
	DECLARE_PCI_FIXUP_SECTION(.pci_fixup_header,			\
		vendor##device##hook, vendor, device, PCI_ANY_ID, 0, hook)
#define DECLARE_PCI_FIXUP_FINAL(vendor, device, hook)			\
	DECLARE_PCI_FIXUP_SECTION(.pci_fixup_final,			\
		vendor##device##hook, vendor, device, PCI_ANY_ID, 0, hook)
#define DECLARE_PCI_FIXUP_ENABLE(vendor, device, hook)			\
	DECLARE_PCI_FIXUP_SECTION(.pci_fixup_enable,			\
		vendor##device##hook, vendor, device, PCI_ANY_ID, 0, hook)
#define DECLARE_PCI_FIXUP_RESUME(vendor, device, hook)			\
	DECLARE_PCI_FIXUP_SECTION(.pci_fixup_resume,			\
		resume##vendor##device##hook, vendor, device,		\
		PCI_ANY_ID, 0, hook)
#define DECLARE_PCI_FIXUP_RESUME_EARLY(vendor, device, hook)		\
	DECLARE_PCI_FIXUP_SECTION(.pci_fixup_resume_early,		\
		resume_early##vendor##device##hook, vendor, device,	\
		PCI_ANY_ID, 0, hook)
#define DECLARE_PCI_FIXUP_SUSPEND(vendor, device, hook)			\
	DECLARE_PCI_FIXUP_SECTION(.pci_fixup_suspend,			\
		suspend##vendor##device##hook, vendor, device,		\
		PCI_ANY_ID, 0, hook)

#ifdef CONFIG_PCI_QUIRKS
void pci_fixup_device(enum pci_fixup_pass pass, struct pci_dev *dev);
struct pci_dev *pci_get_dma_source(struct pci_dev *dev);
int pci_dev_specific_acs_enabled(struct pci_dev *dev, u16 acs_flags);
#else
static inline void pci_fixup_device(enum pci_fixup_pass pass,
				    struct pci_dev *dev) {}
static inline struct pci_dev *pci_get_dma_source(struct pci_dev *dev)
{
	return pci_dev_get(dev);
}
static inline int pci_dev_specific_acs_enabled(struct pci_dev *dev,
					       u16 acs_flags)
{
	return -ENOTTY;
}
#endif

void __iomem *pcim_iomap(struct pci_dev *pdev, int bar, unsigned long maxlen);
void pcim_iounmap(struct pci_dev *pdev, void __iomem *addr);
void __iomem * const *pcim_iomap_table(struct pci_dev *pdev);
int pcim_iomap_regions(struct pci_dev *pdev, int mask, const char *name);
int pcim_iomap_regions_request_all(struct pci_dev *pdev, int mask,
				   const char *name);
void pcim_iounmap_regions(struct pci_dev *pdev, int mask);

extern int pci_pci_problems;
#define PCIPCI_FAIL		1	/* No PCI PCI DMA */
#define PCIPCI_TRITON		2
#define PCIPCI_NATOMA		4
#define PCIPCI_VIAETBF		8
#define PCIPCI_VSFX		16
#define PCIPCI_ALIMAGIK		32	/* Need low latency setting */
#define PCIAGP_FAIL		64	/* No PCI to AGP DMA */

extern unsigned long pci_cardbus_io_size;
extern unsigned long pci_cardbus_mem_size;
extern u8 __devinitdata pci_dfl_cache_line_size;
extern u8 pci_cache_line_size;

extern unsigned long pci_hotplug_io_size;
extern unsigned long pci_hotplug_mem_size;

/* Architecture specific versions may override these (weak) */
int pcibios_add_platform_entries(struct pci_dev *dev);
void pcibios_disable_device(struct pci_dev *dev);
void pcibios_set_master(struct pci_dev *dev);
int pcibios_set_pcie_reset_state(struct pci_dev *dev,
				 enum pcie_reset_state state);

#ifdef CONFIG_PCI_MMCONFIG
extern void __init pci_mmcfg_early_init(void);
extern void __init pci_mmcfg_late_init(void);
#else
static inline void pci_mmcfg_early_init(void) { }
static inline void pci_mmcfg_late_init(void) { }
#endif

int pci_ext_cfg_avail(struct pci_dev *dev);

void __iomem *pci_ioremap_bar(struct pci_dev *pdev, int bar);

#ifdef CONFIG_PCI_IOV
extern int pci_enable_sriov(struct pci_dev *dev, int nr_virtfn);
extern void pci_disable_sriov(struct pci_dev *dev);
extern irqreturn_t pci_sriov_migration(struct pci_dev *dev);
extern int pci_num_vf(struct pci_dev *dev);
#else
static inline int pci_enable_sriov(struct pci_dev *dev, int nr_virtfn)
{
	return -ENODEV;
}
static inline void pci_disable_sriov(struct pci_dev *dev)
{
}
static inline irqreturn_t pci_sriov_migration(struct pci_dev *dev)
{
	return IRQ_NONE;
}
static inline int pci_num_vf(struct pci_dev *dev)
{
	return 0;
}
#endif

#if defined(CONFIG_HOTPLUG_PCI) || defined(CONFIG_HOTPLUG_PCI_MODULE)
extern void pci_hp_create_module_link(struct pci_slot *pci_slot);
extern void pci_hp_remove_module_link(struct pci_slot *pci_slot);
#endif

/**
 * pci_pcie_cap - get the saved PCIe capability offset
 * @dev: PCI device
 *
 * PCIe capability offset is calculated at PCI device initialization
 * time and saved in the data structure. This function returns saved
 * PCIe capability offset. Using this instead of pci_find_capability()
 * reduces unnecessary search in the PCI configuration space. If you
 * need to calculate PCIe capability offset from raw device for some
 * reasons, please use pci_find_capability() instead.
 */
static inline int pci_pcie_cap(struct pci_dev *dev)
{
	return dev->pcie_cap;
}

/**
 * pci_is_pcie - check if the PCI device is PCI Express capable
 * @dev: PCI device
 *
 * Retrun true if the PCI device is PCI Express capable, false otherwise.
 */
static inline bool pci_is_pcie(struct pci_dev *dev)
{
	return !!pci_pcie_cap(dev);
}

void pci_request_acs(void);
bool pci_acs_enabled(struct pci_dev *pdev, u16 acs_flags);
bool pci_acs_path_enabled(struct pci_dev *start,
			  struct pci_dev *end, u16 acs_flags);

#define PCI_VPD_LRDT			0x80	/* Large Resource Data Type */
#define PCI_VPD_LRDT_ID(x)		(x | PCI_VPD_LRDT)

/* Large Resource Data Type Tag Item Names */
#define PCI_VPD_LTIN_ID_STRING		0x02	/* Identifier String */
#define PCI_VPD_LTIN_RO_DATA		0x10	/* Read-Only Data */
#define PCI_VPD_LTIN_RW_DATA		0x11	/* Read-Write Data */

#define PCI_VPD_LRDT_ID_STRING		PCI_VPD_LRDT_ID(PCI_VPD_LTIN_ID_STRING)
#define PCI_VPD_LRDT_RO_DATA		PCI_VPD_LRDT_ID(PCI_VPD_LTIN_RO_DATA)
#define PCI_VPD_LRDT_RW_DATA		PCI_VPD_LRDT_ID(PCI_VPD_LTIN_RW_DATA)

/* Small Resource Data Type Tag Item Names */
#define PCI_VPD_STIN_END		0x78	/* End */

#define PCI_VPD_SRDT_END		PCI_VPD_STIN_END

#define PCI_VPD_SRDT_TIN_MASK		0x78
#define PCI_VPD_SRDT_LEN_MASK		0x07

#define PCI_VPD_LRDT_TAG_SIZE		3
#define PCI_VPD_SRDT_TAG_SIZE		1

#define PCI_VPD_INFO_FLD_HDR_SIZE	3

#define PCI_VPD_RO_KEYWORD_PARTNO	"PN"
#define PCI_VPD_RO_KEYWORD_MFR_ID	"MN"
#define PCI_VPD_RO_KEYWORD_VENDOR0	"V0"
#define PCI_VPD_RO_KEYWORD_CHKSUM	"RV"

/**
 * pci_vpd_lrdt_size - Extracts the Large Resource Data Type length
 * @lrdt: Pointer to the beginning of the Large Resource Data Type tag
 *
 * Returns the extracted Large Resource Data Type length.
 */
static inline u16 pci_vpd_lrdt_size(const u8 *lrdt)
{
	return (u16)lrdt[1] + ((u16)lrdt[2] << 8);
}

/**
 * pci_vpd_srdt_size - Extracts the Small Resource Data Type length
 * @lrdt: Pointer to the beginning of the Small Resource Data Type tag
 *
 * Returns the extracted Small Resource Data Type length.
 */
static inline u8 pci_vpd_srdt_size(const u8 *srdt)
{
	return (*srdt) & PCI_VPD_SRDT_LEN_MASK;
}

/**
 * pci_vpd_info_field_size - Extracts the information field length
 * @lrdt: Pointer to the beginning of an information field header
 *
 * Returns the extracted information field length.
 */
static inline u8 pci_vpd_info_field_size(const u8 *info_field)
{
	return info_field[2];
}

/**
 * pci_vpd_find_tag - Locates the Resource Data Type tag provided
 * @buf: Pointer to buffered vpd data
 * @off: The offset into the buffer at which to begin the search
 * @len: The length of the vpd buffer
 * @rdt: The Resource Data Type to search for
 *
 * Returns the index where the Resource Data Type was found or
 * -ENOENT otherwise.
 */
int pci_vpd_find_tag(const u8 *buf, unsigned int off, unsigned int len, u8 rdt);

/**
 * pci_vpd_find_info_keyword - Locates an information field keyword in the VPD
 * @buf: Pointer to buffered vpd data
 * @off: The offset into the buffer at which to begin the search
 * @len: The length of the buffer area, relative to off, in which to search
 * @kw: The keyword to search for
 *
 * Returns the index where the information field keyword was found or
 * -ENOENT otherwise.
 */
int pci_vpd_find_info_keyword(const u8 *buf, unsigned int off,
			      unsigned int len, const char *kw);

/* PCI <-> OF binding helpers */
#ifdef CONFIG_OF
struct device_node;
extern void pci_set_of_node(struct pci_dev *dev);
extern void pci_release_of_node(struct pci_dev *dev);
extern void pci_set_bus_of_node(struct pci_bus *bus);
extern void pci_release_bus_of_node(struct pci_bus *bus);

/* Arch may override this (weak) */
extern struct device_node * __weak pcibios_get_phb_of_node(struct pci_bus *bus);

static inline struct device_node *
pci_device_to_OF_node(const struct pci_dev *pdev)
{
	return pdev ? pdev->dev.of_node : NULL;
}

static inline struct device_node *pci_bus_to_OF_node(struct pci_bus *bus)
{
	return bus ? bus->dev.of_node : NULL;
}

#else /* CONFIG_OF */
static inline void pci_set_of_node(struct pci_dev *dev) { }
static inline void pci_release_of_node(struct pci_dev *dev) { }
static inline void pci_set_bus_of_node(struct pci_bus *bus) { }
static inline void pci_release_bus_of_node(struct pci_bus *bus) { }
#endif  /* CONFIG_OF */

#ifdef CONFIG_EEH
static inline struct eeh_dev *pci_dev_to_eeh_dev(struct pci_dev *pdev)
{
	return pdev->dev.archdata.edev;
}
#endif

/**
 * pci_find_upstream_pcie_bridge - find upstream PCIe-to-PCI bridge of a device
 * @pdev: the PCI device
 *
 * if the device is PCIE, return NULL
 * if the device isn't connected to a PCIe bridge (that is its parent is a
 * legacy PCI bridge and the bridge is directly connected to bus 0), return its
 * parent
 */
struct pci_dev *pci_find_upstream_pcie_bridge(struct pci_dev *pdev);

#endif /* __KERNEL__ */
#endif /* LINUX_PCI_H */<|MERGE_RESOLUTION|>--- conflicted
+++ resolved
@@ -332,11 +332,8 @@
 	unsigned int    is_hotplug_bridge:1;
 	unsigned int    __aer_firmware_first_valid:1;
 	unsigned int	__aer_firmware_first:1;
-<<<<<<< HEAD
 	unsigned int	broken_intx_masking:1;
-=======
 	unsigned int	io_window_1k:1;	/* Intel P2P bridge 1K I/O windows */
->>>>>>> 1c975931
 	pci_dev_flags_t dev_flags;
 	atomic_t	enable_cnt;	/* pci_enable_device has been called */
 
