--- conflicted
+++ resolved
@@ -513,7 +513,6 @@
 
 #define SPI_MASTER_GPIO_SS		BIT(5)	/* GPIO CS must select slave */
 
-<<<<<<< HEAD
 #define SPI_MASTER_QUAD_MODE	BIT(6) /* support quad mode */
 	/*
 	 * Controller may support data stripe feature when more than one
@@ -530,11 +529,10 @@
 #define SPI_MASTER_BOTH_CS	BIT(8)		/* assert both chip selects */
 #define SPI_MASTER_U_PAGE	BIT(9)		/* select upper flash */
 #define SPI_DUAL_BYTE_OP	BIT(10)		/* select Dual-Byte opcode */
-=======
+
 	/* flag indicating this is a non-devres managed controller */
 	bool			devm_allocated;
 
->>>>>>> 5f4196ea
 	/* flag indicating this is an SPI slave controller */
 	bool			slave;
 
