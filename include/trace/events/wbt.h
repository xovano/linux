--- conflicted
+++ resolved
@@ -33,11 +33,7 @@
 	),
 
 	TP_fast_assign(
-<<<<<<< HEAD
-		strlcpy(__entry->name, dev_name(bdi->dev),
-=======
 		strlcpy(__entry->name, bdi_dev_name(bdi),
->>>>>>> d1988041
 			ARRAY_SIZE(__entry->name));
 		__entry->rmean		= stat[0].mean;
 		__entry->rmin		= stat[0].min;
@@ -72,11 +68,7 @@
 	),
 
 	TP_fast_assign(
-<<<<<<< HEAD
-		strlcpy(__entry->name, dev_name(bdi->dev),
-=======
 		strlcpy(__entry->name, bdi_dev_name(bdi),
->>>>>>> d1988041
 			ARRAY_SIZE(__entry->name));
 		__entry->lat = div_u64(lat, 1000);
 	),
@@ -113,11 +105,7 @@
 	),
 
 	TP_fast_assign(
-<<<<<<< HEAD
-		strlcpy(__entry->name, dev_name(bdi->dev),
-=======
 		strlcpy(__entry->name, bdi_dev_name(bdi),
->>>>>>> d1988041
 			ARRAY_SIZE(__entry->name));
 		__entry->msg	= msg;
 		__entry->step	= step;
@@ -153,11 +141,7 @@
 	),
 
 	TP_fast_assign(
-<<<<<<< HEAD
-		strlcpy(__entry->name, dev_name(bdi->dev),
-=======
 		strlcpy(__entry->name, bdi_dev_name(bdi),
->>>>>>> d1988041
 			ARRAY_SIZE(__entry->name));
 		__entry->status		= status;
 		__entry->step		= step;
