--- conflicted
+++ resolved
@@ -28,12 +28,9 @@
  */
 #define GPIO_OPEN_DRAIN (GPIO_SINGLE_ENDED | GPIO_LINE_OPEN_DRAIN)
 #define GPIO_OPEN_SOURCE (GPIO_SINGLE_ENDED | GPIO_LINE_OPEN_SOURCE)
-<<<<<<< HEAD
-=======
 
 /* Bit 3 express GPIO suspend/resume persistence */
 #define GPIO_SLEEP_MAINTAIN_VALUE 0
 #define GPIO_SLEEP_MAY_LOOSE_VALUE 8
->>>>>>> 125f1b10
 
 #endif