--- conflicted
+++ resolved
@@ -25,28 +25,6 @@
 	.idProduct = prod, \
 	.bInterfaceClass = USB_CLASS_VENDOR_SPEC
 
-<<<<<<< HEAD
-/* HP Thunderbolt Dock Audio Headset */
-{
-	USB_DEVICE(0x03f0, 0x0269),
-	.driver_info = (unsigned long) &(const struct snd_usb_audio_quirk) {
-		.vendor_name = "HP",
-		.product_name = "Thunderbolt Dock Audio Headset",
-		.profile_name = "HP-Thunderbolt-Dock-Audio-Headset",
-		.ifnum = QUIRK_NO_INTERFACE
-	}
-},
-/* HP Thunderbolt Dock Audio Module */
-{
-	USB_DEVICE(0x03f0, 0x0567),
-	.driver_info = (unsigned long) &(const struct snd_usb_audio_quirk) {
-		.vendor_name = "HP",
-		.product_name = "Thunderbolt Dock Audio Module",
-		.profile_name = "HP-Thunderbolt-Dock-Audio-Module",
-		.ifnum = QUIRK_NO_INTERFACE
-	}
-},
-=======
 /* A standard entry matching with vid/pid and the audio class/subclass */
 #define USB_AUDIO_DEVICE(vend, prod) \
 	.match_flags = USB_DEVICE_ID_MATCH_DEVICE | \
@@ -57,7 +35,6 @@
 	.bInterfaceClass = USB_CLASS_AUDIO, \
 	.bInterfaceSubClass = USB_SUBCLASS_AUDIOCONTROL
 
->>>>>>> d1988041
 /* FTDI devices */
 {
 	USB_DEVICE(0x0403, 0xb8d8),
@@ -3283,12 +3260,6 @@
 {
 	USB_DEVICE(0x0bda, 0x402e),
 	.driver_info = (unsigned long) & (const struct snd_usb_audio_quirk) {
-<<<<<<< HEAD
-		.vendor_name = "Dell",
-		.product_name = "WD19 Dock",
-		.profile_name = "Dell-WD15-Dock",
-=======
->>>>>>> d1988041
 		.ifnum = QUIRK_ANY_INTERFACE,
 		.type = QUIRK_SETUP_FMT_AFTER_RESUME
 	}
@@ -3418,16 +3389,6 @@
 {
 	/*
 	 * Pioneer DJ DJM-250MK2
-<<<<<<< HEAD
-	 * PCM is 8 channels out @ 48 fixed (endpoints 0x01).
-	 * The output from computer to the mixer is usable.
-	 *
-	 * The input (phono or line to computer) is not working.
-	 * It should be at endpoint 0x82 and probably also 8 channels,
-	 * but it seems that it works only with Pioneer proprietary software.
-	 * Even on officially supported OS, the Audacity was unable to record
-	 * and Mixxx to recognize the control vinyls.
-=======
 	 * PCM is 8 channels out @ 48 fixed (endpoint 0x01)
 	 * and 8 channels in @ 48 fixed (endpoint 0x82).
 	 *
@@ -3462,7 +3423,6 @@
 	 * In current version this mixer could be used for playback
 	 * and for recording from vinyls (through Post CH* Fader)
 	 * but not for DVS (Digital Vinyl Systems) like in Mixxx.
->>>>>>> d1988041
 	 */
 	USB_DEVICE_VENDOR_SPEC(0x2b73, 0x0017),
 	.driver_info = (unsigned long) &(const struct snd_usb_audio_quirk) {
@@ -3486,8 +3446,6 @@
 					.rate_max = 48000,
 					.nr_rates = 1,
 					.rate_table = (unsigned int[]) { 48000 }
-<<<<<<< HEAD
-=======
 					}
 			},
 			{
@@ -3508,7 +3466,6 @@
 					.rate_max = 48000,
 					.nr_rates = 1,
 					.rate_table = (unsigned int[]) { 48000 }
->>>>>>> d1988041
 				}
 			},
 			{
@@ -3574,45 +3531,6 @@
 	}
 },
 
-<<<<<<< HEAD
-#define ALC1220_VB_DESKTOP(vend, prod) { \
-	USB_DEVICE(vend, prod),	\
-	.driver_info = (unsigned long) & (const struct snd_usb_audio_quirk) { \
-		.vendor_name = "Realtek", \
-		.product_name = "ALC1220-VB-DT", \
-		.profile_name = "Realtek-ALC1220-VB-Desktop", \
-		.ifnum = QUIRK_NO_INTERFACE \
-	} \
-}
-ALC1220_VB_DESKTOP(0x0414, 0xa002), /* Gigabyte TRX40 Aorus Pro WiFi */
-ALC1220_VB_DESKTOP(0x0db0, 0x0d64), /* MSI TRX40 Creator */
-ALC1220_VB_DESKTOP(0x0db0, 0x543d), /* MSI TRX40 */
-ALC1220_VB_DESKTOP(0x26ce, 0x0a01), /* Asrock TRX40 Creator */
-#undef ALC1220_VB_DESKTOP
-
-/* Two entries for Gigabyte TRX40 Aorus Master:
- * TRX40 Aorus Master has two USB-audio devices, one for the front headphone
- * with ESS SABRE9218 DAC chip, while another for the rest I/O (the rear
- * panel and the front mic) with Realtek ALC1220-VB.
- * Here we provide two distinct names for making UCM profiles easier.
- */
-{
-	USB_DEVICE(0x0414, 0xa000),
-	.driver_info = (unsigned long) & (const struct snd_usb_audio_quirk) {
-		.vendor_name = "Gigabyte",
-		.product_name = "Aorus Master Front Headphone",
-		.profile_name = "Gigabyte-Aorus-Master-Front-Headphone",
-		.ifnum = QUIRK_NO_INTERFACE
-	}
-},
-{
-	USB_DEVICE(0x0414, 0xa001),
-	.driver_info = (unsigned long) & (const struct snd_usb_audio_quirk) {
-		.vendor_name = "Gigabyte",
-		.product_name = "Aorus Master Main Audio",
-		.profile_name = "Gigabyte-Aorus-Master-Main-Audio",
-		.ifnum = QUIRK_NO_INTERFACE
-=======
 {
 	/*
 	 * Pioneer DJ DJM-900NXS2
@@ -3674,7 +3592,6 @@
 				.ifnum = -1
 			}
 		}
->>>>>>> d1988041
 	}
 },
 
@@ -3690,17 +3607,7 @@
  * channels to be swapped and out of phase, which is dealt with in quirks.c.
  */
 {
-<<<<<<< HEAD
-	.match_flags = USB_DEVICE_ID_MATCH_DEVICE |
-		       USB_DEVICE_ID_MATCH_INT_CLASS |
-		       USB_DEVICE_ID_MATCH_INT_SUBCLASS,
-	.idVendor = 0x534d,
-	.idProduct = 0x2109,
-	.bInterfaceClass = USB_CLASS_AUDIO,
-	.bInterfaceSubClass = USB_SUBCLASS_AUDIOCONTROL,
-=======
 	USB_AUDIO_DEVICE(0x534d, 0x2109),
->>>>>>> d1988041
 	.driver_info = (unsigned long) &(const struct snd_usb_audio_quirk) {
 		.vendor_name = "MacroSilicon",
 		.product_name = "MS2109",
