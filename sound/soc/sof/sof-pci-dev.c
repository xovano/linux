--- conflicted
+++ resolved
@@ -50,11 +50,7 @@
 		.callback = sof_tplg_cb,
 		.matches = {
 			DMI_MATCH(DMI_PRODUCT_FAMILY, "Google_Volteer"),
-<<<<<<< HEAD
-			DMI_MATCH(DMI_PRODUCT_NAME, "Terrador"),
-=======
 			DMI_MATCH(DMI_OEM_STRING, "AUDIO-MAX98373_ALC5682I_I2S_UP4"),
->>>>>>> d1988041
 		},
 		.driver_data = "sof-tgl-rt5682-ssp0-max98373-ssp2.tplg",
 	},
