--- conflicted
+++ resolved
@@ -340,14 +340,10 @@
 
 static int apply_xbc(const char *path, const char *xbc_path)
 {
-<<<<<<< HEAD
-	struct stat stat;
-=======
 	char *buf, *data, *p;
 	size_t total_size;
 	struct stat stat;
 	const char *msg;
->>>>>>> d1988041
 	u32 size, csum;
 	int pos, pad;
 	int ret, fd;
@@ -405,26 +401,6 @@
 	if (fstat(fd, &stat) < 0) {
 		pr_err("Failed to get the size of %s\n", path);
 		goto out;
-<<<<<<< HEAD
-	}
-	ret = write(fd, data, size + 8);
-	if (ret < size + 8) {
-		if (ret < 0)
-			ret = -errno;
-		pr_err("Failed to apply a boot config: %d\n", ret);
-		if (ret < 0)
-			goto out;
-		goto out_rollback;
-	}
-	/* Write a magic word of the bootconfig */
-	ret = write(fd, BOOTCONFIG_MAGIC, BOOTCONFIG_MAGIC_LEN);
-	if (ret < BOOTCONFIG_MAGIC_LEN) {
-		if (ret < 0)
-			ret = -errno;
-		pr_err("Failed to apply a boot config magic: %d\n", ret);
-		goto out_rollback;
-=======
->>>>>>> d1988041
 	}
 
 	/* To align up the total size to BOOTCONFIG_ALIGN, get padding size */
