// SPDX-License-Identifier: GPL-2.0-only
/*
 * Copyright (C) 2011, Red Hat Inc, Arnaldo Carvalho de Melo <acme@redhat.com>
 *
 * Parts came from builtin-{top,stat,record}.c, see those files for further
 * copyright notes.
 */

#include <byteswap.h>
#include <errno.h>
#include <inttypes.h>
#include <linux/bitops.h>
#include <api/fs/fs.h>
#include <api/fs/tracing_path.h>
#include <traceevent/event-parse.h>
#include <linux/hw_breakpoint.h>
#include <linux/perf_event.h>
#include <linux/compiler.h>
#include <linux/err.h>
#include <linux/zalloc.h>
#include <sys/ioctl.h>
#include <sys/resource.h>
#include <sys/types.h>
#include <dirent.h>
#include <stdlib.h>
#include <perf/evsel.h>
#include "asm/bug.h"
#include "callchain.h"
#include "cgroup.h"
#include "counts.h"
#include "event.h"
#include "evsel.h"
#include "util/env.h"
#include "util/evsel_config.h"
#include "util/evsel_fprintf.h"
#include "evlist.h"
#include <perf/cpumap.h>
#include "thread_map.h"
#include "target.h"
#include "perf_regs.h"
#include "record.h"
#include "debug.h"
#include "trace-event.h"
#include "stat.h"
#include "string2.h"
#include "memswap.h"
#include "util.h"
#include "../perf-sys.h"
#include "util/parse-branch-options.h"
#include <internal/xyarray.h>
#include <internal/lib.h>

#include <linux/ctype.h>

struct perf_missing_features perf_missing_features;

static clockid_t clockid;

static int evsel__no_extra_init(struct evsel *evsel __maybe_unused)
{
	return 0;
}

void __weak test_attr__ready(void) { }

static void evsel__no_extra_fini(struct evsel *evsel __maybe_unused)
{
}

static struct {
	size_t	size;
	int	(*init)(struct evsel *evsel);
	void	(*fini)(struct evsel *evsel);
} perf_evsel__object = {
	.size = sizeof(struct evsel),
	.init = evsel__no_extra_init,
	.fini = evsel__no_extra_fini,
};

int evsel__object_config(size_t object_size, int (*init)(struct evsel *evsel),
			 void (*fini)(struct evsel *evsel))
{

	if (object_size == 0)
		goto set_methods;

	if (perf_evsel__object.size > object_size)
		return -EINVAL;

	perf_evsel__object.size = object_size;

set_methods:
	if (init != NULL)
		perf_evsel__object.init = init;

	if (fini != NULL)
		perf_evsel__object.fini = fini;

	return 0;
}

#define FD(e, x, y) (*(int *)xyarray__entry(e->core.fd, x, y))

int __evsel__sample_size(u64 sample_type)
{
	u64 mask = sample_type & PERF_SAMPLE_MASK;
	int size = 0;
	int i;

	for (i = 0; i < 64; i++) {
		if (mask & (1ULL << i))
			size++;
	}

	size *= sizeof(u64);

	return size;
}

/**
 * __perf_evsel__calc_id_pos - calculate id_pos.
 * @sample_type: sample type
 *
 * This function returns the position of the event id (PERF_SAMPLE_ID or
 * PERF_SAMPLE_IDENTIFIER) in a sample event i.e. in the array of struct
 * perf_record_sample.
 */
static int __perf_evsel__calc_id_pos(u64 sample_type)
{
	int idx = 0;

	if (sample_type & PERF_SAMPLE_IDENTIFIER)
		return 0;

	if (!(sample_type & PERF_SAMPLE_ID))
		return -1;

	if (sample_type & PERF_SAMPLE_IP)
		idx += 1;

	if (sample_type & PERF_SAMPLE_TID)
		idx += 1;

	if (sample_type & PERF_SAMPLE_TIME)
		idx += 1;

	if (sample_type & PERF_SAMPLE_ADDR)
		idx += 1;

	return idx;
}

/**
 * __perf_evsel__calc_is_pos - calculate is_pos.
 * @sample_type: sample type
 *
 * This function returns the position (counting backwards) of the event id
 * (PERF_SAMPLE_ID or PERF_SAMPLE_IDENTIFIER) in a non-sample event i.e. if
 * sample_id_all is used there is an id sample appended to non-sample events.
 */
static int __perf_evsel__calc_is_pos(u64 sample_type)
{
	int idx = 1;

	if (sample_type & PERF_SAMPLE_IDENTIFIER)
		return 1;

	if (!(sample_type & PERF_SAMPLE_ID))
		return -1;

	if (sample_type & PERF_SAMPLE_CPU)
		idx += 1;

	if (sample_type & PERF_SAMPLE_STREAM_ID)
		idx += 1;

	return idx;
}

void evsel__calc_id_pos(struct evsel *evsel)
{
	evsel->id_pos = __perf_evsel__calc_id_pos(evsel->core.attr.sample_type);
	evsel->is_pos = __perf_evsel__calc_is_pos(evsel->core.attr.sample_type);
}

void __evsel__set_sample_bit(struct evsel *evsel,
				  enum perf_event_sample_format bit)
{
	if (!(evsel->core.attr.sample_type & bit)) {
		evsel->core.attr.sample_type |= bit;
		evsel->sample_size += sizeof(u64);
		evsel__calc_id_pos(evsel);
	}
}

void __evsel__reset_sample_bit(struct evsel *evsel,
				    enum perf_event_sample_format bit)
{
	if (evsel->core.attr.sample_type & bit) {
		evsel->core.attr.sample_type &= ~bit;
		evsel->sample_size -= sizeof(u64);
		evsel__calc_id_pos(evsel);
	}
}

void evsel__set_sample_id(struct evsel *evsel,
			       bool can_sample_identifier)
{
	if (can_sample_identifier) {
		evsel__reset_sample_bit(evsel, ID);
		evsel__set_sample_bit(evsel, IDENTIFIER);
	} else {
		evsel__set_sample_bit(evsel, ID);
	}
	evsel->core.attr.read_format |= PERF_FORMAT_ID;
}

/**
 * evsel__is_function_event - Return whether given evsel is a function
 * trace event
 *
 * @evsel - evsel selector to be tested
 *
 * Return %true if event is function trace event
 */
bool evsel__is_function_event(struct evsel *evsel)
{
#define FUNCTION_EVENT "ftrace:function"

	return evsel->name &&
	       !strncmp(FUNCTION_EVENT, evsel->name, sizeof(FUNCTION_EVENT));

#undef FUNCTION_EVENT
}

void evsel__init(struct evsel *evsel,
		 struct perf_event_attr *attr, int idx)
{
	perf_evsel__init(&evsel->core, attr);
	evsel->idx	   = idx;
	evsel->tracking	   = !idx;
	evsel->leader	   = evsel;
	evsel->unit	   = "";
	evsel->scale	   = 1.0;
	evsel->max_events  = ULONG_MAX;
	evsel->evlist	   = NULL;
	evsel->bpf_obj	   = NULL;
	evsel->bpf_fd	   = -1;
	INIT_LIST_HEAD(&evsel->config_terms);
	perf_evsel__object.init(evsel);
	evsel->sample_size = __evsel__sample_size(attr->sample_type);
	evsel__calc_id_pos(evsel);
	evsel->cmdline_group_boundary = false;
	evsel->metric_expr   = NULL;
	evsel->metric_name   = NULL;
	evsel->metric_events = NULL;
	evsel->per_pkg_mask  = NULL;
	evsel->collect_stat  = false;
	evsel->pmu_name      = NULL;
}

struct evsel *evsel__new_idx(struct perf_event_attr *attr, int idx)
{
	struct evsel *evsel = zalloc(perf_evsel__object.size);

	if (!evsel)
		return NULL;
	evsel__init(evsel, attr, idx);

	if (evsel__is_bpf_output(evsel)) {
		evsel->core.attr.sample_type |= (PERF_SAMPLE_RAW | PERF_SAMPLE_TIME |
					    PERF_SAMPLE_CPU | PERF_SAMPLE_PERIOD),
		evsel->core.attr.sample_period = 1;
	}

	if (evsel__is_clock(evsel)) {
		/*
		 * The evsel->unit points to static alias->unit
		 * so it's ok to use static string in here.
		 */
		static const char *unit = "msec";

		evsel->unit = unit;
		evsel->scale = 1e-6;
	}

	return evsel;
}

static bool perf_event_can_profile_kernel(void)
{
	return perf_event_paranoid_check(1);
}

struct evsel *evsel__new_cycles(bool precise)
{
	struct perf_event_attr attr = {
		.type	= PERF_TYPE_HARDWARE,
		.config	= PERF_COUNT_HW_CPU_CYCLES,
		.exclude_kernel	= !perf_event_can_profile_kernel(),
	};
	struct evsel *evsel;

	event_attr_init(&attr);

	if (!precise)
		goto new_event;

	/*
	 * Now let the usual logic to set up the perf_event_attr defaults
	 * to kick in when we return and before perf_evsel__open() is called.
	 */
new_event:
	evsel = evsel__new(&attr);
	if (evsel == NULL)
		goto out;

	evsel->precise_max = true;

	/* use asprintf() because free(evsel) assumes name is allocated */
	if (asprintf(&evsel->name, "cycles%s%s%.*s",
		     (attr.precise_ip || attr.exclude_kernel) ? ":" : "",
		     attr.exclude_kernel ? "u" : "",
		     attr.precise_ip ? attr.precise_ip + 1 : 0, "ppp") < 0)
		goto error_free;
out:
	return evsel;
error_free:
	evsel__delete(evsel);
	evsel = NULL;
	goto out;
}

static int evsel__copy_config_terms(struct evsel *dst, struct evsel *src)
{
	struct evsel_config_term *pos, *tmp;

	list_for_each_entry(pos, &src->config_terms, list) {
		tmp = malloc(sizeof(*tmp));
		if (tmp == NULL)
			return -ENOMEM;

		*tmp = *pos;
		if (tmp->free_str) {
			tmp->val.str = strdup(pos->val.str);
			if (tmp->val.str == NULL) {
				free(tmp);
				return -ENOMEM;
			}
		}
		list_add_tail(&tmp->list, &dst->config_terms);
	}
	return 0;
}

/**
 * evsel__clone - create a new evsel copied from @orig
 * @orig: original evsel
 *
 * The assumption is that @orig is not configured nor opened yet.
 * So we only care about the attributes that can be set while it's parsed.
 */
struct evsel *evsel__clone(struct evsel *orig)
{
	struct evsel *evsel;

	BUG_ON(orig->core.fd);
	BUG_ON(orig->counts);
	BUG_ON(orig->priv);
	BUG_ON(orig->per_pkg_mask);

	/* cannot handle BPF objects for now */
	if (orig->bpf_obj)
		return NULL;

	evsel = evsel__new(&orig->core.attr);
	if (evsel == NULL)
		return NULL;

	evsel->core.cpus = perf_cpu_map__get(orig->core.cpus);
	evsel->core.own_cpus = perf_cpu_map__get(orig->core.own_cpus);
	evsel->core.threads = perf_thread_map__get(orig->core.threads);
	evsel->core.nr_members = orig->core.nr_members;
	evsel->core.system_wide = orig->core.system_wide;

	if (orig->name) {
		evsel->name = strdup(orig->name);
		if (evsel->name == NULL)
			goto out_err;
	}
	if (orig->group_name) {
		evsel->group_name = strdup(orig->group_name);
		if (evsel->group_name == NULL)
			goto out_err;
	}
	if (orig->pmu_name) {
		evsel->pmu_name = strdup(orig->pmu_name);
		if (evsel->pmu_name == NULL)
			goto out_err;
	}
	if (orig->filter) {
		evsel->filter = strdup(orig->filter);
		if (evsel->filter == NULL)
			goto out_err;
	}
	evsel->cgrp = cgroup__get(orig->cgrp);
	evsel->tp_format = orig->tp_format;
	evsel->handler = orig->handler;
	evsel->leader = orig->leader;

	evsel->max_events = orig->max_events;
	evsel->tool_event = orig->tool_event;
	evsel->unit = orig->unit;
	evsel->scale = orig->scale;
	evsel->snapshot = orig->snapshot;
	evsel->per_pkg = orig->per_pkg;
	evsel->percore = orig->percore;
	evsel->precise_max = orig->precise_max;
	evsel->use_uncore_alias = orig->use_uncore_alias;
	evsel->is_libpfm_event = orig->is_libpfm_event;

	evsel->exclude_GH = orig->exclude_GH;
	evsel->sample_read = orig->sample_read;
	evsel->auto_merge_stats = orig->auto_merge_stats;
	evsel->collect_stat = orig->collect_stat;
	evsel->weak_group = orig->weak_group;

	if (evsel__copy_config_terms(evsel, orig) < 0)
		goto out_err;

	return evsel;

out_err:
	evsel__delete(evsel);
	return NULL;
}

/*
 * Returns pointer with encoded error via <linux/err.h> interface.
 */
struct evsel *evsel__newtp_idx(const char *sys, const char *name, int idx)
{
	struct evsel *evsel = zalloc(perf_evsel__object.size);
	int err = -ENOMEM;

	if (evsel == NULL) {
		goto out_err;
	} else {
		struct perf_event_attr attr = {
			.type	       = PERF_TYPE_TRACEPOINT,
			.sample_type   = (PERF_SAMPLE_RAW | PERF_SAMPLE_TIME |
					  PERF_SAMPLE_CPU | PERF_SAMPLE_PERIOD),
		};

		if (asprintf(&evsel->name, "%s:%s", sys, name) < 0)
			goto out_free;

		evsel->tp_format = trace_event__tp_format(sys, name);
		if (IS_ERR(evsel->tp_format)) {
			err = PTR_ERR(evsel->tp_format);
			goto out_free;
		}

		event_attr_init(&attr);
		attr.config = evsel->tp_format->id;
		attr.sample_period = 1;
		evsel__init(evsel, &attr, idx);
	}

	return evsel;

out_free:
	zfree(&evsel->name);
	free(evsel);
out_err:
	return ERR_PTR(err);
}

const char *evsel__hw_names[PERF_COUNT_HW_MAX] = {
	"cycles",
	"instructions",
	"cache-references",
	"cache-misses",
	"branches",
	"branch-misses",
	"bus-cycles",
	"stalled-cycles-frontend",
	"stalled-cycles-backend",
	"ref-cycles",
};

static const char *__evsel__hw_name(u64 config)
{
	if (config < PERF_COUNT_HW_MAX && evsel__hw_names[config])
		return evsel__hw_names[config];

	return "unknown-hardware";
}

static int perf_evsel__add_modifiers(struct evsel *evsel, char *bf, size_t size)
{
	int colon = 0, r = 0;
	struct perf_event_attr *attr = &evsel->core.attr;
	bool exclude_guest_default = false;

#define MOD_PRINT(context, mod)	do {					\
		if (!attr->exclude_##context) {				\
			if (!colon) colon = ++r;			\
			r += scnprintf(bf + r, size - r, "%c", mod);	\
		} } while(0)

	if (attr->exclude_kernel || attr->exclude_user || attr->exclude_hv) {
		MOD_PRINT(kernel, 'k');
		MOD_PRINT(user, 'u');
		MOD_PRINT(hv, 'h');
		exclude_guest_default = true;
	}

	if (attr->precise_ip) {
		if (!colon)
			colon = ++r;
		r += scnprintf(bf + r, size - r, "%.*s", attr->precise_ip, "ppp");
		exclude_guest_default = true;
	}

	if (attr->exclude_host || attr->exclude_guest == exclude_guest_default) {
		MOD_PRINT(host, 'H');
		MOD_PRINT(guest, 'G');
	}
#undef MOD_PRINT
	if (colon)
		bf[colon - 1] = ':';
	return r;
}

static int evsel__hw_name(struct evsel *evsel, char *bf, size_t size)
{
	int r = scnprintf(bf, size, "%s", __evsel__hw_name(evsel->core.attr.config));
	return r + perf_evsel__add_modifiers(evsel, bf + r, size - r);
}

const char *evsel__sw_names[PERF_COUNT_SW_MAX] = {
	"cpu-clock",
	"task-clock",
	"page-faults",
	"context-switches",
	"cpu-migrations",
	"minor-faults",
	"major-faults",
	"alignment-faults",
	"emulation-faults",
	"dummy",
};

static const char *__evsel__sw_name(u64 config)
{
	if (config < PERF_COUNT_SW_MAX && evsel__sw_names[config])
		return evsel__sw_names[config];
	return "unknown-software";
}

static int evsel__sw_name(struct evsel *evsel, char *bf, size_t size)
{
	int r = scnprintf(bf, size, "%s", __evsel__sw_name(evsel->core.attr.config));
	return r + perf_evsel__add_modifiers(evsel, bf + r, size - r);
}

static int __evsel__bp_name(char *bf, size_t size, u64 addr, u64 type)
{
	int r;

	r = scnprintf(bf, size, "mem:0x%" PRIx64 ":", addr);

	if (type & HW_BREAKPOINT_R)
		r += scnprintf(bf + r, size - r, "r");

	if (type & HW_BREAKPOINT_W)
		r += scnprintf(bf + r, size - r, "w");

	if (type & HW_BREAKPOINT_X)
		r += scnprintf(bf + r, size - r, "x");

	return r;
}

static int evsel__bp_name(struct evsel *evsel, char *bf, size_t size)
{
	struct perf_event_attr *attr = &evsel->core.attr;
	int r = __evsel__bp_name(bf, size, attr->bp_addr, attr->bp_type);
	return r + perf_evsel__add_modifiers(evsel, bf + r, size - r);
}

const char *evsel__hw_cache[PERF_COUNT_HW_CACHE_MAX][EVSEL__MAX_ALIASES] = {
 { "L1-dcache",	"l1-d",		"l1d",		"L1-data",		},
 { "L1-icache",	"l1-i",		"l1i",		"L1-instruction",	},
 { "LLC",	"L2",							},
 { "dTLB",	"d-tlb",	"Data-TLB",				},
 { "iTLB",	"i-tlb",	"Instruction-TLB",			},
 { "branch",	"branches",	"bpu",		"btb",		"bpc",	},
 { "node",								},
};

const char *evsel__hw_cache_op[PERF_COUNT_HW_CACHE_OP_MAX][EVSEL__MAX_ALIASES] = {
 { "load",	"loads",	"read",					},
 { "store",	"stores",	"write",				},
 { "prefetch",	"prefetches",	"speculative-read", "speculative-load",	},
};

const char *evsel__hw_cache_result[PERF_COUNT_HW_CACHE_RESULT_MAX][EVSEL__MAX_ALIASES] = {
 { "refs",	"Reference",	"ops",		"access",		},
 { "misses",	"miss",							},
};

#define C(x)		PERF_COUNT_HW_CACHE_##x
#define CACHE_READ	(1 << C(OP_READ))
#define CACHE_WRITE	(1 << C(OP_WRITE))
#define CACHE_PREFETCH	(1 << C(OP_PREFETCH))
#define COP(x)		(1 << x)

/*
 * cache operartion stat
 * L1I : Read and prefetch only
 * ITLB and BPU : Read-only
 */
static unsigned long evsel__hw_cache_stat[C(MAX)] = {
 [C(L1D)]	= (CACHE_READ | CACHE_WRITE | CACHE_PREFETCH),
 [C(L1I)]	= (CACHE_READ | CACHE_PREFETCH),
 [C(LL)]	= (CACHE_READ | CACHE_WRITE | CACHE_PREFETCH),
 [C(DTLB)]	= (CACHE_READ | CACHE_WRITE | CACHE_PREFETCH),
 [C(ITLB)]	= (CACHE_READ),
 [C(BPU)]	= (CACHE_READ),
 [C(NODE)]	= (CACHE_READ | CACHE_WRITE | CACHE_PREFETCH),
};

bool evsel__is_cache_op_valid(u8 type, u8 op)
{
	if (evsel__hw_cache_stat[type] & COP(op))
		return true;	/* valid */
	else
		return false;	/* invalid */
}

int __evsel__hw_cache_type_op_res_name(u8 type, u8 op, u8 result, char *bf, size_t size)
{
	if (result) {
		return scnprintf(bf, size, "%s-%s-%s", evsel__hw_cache[type][0],
				 evsel__hw_cache_op[op][0],
				 evsel__hw_cache_result[result][0]);
	}

	return scnprintf(bf, size, "%s-%s", evsel__hw_cache[type][0],
			 evsel__hw_cache_op[op][1]);
}

static int __evsel__hw_cache_name(u64 config, char *bf, size_t size)
{
	u8 op, result, type = (config >>  0) & 0xff;
	const char *err = "unknown-ext-hardware-cache-type";

	if (type >= PERF_COUNT_HW_CACHE_MAX)
		goto out_err;

	op = (config >>  8) & 0xff;
	err = "unknown-ext-hardware-cache-op";
	if (op >= PERF_COUNT_HW_CACHE_OP_MAX)
		goto out_err;

	result = (config >> 16) & 0xff;
	err = "unknown-ext-hardware-cache-result";
	if (result >= PERF_COUNT_HW_CACHE_RESULT_MAX)
		goto out_err;

	err = "invalid-cache";
	if (!evsel__is_cache_op_valid(type, op))
		goto out_err;

	return __evsel__hw_cache_type_op_res_name(type, op, result, bf, size);
out_err:
	return scnprintf(bf, size, "%s", err);
}

static int evsel__hw_cache_name(struct evsel *evsel, char *bf, size_t size)
{
	int ret = __evsel__hw_cache_name(evsel->core.attr.config, bf, size);
	return ret + perf_evsel__add_modifiers(evsel, bf + ret, size - ret);
}

static int evsel__raw_name(struct evsel *evsel, char *bf, size_t size)
{
	int ret = scnprintf(bf, size, "raw 0x%" PRIx64, evsel->core.attr.config);
	return ret + perf_evsel__add_modifiers(evsel, bf + ret, size - ret);
}

static int evsel__tool_name(char *bf, size_t size)
{
	int ret = scnprintf(bf, size, "duration_time");
	return ret;
}

const char *evsel__name(struct evsel *evsel)
{
	char bf[128];

	if (!evsel)
		goto out_unknown;

	if (evsel->name)
		return evsel->name;

	switch (evsel->core.attr.type) {
	case PERF_TYPE_RAW:
		evsel__raw_name(evsel, bf, sizeof(bf));
		break;

	case PERF_TYPE_HARDWARE:
		evsel__hw_name(evsel, bf, sizeof(bf));
		break;

	case PERF_TYPE_HW_CACHE:
		evsel__hw_cache_name(evsel, bf, sizeof(bf));
		break;

	case PERF_TYPE_SOFTWARE:
		if (evsel->tool_event)
			evsel__tool_name(bf, sizeof(bf));
		else
			evsel__sw_name(evsel, bf, sizeof(bf));
		break;

	case PERF_TYPE_TRACEPOINT:
		scnprintf(bf, sizeof(bf), "%s", "unknown tracepoint");
		break;

	case PERF_TYPE_BREAKPOINT:
		evsel__bp_name(evsel, bf, sizeof(bf));
		break;

	default:
		scnprintf(bf, sizeof(bf), "unknown attr type: %d",
			  evsel->core.attr.type);
		break;
	}

	evsel->name = strdup(bf);

	if (evsel->name)
		return evsel->name;
out_unknown:
	return "unknown";
}

const char *evsel__group_name(struct evsel *evsel)
{
	return evsel->group_name ?: "anon group";
}

/*
 * Returns the group details for the specified leader,
 * with following rules.
 *
 *  For record -e '{cycles,instructions}'
 *    'anon group { cycles:u, instructions:u }'
 *
 *  For record -e 'cycles,instructions' and report --group
 *    'cycles:u, instructions:u'
 */
int evsel__group_desc(struct evsel *evsel, char *buf, size_t size)
{
	int ret = 0;
	struct evsel *pos;
	const char *group_name = evsel__group_name(evsel);

	if (!evsel->forced_leader)
		ret = scnprintf(buf, size, "%s { ", group_name);

	ret += scnprintf(buf + ret, size - ret, "%s", evsel__name(evsel));

	for_each_group_member(pos, evsel)
		ret += scnprintf(buf + ret, size - ret, ", %s", evsel__name(pos));

	if (!evsel->forced_leader)
		ret += scnprintf(buf + ret, size - ret, " }");

	return ret;
}

static void __evsel__config_callchain(struct evsel *evsel, struct record_opts *opts,
				      struct callchain_param *param)
{
	bool function = evsel__is_function_event(evsel);
	struct perf_event_attr *attr = &evsel->core.attr;

	evsel__set_sample_bit(evsel, CALLCHAIN);

	attr->sample_max_stack = param->max_stack;

	if (opts->kernel_callchains)
		attr->exclude_callchain_user = 1;
	if (opts->user_callchains)
		attr->exclude_callchain_kernel = 1;
	if (param->record_mode == CALLCHAIN_LBR) {
		if (!opts->branch_stack) {
			if (attr->exclude_user) {
				pr_warning("LBR callstack option is only available "
					   "to get user callchain information. "
					   "Falling back to framepointers.\n");
			} else {
				evsel__set_sample_bit(evsel, BRANCH_STACK);
				attr->branch_sample_type = PERF_SAMPLE_BRANCH_USER |
							PERF_SAMPLE_BRANCH_CALL_STACK |
							PERF_SAMPLE_BRANCH_NO_CYCLES |
							PERF_SAMPLE_BRANCH_NO_FLAGS |
							PERF_SAMPLE_BRANCH_HW_INDEX;
			}
		} else
			 pr_warning("Cannot use LBR callstack with branch stack. "
				    "Falling back to framepointers.\n");
	}

	if (param->record_mode == CALLCHAIN_DWARF) {
		if (!function) {
			evsel__set_sample_bit(evsel, REGS_USER);
			evsel__set_sample_bit(evsel, STACK_USER);
			if (opts->sample_user_regs && DWARF_MINIMAL_REGS != PERF_REGS_MASK) {
				attr->sample_regs_user |= DWARF_MINIMAL_REGS;
				pr_warning("WARNING: The use of --call-graph=dwarf may require all the user registers, "
					   "specifying a subset with --user-regs may render DWARF unwinding unreliable, "
					   "so the minimal registers set (IP, SP) is explicitly forced.\n");
			} else {
				attr->sample_regs_user |= PERF_REGS_MASK;
			}
			attr->sample_stack_user = param->dump_size;
			attr->exclude_callchain_user = 1;
		} else {
			pr_info("Cannot use DWARF unwind for function trace event,"
				" falling back to framepointers.\n");
		}
	}

	if (function) {
		pr_info("Disabling user space callchains for function trace event.\n");
		attr->exclude_callchain_user = 1;
	}
}

void evsel__config_callchain(struct evsel *evsel, struct record_opts *opts,
			     struct callchain_param *param)
{
	if (param->enabled)
		return __evsel__config_callchain(evsel, opts, param);
}

static void
perf_evsel__reset_callgraph(struct evsel *evsel,
			    struct callchain_param *param)
{
	struct perf_event_attr *attr = &evsel->core.attr;

	evsel__reset_sample_bit(evsel, CALLCHAIN);
	if (param->record_mode == CALLCHAIN_LBR) {
		evsel__reset_sample_bit(evsel, BRANCH_STACK);
		attr->branch_sample_type &= ~(PERF_SAMPLE_BRANCH_USER |
					      PERF_SAMPLE_BRANCH_CALL_STACK |
					      PERF_SAMPLE_BRANCH_HW_INDEX);
	}
	if (param->record_mode == CALLCHAIN_DWARF) {
		evsel__reset_sample_bit(evsel, REGS_USER);
		evsel__reset_sample_bit(evsel, STACK_USER);
	}
}

static void evsel__apply_config_terms(struct evsel *evsel,
				      struct record_opts *opts, bool track)
{
	struct evsel_config_term *term;
	struct list_head *config_terms = &evsel->config_terms;
	struct perf_event_attr *attr = &evsel->core.attr;
	/* callgraph default */
	struct callchain_param param = {
		.record_mode = callchain_param.record_mode,
	};
	u32 dump_size = 0;
	int max_stack = 0;
	const char *callgraph_buf = NULL;

	list_for_each_entry(term, config_terms, list) {
		switch (term->type) {
		case EVSEL__CONFIG_TERM_PERIOD:
			if (!(term->weak && opts->user_interval != ULLONG_MAX)) {
				attr->sample_period = term->val.period;
				attr->freq = 0;
				evsel__reset_sample_bit(evsel, PERIOD);
			}
			break;
		case EVSEL__CONFIG_TERM_FREQ:
			if (!(term->weak && opts->user_freq != UINT_MAX)) {
				attr->sample_freq = term->val.freq;
				attr->freq = 1;
				evsel__set_sample_bit(evsel, PERIOD);
			}
			break;
		case EVSEL__CONFIG_TERM_TIME:
			if (term->val.time)
				evsel__set_sample_bit(evsel, TIME);
			else
				evsel__reset_sample_bit(evsel, TIME);
			break;
		case EVSEL__CONFIG_TERM_CALLGRAPH:
			callgraph_buf = term->val.str;
			break;
		case EVSEL__CONFIG_TERM_BRANCH:
			if (term->val.str && strcmp(term->val.str, "no")) {
				evsel__set_sample_bit(evsel, BRANCH_STACK);
				parse_branch_str(term->val.str,
						 &attr->branch_sample_type);
			} else
				evsel__reset_sample_bit(evsel, BRANCH_STACK);
			break;
		case EVSEL__CONFIG_TERM_STACK_USER:
			dump_size = term->val.stack_user;
			break;
		case EVSEL__CONFIG_TERM_MAX_STACK:
			max_stack = term->val.max_stack;
			break;
		case EVSEL__CONFIG_TERM_MAX_EVENTS:
			evsel->max_events = term->val.max_events;
			break;
		case EVSEL__CONFIG_TERM_INHERIT:
			/*
			 * attr->inherit should has already been set by
			 * evsel__config. If user explicitly set
			 * inherit using config terms, override global
			 * opt->no_inherit setting.
			 */
			attr->inherit = term->val.inherit ? 1 : 0;
			break;
		case EVSEL__CONFIG_TERM_OVERWRITE:
			attr->write_backward = term->val.overwrite ? 1 : 0;
			break;
		case EVSEL__CONFIG_TERM_DRV_CFG:
			break;
		case EVSEL__CONFIG_TERM_PERCORE:
			break;
		case EVSEL__CONFIG_TERM_AUX_OUTPUT:
			attr->aux_output = term->val.aux_output ? 1 : 0;
			break;
		case EVSEL__CONFIG_TERM_AUX_SAMPLE_SIZE:
			/* Already applied by auxtrace */
			break;
		case EVSEL__CONFIG_TERM_CFG_CHG:
			break;
		default:
			break;
		}
	}

	/* User explicitly set per-event callgraph, clear the old setting and reset. */
	if ((callgraph_buf != NULL) || (dump_size > 0) || max_stack) {
		bool sample_address = false;

		if (max_stack) {
			param.max_stack = max_stack;
			if (callgraph_buf == NULL)
				callgraph_buf = "fp";
		}

		/* parse callgraph parameters */
		if (callgraph_buf != NULL) {
			if (!strcmp(callgraph_buf, "no")) {
				param.enabled = false;
				param.record_mode = CALLCHAIN_NONE;
			} else {
				param.enabled = true;
				if (parse_callchain_record(callgraph_buf, &param)) {
					pr_err("per-event callgraph setting for %s failed. "
					       "Apply callgraph global setting for it\n",
					       evsel->name);
					return;
				}
				if (param.record_mode == CALLCHAIN_DWARF)
					sample_address = true;
			}
		}
		if (dump_size > 0) {
			dump_size = round_up(dump_size, sizeof(u64));
			param.dump_size = dump_size;
		}

		/* If global callgraph set, clear it */
		if (callchain_param.enabled)
			perf_evsel__reset_callgraph(evsel, &callchain_param);

		/* set perf-event callgraph */
		if (param.enabled) {
			if (sample_address) {
				evsel__set_sample_bit(evsel, ADDR);
				evsel__set_sample_bit(evsel, DATA_SRC);
				evsel->core.attr.mmap_data = track;
			}
			evsel__config_callchain(evsel, opts, &param);
		}
	}
}

struct evsel_config_term *__evsel__get_config_term(struct evsel *evsel, enum evsel_term_type type)
{
	struct evsel_config_term *term, *found_term = NULL;

	list_for_each_entry(term, &evsel->config_terms, list) {
		if (term->type == type)
			found_term = term;
	}

	return found_term;
}

/*
 * The enable_on_exec/disabled value strategy:
 *
 *  1) For any type of traced program:
 *    - all independent events and group leaders are disabled
 *    - all group members are enabled
 *
 *     Group members are ruled by group leaders. They need to
 *     be enabled, because the group scheduling relies on that.
 *
 *  2) For traced programs executed by perf:
 *     - all independent events and group leaders have
 *       enable_on_exec set
 *     - we don't specifically enable or disable any event during
 *       the record command
 *
 *     Independent events and group leaders are initially disabled
 *     and get enabled by exec. Group members are ruled by group
 *     leaders as stated in 1).
 *
 *  3) For traced programs attached by perf (pid/tid):
 *     - we specifically enable or disable all events during
 *       the record command
 *
 *     When attaching events to already running traced we
 *     enable/disable events specifically, as there's no
 *     initial traced exec call.
 */
void evsel__config(struct evsel *evsel, struct record_opts *opts,
		   struct callchain_param *callchain)
{
	struct evsel *leader = evsel->leader;
	struct perf_event_attr *attr = &evsel->core.attr;
	int track = evsel->tracking;
	bool per_cpu = opts->target.default_per_cpu && !opts->target.per_thread;

	attr->sample_id_all = perf_missing_features.sample_id_all ? 0 : 1;
	attr->inherit	    = !opts->no_inherit;
	attr->write_backward = opts->overwrite ? 1 : 0;

	evsel__set_sample_bit(evsel, IP);
	evsel__set_sample_bit(evsel, TID);

	if (evsel->sample_read) {
		evsel__set_sample_bit(evsel, READ);

		/*
		 * We need ID even in case of single event, because
		 * PERF_SAMPLE_READ process ID specific data.
		 */
		evsel__set_sample_id(evsel, false);

		/*
		 * Apply group format only if we belong to group
		 * with more than one members.
		 */
		if (leader->core.nr_members > 1) {
			attr->read_format |= PERF_FORMAT_GROUP;
			attr->inherit = 0;
		}
	}

	/*
	 * We default some events to have a default interval. But keep
	 * it a weak assumption overridable by the user.
	 */
	if (!attr->sample_period) {
		if (opts->freq) {
			attr->freq		= 1;
			attr->sample_freq	= opts->freq;
		} else {
			attr->sample_period = opts->default_interval;
		}
	}
	/*
	 * If attr->freq was set (here or earlier), ask for period
	 * to be sampled.
	 */
	if (attr->freq)
		evsel__set_sample_bit(evsel, PERIOD);

	if (opts->no_samples)
		attr->sample_freq = 0;

	if (opts->inherit_stat) {
		evsel->core.attr.read_format |=
			PERF_FORMAT_TOTAL_TIME_ENABLED |
			PERF_FORMAT_TOTAL_TIME_RUNNING |
			PERF_FORMAT_ID;
		attr->inherit_stat = 1;
	}

	if (opts->sample_address) {
		evsel__set_sample_bit(evsel, ADDR);
		attr->mmap_data = track;
	}

	/*
	 * We don't allow user space callchains for  function trace
	 * event, due to issues with page faults while tracing page
	 * fault handler and its overall trickiness nature.
	 */
	if (evsel__is_function_event(evsel))
		evsel->core.attr.exclude_callchain_user = 1;

	if (callchain && callchain->enabled && !evsel->no_aux_samples)
		evsel__config_callchain(evsel, opts, callchain);

<<<<<<< HEAD
	if (opts->sample_intr_regs && !evsel->no_aux_samples) {
=======
	if (opts->sample_intr_regs && !evsel->no_aux_samples &&
	    !evsel__is_dummy_event(evsel)) {
>>>>>>> d1988041
		attr->sample_regs_intr = opts->sample_intr_regs;
		evsel__set_sample_bit(evsel, REGS_INTR);
	}

<<<<<<< HEAD
	if (opts->sample_user_regs && !evsel->no_aux_samples) {
=======
	if (opts->sample_user_regs && !evsel->no_aux_samples &&
	    !evsel__is_dummy_event(evsel)) {
>>>>>>> d1988041
		attr->sample_regs_user |= opts->sample_user_regs;
		evsel__set_sample_bit(evsel, REGS_USER);
	}

	if (target__has_cpu(&opts->target) || opts->sample_cpu)
		evsel__set_sample_bit(evsel, CPU);

	/*
	 * When the user explicitly disabled time don't force it here.
	 */
	if (opts->sample_time &&
	    (!perf_missing_features.sample_id_all &&
	    (!opts->no_inherit || target__has_cpu(&opts->target) || per_cpu ||
	     opts->sample_time_set)))
		evsel__set_sample_bit(evsel, TIME);

	if (opts->raw_samples && !evsel->no_aux_samples) {
		evsel__set_sample_bit(evsel, TIME);
		evsel__set_sample_bit(evsel, RAW);
		evsel__set_sample_bit(evsel, CPU);
	}

	if (opts->sample_address)
		evsel__set_sample_bit(evsel, DATA_SRC);

	if (opts->sample_phys_addr)
		evsel__set_sample_bit(evsel, PHYS_ADDR);

	if (opts->no_buffering) {
		attr->watermark = 0;
		attr->wakeup_events = 1;
	}
	if (opts->branch_stack && !evsel->no_aux_samples) {
		evsel__set_sample_bit(evsel, BRANCH_STACK);
		attr->branch_sample_type = opts->branch_stack;
	}

	if (opts->sample_weight)
		evsel__set_sample_bit(evsel, WEIGHT);

	attr->task  = track;
	attr->mmap  = track;
	attr->mmap2 = track && !perf_missing_features.mmap2;
	attr->comm  = track;
	/*
	 * ksymbol is tracked separately with text poke because it needs to be
	 * system wide and enabled immediately.
	 */
	if (!opts->text_poke)
		attr->ksymbol = track && !perf_missing_features.ksymbol;
	attr->bpf_event = track && !opts->no_bpf_event && !perf_missing_features.bpf;

	if (opts->record_namespaces)
		attr->namespaces  = track;

	if (opts->record_cgroup) {
		attr->cgroup = track && !perf_missing_features.cgroup;
		evsel__set_sample_bit(evsel, CGROUP);
	}

	if (opts->record_switch_events)
		attr->context_switch = track;

	if (opts->sample_transaction)
		evsel__set_sample_bit(evsel, TRANSACTION);

	if (opts->running_time) {
		evsel->core.attr.read_format |=
			PERF_FORMAT_TOTAL_TIME_ENABLED |
			PERF_FORMAT_TOTAL_TIME_RUNNING;
	}

	/*
	 * XXX see the function comment above
	 *
	 * Disabling only independent events or group leaders,
	 * keeping group members enabled.
	 */
	if (evsel__is_group_leader(evsel))
		attr->disabled = 1;

	/*
	 * Setting enable_on_exec for independent events and
	 * group leaders for traced executed by perf.
	 */
	if (target__none(&opts->target) && evsel__is_group_leader(evsel) &&
	    !opts->initial_delay)
		attr->enable_on_exec = 1;

	if (evsel->immediate) {
		attr->disabled = 0;
		attr->enable_on_exec = 0;
	}

	clockid = opts->clockid;
	if (opts->use_clockid) {
		attr->use_clockid = 1;
		attr->clockid = opts->clockid;
	}

	if (evsel->precise_max)
		attr->precise_ip = 3;

	if (opts->all_user) {
		attr->exclude_kernel = 1;
		attr->exclude_user   = 0;
	}

	if (opts->all_kernel) {
		attr->exclude_kernel = 0;
		attr->exclude_user   = 1;
	}

	if (evsel->core.own_cpus || evsel->unit)
		evsel->core.attr.read_format |= PERF_FORMAT_ID;

	/*
	 * Apply event specific term settings,
	 * it overloads any global configuration.
	 */
	evsel__apply_config_terms(evsel, opts, track);

	evsel->ignore_missing_thread = opts->ignore_missing_thread;

	/* The --period option takes the precedence. */
	if (opts->period_set) {
		if (opts->period)
			evsel__set_sample_bit(evsel, PERIOD);
		else
			evsel__reset_sample_bit(evsel, PERIOD);
	}

	/*
	 * A dummy event never triggers any actual counter and therefore
	 * cannot be used with branch_stack.
	 *
	 * For initial_delay, a dummy event is added implicitly.
	 * The software event will trigger -EOPNOTSUPP error out,
	 * if BRANCH_STACK bit is set.
	 */
	if (evsel__is_dummy_event(evsel))
		evsel__reset_sample_bit(evsel, BRANCH_STACK);
}

int evsel__set_filter(struct evsel *evsel, const char *filter)
{
	char *new_filter = strdup(filter);

	if (new_filter != NULL) {
		free(evsel->filter);
		evsel->filter = new_filter;
		return 0;
	}

	return -1;
}

static int evsel__append_filter(struct evsel *evsel, const char *fmt, const char *filter)
{
	char *new_filter;

	if (evsel->filter == NULL)
		return evsel__set_filter(evsel, filter);

	if (asprintf(&new_filter, fmt, evsel->filter, filter) > 0) {
		free(evsel->filter);
		evsel->filter = new_filter;
		return 0;
	}

	return -1;
}

int evsel__append_tp_filter(struct evsel *evsel, const char *filter)
{
	return evsel__append_filter(evsel, "(%s) && (%s)", filter);
}

int evsel__append_addr_filter(struct evsel *evsel, const char *filter)
{
	return evsel__append_filter(evsel, "%s,%s", filter);
}

/* Caller has to clear disabled after going through all CPUs. */
int evsel__enable_cpu(struct evsel *evsel, int cpu)
{
	return perf_evsel__enable_cpu(&evsel->core, cpu);
}

int evsel__enable(struct evsel *evsel)
{
	int err = perf_evsel__enable(&evsel->core);

	if (!err)
		evsel->disabled = false;
	return err;
}

/* Caller has to set disabled after going through all CPUs. */
int evsel__disable_cpu(struct evsel *evsel, int cpu)
{
	return perf_evsel__disable_cpu(&evsel->core, cpu);
}

int evsel__disable(struct evsel *evsel)
{
	int err = perf_evsel__disable(&evsel->core);
	/*
	 * We mark it disabled here so that tools that disable a event can
	 * ignore events after they disable it. I.e. the ring buffer may have
	 * already a few more events queued up before the kernel got the stop
	 * request.
	 */
	if (!err)
		evsel->disabled = true;

	return err;
}

static void evsel__free_config_terms(struct evsel *evsel)
{
	struct evsel_config_term *term, *h;

	list_for_each_entry_safe(term, h, &evsel->config_terms, list) {
		list_del_init(&term->list);
		if (term->free_str)
			zfree(&term->val.str);
		free(term);
	}
}

void evsel__exit(struct evsel *evsel)
{
	assert(list_empty(&evsel->core.node));
	assert(evsel->evlist == NULL);
	evsel__free_counts(evsel);
	perf_evsel__free_fd(&evsel->core);
	perf_evsel__free_id(&evsel->core);
	evsel__free_config_terms(evsel);
	cgroup__put(evsel->cgrp);
	perf_cpu_map__put(evsel->core.cpus);
	perf_cpu_map__put(evsel->core.own_cpus);
	perf_thread_map__put(evsel->core.threads);
	zfree(&evsel->group_name);
	zfree(&evsel->name);
	zfree(&evsel->pmu_name);
	zfree(&evsel->per_pkg_mask);
	zfree(&evsel->metric_events);
	perf_evsel__object.fini(evsel);
}

void evsel__delete(struct evsel *evsel)
{
	evsel__exit(evsel);
	free(evsel);
}

void evsel__compute_deltas(struct evsel *evsel, int cpu, int thread,
			   struct perf_counts_values *count)
{
	struct perf_counts_values tmp;

	if (!evsel->prev_raw_counts)
		return;

	if (cpu == -1) {
		tmp = evsel->prev_raw_counts->aggr;
		evsel->prev_raw_counts->aggr = *count;
	} else {
		tmp = *perf_counts(evsel->prev_raw_counts, cpu, thread);
		*perf_counts(evsel->prev_raw_counts, cpu, thread) = *count;
	}

	count->val = count->val - tmp.val;
	count->ena = count->ena - tmp.ena;
	count->run = count->run - tmp.run;
}

void perf_counts_values__scale(struct perf_counts_values *count,
			       bool scale, s8 *pscaled)
{
	s8 scaled = 0;

	if (scale) {
		if (count->run == 0) {
			scaled = -1;
			count->val = 0;
		} else if (count->run < count->ena) {
			scaled = 1;
			count->val = (u64)((double) count->val * count->ena / count->run);
		}
	}

	if (pscaled)
		*pscaled = scaled;
}

static int evsel__read_one(struct evsel *evsel, int cpu, int thread)
{
	struct perf_counts_values *count = perf_counts(evsel->counts, cpu, thread);

	return perf_evsel__read(&evsel->core, cpu, thread, count);
}

static void
perf_evsel__set_count(struct evsel *counter, int cpu, int thread,
		      u64 val, u64 ena, u64 run)
{
	struct perf_counts_values *count;

	count = perf_counts(counter->counts, cpu, thread);

	count->val    = val;
	count->ena    = ena;
	count->run    = run;

	perf_counts__set_loaded(counter->counts, cpu, thread, true);
}

static int
perf_evsel__process_group_data(struct evsel *leader,
			       int cpu, int thread, u64 *data)
{
	u64 read_format = leader->core.attr.read_format;
	struct sample_read_value *v;
	u64 nr, ena = 0, run = 0, i;

	nr = *data++;

	if (nr != (u64) leader->core.nr_members)
		return -EINVAL;

	if (read_format & PERF_FORMAT_TOTAL_TIME_ENABLED)
		ena = *data++;

	if (read_format & PERF_FORMAT_TOTAL_TIME_RUNNING)
		run = *data++;

	v = (struct sample_read_value *) data;

	perf_evsel__set_count(leader, cpu, thread,
			      v[0].value, ena, run);

	for (i = 1; i < nr; i++) {
		struct evsel *counter;

		counter = perf_evlist__id2evsel(leader->evlist, v[i].id);
		if (!counter)
			return -EINVAL;

		perf_evsel__set_count(counter, cpu, thread,
				      v[i].value, ena, run);
	}

	return 0;
}

static int evsel__read_group(struct evsel *leader, int cpu, int thread)
{
	struct perf_stat_evsel *ps = leader->stats;
	u64 read_format = leader->core.attr.read_format;
	int size = perf_evsel__read_size(&leader->core);
	u64 *data = ps->group_data;

	if (!(read_format & PERF_FORMAT_ID))
		return -EINVAL;

	if (!evsel__is_group_leader(leader))
		return -EINVAL;

	if (!data) {
		data = zalloc(size);
		if (!data)
			return -ENOMEM;

		ps->group_data = data;
	}

	if (FD(leader, cpu, thread) < 0)
		return -EINVAL;

	if (readn(FD(leader, cpu, thread), data, size) <= 0)
		return -errno;

	return perf_evsel__process_group_data(leader, cpu, thread, data);
}

int evsel__read_counter(struct evsel *evsel, int cpu, int thread)
{
	u64 read_format = evsel->core.attr.read_format;

	if (read_format & PERF_FORMAT_GROUP)
		return evsel__read_group(evsel, cpu, thread);

	return evsel__read_one(evsel, cpu, thread);
}

int __evsel__read_on_cpu(struct evsel *evsel, int cpu, int thread, bool scale)
{
	struct perf_counts_values count;
	size_t nv = scale ? 3 : 1;

	if (FD(evsel, cpu, thread) < 0)
		return -EINVAL;

	if (evsel->counts == NULL && evsel__alloc_counts(evsel, cpu + 1, thread + 1) < 0)
		return -ENOMEM;

	if (readn(FD(evsel, cpu, thread), &count, nv * sizeof(u64)) <= 0)
		return -errno;

	evsel__compute_deltas(evsel, cpu, thread, &count);
	perf_counts_values__scale(&count, scale, NULL);
	*perf_counts(evsel->counts, cpu, thread) = count;
	return 0;
}

static int get_group_fd(struct evsel *evsel, int cpu, int thread)
{
	struct evsel *leader = evsel->leader;
	int fd;

	if (evsel__is_group_leader(evsel))
		return -1;

	/*
	 * Leader must be already processed/open,
	 * if not it's a bug.
	 */
	BUG_ON(!leader->core.fd);

	fd = FD(leader, cpu, thread);
	BUG_ON(fd == -1);

	return fd;
}

static void perf_evsel__remove_fd(struct evsel *pos,
				  int nr_cpus, int nr_threads,
				  int thread_idx)
{
	for (int cpu = 0; cpu < nr_cpus; cpu++)
		for (int thread = thread_idx; thread < nr_threads - 1; thread++)
			FD(pos, cpu, thread) = FD(pos, cpu, thread + 1);
}

static int update_fds(struct evsel *evsel,
		      int nr_cpus, int cpu_idx,
		      int nr_threads, int thread_idx)
{
	struct evsel *pos;

	if (cpu_idx >= nr_cpus || thread_idx >= nr_threads)
		return -EINVAL;

	evlist__for_each_entry(evsel->evlist, pos) {
		nr_cpus = pos != evsel ? nr_cpus : cpu_idx;

		perf_evsel__remove_fd(pos, nr_cpus, nr_threads, thread_idx);

		/*
		 * Since fds for next evsel has not been created,
		 * there is no need to iterate whole event list.
		 */
		if (pos == evsel)
			break;
	}
	return 0;
}

static bool ignore_missing_thread(struct evsel *evsel,
				  int nr_cpus, int cpu,
				  struct perf_thread_map *threads,
				  int thread, int err)
{
	pid_t ignore_pid = perf_thread_map__pid(threads, thread);

	if (!evsel->ignore_missing_thread)
		return false;

	/* The system wide setup does not work with threads. */
	if (evsel->core.system_wide)
		return false;

	/* The -ESRCH is perf event syscall errno for pid's not found. */
	if (err != -ESRCH)
		return false;

	/* If there's only one thread, let it fail. */
	if (threads->nr == 1)
		return false;

	/*
	 * We should remove fd for missing_thread first
	 * because thread_map__remove() will decrease threads->nr.
	 */
	if (update_fds(evsel, nr_cpus, cpu, threads->nr, thread))
		return false;

	if (thread_map__remove(threads, thread))
		return false;

	pr_warning("WARNING: Ignored open failure for pid %d\n",
		   ignore_pid);
	return true;
}

static int __open_attr__fprintf(FILE *fp, const char *name, const char *val,
				void *priv __maybe_unused)
{
	return fprintf(fp, "  %-32s %s\n", name, val);
}

static void display_attr(struct perf_event_attr *attr)
{
	if (verbose >= 2 || debug_peo_args) {
		fprintf(stderr, "%.60s\n", graph_dotted_line);
		fprintf(stderr, "perf_event_attr:\n");
		perf_event_attr__fprintf(stderr, attr, __open_attr__fprintf, NULL);
		fprintf(stderr, "%.60s\n", graph_dotted_line);
	}
}

static int perf_event_open(struct evsel *evsel,
			   pid_t pid, int cpu, int group_fd,
			   unsigned long flags)
{
	int precise_ip = evsel->core.attr.precise_ip;
	int fd;

	while (1) {
		pr_debug2_peo("sys_perf_event_open: pid %d  cpu %d  group_fd %d  flags %#lx",
			  pid, cpu, group_fd, flags);

		fd = sys_perf_event_open(&evsel->core.attr, pid, cpu, group_fd, flags);
		if (fd >= 0)
			break;

		/* Do not try less precise if not requested. */
		if (!evsel->precise_max)
			break;

		/*
		 * We tried all the precise_ip values, and it's
		 * still failing, so leave it to standard fallback.
		 */
		if (!evsel->core.attr.precise_ip) {
			evsel->core.attr.precise_ip = precise_ip;
			break;
		}

		pr_debug2_peo("\nsys_perf_event_open failed, error %d\n", -ENOTSUP);
		evsel->core.attr.precise_ip--;
		pr_debug2_peo("decreasing precise_ip by one (%d)\n", evsel->core.attr.precise_ip);
		display_attr(&evsel->core.attr);
	}

	return fd;
}

static int evsel__open_cpu(struct evsel *evsel, struct perf_cpu_map *cpus,
		struct perf_thread_map *threads,
		int start_cpu, int end_cpu)
{
	int cpu, thread, nthreads;
	unsigned long flags = PERF_FLAG_FD_CLOEXEC;
	int pid = -1, err, old_errno;
	enum { NO_CHANGE, SET_TO_MAX, INCREASED_MAX } set_rlimit = NO_CHANGE;

	if ((perf_missing_features.write_backward && evsel->core.attr.write_backward) ||
	    (perf_missing_features.aux_output     && evsel->core.attr.aux_output))
		return -EINVAL;

	if (cpus == NULL) {
		static struct perf_cpu_map *empty_cpu_map;

		if (empty_cpu_map == NULL) {
			empty_cpu_map = perf_cpu_map__dummy_new();
			if (empty_cpu_map == NULL)
				return -ENOMEM;
		}

		cpus = empty_cpu_map;
	}

	if (threads == NULL) {
		static struct perf_thread_map *empty_thread_map;

		if (empty_thread_map == NULL) {
			empty_thread_map = thread_map__new_by_tid(-1);
			if (empty_thread_map == NULL)
				return -ENOMEM;
		}

		threads = empty_thread_map;
	}

	if (evsel->core.system_wide)
		nthreads = 1;
	else
		nthreads = threads->nr;

	if (evsel->core.fd == NULL &&
	    perf_evsel__alloc_fd(&evsel->core, cpus->nr, nthreads) < 0)
		return -ENOMEM;

	if (evsel->cgrp) {
		flags |= PERF_FLAG_PID_CGROUP;
		pid = evsel->cgrp->fd;
	}

fallback_missing_features:
	if (perf_missing_features.clockid_wrong)
		evsel->core.attr.clockid = CLOCK_MONOTONIC; /* should always work */
	if (perf_missing_features.clockid) {
		evsel->core.attr.use_clockid = 0;
		evsel->core.attr.clockid = 0;
	}
	if (perf_missing_features.cloexec)
		flags &= ~(unsigned long)PERF_FLAG_FD_CLOEXEC;
	if (perf_missing_features.mmap2)
		evsel->core.attr.mmap2 = 0;
	if (perf_missing_features.exclude_guest)
		evsel->core.attr.exclude_guest = evsel->core.attr.exclude_host = 0;
	if (perf_missing_features.lbr_flags)
		evsel->core.attr.branch_sample_type &= ~(PERF_SAMPLE_BRANCH_NO_FLAGS |
				     PERF_SAMPLE_BRANCH_NO_CYCLES);
	if (perf_missing_features.group_read && evsel->core.attr.inherit)
		evsel->core.attr.read_format &= ~(PERF_FORMAT_GROUP|PERF_FORMAT_ID);
	if (perf_missing_features.ksymbol)
		evsel->core.attr.ksymbol = 0;
	if (perf_missing_features.bpf)
		evsel->core.attr.bpf_event = 0;
	if (perf_missing_features.branch_hw_idx)
		evsel->core.attr.branch_sample_type &= ~PERF_SAMPLE_BRANCH_HW_INDEX;
retry_sample_id:
	if (perf_missing_features.sample_id_all)
		evsel->core.attr.sample_id_all = 0;

	display_attr(&evsel->core.attr);

	for (cpu = start_cpu; cpu < end_cpu; cpu++) {

		for (thread = 0; thread < nthreads; thread++) {
			int fd, group_fd;

			if (!evsel->cgrp && !evsel->core.system_wide)
				pid = perf_thread_map__pid(threads, thread);

			group_fd = get_group_fd(evsel, cpu, thread);
retry_open:
			test_attr__ready();

			fd = perf_event_open(evsel, pid, cpus->map[cpu],
					     group_fd, flags);

			FD(evsel, cpu, thread) = fd;

			if (unlikely(test_attr__enabled)) {
				test_attr__open(&evsel->core.attr, pid, cpus->map[cpu],
						fd, group_fd, flags);
			}

			if (fd < 0) {
				err = -errno;

				if (ignore_missing_thread(evsel, cpus->nr, cpu, threads, thread, err)) {
					/*
					 * We just removed 1 thread, so take a step
					 * back on thread index and lower the upper
					 * nthreads limit.
					 */
					nthreads--;
					thread--;

					/* ... and pretend like nothing have happened. */
					err = 0;
					continue;
				}

				pr_debug2_peo("\nsys_perf_event_open failed, error %d\n",
					  err);
				goto try_fallback;
			}

			pr_debug2_peo(" = %d\n", fd);

			if (evsel->bpf_fd >= 0) {
				int evt_fd = fd;
				int bpf_fd = evsel->bpf_fd;

				err = ioctl(evt_fd,
					    PERF_EVENT_IOC_SET_BPF,
					    bpf_fd);
				if (err && errno != EEXIST) {
					pr_err("failed to attach bpf fd %d: %s\n",
					       bpf_fd, strerror(errno));
					err = -EINVAL;
					goto out_close;
				}
			}

			set_rlimit = NO_CHANGE;

			/*
			 * If we succeeded but had to kill clockid, fail and
			 * have evsel__open_strerror() print us a nice error.
			 */
			if (perf_missing_features.clockid ||
			    perf_missing_features.clockid_wrong) {
				err = -EINVAL;
				goto out_close;
			}
		}
	}

	return 0;

try_fallback:
	/*
	 * perf stat needs between 5 and 22 fds per CPU. When we run out
	 * of them try to increase the limits.
	 */
	if (err == -EMFILE && set_rlimit < INCREASED_MAX) {
		struct rlimit l;

		old_errno = errno;
		if (getrlimit(RLIMIT_NOFILE, &l) == 0) {
			if (set_rlimit == NO_CHANGE)
				l.rlim_cur = l.rlim_max;
			else {
				l.rlim_cur = l.rlim_max + 1000;
				l.rlim_max = l.rlim_cur;
			}
			if (setrlimit(RLIMIT_NOFILE, &l) == 0) {
				set_rlimit++;
				errno = old_errno;
				goto retry_open;
			}
		}
		errno = old_errno;
	}

	if (err != -EINVAL || cpu > 0 || thread > 0)
		goto out_close;

	/*
	 * Must probe features in the order they were added to the
	 * perf_event_attr interface.
	 */
        if (!perf_missing_features.cgroup && evsel->core.attr.cgroup) {
		perf_missing_features.cgroup = true;
		pr_debug2_peo("Kernel has no cgroup sampling support, bailing out\n");
		goto out_close;
        } else if (!perf_missing_features.branch_hw_idx &&
	    (evsel->core.attr.branch_sample_type & PERF_SAMPLE_BRANCH_HW_INDEX)) {
		perf_missing_features.branch_hw_idx = true;
		pr_debug2("switching off branch HW index support\n");
		goto fallback_missing_features;
	} else if (!perf_missing_features.aux_output && evsel->core.attr.aux_output) {
		perf_missing_features.aux_output = true;
		pr_debug2_peo("Kernel has no attr.aux_output support, bailing out\n");
		goto out_close;
	} else if (!perf_missing_features.bpf && evsel->core.attr.bpf_event) {
		perf_missing_features.bpf = true;
		pr_debug2_peo("switching off bpf_event\n");
		goto fallback_missing_features;
	} else if (!perf_missing_features.ksymbol && evsel->core.attr.ksymbol) {
		perf_missing_features.ksymbol = true;
		pr_debug2_peo("switching off ksymbol\n");
		goto fallback_missing_features;
	} else if (!perf_missing_features.write_backward && evsel->core.attr.write_backward) {
		perf_missing_features.write_backward = true;
		pr_debug2_peo("switching off write_backward\n");
		goto out_close;
	} else if (!perf_missing_features.clockid_wrong && evsel->core.attr.use_clockid) {
		perf_missing_features.clockid_wrong = true;
		pr_debug2_peo("switching off clockid\n");
		goto fallback_missing_features;
	} else if (!perf_missing_features.clockid && evsel->core.attr.use_clockid) {
		perf_missing_features.clockid = true;
		pr_debug2_peo("switching off use_clockid\n");
		goto fallback_missing_features;
	} else if (!perf_missing_features.cloexec && (flags & PERF_FLAG_FD_CLOEXEC)) {
		perf_missing_features.cloexec = true;
		pr_debug2_peo("switching off cloexec flag\n");
		goto fallback_missing_features;
	} else if (!perf_missing_features.mmap2 && evsel->core.attr.mmap2) {
		perf_missing_features.mmap2 = true;
		pr_debug2_peo("switching off mmap2\n");
		goto fallback_missing_features;
	} else if (!perf_missing_features.exclude_guest &&
		   (evsel->core.attr.exclude_guest || evsel->core.attr.exclude_host)) {
		perf_missing_features.exclude_guest = true;
		pr_debug2_peo("switching off exclude_guest, exclude_host\n");
		goto fallback_missing_features;
	} else if (!perf_missing_features.sample_id_all) {
		perf_missing_features.sample_id_all = true;
		pr_debug2_peo("switching off sample_id_all\n");
		goto retry_sample_id;
	} else if (!perf_missing_features.lbr_flags &&
			(evsel->core.attr.branch_sample_type &
			 (PERF_SAMPLE_BRANCH_NO_CYCLES |
			  PERF_SAMPLE_BRANCH_NO_FLAGS))) {
		perf_missing_features.lbr_flags = true;
		pr_debug2_peo("switching off branch sample type no (cycles/flags)\n");
		goto fallback_missing_features;
	} else if (!perf_missing_features.group_read &&
		    evsel->core.attr.inherit &&
		   (evsel->core.attr.read_format & PERF_FORMAT_GROUP) &&
		   evsel__is_group_leader(evsel)) {
		perf_missing_features.group_read = true;
		pr_debug2_peo("switching off group read\n");
		goto fallback_missing_features;
	}
out_close:
	if (err)
		threads->err_thread = thread;

	old_errno = errno;
	do {
		while (--thread >= 0) {
			if (FD(evsel, cpu, thread) >= 0)
				close(FD(evsel, cpu, thread));
			FD(evsel, cpu, thread) = -1;
		}
		thread = nthreads;
	} while (--cpu >= 0);
	errno = old_errno;
	return err;
}

int evsel__open(struct evsel *evsel, struct perf_cpu_map *cpus,
		struct perf_thread_map *threads)
{
	return evsel__open_cpu(evsel, cpus, threads, 0, cpus ? cpus->nr : 1);
}

void evsel__close(struct evsel *evsel)
{
	perf_evsel__close(&evsel->core);
	perf_evsel__free_id(&evsel->core);
}

int evsel__open_per_cpu(struct evsel *evsel, struct perf_cpu_map *cpus, int cpu)
{
	if (cpu == -1)
		return evsel__open_cpu(evsel, cpus, NULL, 0,
					cpus ? cpus->nr : 1);

	return evsel__open_cpu(evsel, cpus, NULL, cpu, cpu + 1);
}

int evsel__open_per_thread(struct evsel *evsel, struct perf_thread_map *threads)
{
	return evsel__open(evsel, NULL, threads);
}

static int perf_evsel__parse_id_sample(const struct evsel *evsel,
				       const union perf_event *event,
				       struct perf_sample *sample)
{
	u64 type = evsel->core.attr.sample_type;
	const __u64 *array = event->sample.array;
	bool swapped = evsel->needs_swap;
	union u64_swap u;

	array += ((event->header.size -
		   sizeof(event->header)) / sizeof(u64)) - 1;

	if (type & PERF_SAMPLE_IDENTIFIER) {
		sample->id = *array;
		array--;
	}

	if (type & PERF_SAMPLE_CPU) {
		u.val64 = *array;
		if (swapped) {
			/* undo swap of u64, then swap on individual u32s */
			u.val64 = bswap_64(u.val64);
			u.val32[0] = bswap_32(u.val32[0]);
		}

		sample->cpu = u.val32[0];
		array--;
	}

	if (type & PERF_SAMPLE_STREAM_ID) {
		sample->stream_id = *array;
		array--;
	}

	if (type & PERF_SAMPLE_ID) {
		sample->id = *array;
		array--;
	}

	if (type & PERF_SAMPLE_TIME) {
		sample->time = *array;
		array--;
	}

	if (type & PERF_SAMPLE_TID) {
		u.val64 = *array;
		if (swapped) {
			/* undo swap of u64, then swap on individual u32s */
			u.val64 = bswap_64(u.val64);
			u.val32[0] = bswap_32(u.val32[0]);
			u.val32[1] = bswap_32(u.val32[1]);
		}

		sample->pid = u.val32[0];
		sample->tid = u.val32[1];
		array--;
	}

	return 0;
}

static inline bool overflow(const void *endp, u16 max_size, const void *offset,
			    u64 size)
{
	return size > max_size || offset + size > endp;
}

#define OVERFLOW_CHECK(offset, size, max_size)				\
	do {								\
		if (overflow(endp, (max_size), (offset), (size)))	\
			return -EFAULT;					\
	} while (0)

#define OVERFLOW_CHECK_u64(offset) \
	OVERFLOW_CHECK(offset, sizeof(u64), sizeof(u64))

static int
perf_event__check_size(union perf_event *event, unsigned int sample_size)
{
	/*
	 * The evsel's sample_size is based on PERF_SAMPLE_MASK which includes
	 * up to PERF_SAMPLE_PERIOD.  After that overflow() must be used to
	 * check the format does not go past the end of the event.
	 */
	if (sample_size + sizeof(event->header) > event->header.size)
		return -EFAULT;

	return 0;
}

int evsel__parse_sample(struct evsel *evsel, union perf_event *event,
			struct perf_sample *data)
{
	u64 type = evsel->core.attr.sample_type;
	bool swapped = evsel->needs_swap;
	const __u64 *array;
	u16 max_size = event->header.size;
	const void *endp = (void *)event + max_size;
	u64 sz;

	/*
	 * used for cross-endian analysis. See git commit 65014ab3
	 * for why this goofiness is needed.
	 */
	union u64_swap u;

	memset(data, 0, sizeof(*data));
	data->cpu = data->pid = data->tid = -1;
	data->stream_id = data->id = data->time = -1ULL;
	data->period = evsel->core.attr.sample_period;
	data->cpumode = event->header.misc & PERF_RECORD_MISC_CPUMODE_MASK;
	data->misc    = event->header.misc;
	data->id = -1ULL;
	data->data_src = PERF_MEM_DATA_SRC_NONE;

	if (event->header.type != PERF_RECORD_SAMPLE) {
		if (!evsel->core.attr.sample_id_all)
			return 0;
		return perf_evsel__parse_id_sample(evsel, event, data);
	}

	array = event->sample.array;

	if (perf_event__check_size(event, evsel->sample_size))
		return -EFAULT;

	if (type & PERF_SAMPLE_IDENTIFIER) {
		data->id = *array;
		array++;
	}

	if (type & PERF_SAMPLE_IP) {
		data->ip = *array;
		array++;
	}

	if (type & PERF_SAMPLE_TID) {
		u.val64 = *array;
		if (swapped) {
			/* undo swap of u64, then swap on individual u32s */
			u.val64 = bswap_64(u.val64);
			u.val32[0] = bswap_32(u.val32[0]);
			u.val32[1] = bswap_32(u.val32[1]);
		}

		data->pid = u.val32[0];
		data->tid = u.val32[1];
		array++;
	}

	if (type & PERF_SAMPLE_TIME) {
		data->time = *array;
		array++;
	}

	if (type & PERF_SAMPLE_ADDR) {
		data->addr = *array;
		array++;
	}

	if (type & PERF_SAMPLE_ID) {
		data->id = *array;
		array++;
	}

	if (type & PERF_SAMPLE_STREAM_ID) {
		data->stream_id = *array;
		array++;
	}

	if (type & PERF_SAMPLE_CPU) {

		u.val64 = *array;
		if (swapped) {
			/* undo swap of u64, then swap on individual u32s */
			u.val64 = bswap_64(u.val64);
			u.val32[0] = bswap_32(u.val32[0]);
		}

		data->cpu = u.val32[0];
		array++;
	}

	if (type & PERF_SAMPLE_PERIOD) {
		data->period = *array;
		array++;
	}

	if (type & PERF_SAMPLE_READ) {
		u64 read_format = evsel->core.attr.read_format;

		OVERFLOW_CHECK_u64(array);
		if (read_format & PERF_FORMAT_GROUP)
			data->read.group.nr = *array;
		else
			data->read.one.value = *array;

		array++;

		if (read_format & PERF_FORMAT_TOTAL_TIME_ENABLED) {
			OVERFLOW_CHECK_u64(array);
			data->read.time_enabled = *array;
			array++;
		}

		if (read_format & PERF_FORMAT_TOTAL_TIME_RUNNING) {
			OVERFLOW_CHECK_u64(array);
			data->read.time_running = *array;
			array++;
		}

		/* PERF_FORMAT_ID is forced for PERF_SAMPLE_READ */
		if (read_format & PERF_FORMAT_GROUP) {
			const u64 max_group_nr = UINT64_MAX /
					sizeof(struct sample_read_value);

			if (data->read.group.nr > max_group_nr)
				return -EFAULT;
			sz = data->read.group.nr *
			     sizeof(struct sample_read_value);
			OVERFLOW_CHECK(array, sz, max_size);
			data->read.group.values =
					(struct sample_read_value *)array;
			array = (void *)array + sz;
		} else {
			OVERFLOW_CHECK_u64(array);
			data->read.one.id = *array;
			array++;
		}
	}

	if (type & PERF_SAMPLE_CALLCHAIN) {
		const u64 max_callchain_nr = UINT64_MAX / sizeof(u64);

		OVERFLOW_CHECK_u64(array);
		data->callchain = (struct ip_callchain *)array++;
		if (data->callchain->nr > max_callchain_nr)
			return -EFAULT;
		sz = data->callchain->nr * sizeof(u64);
		OVERFLOW_CHECK(array, sz, max_size);
		array = (void *)array + sz;
	}

	if (type & PERF_SAMPLE_RAW) {
		OVERFLOW_CHECK_u64(array);
		u.val64 = *array;

		/*
		 * Undo swap of u64, then swap on individual u32s,
		 * get the size of the raw area and undo all of the
		 * swap. The pevent interface handles endianity by
		 * itself.
		 */
		if (swapped) {
			u.val64 = bswap_64(u.val64);
			u.val32[0] = bswap_32(u.val32[0]);
			u.val32[1] = bswap_32(u.val32[1]);
		}
		data->raw_size = u.val32[0];

		/*
		 * The raw data is aligned on 64bits including the
		 * u32 size, so it's safe to use mem_bswap_64.
		 */
		if (swapped)
			mem_bswap_64((void *) array, data->raw_size);

		array = (void *)array + sizeof(u32);

		OVERFLOW_CHECK(array, data->raw_size, max_size);
		data->raw_data = (void *)array;
		array = (void *)array + data->raw_size;
	}

	if (type & PERF_SAMPLE_BRANCH_STACK) {
		const u64 max_branch_nr = UINT64_MAX /
					  sizeof(struct branch_entry);

		OVERFLOW_CHECK_u64(array);
		data->branch_stack = (struct branch_stack *)array++;

		if (data->branch_stack->nr > max_branch_nr)
			return -EFAULT;

		sz = data->branch_stack->nr * sizeof(struct branch_entry);
		if (evsel__has_branch_hw_idx(evsel))
			sz += sizeof(u64);
		else
			data->no_hw_idx = true;
		OVERFLOW_CHECK(array, sz, max_size);
		array = (void *)array + sz;
	}

	if (type & PERF_SAMPLE_REGS_USER) {
		OVERFLOW_CHECK_u64(array);
		data->user_regs.abi = *array;
		array++;

		if (data->user_regs.abi) {
			u64 mask = evsel->core.attr.sample_regs_user;

			sz = hweight64(mask) * sizeof(u64);
			OVERFLOW_CHECK(array, sz, max_size);
			data->user_regs.mask = mask;
			data->user_regs.regs = (u64 *)array;
			array = (void *)array + sz;
		}
	}

	if (type & PERF_SAMPLE_STACK_USER) {
		OVERFLOW_CHECK_u64(array);
		sz = *array++;

		data->user_stack.offset = ((char *)(array - 1)
					  - (char *) event);

		if (!sz) {
			data->user_stack.size = 0;
		} else {
			OVERFLOW_CHECK(array, sz, max_size);
			data->user_stack.data = (char *)array;
			array = (void *)array + sz;
			OVERFLOW_CHECK_u64(array);
			data->user_stack.size = *array++;
			if (WARN_ONCE(data->user_stack.size > sz,
				      "user stack dump failure\n"))
				return -EFAULT;
		}
	}

	if (type & PERF_SAMPLE_WEIGHT) {
		OVERFLOW_CHECK_u64(array);
		data->weight = *array;
		array++;
	}

	if (type & PERF_SAMPLE_DATA_SRC) {
		OVERFLOW_CHECK_u64(array);
		data->data_src = *array;
		array++;
	}

	if (type & PERF_SAMPLE_TRANSACTION) {
		OVERFLOW_CHECK_u64(array);
		data->transaction = *array;
		array++;
	}

	data->intr_regs.abi = PERF_SAMPLE_REGS_ABI_NONE;
	if (type & PERF_SAMPLE_REGS_INTR) {
		OVERFLOW_CHECK_u64(array);
		data->intr_regs.abi = *array;
		array++;

		if (data->intr_regs.abi != PERF_SAMPLE_REGS_ABI_NONE) {
			u64 mask = evsel->core.attr.sample_regs_intr;

			sz = hweight64(mask) * sizeof(u64);
			OVERFLOW_CHECK(array, sz, max_size);
			data->intr_regs.mask = mask;
			data->intr_regs.regs = (u64 *)array;
			array = (void *)array + sz;
		}
	}

	data->phys_addr = 0;
	if (type & PERF_SAMPLE_PHYS_ADDR) {
		data->phys_addr = *array;
		array++;
	}

	data->cgroup = 0;
	if (type & PERF_SAMPLE_CGROUP) {
		data->cgroup = *array;
		array++;
	}

	if (type & PERF_SAMPLE_AUX) {
		OVERFLOW_CHECK_u64(array);
		sz = *array++;

		OVERFLOW_CHECK(array, sz, max_size);
		/* Undo swap of data */
		if (swapped)
			mem_bswap_64((char *)array, sz);
		data->aux_sample.size = sz;
		data->aux_sample.data = (char *)array;
		array = (void *)array + sz;
	}

	return 0;
}

int evsel__parse_sample_timestamp(struct evsel *evsel, union perf_event *event,
				  u64 *timestamp)
{
	u64 type = evsel->core.attr.sample_type;
	const __u64 *array;

	if (!(type & PERF_SAMPLE_TIME))
		return -1;

	if (event->header.type != PERF_RECORD_SAMPLE) {
		struct perf_sample data = {
			.time = -1ULL,
		};

		if (!evsel->core.attr.sample_id_all)
			return -1;
		if (perf_evsel__parse_id_sample(evsel, event, &data))
			return -1;

		*timestamp = data.time;
		return 0;
	}

	array = event->sample.array;

	if (perf_event__check_size(event, evsel->sample_size))
		return -EFAULT;

	if (type & PERF_SAMPLE_IDENTIFIER)
		array++;

	if (type & PERF_SAMPLE_IP)
		array++;

	if (type & PERF_SAMPLE_TID)
		array++;

	if (type & PERF_SAMPLE_TIME)
		*timestamp = *array;

	return 0;
}

struct tep_format_field *evsel__field(struct evsel *evsel, const char *name)
{
	return tep_find_field(evsel->tp_format, name);
}

void *evsel__rawptr(struct evsel *evsel, struct perf_sample *sample, const char *name)
{
	struct tep_format_field *field = evsel__field(evsel, name);
	int offset;

	if (!field)
		return NULL;

	offset = field->offset;

	if (field->flags & TEP_FIELD_IS_DYNAMIC) {
		offset = *(int *)(sample->raw_data + field->offset);
		offset &= 0xffff;
	}

	return sample->raw_data + offset;
}

u64 format_field__intval(struct tep_format_field *field, struct perf_sample *sample,
			 bool needs_swap)
{
	u64 value;
	void *ptr = sample->raw_data + field->offset;

	switch (field->size) {
	case 1:
		return *(u8 *)ptr;
	case 2:
		value = *(u16 *)ptr;
		break;
	case 4:
		value = *(u32 *)ptr;
		break;
	case 8:
		memcpy(&value, ptr, sizeof(u64));
		break;
	default:
		return 0;
	}

	if (!needs_swap)
		return value;

	switch (field->size) {
	case 2:
		return bswap_16(value);
	case 4:
		return bswap_32(value);
	case 8:
		return bswap_64(value);
	default:
		return 0;
	}

	return 0;
}

u64 evsel__intval(struct evsel *evsel, struct perf_sample *sample, const char *name)
{
	struct tep_format_field *field = evsel__field(evsel, name);

	if (!field)
		return 0;

	return field ? format_field__intval(field, sample, evsel->needs_swap) : 0;
}

bool evsel__fallback(struct evsel *evsel, int err, char *msg, size_t msgsize)
{
	int paranoid;

	if ((err == ENOENT || err == ENXIO || err == ENODEV) &&
	    evsel->core.attr.type   == PERF_TYPE_HARDWARE &&
	    evsel->core.attr.config == PERF_COUNT_HW_CPU_CYCLES) {
		/*
		 * If it's cycles then fall back to hrtimer based
		 * cpu-clock-tick sw counter, which is always available even if
		 * no PMU support.
		 *
		 * PPC returns ENXIO until 2.6.37 (behavior changed with commit
		 * b0a873e).
		 */
		scnprintf(msg, msgsize, "%s",
"The cycles event is not supported, trying to fall back to cpu-clock-ticks");

		evsel->core.attr.type   = PERF_TYPE_SOFTWARE;
		evsel->core.attr.config = PERF_COUNT_SW_CPU_CLOCK;

		zfree(&evsel->name);
		return true;
	} else if (err == EACCES && !evsel->core.attr.exclude_kernel &&
		   (paranoid = perf_event_paranoid()) > 1) {
		const char *name = evsel__name(evsel);
		char *new_name;
		const char *sep = ":";

		/* If event has exclude user then don't exclude kernel. */
		if (evsel->core.attr.exclude_user)
			return false;

		/* Is there already the separator in the name. */
		if (strchr(name, '/') ||
		    (strchr(name, ':') && !evsel->is_libpfm_event))
			sep = "";

		if (asprintf(&new_name, "%s%su", name, sep) < 0)
			return false;

		if (evsel->name)
			free(evsel->name);
		evsel->name = new_name;
		scnprintf(msg, msgsize, "kernel.perf_event_paranoid=%d, trying "
			  "to fall back to excluding kernel and hypervisor "
			  " samples", paranoid);
		evsel->core.attr.exclude_kernel = 1;
		evsel->core.attr.exclude_hv     = 1;

		return true;
	}

	return false;
}

static bool find_process(const char *name)
{
	size_t len = strlen(name);
	DIR *dir;
	struct dirent *d;
	int ret = -1;

	dir = opendir(procfs__mountpoint());
	if (!dir)
		return false;

	/* Walk through the directory. */
	while (ret && (d = readdir(dir)) != NULL) {
		char path[PATH_MAX];
		char *data;
		size_t size;

		if ((d->d_type != DT_DIR) ||
		     !strcmp(".", d->d_name) ||
		     !strcmp("..", d->d_name))
			continue;

		scnprintf(path, sizeof(path), "%s/%s/comm",
			  procfs__mountpoint(), d->d_name);

		if (filename__read_str(path, &data, &size))
			continue;

		ret = strncmp(name, data, len);
		free(data);
	}

	closedir(dir);
	return ret ? false : true;
}

int evsel__open_strerror(struct evsel *evsel, struct target *target,
			 int err, char *msg, size_t size)
{
	char sbuf[STRERR_BUFSIZE];
	int printed = 0, enforced = 0;

	switch (err) {
	case EPERM:
	case EACCES:
		printed += scnprintf(msg + printed, size - printed,
			"Access to performance monitoring and observability operations is limited.\n");

		if (!sysfs__read_int("fs/selinux/enforce", &enforced)) {
			if (enforced) {
				printed += scnprintf(msg + printed, size - printed,
					"Enforced MAC policy settings (SELinux) can limit access to performance\n"
					"monitoring and observability operations. Inspect system audit records for\n"
					"more perf_event access control information and adjusting the policy.\n");
			}
		}

		if (err == EPERM)
			printed += scnprintf(msg, size,
				"No permission to enable %s event.\n\n", evsel__name(evsel));

		return scnprintf(msg + printed, size - printed,
		 "Consider adjusting /proc/sys/kernel/perf_event_paranoid setting to open\n"
		 "access to performance monitoring and observability operations for processes\n"
		 "without CAP_PERFMON, CAP_SYS_PTRACE or CAP_SYS_ADMIN Linux capability.\n"
		 "More information can be found at 'Perf events and tool security' document:\n"
		 "https://www.kernel.org/doc/html/latest/admin-guide/perf-security.html\n"
		 "perf_event_paranoid setting is %d:\n"
		 "  -1: Allow use of (almost) all events by all users\n"
		 "      Ignore mlock limit after perf_event_mlock_kb without CAP_IPC_LOCK\n"
		 ">= 0: Disallow raw and ftrace function tracepoint access\n"
		 ">= 1: Disallow CPU event access\n"
		 ">= 2: Disallow kernel profiling\n"
		 "To make the adjusted perf_event_paranoid setting permanent preserve it\n"
		 "in /etc/sysctl.conf (e.g. kernel.perf_event_paranoid = <setting>)",
		 perf_event_paranoid());
	case ENOENT:
		return scnprintf(msg, size, "The %s event is not supported.", evsel__name(evsel));
	case EMFILE:
		return scnprintf(msg, size, "%s",
			 "Too many events are opened.\n"
			 "Probably the maximum number of open file descriptors has been reached.\n"
			 "Hint: Try again after reducing the number of events.\n"
			 "Hint: Try increasing the limit with 'ulimit -n <limit>'");
	case ENOMEM:
		if (evsel__has_callchain(evsel) &&
		    access("/proc/sys/kernel/perf_event_max_stack", F_OK) == 0)
			return scnprintf(msg, size,
					 "Not enough memory to setup event with callchain.\n"
					 "Hint: Try tweaking /proc/sys/kernel/perf_event_max_stack\n"
					 "Hint: Current value: %d", sysctl__max_stack());
		break;
	case ENODEV:
		if (target->cpu_list)
			return scnprintf(msg, size, "%s",
	 "No such device - did you specify an out-of-range profile CPU?");
		break;
	case EOPNOTSUPP:
		if (evsel->core.attr.aux_output)
			return scnprintf(msg, size,
	"%s: PMU Hardware doesn't support 'aux_output' feature",
					 evsel__name(evsel));
		if (evsel->core.attr.sample_period != 0)
			return scnprintf(msg, size,
	"%s: PMU Hardware doesn't support sampling/overflow-interrupts. Try 'perf stat'",
					 evsel__name(evsel));
		if (evsel->core.attr.precise_ip)
			return scnprintf(msg, size, "%s",
	"\'precise\' request may not be supported. Try removing 'p' modifier.");
#if defined(__i386__) || defined(__x86_64__)
		if (evsel->core.attr.type == PERF_TYPE_HARDWARE)
			return scnprintf(msg, size, "%s",
	"No hardware sampling interrupt available.\n");
#endif
		break;
	case EBUSY:
		if (find_process("oprofiled"))
			return scnprintf(msg, size,
	"The PMU counters are busy/taken by another profiler.\n"
	"We found oprofile daemon running, please stop it and try again.");
		break;
	case EINVAL:
		if (evsel->core.attr.write_backward && perf_missing_features.write_backward)
			return scnprintf(msg, size, "Reading from overwrite event is not supported by this kernel.");
		if (perf_missing_features.clockid)
			return scnprintf(msg, size, "clockid feature not supported.");
		if (perf_missing_features.clockid_wrong)
			return scnprintf(msg, size, "wrong clockid (%d).", clockid);
		if (perf_missing_features.aux_output)
			return scnprintf(msg, size, "The 'aux_output' feature is not supported, update the kernel.");
		break;
	default:
		break;
	}

	return scnprintf(msg, size,
	"The sys_perf_event_open() syscall returned with %d (%s) for event (%s).\n"
	"/bin/dmesg | grep -i perf may provide additional information.\n",
			 err, str_error_r(err, sbuf, sizeof(sbuf)), evsel__name(evsel));
}

struct perf_env *evsel__env(struct evsel *evsel)
{
	if (evsel && evsel->evlist)
		return evsel->evlist->env;
	return &perf_env;
}

static int store_evsel_ids(struct evsel *evsel, struct evlist *evlist)
{
	int cpu, thread;

	for (cpu = 0; cpu < xyarray__max_x(evsel->core.fd); cpu++) {
		for (thread = 0; thread < xyarray__max_y(evsel->core.fd);
		     thread++) {
			int fd = FD(evsel, cpu, thread);

			if (perf_evlist__id_add_fd(&evlist->core, &evsel->core,
						   cpu, thread, fd) < 0)
				return -1;
		}
	}

	return 0;
}

int evsel__store_ids(struct evsel *evsel, struct evlist *evlist)
{
	struct perf_cpu_map *cpus = evsel->core.cpus;
	struct perf_thread_map *threads = evsel->core.threads;

	if (perf_evsel__alloc_id(&evsel->core, cpus->nr, threads->nr))
		return -ENOMEM;

	return store_evsel_ids(evsel, evlist);
}<|MERGE_RESOLUTION|>--- conflicted
+++ resolved
@@ -1122,22 +1122,14 @@
 	if (callchain && callchain->enabled && !evsel->no_aux_samples)
 		evsel__config_callchain(evsel, opts, callchain);
 
-<<<<<<< HEAD
-	if (opts->sample_intr_regs && !evsel->no_aux_samples) {
-=======
 	if (opts->sample_intr_regs && !evsel->no_aux_samples &&
 	    !evsel__is_dummy_event(evsel)) {
->>>>>>> d1988041
 		attr->sample_regs_intr = opts->sample_intr_regs;
 		evsel__set_sample_bit(evsel, REGS_INTR);
 	}
 
-<<<<<<< HEAD
-	if (opts->sample_user_regs && !evsel->no_aux_samples) {
-=======
 	if (opts->sample_user_regs && !evsel->no_aux_samples &&
 	    !evsel__is_dummy_event(evsel)) {
->>>>>>> d1988041
 		attr->sample_regs_user |= opts->sample_user_regs;
 		evsel__set_sample_bit(evsel, REGS_USER);
 	}
