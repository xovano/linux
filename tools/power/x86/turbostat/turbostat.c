// SPDX-License-Identifier: GPL-2.0-only
/*
 * turbostat -- show CPU frequency and C-state residency
 * on modern Intel and AMD processors.
 *
 * Copyright (c) 2021 Intel Corporation.
 * Len Brown <len.brown@intel.com>
 */

#define _GNU_SOURCE
#include MSRHEADER
#include INTEL_FAMILY_HEADER
#include <stdarg.h>
#include <stdio.h>
#include <err.h>
#include <unistd.h>
#include <sys/types.h>
#include <sys/wait.h>
#include <sys/stat.h>
#include <sys/select.h>
#include <sys/resource.h>
#include <fcntl.h>
#include <signal.h>
#include <sys/time.h>
#include <stdlib.h>
#include <getopt.h>
#include <dirent.h>
#include <string.h>
#include <ctype.h>
#include <sched.h>
#include <time.h>
#include <cpuid.h>
#include <sys/capability.h>
#include <errno.h>
#include <math.h>
#include <linux/perf_event.h>
#include <asm/unistd.h>
#include <stdbool.h>

char *proc_stat = "/proc/stat";
FILE *outf;
int *fd_percpu;
int *fd_instr_count_percpu;
struct timeval interval_tv = { 5, 0 };
struct timespec interval_ts = { 5, 0 };

/* Save original CPU model */
unsigned int model_orig;

unsigned int num_iterations;
unsigned int debug;
unsigned int quiet;
unsigned int shown;
unsigned int sums_need_wide_columns;
unsigned int rapl_joules;
unsigned int summary_only;
unsigned int list_header_only;
unsigned int dump_only;
unsigned int do_snb_cstates;
unsigned int do_knl_cstates;
unsigned int do_slm_cstates;
unsigned int use_c1_residency_msr;
unsigned int has_aperf;
unsigned int has_epb;
unsigned int do_irtl_snb;
unsigned int do_irtl_hsw;
unsigned int units = 1000000;	/* MHz etc */
unsigned int genuine_intel;
unsigned int authentic_amd;
unsigned int hygon_genuine;
unsigned int max_level, max_extended_level;
unsigned int has_invariant_tsc;
unsigned int do_nhm_platform_info;
unsigned int no_MSR_MISC_PWR_MGMT;
unsigned int aperf_mperf_multiplier = 1;
double bclk;
double base_hz;
unsigned int has_base_hz;
double tsc_tweak = 1.0;
unsigned int show_pkg_only;
unsigned int show_core_only;
char *output_buffer, *outp;
unsigned int do_rapl;
unsigned int do_dts;
unsigned int do_ptm;
unsigned int do_ipc;
unsigned long long gfx_cur_rc6_ms;
unsigned long long cpuidle_cur_cpu_lpi_us;
unsigned long long cpuidle_cur_sys_lpi_us;
unsigned int gfx_cur_mhz;
unsigned int gfx_act_mhz;
unsigned int tj_max;
unsigned int tj_max_override;
int tcc_offset_bits;
double rapl_power_units, rapl_time_units;
double rapl_dram_energy_units, rapl_energy_units;
double rapl_joule_counter_range;
unsigned int do_core_perf_limit_reasons;
unsigned int has_automatic_cstate_conversion;
unsigned int dis_cstate_prewake;
unsigned int do_gfx_perf_limit_reasons;
unsigned int do_ring_perf_limit_reasons;
unsigned int crystal_hz;
unsigned long long tsc_hz;
int base_cpu;
double discover_bclk(unsigned int family, unsigned int model);
unsigned int has_hwp;		/* IA32_PM_ENABLE, IA32_HWP_CAPABILITIES */
			/* IA32_HWP_REQUEST, IA32_HWP_STATUS */
unsigned int has_hwp_notify;	/* IA32_HWP_INTERRUPT */
unsigned int has_hwp_activity_window;	/* IA32_HWP_REQUEST[bits 41:32] */
unsigned int has_hwp_epp;	/* IA32_HWP_REQUEST[bits 31:24] */
unsigned int has_hwp_pkg;	/* IA32_HWP_REQUEST_PKG */
unsigned int has_misc_feature_control;
unsigned int first_counter_read = 1;
int ignore_stdin;

#define RAPL_PKG		(1 << 0)
					/* 0x610 MSR_PKG_POWER_LIMIT */
					/* 0x611 MSR_PKG_ENERGY_STATUS */
#define RAPL_PKG_PERF_STATUS	(1 << 1)
					/* 0x613 MSR_PKG_PERF_STATUS */
#define RAPL_PKG_POWER_INFO	(1 << 2)
					/* 0x614 MSR_PKG_POWER_INFO */

#define RAPL_DRAM		(1 << 3)
					/* 0x618 MSR_DRAM_POWER_LIMIT */
					/* 0x619 MSR_DRAM_ENERGY_STATUS */
#define RAPL_DRAM_PERF_STATUS	(1 << 4)
					/* 0x61b MSR_DRAM_PERF_STATUS */
#define RAPL_DRAM_POWER_INFO	(1 << 5)
					/* 0x61c MSR_DRAM_POWER_INFO */

#define RAPL_CORES_POWER_LIMIT	(1 << 6)
					/* 0x638 MSR_PP0_POWER_LIMIT */
#define RAPL_CORE_POLICY	(1 << 7)
					/* 0x63a MSR_PP0_POLICY */

#define RAPL_GFX		(1 << 8)
					/* 0x640 MSR_PP1_POWER_LIMIT */
					/* 0x641 MSR_PP1_ENERGY_STATUS */
					/* 0x642 MSR_PP1_POLICY */

#define RAPL_CORES_ENERGY_STATUS	(1 << 9)
					/* 0x639 MSR_PP0_ENERGY_STATUS */
#define RAPL_PER_CORE_ENERGY	(1 << 10)
					/* Indicates cores energy collection is per-core,
					 * not per-package. */
#define RAPL_AMD_F17H		(1 << 11)
					/* 0xc0010299 MSR_RAPL_PWR_UNIT */
					/* 0xc001029a MSR_CORE_ENERGY_STAT */
					/* 0xc001029b MSR_PKG_ENERGY_STAT */
#define RAPL_CORES (RAPL_CORES_ENERGY_STATUS | RAPL_CORES_POWER_LIMIT)
#define	TJMAX_DEFAULT	100

/* MSRs that are not yet in the kernel-provided header. */
#define MSR_RAPL_PWR_UNIT	0xc0010299
#define MSR_CORE_ENERGY_STAT	0xc001029a
#define MSR_PKG_ENERGY_STAT	0xc001029b

#define MAX(a, b) ((a) > (b) ? (a) : (b))

/*
 * buffer size used by sscanf() for added column names
 * Usually truncated to 7 characters, but also handles 18 columns for raw 64-bit counters
 */
#define	NAME_BYTES 20
#define PATH_BYTES 128

int backwards_count;
char *progname;

#define CPU_SUBSET_MAXCPUS	1024	/* need to use before probe... */
cpu_set_t *cpu_present_set, *cpu_affinity_set, *cpu_subset;
size_t cpu_present_setsize, cpu_affinity_setsize, cpu_subset_size;
#define MAX_ADDED_COUNTERS 8
#define MAX_ADDED_THREAD_COUNTERS 24
#define BITMASK_SIZE 32

struct thread_data {
	struct timeval tv_begin;
	struct timeval tv_end;
	struct timeval tv_delta;
	unsigned long long tsc;
	unsigned long long aperf;
	unsigned long long mperf;
	unsigned long long c1;
	unsigned long long instr_count;
	unsigned long long irq_count;
	unsigned int smi_count;
	unsigned int cpu_id;
	unsigned int apic_id;
	unsigned int x2apic_id;
	unsigned int flags;
	bool is_atom;
#define CPU_IS_FIRST_THREAD_IN_CORE	0x2
#define CPU_IS_FIRST_CORE_IN_PACKAGE	0x4
	unsigned long long counter[MAX_ADDED_THREAD_COUNTERS];
} *thread_even, *thread_odd;

struct core_data {
	unsigned long long c3;
	unsigned long long c6;
	unsigned long long c7;
	unsigned long long mc6_us;	/* duplicate as per-core for now, even though per module */
	unsigned int core_temp_c;
	unsigned int core_energy;	/* MSR_CORE_ENERGY_STAT */
	unsigned int core_id;
	unsigned long long counter[MAX_ADDED_COUNTERS];
} *core_even, *core_odd;

struct pkg_data {
	unsigned long long pc2;
	unsigned long long pc3;
	unsigned long long pc6;
	unsigned long long pc7;
	unsigned long long pc8;
	unsigned long long pc9;
	unsigned long long pc10;
	unsigned long long cpu_lpi;
	unsigned long long sys_lpi;
	unsigned long long pkg_wtd_core_c0;
	unsigned long long pkg_any_core_c0;
	unsigned long long pkg_any_gfxe_c0;
	unsigned long long pkg_both_core_gfxe_c0;
	long long gfx_rc6_ms;
	unsigned int gfx_mhz;
	unsigned int gfx_act_mhz;
	unsigned int package_id;
	unsigned long long energy_pkg;	/* MSR_PKG_ENERGY_STATUS */
	unsigned long long energy_dram;	/* MSR_DRAM_ENERGY_STATUS */
	unsigned long long energy_cores;	/* MSR_PP0_ENERGY_STATUS */
	unsigned long long energy_gfx;	/* MSR_PP1_ENERGY_STATUS */
	unsigned long long rapl_pkg_perf_status;	/* MSR_PKG_PERF_STATUS */
	unsigned long long rapl_dram_perf_status;	/* MSR_DRAM_PERF_STATUS */
	unsigned int pkg_temp_c;
	unsigned long long counter[MAX_ADDED_COUNTERS];
} *package_even, *package_odd;

#define ODD_COUNTERS thread_odd, core_odd, package_odd
#define EVEN_COUNTERS thread_even, core_even, package_even

#define GET_THREAD(thread_base, thread_no, core_no, node_no, pkg_no)	      \
	((thread_base) +						      \
	 ((pkg_no) *							      \
	  topo.nodes_per_pkg * topo.cores_per_node * topo.threads_per_core) + \
	 ((node_no) * topo.cores_per_node * topo.threads_per_core) +	      \
	 ((core_no) * topo.threads_per_core) +				      \
	 (thread_no))

#define GET_CORE(core_base, core_no, node_no, pkg_no)			\
	((core_base) +							\
	 ((pkg_no) *  topo.nodes_per_pkg * topo.cores_per_node) +	\
	 ((node_no) * topo.cores_per_node) +				\
	 (core_no))

#define GET_PKG(pkg_base, pkg_no) (pkg_base + pkg_no)

enum counter_scope { SCOPE_CPU, SCOPE_CORE, SCOPE_PACKAGE };
enum counter_type { COUNTER_ITEMS, COUNTER_CYCLES, COUNTER_SECONDS, COUNTER_USEC };
enum counter_format { FORMAT_RAW, FORMAT_DELTA, FORMAT_PERCENT };

struct msr_counter {
	unsigned int msr_num;
	char name[NAME_BYTES];
	char path[PATH_BYTES];
	unsigned int width;
	enum counter_type type;
	enum counter_format format;
	struct msr_counter *next;
	unsigned int flags;
#define	FLAGS_HIDE	(1 << 0)
#define	FLAGS_SHOW	(1 << 1)
#define	SYSFS_PERCPU	(1 << 1)
};

/*
 * The accumulated sum of MSR is defined as a monotonic
 * increasing MSR, it will be accumulated periodically,
 * despite its register's bit width.
 */
enum {
	IDX_PKG_ENERGY,
	IDX_DRAM_ENERGY,
	IDX_PP0_ENERGY,
	IDX_PP1_ENERGY,
	IDX_PKG_PERF,
	IDX_DRAM_PERF,
	IDX_COUNT,
};

int get_msr_sum(int cpu, off_t offset, unsigned long long *msr);

struct msr_sum_array {
	/* get_msr_sum() = sum + (get_msr() - last) */
	struct {
		/*The accumulated MSR value is updated by the timer */
		unsigned long long sum;
		/*The MSR footprint recorded in last timer */
		unsigned long long last;
	} entries[IDX_COUNT];
};

/* The percpu MSR sum array.*/
struct msr_sum_array *per_cpu_msr_sum;

off_t idx_to_offset(int idx)
{
	off_t offset;

	switch (idx) {
	case IDX_PKG_ENERGY:
		if (do_rapl & RAPL_AMD_F17H)
			offset = MSR_PKG_ENERGY_STAT;
		else
			offset = MSR_PKG_ENERGY_STATUS;
		break;
	case IDX_DRAM_ENERGY:
		offset = MSR_DRAM_ENERGY_STATUS;
		break;
	case IDX_PP0_ENERGY:
		offset = MSR_PP0_ENERGY_STATUS;
		break;
	case IDX_PP1_ENERGY:
		offset = MSR_PP1_ENERGY_STATUS;
		break;
	case IDX_PKG_PERF:
		offset = MSR_PKG_PERF_STATUS;
		break;
	case IDX_DRAM_PERF:
		offset = MSR_DRAM_PERF_STATUS;
		break;
	default:
		offset = -1;
	}
	return offset;
}

int offset_to_idx(off_t offset)
{
	int idx;

	switch (offset) {
	case MSR_PKG_ENERGY_STATUS:
	case MSR_PKG_ENERGY_STAT:
		idx = IDX_PKG_ENERGY;
		break;
	case MSR_DRAM_ENERGY_STATUS:
		idx = IDX_DRAM_ENERGY;
		break;
	case MSR_PP0_ENERGY_STATUS:
		idx = IDX_PP0_ENERGY;
		break;
	case MSR_PP1_ENERGY_STATUS:
		idx = IDX_PP1_ENERGY;
		break;
	case MSR_PKG_PERF_STATUS:
		idx = IDX_PKG_PERF;
		break;
	case MSR_DRAM_PERF_STATUS:
		idx = IDX_DRAM_PERF;
		break;
	default:
		idx = -1;
	}
	return idx;
}

int idx_valid(int idx)
{
	switch (idx) {
	case IDX_PKG_ENERGY:
		return do_rapl & (RAPL_PKG | RAPL_AMD_F17H);
	case IDX_DRAM_ENERGY:
		return do_rapl & RAPL_DRAM;
	case IDX_PP0_ENERGY:
		return do_rapl & RAPL_CORES_ENERGY_STATUS;
	case IDX_PP1_ENERGY:
		return do_rapl & RAPL_GFX;
	case IDX_PKG_PERF:
		return do_rapl & RAPL_PKG_PERF_STATUS;
	case IDX_DRAM_PERF:
		return do_rapl & RAPL_DRAM_PERF_STATUS;
	default:
		return 0;
	}
}

struct sys_counters {
	unsigned int added_thread_counters;
	unsigned int added_core_counters;
	unsigned int added_package_counters;
	struct msr_counter *tp;
	struct msr_counter *cp;
	struct msr_counter *pp;
} sys;

struct system_summary {
	struct thread_data threads;
	struct core_data cores;
	struct pkg_data packages;
} average;

struct cpu_topology {
	int physical_package_id;
	int die_id;
	int logical_cpu_id;
	int physical_node_id;
	int logical_node_id;	/* 0-based count within the package */
	int physical_core_id;
	int thread_id;
	cpu_set_t *put_ids;	/* Processing Unit/Thread IDs */
} *cpus;

struct topo_params {
	int num_packages;
	int num_die;
	int num_cpus;
	int num_cores;
	int max_cpu_num;
	int max_node_num;
	int nodes_per_pkg;
	int cores_per_node;
	int threads_per_core;
} topo;

struct timeval tv_even, tv_odd, tv_delta;

int *irq_column_2_cpu;		/* /proc/interrupts column numbers */
int *irqs_per_cpu;		/* indexed by cpu_num */

void setup_all_buffers(void);

char *sys_lpi_file;
char *sys_lpi_file_sysfs = "/sys/devices/system/cpu/cpuidle/low_power_idle_system_residency_us";
char *sys_lpi_file_debugfs = "/sys/kernel/debug/pmc_core/slp_s0_residency_usec";

int cpu_is_not_present(int cpu)
{
	return !CPU_ISSET_S(cpu, cpu_present_setsize, cpu_present_set);
}

/*
 * run func(thread, core, package) in topology order
 * skip non-present cpus
 */

int for_all_cpus(int (func) (struct thread_data *, struct core_data *, struct pkg_data *),
		 struct thread_data *thread_base, struct core_data *core_base, struct pkg_data *pkg_base)
{
	int retval, pkg_no, core_no, thread_no, node_no;

	for (pkg_no = 0; pkg_no < topo.num_packages; ++pkg_no) {
		for (node_no = 0; node_no < topo.nodes_per_pkg; node_no++) {
			for (core_no = 0; core_no < topo.cores_per_node; ++core_no) {
				for (thread_no = 0; thread_no < topo.threads_per_core; ++thread_no) {
					struct thread_data *t;
					struct core_data *c;
					struct pkg_data *p;

					t = GET_THREAD(thread_base, thread_no, core_no, node_no, pkg_no);

					if (cpu_is_not_present(t->cpu_id))
						continue;

					c = GET_CORE(core_base, core_no, node_no, pkg_no);
					p = GET_PKG(pkg_base, pkg_no);

					retval = func(t, c, p);
					if (retval)
						return retval;
				}
			}
		}
	}
	return 0;
}

int cpu_migrate(int cpu)
{
	CPU_ZERO_S(cpu_affinity_setsize, cpu_affinity_set);
	CPU_SET_S(cpu, cpu_affinity_setsize, cpu_affinity_set);
	if (sched_setaffinity(0, cpu_affinity_setsize, cpu_affinity_set) == -1)
		return -1;
	else
		return 0;
}

int get_msr_fd(int cpu)
{
	char pathname[32];
	int fd;

	fd = fd_percpu[cpu];

	if (fd)
		return fd;

	sprintf(pathname, "/dev/cpu/%d/msr", cpu);
	fd = open(pathname, O_RDONLY);
	if (fd < 0)
		err(-1, "%s open failed, try chown or chmod +r /dev/cpu/*/msr, or run as root", pathname);

	fd_percpu[cpu] = fd;

	return fd;
}

static long perf_event_open(struct perf_event_attr *hw_event, pid_t pid, int cpu, int group_fd, unsigned long flags)
{
	return syscall(__NR_perf_event_open, hw_event, pid, cpu, group_fd, flags);
}

static int perf_instr_count_open(int cpu_num)
{
	struct perf_event_attr pea;
	int fd;

	memset(&pea, 0, sizeof(struct perf_event_attr));
	pea.type = PERF_TYPE_HARDWARE;
	pea.size = sizeof(struct perf_event_attr);
	pea.config = PERF_COUNT_HW_INSTRUCTIONS;

	/* counter for cpu_num, including user + kernel and all processes */
	fd = perf_event_open(&pea, -1, cpu_num, -1, 0);
	if (fd == -1)
		err(-1, "cpu%d: perf instruction counter\n", cpu_num);

	return fd;
}

int get_instr_count_fd(int cpu)
{
	if (fd_instr_count_percpu[cpu])
		return fd_instr_count_percpu[cpu];

	fd_instr_count_percpu[cpu] = perf_instr_count_open(cpu);

	return fd_instr_count_percpu[cpu];
}

int get_msr(int cpu, off_t offset, unsigned long long *msr)
{
	ssize_t retval;

	retval = pread(get_msr_fd(cpu), msr, sizeof(*msr), offset);

	if (retval != sizeof *msr)
		err(-1, "cpu%d: msr offset 0x%llx read failed", cpu, (unsigned long long)offset);

	return 0;
}

/*
 * This list matches the column headers, except
 * 1. built-in only, the sysfs counters are not here -- we learn of those at run-time
 * 2. Core and CPU are moved to the end, we can't have strings that contain them
 *    matching on them for --show and --hide.
 */
struct msr_counter bic[] = {
	{ 0x0, "usec" },
	{ 0x0, "Time_Of_Day_Seconds" },
	{ 0x0, "Package" },
	{ 0x0, "Node" },
	{ 0x0, "Avg_MHz" },
	{ 0x0, "Busy%" },
	{ 0x0, "Bzy_MHz" },
	{ 0x0, "TSC_MHz" },
	{ 0x0, "IRQ" },
	{ 0x0, "SMI", "", 32, 0, FORMAT_DELTA, NULL },
	{ 0x0, "sysfs" },
	{ 0x0, "CPU%c1" },
	{ 0x0, "CPU%c3" },
	{ 0x0, "CPU%c6" },
	{ 0x0, "CPU%c7" },
	{ 0x0, "ThreadC" },
	{ 0x0, "CoreTmp" },
	{ 0x0, "CoreCnt" },
	{ 0x0, "PkgTmp" },
	{ 0x0, "GFX%rc6" },
	{ 0x0, "GFXMHz" },
	{ 0x0, "Pkg%pc2" },
	{ 0x0, "Pkg%pc3" },
	{ 0x0, "Pkg%pc6" },
	{ 0x0, "Pkg%pc7" },
	{ 0x0, "Pkg%pc8" },
	{ 0x0, "Pkg%pc9" },
	{ 0x0, "Pk%pc10" },
	{ 0x0, "CPU%LPI" },
	{ 0x0, "SYS%LPI" },
	{ 0x0, "PkgWatt" },
	{ 0x0, "CorWatt" },
	{ 0x0, "GFXWatt" },
	{ 0x0, "PkgCnt" },
	{ 0x0, "RAMWatt" },
	{ 0x0, "PKG_%" },
	{ 0x0, "RAM_%" },
	{ 0x0, "Pkg_J" },
	{ 0x0, "Cor_J" },
	{ 0x0, "GFX_J" },
	{ 0x0, "RAM_J" },
	{ 0x0, "Mod%c6" },
	{ 0x0, "Totl%C0" },
	{ 0x0, "Any%C0" },
	{ 0x0, "GFX%C0" },
	{ 0x0, "CPUGFX%" },
	{ 0x0, "Core" },
	{ 0x0, "CPU" },
	{ 0x0, "APIC" },
	{ 0x0, "X2APIC" },
	{ 0x0, "Die" },
	{ 0x0, "GFXAMHz" },
	{ 0x0, "IPC" },
};

#define MAX_BIC (sizeof(bic) / sizeof(struct msr_counter))
#define	BIC_USEC	(1ULL << 0)
#define	BIC_TOD		(1ULL << 1)
#define	BIC_Package	(1ULL << 2)
#define	BIC_Node	(1ULL << 3)
#define	BIC_Avg_MHz	(1ULL << 4)
#define	BIC_Busy	(1ULL << 5)
#define	BIC_Bzy_MHz	(1ULL << 6)
#define	BIC_TSC_MHz	(1ULL << 7)
#define	BIC_IRQ		(1ULL << 8)
#define	BIC_SMI		(1ULL << 9)
#define	BIC_sysfs	(1ULL << 10)
#define	BIC_CPU_c1	(1ULL << 11)
#define	BIC_CPU_c3	(1ULL << 12)
#define	BIC_CPU_c6	(1ULL << 13)
#define	BIC_CPU_c7	(1ULL << 14)
#define	BIC_ThreadC	(1ULL << 15)
#define	BIC_CoreTmp	(1ULL << 16)
#define	BIC_CoreCnt	(1ULL << 17)
#define	BIC_PkgTmp	(1ULL << 18)
#define	BIC_GFX_rc6	(1ULL << 19)
#define	BIC_GFXMHz	(1ULL << 20)
#define	BIC_Pkgpc2	(1ULL << 21)
#define	BIC_Pkgpc3	(1ULL << 22)
#define	BIC_Pkgpc6	(1ULL << 23)
#define	BIC_Pkgpc7	(1ULL << 24)
#define	BIC_Pkgpc8	(1ULL << 25)
#define	BIC_Pkgpc9	(1ULL << 26)
#define	BIC_Pkgpc10	(1ULL << 27)
#define BIC_CPU_LPI	(1ULL << 28)
#define BIC_SYS_LPI	(1ULL << 29)
#define	BIC_PkgWatt	(1ULL << 30)
#define	BIC_CorWatt	(1ULL << 31)
#define	BIC_GFXWatt	(1ULL << 32)
#define	BIC_PkgCnt	(1ULL << 33)
#define	BIC_RAMWatt	(1ULL << 34)
#define	BIC_PKG__	(1ULL << 35)
#define	BIC_RAM__	(1ULL << 36)
#define	BIC_Pkg_J	(1ULL << 37)
#define	BIC_Cor_J	(1ULL << 38)
#define	BIC_GFX_J	(1ULL << 39)
#define	BIC_RAM_J	(1ULL << 40)
#define	BIC_Mod_c6	(1ULL << 41)
#define	BIC_Totl_c0	(1ULL << 42)
#define	BIC_Any_c0	(1ULL << 43)
#define	BIC_GFX_c0	(1ULL << 44)
#define	BIC_CPUGFX	(1ULL << 45)
#define	BIC_Core	(1ULL << 46)
#define	BIC_CPU		(1ULL << 47)
#define	BIC_APIC	(1ULL << 48)
#define	BIC_X2APIC	(1ULL << 49)
#define	BIC_Die		(1ULL << 50)
#define	BIC_GFXACTMHz	(1ULL << 51)
#define	BIC_IPC		(1ULL << 52)

#define BIC_TOPOLOGY (BIC_Package | BIC_Node | BIC_CoreCnt | BIC_PkgCnt | BIC_Core | BIC_CPU | BIC_Die )
#define BIC_THERMAL_PWR ( BIC_CoreTmp | BIC_PkgTmp | BIC_PkgWatt | BIC_CorWatt | BIC_GFXWatt | BIC_RAMWatt | BIC_PKG__ | BIC_RAM__)
#define BIC_FREQUENCY ( BIC_Avg_MHz | BIC_Busy | BIC_Bzy_MHz | BIC_TSC_MHz | BIC_GFXMHz | BIC_GFXACTMHz )
#define BIC_IDLE ( BIC_sysfs | BIC_CPU_c1 | BIC_CPU_c3 | BIC_CPU_c6 | BIC_CPU_c7 | BIC_GFX_rc6 | BIC_Pkgpc2 | BIC_Pkgpc3 | BIC_Pkgpc6 | BIC_Pkgpc7 | BIC_Pkgpc8 | BIC_Pkgpc9 | BIC_Pkgpc10 | BIC_CPU_LPI | BIC_SYS_LPI | BIC_Mod_c6 | BIC_Totl_c0 | BIC_Any_c0 | BIC_GFX_c0 | BIC_CPUGFX)
#define BIC_OTHER ( BIC_IRQ | BIC_SMI | BIC_ThreadC | BIC_CoreTmp | BIC_IPC)

#define BIC_DISABLED_BY_DEFAULT	(BIC_USEC | BIC_TOD | BIC_APIC | BIC_X2APIC)

unsigned long long bic_enabled = (0xFFFFFFFFFFFFFFFFULL & ~BIC_DISABLED_BY_DEFAULT);
unsigned long long bic_present = BIC_USEC | BIC_TOD | BIC_sysfs | BIC_APIC | BIC_X2APIC;

#define DO_BIC(COUNTER_NAME) (bic_enabled & bic_present & COUNTER_NAME)
#define DO_BIC_READ(COUNTER_NAME) (bic_present & COUNTER_NAME)
#define ENABLE_BIC(COUNTER_NAME) (bic_enabled |= COUNTER_NAME)
#define BIC_PRESENT(COUNTER_BIT) (bic_present |= COUNTER_BIT)
#define BIC_NOT_PRESENT(COUNTER_BIT) (bic_present &= ~COUNTER_BIT)
#define BIC_IS_ENABLED(COUNTER_BIT) (bic_enabled & COUNTER_BIT)

#define MAX_DEFERRED 16
char *deferred_skip_names[MAX_DEFERRED];
int deferred_skip_index;

/*
 * HIDE_LIST - hide this list of counters, show the rest [default]
 * SHOW_LIST - show this list of counters, hide the rest
 */
enum show_hide_mode { SHOW_LIST, HIDE_LIST } global_show_hide_mode = HIDE_LIST;

void help(void)
{
	fprintf(outf,
		"Usage: turbostat [OPTIONS][(--interval seconds) | COMMAND ...]\n"
		"\n"
		"Turbostat forks the specified COMMAND and prints statistics\n"
		"when COMMAND completes.\n"
		"If no COMMAND is specified, turbostat wakes every 5-seconds\n"
		"to print statistics, until interrupted.\n"
		"  -a, --add	add a counter\n"
		"		  eg. --add msr0x10,u64,cpu,delta,MY_TSC\n"
		"  -c, --cpu	cpu-set	limit output to summary plus cpu-set:\n"
		"		  {core | package | j,k,l..m,n-p }\n"
		"  -d, --debug	displays usec, Time_Of_Day_Seconds and more debugging\n"
		"  -D, --Dump	displays the raw counter values\n"
		"  -e, --enable	[all | column]\n"
		"		shows all or the specified disabled column\n"
		"  -H, --hide [column|column,column,...]\n"
		"		hide the specified column(s)\n"
		"  -i, --interval sec.subsec\n"
		"		Override default 5-second measurement interval\n"
		"  -J, --Joules	displays energy in Joules instead of Watts\n"
		"  -l, --list	list column headers only\n"
		"  -n, --num_iterations num\n"
		"		number of the measurement iterations\n"
		"  -o, --out file\n"
		"		create or truncate \"file\" for all output\n"
		"  -q, --quiet	skip decoding system configuration header\n"
		"  -s, --show [column|column,column,...]\n"
		"		show only the specified column(s)\n"
		"  -S, --Summary\n"
		"		limits output to 1-line system summary per interval\n"
		"  -T, --TCC temperature\n"
		"		sets the Thermal Control Circuit temperature in\n"
		"		  degrees Celsius\n"
		"  -h, --help	print this help message\n"
		"  -v, --version	print version information\n" "\n" "For more help, run \"man turbostat\"\n");
}

/*
 * bic_lookup
 * for all the strings in comma separate name_list,
 * set the approprate bit in return value.
 */
unsigned long long bic_lookup(char *name_list, enum show_hide_mode mode)
{
	int i;
	unsigned long long retval = 0;

	while (name_list) {
		char *comma;

		comma = strchr(name_list, ',');

		if (comma)
			*comma = '\0';

		if (!strcmp(name_list, "all"))
			return ~0;
		if (!strcmp(name_list, "topology"))
			return BIC_TOPOLOGY;
		if (!strcmp(name_list, "power"))
			return BIC_THERMAL_PWR;
		if (!strcmp(name_list, "idle"))
			return BIC_IDLE;
		if (!strcmp(name_list, "frequency"))
			return BIC_FREQUENCY;
		if (!strcmp(name_list, "other"))
			return BIC_OTHER;
		if (!strcmp(name_list, "all"))
			return 0;

		for (i = 0; i < MAX_BIC; ++i) {
			if (!strcmp(name_list, bic[i].name)) {
				retval |= (1ULL << i);
				break;
			}
		}
		if (i == MAX_BIC) {
			if (mode == SHOW_LIST) {
				fprintf(stderr, "Invalid counter name: %s\n", name_list);
				exit(-1);
			}
			deferred_skip_names[deferred_skip_index++] = name_list;
			if (debug)
				fprintf(stderr, "deferred \"%s\"\n", name_list);
			if (deferred_skip_index >= MAX_DEFERRED) {
				fprintf(stderr, "More than max %d un-recognized --skip options '%s'\n",
					MAX_DEFERRED, name_list);
				help();
				exit(1);
			}
		}

		name_list = comma;
		if (name_list)
			name_list++;

	}
	return retval;
}

void print_header(char *delim)
{
	struct msr_counter *mp;
	int printed = 0;

	if (DO_BIC(BIC_USEC))
		outp += sprintf(outp, "%susec", (printed++ ? delim : ""));
	if (DO_BIC(BIC_TOD))
		outp += sprintf(outp, "%sTime_Of_Day_Seconds", (printed++ ? delim : ""));
	if (DO_BIC(BIC_Package))
		outp += sprintf(outp, "%sPackage", (printed++ ? delim : ""));
	if (DO_BIC(BIC_Die))
		outp += sprintf(outp, "%sDie", (printed++ ? delim : ""));
	if (DO_BIC(BIC_Node))
		outp += sprintf(outp, "%sNode", (printed++ ? delim : ""));
	if (DO_BIC(BIC_Core))
		outp += sprintf(outp, "%sCore", (printed++ ? delim : ""));
	if (DO_BIC(BIC_CPU))
		outp += sprintf(outp, "%sCPU", (printed++ ? delim : ""));
	if (DO_BIC(BIC_APIC))
		outp += sprintf(outp, "%sAPIC", (printed++ ? delim : ""));
	if (DO_BIC(BIC_X2APIC))
		outp += sprintf(outp, "%sX2APIC", (printed++ ? delim : ""));
	if (DO_BIC(BIC_Avg_MHz))
		outp += sprintf(outp, "%sAvg_MHz", (printed++ ? delim : ""));
	if (DO_BIC(BIC_Busy))
		outp += sprintf(outp, "%sBusy%%", (printed++ ? delim : ""));
	if (DO_BIC(BIC_Bzy_MHz))
		outp += sprintf(outp, "%sBzy_MHz", (printed++ ? delim : ""));
	if (DO_BIC(BIC_TSC_MHz))
		outp += sprintf(outp, "%sTSC_MHz", (printed++ ? delim : ""));

	if (DO_BIC(BIC_IPC))
		outp += sprintf(outp, "%sIPC", (printed++ ? delim : ""));

	if (DO_BIC(BIC_IRQ)) {
		if (sums_need_wide_columns)
			outp += sprintf(outp, "%s     IRQ", (printed++ ? delim : ""));
		else
			outp += sprintf(outp, "%sIRQ", (printed++ ? delim : ""));
	}

	if (DO_BIC(BIC_SMI))
		outp += sprintf(outp, "%sSMI", (printed++ ? delim : ""));

	for (mp = sys.tp; mp; mp = mp->next) {

		if (mp->format == FORMAT_RAW) {
			if (mp->width == 64)
				outp += sprintf(outp, "%s%18.18s", (printed++ ? delim : ""), mp->name);
			else
				outp += sprintf(outp, "%s%10.10s", (printed++ ? delim : ""), mp->name);
		} else {
			if ((mp->type == COUNTER_ITEMS) && sums_need_wide_columns)
				outp += sprintf(outp, "%s%8s", (printed++ ? delim : ""), mp->name);
			else
				outp += sprintf(outp, "%s%s", (printed++ ? delim : ""), mp->name);
		}
	}

	if (DO_BIC(BIC_CPU_c1))
		outp += sprintf(outp, "%sCPU%%c1", (printed++ ? delim : ""));
	if (DO_BIC(BIC_CPU_c3))
		outp += sprintf(outp, "%sCPU%%c3", (printed++ ? delim : ""));
	if (DO_BIC(BIC_CPU_c6))
		outp += sprintf(outp, "%sCPU%%c6", (printed++ ? delim : ""));
	if (DO_BIC(BIC_CPU_c7))
		outp += sprintf(outp, "%sCPU%%c7", (printed++ ? delim : ""));

	if (DO_BIC(BIC_Mod_c6))
		outp += sprintf(outp, "%sMod%%c6", (printed++ ? delim : ""));

	if (DO_BIC(BIC_CoreTmp))
		outp += sprintf(outp, "%sCoreTmp", (printed++ ? delim : ""));

	if (do_rapl && !rapl_joules) {
		if (DO_BIC(BIC_CorWatt) && (do_rapl & RAPL_PER_CORE_ENERGY))
			outp += sprintf(outp, "%sCorWatt", (printed++ ? delim : ""));
	} else if (do_rapl && rapl_joules) {
		if (DO_BIC(BIC_Cor_J) && (do_rapl & RAPL_PER_CORE_ENERGY))
			outp += sprintf(outp, "%sCor_J", (printed++ ? delim : ""));
	}

	for (mp = sys.cp; mp; mp = mp->next) {
		if (mp->format == FORMAT_RAW) {
			if (mp->width == 64)
				outp += sprintf(outp, "%s%18.18s", delim, mp->name);
			else
				outp += sprintf(outp, "%s%10.10s", delim, mp->name);
		} else {
			if ((mp->type == COUNTER_ITEMS) && sums_need_wide_columns)
				outp += sprintf(outp, "%s%8s", delim, mp->name);
			else
				outp += sprintf(outp, "%s%s", delim, mp->name);
		}
	}

	if (DO_BIC(BIC_PkgTmp))
		outp += sprintf(outp, "%sPkgTmp", (printed++ ? delim : ""));

	if (DO_BIC(BIC_GFX_rc6))
		outp += sprintf(outp, "%sGFX%%rc6", (printed++ ? delim : ""));

	if (DO_BIC(BIC_GFXMHz))
		outp += sprintf(outp, "%sGFXMHz", (printed++ ? delim : ""));

	if (DO_BIC(BIC_GFXACTMHz))
		outp += sprintf(outp, "%sGFXAMHz", (printed++ ? delim : ""));

	if (DO_BIC(BIC_Totl_c0))
		outp += sprintf(outp, "%sTotl%%C0", (printed++ ? delim : ""));
	if (DO_BIC(BIC_Any_c0))
		outp += sprintf(outp, "%sAny%%C0", (printed++ ? delim : ""));
	if (DO_BIC(BIC_GFX_c0))
		outp += sprintf(outp, "%sGFX%%C0", (printed++ ? delim : ""));
	if (DO_BIC(BIC_CPUGFX))
		outp += sprintf(outp, "%sCPUGFX%%", (printed++ ? delim : ""));

	if (DO_BIC(BIC_Pkgpc2))
		outp += sprintf(outp, "%sPkg%%pc2", (printed++ ? delim : ""));
	if (DO_BIC(BIC_Pkgpc3))
		outp += sprintf(outp, "%sPkg%%pc3", (printed++ ? delim : ""));
	if (DO_BIC(BIC_Pkgpc6))
		outp += sprintf(outp, "%sPkg%%pc6", (printed++ ? delim : ""));
	if (DO_BIC(BIC_Pkgpc7))
		outp += sprintf(outp, "%sPkg%%pc7", (printed++ ? delim : ""));
	if (DO_BIC(BIC_Pkgpc8))
		outp += sprintf(outp, "%sPkg%%pc8", (printed++ ? delim : ""));
	if (DO_BIC(BIC_Pkgpc9))
		outp += sprintf(outp, "%sPkg%%pc9", (printed++ ? delim : ""));
	if (DO_BIC(BIC_Pkgpc10))
		outp += sprintf(outp, "%sPk%%pc10", (printed++ ? delim : ""));
	if (DO_BIC(BIC_CPU_LPI))
		outp += sprintf(outp, "%sCPU%%LPI", (printed++ ? delim : ""));
	if (DO_BIC(BIC_SYS_LPI))
		outp += sprintf(outp, "%sSYS%%LPI", (printed++ ? delim : ""));

	if (do_rapl && !rapl_joules) {
		if (DO_BIC(BIC_PkgWatt))
			outp += sprintf(outp, "%sPkgWatt", (printed++ ? delim : ""));
		if (DO_BIC(BIC_CorWatt) && !(do_rapl & RAPL_PER_CORE_ENERGY))
			outp += sprintf(outp, "%sCorWatt", (printed++ ? delim : ""));
		if (DO_BIC(BIC_GFXWatt))
			outp += sprintf(outp, "%sGFXWatt", (printed++ ? delim : ""));
		if (DO_BIC(BIC_RAMWatt))
			outp += sprintf(outp, "%sRAMWatt", (printed++ ? delim : ""));
		if (DO_BIC(BIC_PKG__))
			outp += sprintf(outp, "%sPKG_%%", (printed++ ? delim : ""));
		if (DO_BIC(BIC_RAM__))
			outp += sprintf(outp, "%sRAM_%%", (printed++ ? delim : ""));
	} else if (do_rapl && rapl_joules) {
		if (DO_BIC(BIC_Pkg_J))
			outp += sprintf(outp, "%sPkg_J", (printed++ ? delim : ""));
		if (DO_BIC(BIC_Cor_J) && !(do_rapl & RAPL_PER_CORE_ENERGY))
			outp += sprintf(outp, "%sCor_J", (printed++ ? delim : ""));
		if (DO_BIC(BIC_GFX_J))
			outp += sprintf(outp, "%sGFX_J", (printed++ ? delim : ""));
		if (DO_BIC(BIC_RAM_J))
			outp += sprintf(outp, "%sRAM_J", (printed++ ? delim : ""));
		if (DO_BIC(BIC_PKG__))
			outp += sprintf(outp, "%sPKG_%%", (printed++ ? delim : ""));
		if (DO_BIC(BIC_RAM__))
			outp += sprintf(outp, "%sRAM_%%", (printed++ ? delim : ""));
	}
	for (mp = sys.pp; mp; mp = mp->next) {
		if (mp->format == FORMAT_RAW) {
			if (mp->width == 64)
				outp += sprintf(outp, "%s%18.18s", delim, mp->name);
			else
				outp += sprintf(outp, "%s%10.10s", delim, mp->name);
		} else {
			if ((mp->type == COUNTER_ITEMS) && sums_need_wide_columns)
				outp += sprintf(outp, "%s%8s", delim, mp->name);
			else
				outp += sprintf(outp, "%s%s", delim, mp->name);
		}
	}

	outp += sprintf(outp, "\n");
}

int dump_counters(struct thread_data *t, struct core_data *c, struct pkg_data *p)
{
	int i;
	struct msr_counter *mp;

	outp += sprintf(outp, "t %p, c %p, p %p\n", t, c, p);

	if (t) {
		outp += sprintf(outp, "CPU: %d flags 0x%x\n", t->cpu_id, t->flags);
		outp += sprintf(outp, "TSC: %016llX\n", t->tsc);
		outp += sprintf(outp, "aperf: %016llX\n", t->aperf);
		outp += sprintf(outp, "mperf: %016llX\n", t->mperf);
		outp += sprintf(outp, "c1: %016llX\n", t->c1);

		if (DO_BIC(BIC_IPC))
			outp += sprintf(outp, "IPC: %lld\n", t->instr_count);

		if (DO_BIC(BIC_IRQ))
			outp += sprintf(outp, "IRQ: %lld\n", t->irq_count);
		if (DO_BIC(BIC_SMI))
			outp += sprintf(outp, "SMI: %d\n", t->smi_count);

		for (i = 0, mp = sys.tp; mp; i++, mp = mp->next) {
			outp += sprintf(outp, "tADDED [%d] msr0x%x: %08llX\n", i, mp->msr_num, t->counter[i]);
		}
	}

	if (c) {
		outp += sprintf(outp, "core: %d\n", c->core_id);
		outp += sprintf(outp, "c3: %016llX\n", c->c3);
		outp += sprintf(outp, "c6: %016llX\n", c->c6);
		outp += sprintf(outp, "c7: %016llX\n", c->c7);
		outp += sprintf(outp, "DTS: %dC\n", c->core_temp_c);
		outp += sprintf(outp, "Joules: %0X\n", c->core_energy);

		for (i = 0, mp = sys.cp; mp; i++, mp = mp->next) {
			outp += sprintf(outp, "cADDED [%d] msr0x%x: %08llX\n", i, mp->msr_num, c->counter[i]);
		}
		outp += sprintf(outp, "mc6_us: %016llX\n", c->mc6_us);
	}

	if (p) {
		outp += sprintf(outp, "package: %d\n", p->package_id);

		outp += sprintf(outp, "Weighted cores: %016llX\n", p->pkg_wtd_core_c0);
		outp += sprintf(outp, "Any cores: %016llX\n", p->pkg_any_core_c0);
		outp += sprintf(outp, "Any GFX: %016llX\n", p->pkg_any_gfxe_c0);
		outp += sprintf(outp, "CPU + GFX: %016llX\n", p->pkg_both_core_gfxe_c0);

		outp += sprintf(outp, "pc2: %016llX\n", p->pc2);
		if (DO_BIC(BIC_Pkgpc3))
			outp += sprintf(outp, "pc3: %016llX\n", p->pc3);
		if (DO_BIC(BIC_Pkgpc6))
			outp += sprintf(outp, "pc6: %016llX\n", p->pc6);
		if (DO_BIC(BIC_Pkgpc7))
			outp += sprintf(outp, "pc7: %016llX\n", p->pc7);
		outp += sprintf(outp, "pc8: %016llX\n", p->pc8);
		outp += sprintf(outp, "pc9: %016llX\n", p->pc9);
		outp += sprintf(outp, "pc10: %016llX\n", p->pc10);
		outp += sprintf(outp, "cpu_lpi: %016llX\n", p->cpu_lpi);
		outp += sprintf(outp, "sys_lpi: %016llX\n", p->sys_lpi);
		outp += sprintf(outp, "Joules PKG: %0llX\n", p->energy_pkg);
		outp += sprintf(outp, "Joules COR: %0llX\n", p->energy_cores);
		outp += sprintf(outp, "Joules GFX: %0llX\n", p->energy_gfx);
		outp += sprintf(outp, "Joules RAM: %0llX\n", p->energy_dram);
		outp += sprintf(outp, "Throttle PKG: %0llX\n", p->rapl_pkg_perf_status);
		outp += sprintf(outp, "Throttle RAM: %0llX\n", p->rapl_dram_perf_status);
		outp += sprintf(outp, "PTM: %dC\n", p->pkg_temp_c);

		for (i = 0, mp = sys.pp; mp; i++, mp = mp->next) {
			outp += sprintf(outp, "pADDED [%d] msr0x%x: %08llX\n", i, mp->msr_num, p->counter[i]);
		}
	}

	outp += sprintf(outp, "\n");

	return 0;
}

/*
 * column formatting convention & formats
 */
int format_counters(struct thread_data *t, struct core_data *c, struct pkg_data *p)
{
	double interval_float, tsc;
	char *fmt8;
	int i;
	struct msr_counter *mp;
	char *delim = "\t";
	int printed = 0;

	/* if showing only 1st thread in core and this isn't one, bail out */
	if (show_core_only && !(t->flags & CPU_IS_FIRST_THREAD_IN_CORE))
		return 0;

	/* if showing only 1st thread in pkg and this isn't one, bail out */
	if (show_pkg_only && !(t->flags & CPU_IS_FIRST_CORE_IN_PACKAGE))
		return 0;

	/*if not summary line and --cpu is used */
	if ((t != &average.threads) && (cpu_subset && !CPU_ISSET_S(t->cpu_id, cpu_subset_size, cpu_subset)))
		return 0;

	if (DO_BIC(BIC_USEC)) {
		/* on each row, print how many usec each timestamp took to gather */
		struct timeval tv;

		timersub(&t->tv_end, &t->tv_begin, &tv);
		outp += sprintf(outp, "%5ld\t", tv.tv_sec * 1000000 + tv.tv_usec);
	}

	/* Time_Of_Day_Seconds: on each row, print sec.usec last timestamp taken */
	if (DO_BIC(BIC_TOD))
		outp += sprintf(outp, "%10ld.%06ld\t", t->tv_end.tv_sec, t->tv_end.tv_usec);

	interval_float = t->tv_delta.tv_sec + t->tv_delta.tv_usec / 1000000.0;

	tsc = t->tsc * tsc_tweak;

	/* topo columns, print blanks on 1st (average) line */
	if (t == &average.threads) {
		if (DO_BIC(BIC_Package))
			outp += sprintf(outp, "%s-", (printed++ ? delim : ""));
		if (DO_BIC(BIC_Die))
			outp += sprintf(outp, "%s-", (printed++ ? delim : ""));
		if (DO_BIC(BIC_Node))
			outp += sprintf(outp, "%s-", (printed++ ? delim : ""));
		if (DO_BIC(BIC_Core))
			outp += sprintf(outp, "%s-", (printed++ ? delim : ""));
		if (DO_BIC(BIC_CPU))
			outp += sprintf(outp, "%s-", (printed++ ? delim : ""));
		if (DO_BIC(BIC_APIC))
			outp += sprintf(outp, "%s-", (printed++ ? delim : ""));
		if (DO_BIC(BIC_X2APIC))
			outp += sprintf(outp, "%s-", (printed++ ? delim : ""));
	} else {
		if (DO_BIC(BIC_Package)) {
			if (p)
				outp += sprintf(outp, "%s%d", (printed++ ? delim : ""), p->package_id);
			else
				outp += sprintf(outp, "%s-", (printed++ ? delim : ""));
		}
		if (DO_BIC(BIC_Die)) {
			if (c)
				outp += sprintf(outp, "%s%d", (printed++ ? delim : ""), cpus[t->cpu_id].die_id);
			else
				outp += sprintf(outp, "%s-", (printed++ ? delim : ""));
		}
		if (DO_BIC(BIC_Node)) {
			if (t)
				outp += sprintf(outp, "%s%d",
						(printed++ ? delim : ""), cpus[t->cpu_id].physical_node_id);
			else
				outp += sprintf(outp, "%s-", (printed++ ? delim : ""));
		}
		if (DO_BIC(BIC_Core)) {
			if (c)
				outp += sprintf(outp, "%s%d", (printed++ ? delim : ""), c->core_id);
			else
				outp += sprintf(outp, "%s-", (printed++ ? delim : ""));
		}
		if (DO_BIC(BIC_CPU))
			outp += sprintf(outp, "%s%d", (printed++ ? delim : ""), t->cpu_id);
		if (DO_BIC(BIC_APIC))
			outp += sprintf(outp, "%s%d", (printed++ ? delim : ""), t->apic_id);
		if (DO_BIC(BIC_X2APIC))
			outp += sprintf(outp, "%s%d", (printed++ ? delim : ""), t->x2apic_id);
	}

	if (DO_BIC(BIC_Avg_MHz))
		outp += sprintf(outp, "%s%.0f", (printed++ ? delim : ""), 1.0 / units * t->aperf / interval_float);

	if (DO_BIC(BIC_Busy))
		outp += sprintf(outp, "%s%.2f", (printed++ ? delim : ""), 100.0 * t->mperf / tsc);

	if (DO_BIC(BIC_Bzy_MHz)) {
		if (has_base_hz)
			outp +=
			    sprintf(outp, "%s%.0f", (printed++ ? delim : ""), base_hz / units * t->aperf / t->mperf);
		else
			outp += sprintf(outp, "%s%.0f", (printed++ ? delim : ""),
					tsc / units * t->aperf / t->mperf / interval_float);
	}

	if (DO_BIC(BIC_TSC_MHz))
		outp += sprintf(outp, "%s%.0f", (printed++ ? delim : ""), 1.0 * t->tsc / units / interval_float);

	if (DO_BIC(BIC_IPC))
		outp += sprintf(outp, "%s%.2f", (printed++ ? delim : ""), 1.0 * t->instr_count / t->aperf);

	/* IRQ */
	if (DO_BIC(BIC_IRQ)) {
		if (sums_need_wide_columns)
			outp += sprintf(outp, "%s%8lld", (printed++ ? delim : ""), t->irq_count);
		else
			outp += sprintf(outp, "%s%lld", (printed++ ? delim : ""), t->irq_count);
	}

	/* SMI */
	if (DO_BIC(BIC_SMI))
		outp += sprintf(outp, "%s%d", (printed++ ? delim : ""), t->smi_count);

	/* Added counters */
	for (i = 0, mp = sys.tp; mp; i++, mp = mp->next) {
		if (mp->format == FORMAT_RAW) {
			if (mp->width == 32)
				outp +=
				    sprintf(outp, "%s0x%08x", (printed++ ? delim : ""), (unsigned int)t->counter[i]);
			else
				outp += sprintf(outp, "%s0x%016llx", (printed++ ? delim : ""), t->counter[i]);
		} else if (mp->format == FORMAT_DELTA) {
			if ((mp->type == COUNTER_ITEMS) && sums_need_wide_columns)
				outp += sprintf(outp, "%s%8lld", (printed++ ? delim : ""), t->counter[i]);
			else
				outp += sprintf(outp, "%s%lld", (printed++ ? delim : ""), t->counter[i]);
		} else if (mp->format == FORMAT_PERCENT) {
			if (mp->type == COUNTER_USEC)
				outp +=
				    sprintf(outp, "%s%.2f", (printed++ ? delim : ""),
					    t->counter[i] / interval_float / 10000);
			else
				outp += sprintf(outp, "%s%.2f", (printed++ ? delim : ""), 100.0 * t->counter[i] / tsc);
		}
	}

	/* C1 */
	if (DO_BIC(BIC_CPU_c1))
		outp += sprintf(outp, "%s%.2f", (printed++ ? delim : ""), 100.0 * t->c1 / tsc);

	/* print per-core data only for 1st thread in core */
	if (!(t->flags & CPU_IS_FIRST_THREAD_IN_CORE))
		goto done;

	if (DO_BIC(BIC_CPU_c3))
		outp += sprintf(outp, "%s%.2f", (printed++ ? delim : ""), 100.0 * c->c3 / tsc);
	if (DO_BIC(BIC_CPU_c6))
		outp += sprintf(outp, "%s%.2f", (printed++ ? delim : ""), 100.0 * c->c6 / tsc);
	if (DO_BIC(BIC_CPU_c7))
		outp += sprintf(outp, "%s%.2f", (printed++ ? delim : ""), 100.0 * c->c7 / tsc);

	/* Mod%c6 */
	if (DO_BIC(BIC_Mod_c6))
		outp += sprintf(outp, "%s%.2f", (printed++ ? delim : ""), 100.0 * c->mc6_us / tsc);

	if (DO_BIC(BIC_CoreTmp))
		outp += sprintf(outp, "%s%d", (printed++ ? delim : ""), c->core_temp_c);

	for (i = 0, mp = sys.cp; mp; i++, mp = mp->next) {
		if (mp->format == FORMAT_RAW) {
			if (mp->width == 32)
				outp +=
				    sprintf(outp, "%s0x%08x", (printed++ ? delim : ""), (unsigned int)c->counter[i]);
			else
				outp += sprintf(outp, "%s0x%016llx", (printed++ ? delim : ""), c->counter[i]);
		} else if (mp->format == FORMAT_DELTA) {
			if ((mp->type == COUNTER_ITEMS) && sums_need_wide_columns)
				outp += sprintf(outp, "%s%8lld", (printed++ ? delim : ""), c->counter[i]);
			else
				outp += sprintf(outp, "%s%lld", (printed++ ? delim : ""), c->counter[i]);
		} else if (mp->format == FORMAT_PERCENT) {
			outp += sprintf(outp, "%s%.2f", (printed++ ? delim : ""), 100.0 * c->counter[i] / tsc);
		}
	}

	fmt8 = "%s%.2f";

	if (DO_BIC(BIC_CorWatt) && (do_rapl & RAPL_PER_CORE_ENERGY))
		outp +=
		    sprintf(outp, fmt8, (printed++ ? delim : ""), c->core_energy * rapl_energy_units / interval_float);
	if (DO_BIC(BIC_Cor_J) && (do_rapl & RAPL_PER_CORE_ENERGY))
		outp += sprintf(outp, fmt8, (printed++ ? delim : ""), c->core_energy * rapl_energy_units);

	/* print per-package data only for 1st core in package */
	if (!(t->flags & CPU_IS_FIRST_CORE_IN_PACKAGE))
		goto done;

	/* PkgTmp */
	if (DO_BIC(BIC_PkgTmp))
		outp += sprintf(outp, "%s%d", (printed++ ? delim : ""), p->pkg_temp_c);

	/* GFXrc6 */
	if (DO_BIC(BIC_GFX_rc6)) {
		if (p->gfx_rc6_ms == -1) {	/* detect GFX counter reset */
			outp += sprintf(outp, "%s**.**", (printed++ ? delim : ""));
		} else {
			outp += sprintf(outp, "%s%.2f", (printed++ ? delim : ""),
					p->gfx_rc6_ms / 10.0 / interval_float);
		}
	}

	/* GFXMHz */
	if (DO_BIC(BIC_GFXMHz))
		outp += sprintf(outp, "%s%d", (printed++ ? delim : ""), p->gfx_mhz);

	/* GFXACTMHz */
	if (DO_BIC(BIC_GFXACTMHz))
		outp += sprintf(outp, "%s%d", (printed++ ? delim : ""), p->gfx_act_mhz);

	/* Totl%C0, Any%C0 GFX%C0 CPUGFX% */
	if (DO_BIC(BIC_Totl_c0))
		outp += sprintf(outp, "%s%.2f", (printed++ ? delim : ""), 100.0 * p->pkg_wtd_core_c0 / tsc);
	if (DO_BIC(BIC_Any_c0))
		outp += sprintf(outp, "%s%.2f", (printed++ ? delim : ""), 100.0 * p->pkg_any_core_c0 / tsc);
	if (DO_BIC(BIC_GFX_c0))
		outp += sprintf(outp, "%s%.2f", (printed++ ? delim : ""), 100.0 * p->pkg_any_gfxe_c0 / tsc);
	if (DO_BIC(BIC_CPUGFX))
		outp += sprintf(outp, "%s%.2f", (printed++ ? delim : ""), 100.0 * p->pkg_both_core_gfxe_c0 / tsc);

	if (DO_BIC(BIC_Pkgpc2))
		outp += sprintf(outp, "%s%.2f", (printed++ ? delim : ""), 100.0 * p->pc2 / tsc);
	if (DO_BIC(BIC_Pkgpc3))
		outp += sprintf(outp, "%s%.2f", (printed++ ? delim : ""), 100.0 * p->pc3 / tsc);
	if (DO_BIC(BIC_Pkgpc6))
		outp += sprintf(outp, "%s%.2f", (printed++ ? delim : ""), 100.0 * p->pc6 / tsc);
	if (DO_BIC(BIC_Pkgpc7))
		outp += sprintf(outp, "%s%.2f", (printed++ ? delim : ""), 100.0 * p->pc7 / tsc);
	if (DO_BIC(BIC_Pkgpc8))
		outp += sprintf(outp, "%s%.2f", (printed++ ? delim : ""), 100.0 * p->pc8 / tsc);
	if (DO_BIC(BIC_Pkgpc9))
		outp += sprintf(outp, "%s%.2f", (printed++ ? delim : ""), 100.0 * p->pc9 / tsc);
	if (DO_BIC(BIC_Pkgpc10))
		outp += sprintf(outp, "%s%.2f", (printed++ ? delim : ""), 100.0 * p->pc10 / tsc);

	if (DO_BIC(BIC_CPU_LPI))
		outp +=
		    sprintf(outp, "%s%.2f", (printed++ ? delim : ""), 100.0 * p->cpu_lpi / 1000000.0 / interval_float);
	if (DO_BIC(BIC_SYS_LPI))
		outp +=
		    sprintf(outp, "%s%.2f", (printed++ ? delim : ""), 100.0 * p->sys_lpi / 1000000.0 / interval_float);

	if (DO_BIC(BIC_PkgWatt))
		outp +=
		    sprintf(outp, fmt8, (printed++ ? delim : ""), p->energy_pkg * rapl_energy_units / interval_float);
	if (DO_BIC(BIC_CorWatt) && !(do_rapl & RAPL_PER_CORE_ENERGY))
		outp +=
		    sprintf(outp, fmt8, (printed++ ? delim : ""), p->energy_cores * rapl_energy_units / interval_float);
	if (DO_BIC(BIC_GFXWatt))
		outp +=
		    sprintf(outp, fmt8, (printed++ ? delim : ""), p->energy_gfx * rapl_energy_units / interval_float);
	if (DO_BIC(BIC_RAMWatt))
		outp +=
		    sprintf(outp, fmt8, (printed++ ? delim : ""),
			    p->energy_dram * rapl_dram_energy_units / interval_float);
	if (DO_BIC(BIC_Pkg_J))
		outp += sprintf(outp, fmt8, (printed++ ? delim : ""), p->energy_pkg * rapl_energy_units);
	if (DO_BIC(BIC_Cor_J) && !(do_rapl & RAPL_PER_CORE_ENERGY))
		outp += sprintf(outp, fmt8, (printed++ ? delim : ""), p->energy_cores * rapl_energy_units);
	if (DO_BIC(BIC_GFX_J))
		outp += sprintf(outp, fmt8, (printed++ ? delim : ""), p->energy_gfx * rapl_energy_units);
	if (DO_BIC(BIC_RAM_J))
		outp += sprintf(outp, fmt8, (printed++ ? delim : ""), p->energy_dram * rapl_dram_energy_units);
	if (DO_BIC(BIC_PKG__))
		outp +=
		    sprintf(outp, fmt8, (printed++ ? delim : ""),
			    100.0 * p->rapl_pkg_perf_status * rapl_time_units / interval_float);
	if (DO_BIC(BIC_RAM__))
		outp +=
		    sprintf(outp, fmt8, (printed++ ? delim : ""),
			    100.0 * p->rapl_dram_perf_status * rapl_time_units / interval_float);

	for (i = 0, mp = sys.pp; mp; i++, mp = mp->next) {
		if (mp->format == FORMAT_RAW) {
			if (mp->width == 32)
				outp +=
				    sprintf(outp, "%s0x%08x", (printed++ ? delim : ""), (unsigned int)p->counter[i]);
			else
				outp += sprintf(outp, "%s0x%016llx", (printed++ ? delim : ""), p->counter[i]);
		} else if (mp->format == FORMAT_DELTA) {
			if ((mp->type == COUNTER_ITEMS) && sums_need_wide_columns)
				outp += sprintf(outp, "%s%8lld", (printed++ ? delim : ""), p->counter[i]);
			else
				outp += sprintf(outp, "%s%lld", (printed++ ? delim : ""), p->counter[i]);
		} else if (mp->format == FORMAT_PERCENT) {
			outp += sprintf(outp, "%s%.2f", (printed++ ? delim : ""), 100.0 * p->counter[i] / tsc);
		}
	}

done:
	if (*(outp - 1) != '\n')
		outp += sprintf(outp, "\n");

	return 0;
}

void flush_output_stdout(void)
{
	FILE *filep;

	if (outf == stderr)
		filep = stdout;
	else
		filep = outf;

	fputs(output_buffer, filep);
	fflush(filep);

	outp = output_buffer;
}

void flush_output_stderr(void)
{
	fputs(output_buffer, outf);
	fflush(outf);
	outp = output_buffer;
}

void format_all_counters(struct thread_data *t, struct core_data *c, struct pkg_data *p)
{
	static int printed;

	if (!printed || !summary_only)
		print_header("\t");

	format_counters(&average.threads, &average.cores, &average.packages);

	printed = 1;

	if (summary_only)
		return;

	for_all_cpus(format_counters, t, c, p);
}

#define DELTA_WRAP32(new, old)			\
	old = ((((unsigned long long)new << 32) - ((unsigned long long)old << 32)) >> 32);

int delta_package(struct pkg_data *new, struct pkg_data *old)
{
	int i;
	struct msr_counter *mp;

	if (DO_BIC(BIC_Totl_c0))
		old->pkg_wtd_core_c0 = new->pkg_wtd_core_c0 - old->pkg_wtd_core_c0;
	if (DO_BIC(BIC_Any_c0))
		old->pkg_any_core_c0 = new->pkg_any_core_c0 - old->pkg_any_core_c0;
	if (DO_BIC(BIC_GFX_c0))
		old->pkg_any_gfxe_c0 = new->pkg_any_gfxe_c0 - old->pkg_any_gfxe_c0;
	if (DO_BIC(BIC_CPUGFX))
		old->pkg_both_core_gfxe_c0 = new->pkg_both_core_gfxe_c0 - old->pkg_both_core_gfxe_c0;

	old->pc2 = new->pc2 - old->pc2;
	if (DO_BIC(BIC_Pkgpc3))
		old->pc3 = new->pc3 - old->pc3;
	if (DO_BIC(BIC_Pkgpc6))
		old->pc6 = new->pc6 - old->pc6;
	if (DO_BIC(BIC_Pkgpc7))
		old->pc7 = new->pc7 - old->pc7;
	old->pc8 = new->pc8 - old->pc8;
	old->pc9 = new->pc9 - old->pc9;
	old->pc10 = new->pc10 - old->pc10;
	old->cpu_lpi = new->cpu_lpi - old->cpu_lpi;
	old->sys_lpi = new->sys_lpi - old->sys_lpi;
	old->pkg_temp_c = new->pkg_temp_c;

	/* flag an error when rc6 counter resets/wraps */
	if (old->gfx_rc6_ms > new->gfx_rc6_ms)
		old->gfx_rc6_ms = -1;
	else
		old->gfx_rc6_ms = new->gfx_rc6_ms - old->gfx_rc6_ms;

	old->gfx_mhz = new->gfx_mhz;
	old->gfx_act_mhz = new->gfx_act_mhz;

	old->energy_pkg = new->energy_pkg - old->energy_pkg;
	old->energy_cores = new->energy_cores - old->energy_cores;
	old->energy_gfx = new->energy_gfx - old->energy_gfx;
	old->energy_dram = new->energy_dram - old->energy_dram;
	old->rapl_pkg_perf_status = new->rapl_pkg_perf_status - old->rapl_pkg_perf_status;
	old->rapl_dram_perf_status = new->rapl_dram_perf_status - old->rapl_dram_perf_status;

	for (i = 0, mp = sys.pp; mp; i++, mp = mp->next) {
		if (mp->format == FORMAT_RAW)
			old->counter[i] = new->counter[i];
		else
			old->counter[i] = new->counter[i] - old->counter[i];
	}

	return 0;
}

void delta_core(struct core_data *new, struct core_data *old)
{
	int i;
	struct msr_counter *mp;

	old->c3 = new->c3 - old->c3;
	old->c6 = new->c6 - old->c6;
	old->c7 = new->c7 - old->c7;
	old->core_temp_c = new->core_temp_c;
	old->mc6_us = new->mc6_us - old->mc6_us;

	DELTA_WRAP32(new->core_energy, old->core_energy);

	for (i = 0, mp = sys.cp; mp; i++, mp = mp->next) {
		if (mp->format == FORMAT_RAW)
			old->counter[i] = new->counter[i];
		else
			old->counter[i] = new->counter[i] - old->counter[i];
	}
}

int soft_c1_residency_display(int bic)
{
	if (!DO_BIC(BIC_CPU_c1) || use_c1_residency_msr)
		return 0;

	return DO_BIC_READ(bic);
}

/*
 * old = new - old
 */
int delta_thread(struct thread_data *new, struct thread_data *old, struct core_data *core_delta)
{
	int i;
	struct msr_counter *mp;

	/* we run cpuid just the 1st time, copy the results */
	if (DO_BIC(BIC_APIC))
		new->apic_id = old->apic_id;
	if (DO_BIC(BIC_X2APIC))
		new->x2apic_id = old->x2apic_id;

	/*
	 * the timestamps from start of measurement interval are in "old"
	 * the timestamp from end of measurement interval are in "new"
	 * over-write old w/ new so we can print end of interval values
	 */

	timersub(&new->tv_begin, &old->tv_begin, &old->tv_delta);
	old->tv_begin = new->tv_begin;
	old->tv_end = new->tv_end;

	old->tsc = new->tsc - old->tsc;

	/* check for TSC < 1 Mcycles over interval */
	if (old->tsc < (1000 * 1000))
		errx(-3, "Insanely slow TSC rate, TSC stops in idle?\n"
		     "You can disable all c-states by booting with \"idle=poll\"\n"
		     "or just the deep ones with \"processor.max_cstate=1\"");

	old->c1 = new->c1 - old->c1;

	if (DO_BIC(BIC_Avg_MHz) || DO_BIC(BIC_Busy) || DO_BIC(BIC_Bzy_MHz) || soft_c1_residency_display(BIC_Avg_MHz)) {
		if ((new->aperf > old->aperf) && (new->mperf > old->mperf)) {
			old->aperf = new->aperf - old->aperf;
			old->mperf = new->mperf - old->mperf;
		} else {
			return -1;
		}
	}

	if (use_c1_residency_msr) {
		/*
		 * Some models have a dedicated C1 residency MSR,
		 * which should be more accurate than the derivation below.
		 */
	} else {
		/*
		 * As counter collection is not atomic,
		 * it is possible for mperf's non-halted cycles + idle states
		 * to exceed TSC's all cycles: show c1 = 0% in that case.
		 */
		if ((old->mperf + core_delta->c3 + core_delta->c6 + core_delta->c7) > (old->tsc * tsc_tweak))
			old->c1 = 0;
		else {
			/* normal case, derive c1 */
			old->c1 = (old->tsc * tsc_tweak) - old->mperf - core_delta->c3
			    - core_delta->c6 - core_delta->c7;
		}
	}

	if (old->mperf == 0) {
		if (debug > 1)
			fprintf(outf, "cpu%d MPERF 0!\n", old->cpu_id);
		old->mperf = 1;	/* divide by 0 protection */
	}

	if (DO_BIC(BIC_IPC))
		old->instr_count = new->instr_count - old->instr_count;

	if (DO_BIC(BIC_IRQ))
		old->irq_count = new->irq_count - old->irq_count;

	if (DO_BIC(BIC_SMI))
		old->smi_count = new->smi_count - old->smi_count;

	for (i = 0, mp = sys.tp; mp; i++, mp = mp->next) {
		if (mp->format == FORMAT_RAW)
			old->counter[i] = new->counter[i];
		else
			old->counter[i] = new->counter[i] - old->counter[i];
	}
	return 0;
}

int delta_cpu(struct thread_data *t, struct core_data *c,
	      struct pkg_data *p, struct thread_data *t2, struct core_data *c2, struct pkg_data *p2)
{
	int retval = 0;

	/* calculate core delta only for 1st thread in core */
	if (t->flags & CPU_IS_FIRST_THREAD_IN_CORE)
		delta_core(c, c2);

	/* always calculate thread delta */
	retval = delta_thread(t, t2, c2);	/* c2 is core delta */
	if (retval)
		return retval;

	/* calculate package delta only for 1st core in package */
	if (t->flags & CPU_IS_FIRST_CORE_IN_PACKAGE)
		retval = delta_package(p, p2);

	return retval;
}

void clear_counters(struct thread_data *t, struct core_data *c, struct pkg_data *p)
{
	int i;
	struct msr_counter *mp;

	t->tv_begin.tv_sec = 0;
	t->tv_begin.tv_usec = 0;
	t->tv_end.tv_sec = 0;
	t->tv_end.tv_usec = 0;
	t->tv_delta.tv_sec = 0;
	t->tv_delta.tv_usec = 0;

	t->tsc = 0;
	t->aperf = 0;
	t->mperf = 0;
	t->c1 = 0;

	t->instr_count = 0;

	t->irq_count = 0;
	t->smi_count = 0;

	/* tells format_counters to dump all fields from this set */
	t->flags = CPU_IS_FIRST_THREAD_IN_CORE | CPU_IS_FIRST_CORE_IN_PACKAGE;

	c->c3 = 0;
	c->c6 = 0;
	c->c7 = 0;
	c->mc6_us = 0;
	c->core_temp_c = 0;
	c->core_energy = 0;

	p->pkg_wtd_core_c0 = 0;
	p->pkg_any_core_c0 = 0;
	p->pkg_any_gfxe_c0 = 0;
	p->pkg_both_core_gfxe_c0 = 0;

	p->pc2 = 0;
	if (DO_BIC(BIC_Pkgpc3))
		p->pc3 = 0;
	if (DO_BIC(BIC_Pkgpc6))
		p->pc6 = 0;
	if (DO_BIC(BIC_Pkgpc7))
		p->pc7 = 0;
	p->pc8 = 0;
	p->pc9 = 0;
	p->pc10 = 0;
	p->cpu_lpi = 0;
	p->sys_lpi = 0;

	p->energy_pkg = 0;
	p->energy_dram = 0;
	p->energy_cores = 0;
	p->energy_gfx = 0;
	p->rapl_pkg_perf_status = 0;
	p->rapl_dram_perf_status = 0;
	p->pkg_temp_c = 0;

	p->gfx_rc6_ms = 0;
	p->gfx_mhz = 0;
	p->gfx_act_mhz = 0;
	for (i = 0, mp = sys.tp; mp; i++, mp = mp->next)
		t->counter[i] = 0;

	for (i = 0, mp = sys.cp; mp; i++, mp = mp->next)
		c->counter[i] = 0;

	for (i = 0, mp = sys.pp; mp; i++, mp = mp->next)
		p->counter[i] = 0;
}

int sum_counters(struct thread_data *t, struct core_data *c, struct pkg_data *p)
{
	int i;
	struct msr_counter *mp;

	/* copy un-changing apic_id's */
	if (DO_BIC(BIC_APIC))
		average.threads.apic_id = t->apic_id;
	if (DO_BIC(BIC_X2APIC))
		average.threads.x2apic_id = t->x2apic_id;

	/* remember first tv_begin */
	if (average.threads.tv_begin.tv_sec == 0)
		average.threads.tv_begin = t->tv_begin;

	/* remember last tv_end */
	average.threads.tv_end = t->tv_end;

	average.threads.tsc += t->tsc;
	average.threads.aperf += t->aperf;
	average.threads.mperf += t->mperf;
	average.threads.c1 += t->c1;

	average.threads.instr_count += t->instr_count;

	average.threads.irq_count += t->irq_count;
	average.threads.smi_count += t->smi_count;

	for (i = 0, mp = sys.tp; mp; i++, mp = mp->next) {
		if (mp->format == FORMAT_RAW)
			continue;
		average.threads.counter[i] += t->counter[i];
	}

	/* sum per-core values only for 1st thread in core */
	if (!(t->flags & CPU_IS_FIRST_THREAD_IN_CORE))
		return 0;

	average.cores.c3 += c->c3;
	average.cores.c6 += c->c6;
	average.cores.c7 += c->c7;
	average.cores.mc6_us += c->mc6_us;

	average.cores.core_temp_c = MAX(average.cores.core_temp_c, c->core_temp_c);

	average.cores.core_energy += c->core_energy;

	for (i = 0, mp = sys.cp; mp; i++, mp = mp->next) {
		if (mp->format == FORMAT_RAW)
			continue;
		average.cores.counter[i] += c->counter[i];
	}

	/* sum per-pkg values only for 1st core in pkg */
	if (!(t->flags & CPU_IS_FIRST_CORE_IN_PACKAGE))
		return 0;

	if (DO_BIC(BIC_Totl_c0))
		average.packages.pkg_wtd_core_c0 += p->pkg_wtd_core_c0;
	if (DO_BIC(BIC_Any_c0))
		average.packages.pkg_any_core_c0 += p->pkg_any_core_c0;
	if (DO_BIC(BIC_GFX_c0))
		average.packages.pkg_any_gfxe_c0 += p->pkg_any_gfxe_c0;
	if (DO_BIC(BIC_CPUGFX))
		average.packages.pkg_both_core_gfxe_c0 += p->pkg_both_core_gfxe_c0;

	average.packages.pc2 += p->pc2;
	if (DO_BIC(BIC_Pkgpc3))
		average.packages.pc3 += p->pc3;
	if (DO_BIC(BIC_Pkgpc6))
		average.packages.pc6 += p->pc6;
	if (DO_BIC(BIC_Pkgpc7))
		average.packages.pc7 += p->pc7;
	average.packages.pc8 += p->pc8;
	average.packages.pc9 += p->pc9;
	average.packages.pc10 += p->pc10;

	average.packages.cpu_lpi = p->cpu_lpi;
	average.packages.sys_lpi = p->sys_lpi;

	average.packages.energy_pkg += p->energy_pkg;
	average.packages.energy_dram += p->energy_dram;
	average.packages.energy_cores += p->energy_cores;
	average.packages.energy_gfx += p->energy_gfx;

	average.packages.gfx_rc6_ms = p->gfx_rc6_ms;
	average.packages.gfx_mhz = p->gfx_mhz;
	average.packages.gfx_act_mhz = p->gfx_act_mhz;

	average.packages.pkg_temp_c = MAX(average.packages.pkg_temp_c, p->pkg_temp_c);

	average.packages.rapl_pkg_perf_status += p->rapl_pkg_perf_status;
	average.packages.rapl_dram_perf_status += p->rapl_dram_perf_status;

	for (i = 0, mp = sys.pp; mp; i++, mp = mp->next) {
		if (mp->format == FORMAT_RAW)
			continue;
		average.packages.counter[i] += p->counter[i];
	}
	return 0;
}

/*
 * sum the counters for all cpus in the system
 * compute the weighted average
 */
void compute_average(struct thread_data *t, struct core_data *c, struct pkg_data *p)
{
	int i;
	struct msr_counter *mp;

	clear_counters(&average.threads, &average.cores, &average.packages);

	for_all_cpus(sum_counters, t, c, p);

	/* Use the global time delta for the average. */
	average.threads.tv_delta = tv_delta;

	average.threads.tsc /= topo.num_cpus;
	average.threads.aperf /= topo.num_cpus;
	average.threads.mperf /= topo.num_cpus;
	average.threads.instr_count /= topo.num_cpus;
	average.threads.c1 /= topo.num_cpus;

	if (average.threads.irq_count > 9999999)
		sums_need_wide_columns = 1;

	average.cores.c3 /= topo.num_cores;
	average.cores.c6 /= topo.num_cores;
	average.cores.c7 /= topo.num_cores;
	average.cores.mc6_us /= topo.num_cores;

	if (DO_BIC(BIC_Totl_c0))
		average.packages.pkg_wtd_core_c0 /= topo.num_packages;
	if (DO_BIC(BIC_Any_c0))
		average.packages.pkg_any_core_c0 /= topo.num_packages;
	if (DO_BIC(BIC_GFX_c0))
		average.packages.pkg_any_gfxe_c0 /= topo.num_packages;
	if (DO_BIC(BIC_CPUGFX))
		average.packages.pkg_both_core_gfxe_c0 /= topo.num_packages;

	average.packages.pc2 /= topo.num_packages;
	if (DO_BIC(BIC_Pkgpc3))
		average.packages.pc3 /= topo.num_packages;
	if (DO_BIC(BIC_Pkgpc6))
		average.packages.pc6 /= topo.num_packages;
	if (DO_BIC(BIC_Pkgpc7))
		average.packages.pc7 /= topo.num_packages;

	average.packages.pc8 /= topo.num_packages;
	average.packages.pc9 /= topo.num_packages;
	average.packages.pc10 /= topo.num_packages;

	for (i = 0, mp = sys.tp; mp; i++, mp = mp->next) {
		if (mp->format == FORMAT_RAW)
			continue;
		if (mp->type == COUNTER_ITEMS) {
			if (average.threads.counter[i] > 9999999)
				sums_need_wide_columns = 1;
			continue;
		}
		average.threads.counter[i] /= topo.num_cpus;
	}
	for (i = 0, mp = sys.cp; mp; i++, mp = mp->next) {
		if (mp->format == FORMAT_RAW)
			continue;
		if (mp->type == COUNTER_ITEMS) {
			if (average.cores.counter[i] > 9999999)
				sums_need_wide_columns = 1;
		}
		average.cores.counter[i] /= topo.num_cores;
	}
	for (i = 0, mp = sys.pp; mp; i++, mp = mp->next) {
		if (mp->format == FORMAT_RAW)
			continue;
		if (mp->type == COUNTER_ITEMS) {
			if (average.packages.counter[i] > 9999999)
				sums_need_wide_columns = 1;
		}
		average.packages.counter[i] /= topo.num_packages;
	}
}

static unsigned long long rdtsc(void)
{
	unsigned int low, high;

	asm volatile ("rdtsc":"=a" (low), "=d"(high));

	return low | ((unsigned long long)high) << 32;
}

/*
 * Open a file, and exit on failure
 */
FILE *fopen_or_die(const char *path, const char *mode)
{
	FILE *filep = fopen(path, mode);

	if (!filep)
		err(1, "%s: open failed", path);
	return filep;
}

/*
 * snapshot_sysfs_counter()
 *
 * return snapshot of given counter
 */
unsigned long long snapshot_sysfs_counter(char *path)
{
	FILE *fp;
	int retval;
	unsigned long long counter;

	fp = fopen_or_die(path, "r");

	retval = fscanf(fp, "%lld", &counter);
	if (retval != 1)
		err(1, "snapshot_sysfs_counter(%s)", path);

	fclose(fp);

	return counter;
}

int get_mp(int cpu, struct msr_counter *mp, unsigned long long *counterp)
{
	if (mp->msr_num != 0) {
		if (get_msr(cpu, mp->msr_num, counterp))
			return -1;
	} else {
		char path[128 + PATH_BYTES];

		if (mp->flags & SYSFS_PERCPU) {
			sprintf(path, "/sys/devices/system/cpu/cpu%d/%s", cpu, mp->path);

			*counterp = snapshot_sysfs_counter(path);
		} else {
			*counterp = snapshot_sysfs_counter(mp->path);
		}
	}

	return 0;
}

int get_epb(int cpu)
{
	char path[128 + PATH_BYTES];
	unsigned long long msr;
	int ret, epb = -1;
	FILE *fp;

	sprintf(path, "/sys/devices/system/cpu/cpu%d/power/energy_perf_bias", cpu);

	fp = fopen(path, "r");
	if (!fp)
		goto msr_fallback;

	ret = fscanf(fp, "%d", &epb);
	if (ret != 1)
		err(1, "%s(%s)", __func__, path);

	fclose(fp);

	return epb;

msr_fallback:
	get_msr(cpu, MSR_IA32_ENERGY_PERF_BIAS, &msr);

	return msr & 0xf;
}

void get_apic_id(struct thread_data *t)
{
	unsigned int eax, ebx, ecx, edx;

	if (DO_BIC(BIC_APIC)) {
		eax = ebx = ecx = edx = 0;
		__cpuid(1, eax, ebx, ecx, edx);

		t->apic_id = (ebx >> 24) & 0xff;
	}

	if (!DO_BIC(BIC_X2APIC))
		return;

	if (authentic_amd || hygon_genuine) {
		unsigned int topology_extensions;

		if (max_extended_level < 0x8000001e)
			return;

		eax = ebx = ecx = edx = 0;
		__cpuid(0x80000001, eax, ebx, ecx, edx);
		topology_extensions = ecx & (1 << 22);

		if (topology_extensions == 0)
			return;

		eax = ebx = ecx = edx = 0;
		__cpuid(0x8000001e, eax, ebx, ecx, edx);

		t->x2apic_id = eax;
		return;
	}

	if (!genuine_intel)
		return;

	if (max_level < 0xb)
		return;

	ecx = 0;
	__cpuid(0xb, eax, ebx, ecx, edx);
	t->x2apic_id = edx;

	if (debug && (t->apic_id != (t->x2apic_id & 0xff)))
		fprintf(outf, "cpu%d: BIOS BUG: apic 0x%x x2apic 0x%x\n", t->cpu_id, t->apic_id, t->x2apic_id);
}

/*
 * get_counters(...)
 * migrate to cpu
 * acquire and record local counters for that cpu
 */
int get_counters(struct thread_data *t, struct core_data *c, struct pkg_data *p)
{
	int cpu = t->cpu_id;
	unsigned long long msr;
	int aperf_mperf_retry_count = 0;
	struct msr_counter *mp;
	int i;

	if (cpu_migrate(cpu)) {
		fprintf(outf, "get_counters: Could not migrate to CPU %d\n", cpu);
		return -1;
	}

	gettimeofday(&t->tv_begin, (struct timezone *)NULL);

	if (first_counter_read)
		get_apic_id(t);
retry:
	t->tsc = rdtsc();	/* we are running on local CPU of interest */

	if (DO_BIC(BIC_Avg_MHz) || DO_BIC(BIC_Busy) || DO_BIC(BIC_Bzy_MHz) || soft_c1_residency_display(BIC_Avg_MHz)) {
		unsigned long long tsc_before, tsc_between, tsc_after, aperf_time, mperf_time;

		/*
		 * The TSC, APERF and MPERF must be read together for
		 * APERF/MPERF and MPERF/TSC to give accurate results.
		 *
		 * Unfortunately, APERF and MPERF are read by
		 * individual system call, so delays may occur
		 * between them.  If the time to read them
		 * varies by a large amount, we re-read them.
		 */

		/*
		 * This initial dummy APERF read has been seen to
		 * reduce jitter in the subsequent reads.
		 */

		if (get_msr(cpu, MSR_IA32_APERF, &t->aperf))
			return -3;

		t->tsc = rdtsc();	/* re-read close to APERF */

		tsc_before = t->tsc;

		if (get_msr(cpu, MSR_IA32_APERF, &t->aperf))
			return -3;

		tsc_between = rdtsc();

		if (get_msr(cpu, MSR_IA32_MPERF, &t->mperf))
			return -4;

		tsc_after = rdtsc();

		aperf_time = tsc_between - tsc_before;
		mperf_time = tsc_after - tsc_between;

		/*
		 * If the system call latency to read APERF and MPERF
		 * differ by more than 2x, then try again.
		 */
		if ((aperf_time > (2 * mperf_time)) || (mperf_time > (2 * aperf_time))) {
			aperf_mperf_retry_count++;
			if (aperf_mperf_retry_count < 5)
				goto retry;
			else
				warnx("cpu%d jitter %lld %lld", cpu, aperf_time, mperf_time);
		}
		aperf_mperf_retry_count = 0;

		t->aperf = t->aperf * aperf_mperf_multiplier;
		t->mperf = t->mperf * aperf_mperf_multiplier;
	}

	if (DO_BIC(BIC_IPC))
		if (read(get_instr_count_fd(cpu), &t->instr_count, sizeof(long long)) != sizeof(long long))
			return -4;

	if (DO_BIC(BIC_IRQ))
		t->irq_count = irqs_per_cpu[cpu];
	if (DO_BIC(BIC_SMI)) {
		if (get_msr(cpu, MSR_SMI_COUNT, &msr))
			return -5;
		t->smi_count = msr & 0xFFFFFFFF;
	}
	if (DO_BIC(BIC_CPU_c1) && use_c1_residency_msr) {
		if (get_msr(cpu, MSR_CORE_C1_RES, &t->c1))
			return -6;
	}

	for (i = 0, mp = sys.tp; mp; i++, mp = mp->next) {
		if (get_mp(cpu, mp, &t->counter[i]))
			return -10;
	}

	/* collect core counters only for 1st thread in core */
	if (!(t->flags & CPU_IS_FIRST_THREAD_IN_CORE))
		goto done;

	if (DO_BIC(BIC_CPU_c3) || soft_c1_residency_display(BIC_CPU_c3)) {
		if (get_msr(cpu, MSR_CORE_C3_RESIDENCY, &c->c3))
			return -6;
	}

	if ((DO_BIC(BIC_CPU_c6) || soft_c1_residency_display(BIC_CPU_c6)) && !do_knl_cstates) {
		if (get_msr(cpu, MSR_CORE_C6_RESIDENCY, &c->c6))
			return -7;
	} else if (do_knl_cstates || soft_c1_residency_display(BIC_CPU_c6)) {
		if (get_msr(cpu, MSR_KNL_CORE_C6_RESIDENCY, &c->c6))
			return -7;
	}

	if (DO_BIC(BIC_CPU_c7) || soft_c1_residency_display(BIC_CPU_c7)) {
		if (get_msr(cpu, MSR_CORE_C7_RESIDENCY, &c->c7))
			return -8;
		else if (t->is_atom) {
			/*
			 * For Atom CPUs that has core cstate deeper than c6,
			 * MSR_CORE_C6_RESIDENCY returns residency of cc6 and deeper.
			 * Minus CC7 (and deeper cstates) residency to get
			 * accturate cc6 residency.
			 */
			c->c6 -= c->c7;
		}
	}

	if (DO_BIC(BIC_Mod_c6))
		if (get_msr(cpu, MSR_MODULE_C6_RES_MS, &c->mc6_us))
			return -8;

	if (DO_BIC(BIC_CoreTmp)) {
		if (get_msr(cpu, MSR_IA32_THERM_STATUS, &msr))
			return -9;
		c->core_temp_c = tj_max - ((msr >> 16) & 0x7F);
	}

	if (do_rapl & RAPL_AMD_F17H) {
		if (get_msr(cpu, MSR_CORE_ENERGY_STAT, &msr))
			return -14;
		c->core_energy = msr & 0xFFFFFFFF;
	}

	for (i = 0, mp = sys.cp; mp; i++, mp = mp->next) {
		if (get_mp(cpu, mp, &c->counter[i]))
			return -10;
	}

	/* collect package counters only for 1st core in package */
	if (!(t->flags & CPU_IS_FIRST_CORE_IN_PACKAGE))
		goto done;

	if (DO_BIC(BIC_Totl_c0)) {
		if (get_msr(cpu, MSR_PKG_WEIGHTED_CORE_C0_RES, &p->pkg_wtd_core_c0))
			return -10;
	}
	if (DO_BIC(BIC_Any_c0)) {
		if (get_msr(cpu, MSR_PKG_ANY_CORE_C0_RES, &p->pkg_any_core_c0))
			return -11;
	}
	if (DO_BIC(BIC_GFX_c0)) {
		if (get_msr(cpu, MSR_PKG_ANY_GFXE_C0_RES, &p->pkg_any_gfxe_c0))
			return -12;
	}
	if (DO_BIC(BIC_CPUGFX)) {
		if (get_msr(cpu, MSR_PKG_BOTH_CORE_GFXE_C0_RES, &p->pkg_both_core_gfxe_c0))
			return -13;
	}
	if (DO_BIC(BIC_Pkgpc3))
		if (get_msr(cpu, MSR_PKG_C3_RESIDENCY, &p->pc3))
			return -9;
	if (DO_BIC(BIC_Pkgpc6)) {
		if (do_slm_cstates) {
			if (get_msr(cpu, MSR_ATOM_PKG_C6_RESIDENCY, &p->pc6))
				return -10;
		} else {
			if (get_msr(cpu, MSR_PKG_C6_RESIDENCY, &p->pc6))
				return -10;
		}
	}

	if (DO_BIC(BIC_Pkgpc2))
		if (get_msr(cpu, MSR_PKG_C2_RESIDENCY, &p->pc2))
			return -11;
	if (DO_BIC(BIC_Pkgpc7))
		if (get_msr(cpu, MSR_PKG_C7_RESIDENCY, &p->pc7))
			return -12;
	if (DO_BIC(BIC_Pkgpc8))
		if (get_msr(cpu, MSR_PKG_C8_RESIDENCY, &p->pc8))
			return -13;
	if (DO_BIC(BIC_Pkgpc9))
		if (get_msr(cpu, MSR_PKG_C9_RESIDENCY, &p->pc9))
			return -13;
	if (DO_BIC(BIC_Pkgpc10))
		if (get_msr(cpu, MSR_PKG_C10_RESIDENCY, &p->pc10))
			return -13;

	if (DO_BIC(BIC_CPU_LPI))
		p->cpu_lpi = cpuidle_cur_cpu_lpi_us;
	if (DO_BIC(BIC_SYS_LPI))
		p->sys_lpi = cpuidle_cur_sys_lpi_us;

	if (do_rapl & RAPL_PKG) {
		if (get_msr_sum(cpu, MSR_PKG_ENERGY_STATUS, &msr))
			return -13;
		p->energy_pkg = msr;
	}
	if (do_rapl & RAPL_CORES_ENERGY_STATUS) {
		if (get_msr_sum(cpu, MSR_PP0_ENERGY_STATUS, &msr))
			return -14;
		p->energy_cores = msr;
	}
	if (do_rapl & RAPL_DRAM) {
		if (get_msr_sum(cpu, MSR_DRAM_ENERGY_STATUS, &msr))
			return -15;
		p->energy_dram = msr;
	}
	if (do_rapl & RAPL_GFX) {
		if (get_msr_sum(cpu, MSR_PP1_ENERGY_STATUS, &msr))
			return -16;
		p->energy_gfx = msr;
	}
	if (do_rapl & RAPL_PKG_PERF_STATUS) {
		if (get_msr_sum(cpu, MSR_PKG_PERF_STATUS, &msr))
			return -16;
		p->rapl_pkg_perf_status = msr;
	}
	if (do_rapl & RAPL_DRAM_PERF_STATUS) {
		if (get_msr_sum(cpu, MSR_DRAM_PERF_STATUS, &msr))
			return -16;
		p->rapl_dram_perf_status = msr;
	}
	if (do_rapl & RAPL_AMD_F17H) {
		if (get_msr_sum(cpu, MSR_PKG_ENERGY_STAT, &msr))
			return -13;
		p->energy_pkg = msr;
	}
	if (DO_BIC(BIC_PkgTmp)) {
		if (get_msr(cpu, MSR_IA32_PACKAGE_THERM_STATUS, &msr))
			return -17;
		p->pkg_temp_c = tj_max - ((msr >> 16) & 0x7F);
	}

	if (DO_BIC(BIC_GFX_rc6))
		p->gfx_rc6_ms = gfx_cur_rc6_ms;

	if (DO_BIC(BIC_GFXMHz))
		p->gfx_mhz = gfx_cur_mhz;

	if (DO_BIC(BIC_GFXACTMHz))
		p->gfx_act_mhz = gfx_act_mhz;

	for (i = 0, mp = sys.pp; mp; i++, mp = mp->next) {
		if (get_mp(cpu, mp, &p->counter[i]))
			return -10;
	}
done:
	gettimeofday(&t->tv_end, (struct timezone *)NULL);

	return 0;
}

/*
 * MSR_PKG_CST_CONFIG_CONTROL decoding for pkg_cstate_limit:
 * If you change the values, note they are used both in comparisons
 * (>= PCL__7) and to index pkg_cstate_limit_strings[].
 */

#define PCLUKN 0		/* Unknown */
#define PCLRSV 1		/* Reserved */
#define PCL__0 2		/* PC0 */
#define PCL__1 3		/* PC1 */
#define PCL__2 4		/* PC2 */
#define PCL__3 5		/* PC3 */
#define PCL__4 6		/* PC4 */
#define PCL__6 7		/* PC6 */
#define PCL_6N 8		/* PC6 No Retention */
#define PCL_6R 9		/* PC6 Retention */
#define PCL__7 10		/* PC7 */
#define PCL_7S 11		/* PC7 Shrink */
#define PCL__8 12		/* PC8 */
#define PCL__9 13		/* PC9 */
#define PCL_10 14		/* PC10 */
#define PCLUNL 15		/* Unlimited */

int pkg_cstate_limit = PCLUKN;
char *pkg_cstate_limit_strings[] = { "reserved", "unknown", "pc0", "pc1", "pc2",
	"pc3", "pc4", "pc6", "pc6n", "pc6r", "pc7", "pc7s", "pc8", "pc9", "pc10", "unlimited"
};

int nhm_pkg_cstate_limits[16] =
    { PCL__0, PCL__1, PCL__3, PCL__6, PCL__7, PCLRSV, PCLRSV, PCLUNL, PCLRSV, PCLRSV, PCLRSV, PCLRSV, PCLRSV, PCLRSV,
	PCLRSV, PCLRSV
};

int snb_pkg_cstate_limits[16] =
    { PCL__0, PCL__2, PCL_6N, PCL_6R, PCL__7, PCL_7S, PCLRSV, PCLUNL, PCLRSV, PCLRSV, PCLRSV, PCLRSV, PCLRSV, PCLRSV,
	PCLRSV, PCLRSV
};

int hsw_pkg_cstate_limits[16] =
    { PCL__0, PCL__2, PCL__3, PCL__6, PCL__7, PCL_7S, PCL__8, PCL__9, PCLUNL, PCLRSV, PCLRSV, PCLRSV, PCLRSV, PCLRSV,
	PCLRSV, PCLRSV
};

int slv_pkg_cstate_limits[16] =
    { PCL__0, PCL__1, PCLRSV, PCLRSV, PCL__4, PCLRSV, PCL__6, PCL__7, PCLRSV, PCLRSV, PCLRSV, PCLRSV, PCLRSV, PCLRSV,
	PCL__6, PCL__7
};

int amt_pkg_cstate_limits[16] =
    { PCLUNL, PCL__1, PCL__2, PCLRSV, PCLRSV, PCLRSV, PCL__6, PCL__7, PCLRSV, PCLRSV, PCLRSV, PCLRSV, PCLRSV, PCLRSV,
	PCLRSV, PCLRSV
};

int phi_pkg_cstate_limits[16] =
    { PCL__0, PCL__2, PCL_6N, PCL_6R, PCLRSV, PCLRSV, PCLRSV, PCLUNL, PCLRSV, PCLRSV, PCLRSV, PCLRSV, PCLRSV, PCLRSV,
	PCLRSV, PCLRSV
};

int glm_pkg_cstate_limits[16] =
    { PCLUNL, PCL__1, PCL__3, PCL__6, PCL__7, PCL_7S, PCL__8, PCL__9, PCL_10, PCLRSV, PCLRSV, PCLRSV, PCLRSV, PCLRSV,
	PCLRSV, PCLRSV
};

int skx_pkg_cstate_limits[16] =
    { PCL__0, PCL__2, PCL_6N, PCL_6R, PCLRSV, PCLRSV, PCLRSV, PCLUNL, PCLRSV, PCLRSV, PCLRSV, PCLRSV, PCLRSV, PCLRSV,
	PCLRSV, PCLRSV
};

int icx_pkg_cstate_limits[16] =
    { PCL__0, PCL__2, PCL__6, PCLRSV, PCLRSV, PCLRSV, PCLRSV, PCLUNL, PCLRSV, PCLRSV, PCLRSV, PCLRSV, PCLRSV, PCLRSV,
	PCLRSV, PCLRSV
};

static void calculate_tsc_tweak()
{
	tsc_tweak = base_hz / tsc_hz;
}

void prewake_cstate_probe(unsigned int family, unsigned int model);

static void dump_nhm_platform_info(void)
{
	unsigned long long msr;
	unsigned int ratio;

	get_msr(base_cpu, MSR_PLATFORM_INFO, &msr);

	fprintf(outf, "cpu%d: MSR_PLATFORM_INFO: 0x%08llx\n", base_cpu, msr);

	ratio = (msr >> 40) & 0xFF;
	fprintf(outf, "%d * %.1f = %.1f MHz max efficiency frequency\n", ratio, bclk, ratio * bclk);

	ratio = (msr >> 8) & 0xFF;
	fprintf(outf, "%d * %.1f = %.1f MHz base frequency\n", ratio, bclk, ratio * bclk);

	get_msr(base_cpu, MSR_IA32_POWER_CTL, &msr);
	fprintf(outf, "cpu%d: MSR_IA32_POWER_CTL: 0x%08llx (C1E auto-promotion: %sabled)\n",
		base_cpu, msr, msr & 0x2 ? "EN" : "DIS");

	/* C-state Pre-wake Disable (CSTATE_PREWAKE_DISABLE) */
	if (dis_cstate_prewake)
		fprintf(outf, "C-state Pre-wake: %sabled\n", msr & 0x40000000 ? "DIS" : "EN");

	return;
}

static void dump_hsw_turbo_ratio_limits(void)
{
	unsigned long long msr;
	unsigned int ratio;

	get_msr(base_cpu, MSR_TURBO_RATIO_LIMIT2, &msr);

	fprintf(outf, "cpu%d: MSR_TURBO_RATIO_LIMIT2: 0x%08llx\n", base_cpu, msr);

	ratio = (msr >> 8) & 0xFF;
	if (ratio)
		fprintf(outf, "%d * %.1f = %.1f MHz max turbo 18 active cores\n", ratio, bclk, ratio * bclk);

	ratio = (msr >> 0) & 0xFF;
	if (ratio)
		fprintf(outf, "%d * %.1f = %.1f MHz max turbo 17 active cores\n", ratio, bclk, ratio * bclk);
	return;
}

static void dump_ivt_turbo_ratio_limits(void)
{
	unsigned long long msr;
	unsigned int ratio;

	get_msr(base_cpu, MSR_TURBO_RATIO_LIMIT1, &msr);

	fprintf(outf, "cpu%d: MSR_TURBO_RATIO_LIMIT1: 0x%08llx\n", base_cpu, msr);

	ratio = (msr >> 56) & 0xFF;
	if (ratio)
		fprintf(outf, "%d * %.1f = %.1f MHz max turbo 16 active cores\n", ratio, bclk, ratio * bclk);

	ratio = (msr >> 48) & 0xFF;
	if (ratio)
		fprintf(outf, "%d * %.1f = %.1f MHz max turbo 15 active cores\n", ratio, bclk, ratio * bclk);

	ratio = (msr >> 40) & 0xFF;
	if (ratio)
		fprintf(outf, "%d * %.1f = %.1f MHz max turbo 14 active cores\n", ratio, bclk, ratio * bclk);

	ratio = (msr >> 32) & 0xFF;
	if (ratio)
		fprintf(outf, "%d * %.1f = %.1f MHz max turbo 13 active cores\n", ratio, bclk, ratio * bclk);

	ratio = (msr >> 24) & 0xFF;
	if (ratio)
		fprintf(outf, "%d * %.1f = %.1f MHz max turbo 12 active cores\n", ratio, bclk, ratio * bclk);

	ratio = (msr >> 16) & 0xFF;
	if (ratio)
		fprintf(outf, "%d * %.1f = %.1f MHz max turbo 11 active cores\n", ratio, bclk, ratio * bclk);

	ratio = (msr >> 8) & 0xFF;
	if (ratio)
		fprintf(outf, "%d * %.1f = %.1f MHz max turbo 10 active cores\n", ratio, bclk, ratio * bclk);

	ratio = (msr >> 0) & 0xFF;
	if (ratio)
		fprintf(outf, "%d * %.1f = %.1f MHz max turbo 9 active cores\n", ratio, bclk, ratio * bclk);
	return;
}

int has_turbo_ratio_group_limits(int family, int model)
{

	if (!genuine_intel)
		return 0;

	switch (model) {
	case INTEL_FAM6_ATOM_GOLDMONT:
	case INTEL_FAM6_SKYLAKE_X:
	case INTEL_FAM6_ICELAKE_X:
	case INTEL_FAM6_ATOM_GOLDMONT_D:
	case INTEL_FAM6_ATOM_TREMONT_D:
		return 1;
	}
	return 0;
}

static void dump_turbo_ratio_limits(int family, int model)
{
	unsigned long long msr, core_counts;
	unsigned int ratio, group_size;

	get_msr(base_cpu, MSR_TURBO_RATIO_LIMIT, &msr);
	fprintf(outf, "cpu%d: MSR_TURBO_RATIO_LIMIT: 0x%08llx\n", base_cpu, msr);

	if (has_turbo_ratio_group_limits(family, model)) {
		get_msr(base_cpu, MSR_TURBO_RATIO_LIMIT1, &core_counts);
		fprintf(outf, "cpu%d: MSR_TURBO_RATIO_LIMIT1: 0x%08llx\n", base_cpu, core_counts);
	} else {
		core_counts = 0x0807060504030201;
	}

	ratio = (msr >> 56) & 0xFF;
	group_size = (core_counts >> 56) & 0xFF;
	if (ratio)
		fprintf(outf, "%d * %.1f = %.1f MHz max turbo %d active cores\n",
			ratio, bclk, ratio * bclk, group_size);

	ratio = (msr >> 48) & 0xFF;
	group_size = (core_counts >> 48) & 0xFF;
	if (ratio)
		fprintf(outf, "%d * %.1f = %.1f MHz max turbo %d active cores\n",
			ratio, bclk, ratio * bclk, group_size);

	ratio = (msr >> 40) & 0xFF;
	group_size = (core_counts >> 40) & 0xFF;
	if (ratio)
		fprintf(outf, "%d * %.1f = %.1f MHz max turbo %d active cores\n",
			ratio, bclk, ratio * bclk, group_size);

	ratio = (msr >> 32) & 0xFF;
	group_size = (core_counts >> 32) & 0xFF;
	if (ratio)
		fprintf(outf, "%d * %.1f = %.1f MHz max turbo %d active cores\n",
			ratio, bclk, ratio * bclk, group_size);

	ratio = (msr >> 24) & 0xFF;
	group_size = (core_counts >> 24) & 0xFF;
	if (ratio)
		fprintf(outf, "%d * %.1f = %.1f MHz max turbo %d active cores\n",
			ratio, bclk, ratio * bclk, group_size);

	ratio = (msr >> 16) & 0xFF;
	group_size = (core_counts >> 16) & 0xFF;
	if (ratio)
		fprintf(outf, "%d * %.1f = %.1f MHz max turbo %d active cores\n",
			ratio, bclk, ratio * bclk, group_size);

	ratio = (msr >> 8) & 0xFF;
	group_size = (core_counts >> 8) & 0xFF;
	if (ratio)
		fprintf(outf, "%d * %.1f = %.1f MHz max turbo %d active cores\n",
			ratio, bclk, ratio * bclk, group_size);

	ratio = (msr >> 0) & 0xFF;
	group_size = (core_counts >> 0) & 0xFF;
	if (ratio)
		fprintf(outf, "%d * %.1f = %.1f MHz max turbo %d active cores\n",
			ratio, bclk, ratio * bclk, group_size);
	return;
}

static void dump_atom_turbo_ratio_limits(void)
{
	unsigned long long msr;
	unsigned int ratio;

	get_msr(base_cpu, MSR_ATOM_CORE_RATIOS, &msr);
	fprintf(outf, "cpu%d: MSR_ATOM_CORE_RATIOS: 0x%08llx\n", base_cpu, msr & 0xFFFFFFFF);

	ratio = (msr >> 0) & 0x3F;
	if (ratio)
		fprintf(outf, "%d * %.1f = %.1f MHz minimum operating frequency\n", ratio, bclk, ratio * bclk);

	ratio = (msr >> 8) & 0x3F;
	if (ratio)
		fprintf(outf, "%d * %.1f = %.1f MHz low frequency mode (LFM)\n", ratio, bclk, ratio * bclk);

	ratio = (msr >> 16) & 0x3F;
	if (ratio)
		fprintf(outf, "%d * %.1f = %.1f MHz base frequency\n", ratio, bclk, ratio * bclk);

	get_msr(base_cpu, MSR_ATOM_CORE_TURBO_RATIOS, &msr);
	fprintf(outf, "cpu%d: MSR_ATOM_CORE_TURBO_RATIOS: 0x%08llx\n", base_cpu, msr & 0xFFFFFFFF);

	ratio = (msr >> 24) & 0x3F;
	if (ratio)
		fprintf(outf, "%d * %.1f = %.1f MHz max turbo 4 active cores\n", ratio, bclk, ratio * bclk);

	ratio = (msr >> 16) & 0x3F;
	if (ratio)
		fprintf(outf, "%d * %.1f = %.1f MHz max turbo 3 active cores\n", ratio, bclk, ratio * bclk);

	ratio = (msr >> 8) & 0x3F;
	if (ratio)
		fprintf(outf, "%d * %.1f = %.1f MHz max turbo 2 active cores\n", ratio, bclk, ratio * bclk);

	ratio = (msr >> 0) & 0x3F;
	if (ratio)
		fprintf(outf, "%d * %.1f = %.1f MHz max turbo 1 active core\n", ratio, bclk, ratio * bclk);
}

static void dump_knl_turbo_ratio_limits(void)
{
	const unsigned int buckets_no = 7;

	unsigned long long msr;
	int delta_cores, delta_ratio;
	int i, b_nr;
	unsigned int cores[buckets_no];
	unsigned int ratio[buckets_no];

	get_msr(base_cpu, MSR_TURBO_RATIO_LIMIT, &msr);

	fprintf(outf, "cpu%d: MSR_TURBO_RATIO_LIMIT: 0x%08llx\n", base_cpu, msr);

	/*
	 * Turbo encoding in KNL is as follows:
	 * [0] -- Reserved
	 * [7:1] -- Base value of number of active cores of bucket 1.
	 * [15:8] -- Base value of freq ratio of bucket 1.
	 * [20:16] -- +ve delta of number of active cores of bucket 2.
	 * i.e. active cores of bucket 2 =
	 * active cores of bucket 1 + delta
	 * [23:21] -- Negative delta of freq ratio of bucket 2.
	 * i.e. freq ratio of bucket 2 =
	 * freq ratio of bucket 1 - delta
	 * [28:24]-- +ve delta of number of active cores of bucket 3.
	 * [31:29]-- -ve delta of freq ratio of bucket 3.
	 * [36:32]-- +ve delta of number of active cores of bucket 4.
	 * [39:37]-- -ve delta of freq ratio of bucket 4.
	 * [44:40]-- +ve delta of number of active cores of bucket 5.
	 * [47:45]-- -ve delta of freq ratio of bucket 5.
	 * [52:48]-- +ve delta of number of active cores of bucket 6.
	 * [55:53]-- -ve delta of freq ratio of bucket 6.
	 * [60:56]-- +ve delta of number of active cores of bucket 7.
	 * [63:61]-- -ve delta of freq ratio of bucket 7.
	 */

	b_nr = 0;
	cores[b_nr] = (msr & 0xFF) >> 1;
	ratio[b_nr] = (msr >> 8) & 0xFF;

	for (i = 16; i < 64; i += 8) {
		delta_cores = (msr >> i) & 0x1F;
		delta_ratio = (msr >> (i + 5)) & 0x7;

		cores[b_nr + 1] = cores[b_nr] + delta_cores;
		ratio[b_nr + 1] = ratio[b_nr] - delta_ratio;
		b_nr++;
	}

	for (i = buckets_no - 1; i >= 0; i--)
		if (i > 0 ? ratio[i] != ratio[i - 1] : 1)
			fprintf(outf,
				"%d * %.1f = %.1f MHz max turbo %d active cores\n",
				ratio[i], bclk, ratio[i] * bclk, cores[i]);
}

static void dump_nhm_cst_cfg(void)
{
	unsigned long long msr;

	get_msr(base_cpu, MSR_PKG_CST_CONFIG_CONTROL, &msr);

	fprintf(outf, "cpu%d: MSR_PKG_CST_CONFIG_CONTROL: 0x%08llx", base_cpu, msr);

	fprintf(outf, " (%s%s%s%s%slocked, pkg-cstate-limit=%d (%s)",
		(msr & SNB_C3_AUTO_UNDEMOTE) ? "UNdemote-C3, " : "",
		(msr & SNB_C1_AUTO_UNDEMOTE) ? "UNdemote-C1, " : "",
		(msr & NHM_C3_AUTO_DEMOTE) ? "demote-C3, " : "",
		(msr & NHM_C1_AUTO_DEMOTE) ? "demote-C1, " : "",
		(msr & (1 << 15)) ? "" : "UN", (unsigned int)msr & 0xF, pkg_cstate_limit_strings[pkg_cstate_limit]);

#define AUTOMATIC_CSTATE_CONVERSION		(1UL << 16)
	if (has_automatic_cstate_conversion) {
		fprintf(outf, ", automatic c-state conversion=%s", (msr & AUTOMATIC_CSTATE_CONVERSION) ? "on" : "off");
	}

	fprintf(outf, ")\n");

	return;
}

static void dump_config_tdp(void)
{
	unsigned long long msr;

	get_msr(base_cpu, MSR_CONFIG_TDP_NOMINAL, &msr);
	fprintf(outf, "cpu%d: MSR_CONFIG_TDP_NOMINAL: 0x%08llx", base_cpu, msr);
	fprintf(outf, " (base_ratio=%d)\n", (unsigned int)msr & 0xFF);

	get_msr(base_cpu, MSR_CONFIG_TDP_LEVEL_1, &msr);
	fprintf(outf, "cpu%d: MSR_CONFIG_TDP_LEVEL_1: 0x%08llx (", base_cpu, msr);
	if (msr) {
		fprintf(outf, "PKG_MIN_PWR_LVL1=%d ", (unsigned int)(msr >> 48) & 0x7FFF);
		fprintf(outf, "PKG_MAX_PWR_LVL1=%d ", (unsigned int)(msr >> 32) & 0x7FFF);
		fprintf(outf, "LVL1_RATIO=%d ", (unsigned int)(msr >> 16) & 0xFF);
		fprintf(outf, "PKG_TDP_LVL1=%d", (unsigned int)(msr) & 0x7FFF);
	}
	fprintf(outf, ")\n");

	get_msr(base_cpu, MSR_CONFIG_TDP_LEVEL_2, &msr);
	fprintf(outf, "cpu%d: MSR_CONFIG_TDP_LEVEL_2: 0x%08llx (", base_cpu, msr);
	if (msr) {
		fprintf(outf, "PKG_MIN_PWR_LVL2=%d ", (unsigned int)(msr >> 48) & 0x7FFF);
		fprintf(outf, "PKG_MAX_PWR_LVL2=%d ", (unsigned int)(msr >> 32) & 0x7FFF);
		fprintf(outf, "LVL2_RATIO=%d ", (unsigned int)(msr >> 16) & 0xFF);
		fprintf(outf, "PKG_TDP_LVL2=%d", (unsigned int)(msr) & 0x7FFF);
	}
	fprintf(outf, ")\n");

	get_msr(base_cpu, MSR_CONFIG_TDP_CONTROL, &msr);
	fprintf(outf, "cpu%d: MSR_CONFIG_TDP_CONTROL: 0x%08llx (", base_cpu, msr);
	if ((msr) & 0x3)
		fprintf(outf, "TDP_LEVEL=%d ", (unsigned int)(msr) & 0x3);
	fprintf(outf, " lock=%d", (unsigned int)(msr >> 31) & 1);
	fprintf(outf, ")\n");

	get_msr(base_cpu, MSR_TURBO_ACTIVATION_RATIO, &msr);
	fprintf(outf, "cpu%d: MSR_TURBO_ACTIVATION_RATIO: 0x%08llx (", base_cpu, msr);
	fprintf(outf, "MAX_NON_TURBO_RATIO=%d", (unsigned int)(msr) & 0xFF);
	fprintf(outf, " lock=%d", (unsigned int)(msr >> 31) & 1);
	fprintf(outf, ")\n");
}

unsigned int irtl_time_units[] = { 1, 32, 1024, 32768, 1048576, 33554432, 0, 0 };

void print_irtl(void)
{
	unsigned long long msr;

	get_msr(base_cpu, MSR_PKGC3_IRTL, &msr);
	fprintf(outf, "cpu%d: MSR_PKGC3_IRTL: 0x%08llx (", base_cpu, msr);
	fprintf(outf, "%svalid, %lld ns)\n", msr & (1 << 15) ? "" : "NOT",
		(msr & 0x3FF) * irtl_time_units[(msr >> 10) & 0x3]);

	get_msr(base_cpu, MSR_PKGC6_IRTL, &msr);
	fprintf(outf, "cpu%d: MSR_PKGC6_IRTL: 0x%08llx (", base_cpu, msr);
	fprintf(outf, "%svalid, %lld ns)\n", msr & (1 << 15) ? "" : "NOT",
		(msr & 0x3FF) * irtl_time_units[(msr >> 10) & 0x3]);

	get_msr(base_cpu, MSR_PKGC7_IRTL, &msr);
	fprintf(outf, "cpu%d: MSR_PKGC7_IRTL: 0x%08llx (", base_cpu, msr);
	fprintf(outf, "%svalid, %lld ns)\n", msr & (1 << 15) ? "" : "NOT",
		(msr & 0x3FF) * irtl_time_units[(msr >> 10) & 0x3]);

	if (!do_irtl_hsw)
		return;

	get_msr(base_cpu, MSR_PKGC8_IRTL, &msr);
	fprintf(outf, "cpu%d: MSR_PKGC8_IRTL: 0x%08llx (", base_cpu, msr);
	fprintf(outf, "%svalid, %lld ns)\n", msr & (1 << 15) ? "" : "NOT",
		(msr & 0x3FF) * irtl_time_units[(msr >> 10) & 0x3]);

	get_msr(base_cpu, MSR_PKGC9_IRTL, &msr);
	fprintf(outf, "cpu%d: MSR_PKGC9_IRTL: 0x%08llx (", base_cpu, msr);
	fprintf(outf, "%svalid, %lld ns)\n", msr & (1 << 15) ? "" : "NOT",
		(msr & 0x3FF) * irtl_time_units[(msr >> 10) & 0x3]);

	get_msr(base_cpu, MSR_PKGC10_IRTL, &msr);
	fprintf(outf, "cpu%d: MSR_PKGC10_IRTL: 0x%08llx (", base_cpu, msr);
	fprintf(outf, "%svalid, %lld ns)\n", msr & (1 << 15) ? "" : "NOT",
		(msr & 0x3FF) * irtl_time_units[(msr >> 10) & 0x3]);

}

void free_fd_percpu(void)
{
	int i;

	for (i = 0; i < topo.max_cpu_num + 1; ++i) {
		if (fd_percpu[i] != 0)
			close(fd_percpu[i]);
	}

	free(fd_percpu);
}

void free_all_buffers(void)
{
	int i;

	CPU_FREE(cpu_present_set);
	cpu_present_set = NULL;
	cpu_present_setsize = 0;

	CPU_FREE(cpu_affinity_set);
	cpu_affinity_set = NULL;
	cpu_affinity_setsize = 0;

	free(thread_even);
	free(core_even);
	free(package_even);

	thread_even = NULL;
	core_even = NULL;
	package_even = NULL;

	free(thread_odd);
	free(core_odd);
	free(package_odd);

	thread_odd = NULL;
	core_odd = NULL;
	package_odd = NULL;

	free(output_buffer);
	output_buffer = NULL;
	outp = NULL;

	free_fd_percpu();

	free(irq_column_2_cpu);
	free(irqs_per_cpu);

	for (i = 0; i <= topo.max_cpu_num; ++i) {
		if (cpus[i].put_ids)
			CPU_FREE(cpus[i].put_ids);
	}
	free(cpus);
}

/*
 * Parse a file containing a single int.
 * Return 0 if file can not be opened
 * Exit if file can be opened, but can not be parsed
 */
int parse_int_file(const char *fmt, ...)
{
	va_list args;
	char path[PATH_MAX];
	FILE *filep;
	int value;

	va_start(args, fmt);
	vsnprintf(path, sizeof(path), fmt, args);
	va_end(args);
	filep = fopen(path, "r");
	if (!filep)
		return 0;
	if (fscanf(filep, "%d", &value) != 1)
		err(1, "%s: failed to parse number from file", path);
	fclose(filep);
	return value;
}

/*
 * cpu_is_first_core_in_package(cpu)
 * return 1 if given CPU is 1st core in package
 */
int cpu_is_first_core_in_package(int cpu)
{
	return cpu == parse_int_file("/sys/devices/system/cpu/cpu%d/topology/core_siblings_list", cpu);
}

int get_physical_package_id(int cpu)
{
	return parse_int_file("/sys/devices/system/cpu/cpu%d/topology/physical_package_id", cpu);
}

int get_die_id(int cpu)
{
	return parse_int_file("/sys/devices/system/cpu/cpu%d/topology/die_id", cpu);
}

int get_core_id(int cpu)
{
	return parse_int_file("/sys/devices/system/cpu/cpu%d/topology/core_id", cpu);
}

void set_node_data(void)
{
	int pkg, node, lnode, cpu, cpux;
	int cpu_count;

	/* initialize logical_node_id */
	for (cpu = 0; cpu <= topo.max_cpu_num; ++cpu)
		cpus[cpu].logical_node_id = -1;

	cpu_count = 0;
	for (pkg = 0; pkg < topo.num_packages; pkg++) {
		lnode = 0;
		for (cpu = 0; cpu <= topo.max_cpu_num; ++cpu) {
			if (cpus[cpu].physical_package_id != pkg)
				continue;
			/* find a cpu with an unset logical_node_id */
			if (cpus[cpu].logical_node_id != -1)
				continue;
			cpus[cpu].logical_node_id = lnode;
			node = cpus[cpu].physical_node_id;
			cpu_count++;
			/*
			 * find all matching cpus on this pkg and set
			 * the logical_node_id
			 */
			for (cpux = cpu; cpux <= topo.max_cpu_num; cpux++) {
				if ((cpus[cpux].physical_package_id == pkg) && (cpus[cpux].physical_node_id == node)) {
					cpus[cpux].logical_node_id = lnode;
					cpu_count++;
				}
			}
			lnode++;
			if (lnode > topo.nodes_per_pkg)
				topo.nodes_per_pkg = lnode;
		}
		if (cpu_count >= topo.max_cpu_num)
			break;
	}
}

int get_physical_node_id(struct cpu_topology *thiscpu)
{
	char path[80];
	FILE *filep;
	int i;
	int cpu = thiscpu->logical_cpu_id;

	for (i = 0; i <= topo.max_cpu_num; i++) {
		sprintf(path, "/sys/devices/system/cpu/cpu%d/node%i/cpulist", cpu, i);
		filep = fopen(path, "r");
		if (!filep)
			continue;
		fclose(filep);
		return i;
	}
	return -1;
}

int get_thread_siblings(struct cpu_topology *thiscpu)
{
	char path[80], character;
	FILE *filep;
	unsigned long map;
	int so, shift, sib_core;
	int cpu = thiscpu->logical_cpu_id;
	int offset = topo.max_cpu_num + 1;
	size_t size;
	int thread_id = 0;

	thiscpu->put_ids = CPU_ALLOC((topo.max_cpu_num + 1));
	if (thiscpu->thread_id < 0)
		thiscpu->thread_id = thread_id++;
	if (!thiscpu->put_ids)
		return -1;

	size = CPU_ALLOC_SIZE((topo.max_cpu_num + 1));
	CPU_ZERO_S(size, thiscpu->put_ids);

	sprintf(path, "/sys/devices/system/cpu/cpu%d/topology/thread_siblings", cpu);
	filep = fopen(path, "r");

	if (!filep) {
		warnx("%s: open failed", path);
		return -1;
	}
	do {
		offset -= BITMASK_SIZE;
		if (fscanf(filep, "%lx%c", &map, &character) != 2)
			err(1, "%s: failed to parse file", path);
		for (shift = 0; shift < BITMASK_SIZE; shift++) {
			if ((map >> shift) & 0x1) {
				so = shift + offset;
				sib_core = get_core_id(so);
				if (sib_core == thiscpu->physical_core_id) {
					CPU_SET_S(so, size, thiscpu->put_ids);
					if ((so != cpu) && (cpus[so].thread_id < 0))
						cpus[so].thread_id = thread_id++;
				}
			}
		}
	} while (!strncmp(&character, ",", 1));
	fclose(filep);

	return CPU_COUNT_S(size, thiscpu->put_ids);
}

/*
 * run func(thread, core, package) in topology order
 * skip non-present cpus
 */

int for_all_cpus_2(int (func) (struct thread_data *, struct core_data *,
			       struct pkg_data *, struct thread_data *, struct core_data *,
			       struct pkg_data *), struct thread_data *thread_base,
		   struct core_data *core_base, struct pkg_data *pkg_base,
		   struct thread_data *thread_base2, struct core_data *core_base2, struct pkg_data *pkg_base2)
{
	int retval, pkg_no, node_no, core_no, thread_no;

	for (pkg_no = 0; pkg_no < topo.num_packages; ++pkg_no) {
		for (node_no = 0; node_no < topo.nodes_per_pkg; ++node_no) {
			for (core_no = 0; core_no < topo.cores_per_node; ++core_no) {
				for (thread_no = 0; thread_no < topo.threads_per_core; ++thread_no) {
					struct thread_data *t, *t2;
					struct core_data *c, *c2;
					struct pkg_data *p, *p2;

					t = GET_THREAD(thread_base, thread_no, core_no, node_no, pkg_no);

					if (cpu_is_not_present(t->cpu_id))
						continue;

					t2 = GET_THREAD(thread_base2, thread_no, core_no, node_no, pkg_no);

					c = GET_CORE(core_base, core_no, node_no, pkg_no);
					c2 = GET_CORE(core_base2, core_no, node_no, pkg_no);

					p = GET_PKG(pkg_base, pkg_no);
					p2 = GET_PKG(pkg_base2, pkg_no);

					retval = func(t, c, p, t2, c2, p2);
					if (retval)
						return retval;
				}
			}
		}
	}
	return 0;
}

/*
 * run func(cpu) on every cpu in /proc/stat
 * return max_cpu number
 */
int for_all_proc_cpus(int (func) (int))
{
	FILE *fp;
	int cpu_num;
	int retval;

	fp = fopen_or_die(proc_stat, "r");

	retval = fscanf(fp, "cpu %*d %*d %*d %*d %*d %*d %*d %*d %*d %*d\n");
	if (retval != 0)
		err(1, "%s: failed to parse format", proc_stat);

	while (1) {
		retval = fscanf(fp, "cpu%u %*d %*d %*d %*d %*d %*d %*d %*d %*d %*d\n", &cpu_num);
		if (retval != 1)
			break;

		retval = func(cpu_num);
		if (retval) {
			fclose(fp);
			return (retval);
		}
	}
	fclose(fp);
	return 0;
}

void re_initialize(void)
{
	free_all_buffers();
	setup_all_buffers();
	fprintf(outf, "turbostat: re-initialized with num_cpus %d\n", topo.num_cpus);
}

void set_max_cpu_num(void)
{
	FILE *filep;
	int base_cpu;
	unsigned long dummy;
	char pathname[64];

	base_cpu = sched_getcpu();
	if (base_cpu < 0)
		err(1, "cannot find calling cpu ID");
	sprintf(pathname, "/sys/devices/system/cpu/cpu%d/topology/thread_siblings", base_cpu);

	filep = fopen_or_die(pathname, "r");
	topo.max_cpu_num = 0;
	while (fscanf(filep, "%lx,", &dummy) == 1)
		topo.max_cpu_num += BITMASK_SIZE;
	fclose(filep);
	topo.max_cpu_num--;	/* 0 based */
}

/*
 * count_cpus()
 * remember the last one seen, it will be the max
 */
int count_cpus(int cpu)
{
	topo.num_cpus++;
	return 0;
}

int mark_cpu_present(int cpu)
{
	CPU_SET_S(cpu, cpu_present_setsize, cpu_present_set);
	return 0;
}

int init_thread_id(int cpu)
{
	cpus[cpu].thread_id = -1;
	return 0;
}

/*
 * snapshot_proc_interrupts()
 *
 * read and record summary of /proc/interrupts
 *
 * return 1 if config change requires a restart, else return 0
 */
int snapshot_proc_interrupts(void)
{
	static FILE *fp;
	int column, retval;

	if (fp == NULL)
		fp = fopen_or_die("/proc/interrupts", "r");
	else
		rewind(fp);

	/* read 1st line of /proc/interrupts to get cpu* name for each column */
	for (column = 0; column < topo.num_cpus; ++column) {
		int cpu_number;

		retval = fscanf(fp, " CPU%d", &cpu_number);
		if (retval != 1)
			break;

		if (cpu_number > topo.max_cpu_num) {
			warn("/proc/interrupts: cpu%d: > %d", cpu_number, topo.max_cpu_num);
			return 1;
		}

		irq_column_2_cpu[column] = cpu_number;
		irqs_per_cpu[cpu_number] = 0;
	}

	/* read /proc/interrupt count lines and sum up irqs per cpu */
	while (1) {
		int column;
		char buf[64];

		retval = fscanf(fp, " %s:", buf);	/* flush irq# "N:" */
		if (retval != 1)
			break;

		/* read the count per cpu */
		for (column = 0; column < topo.num_cpus; ++column) {

			int cpu_number, irq_count;

			retval = fscanf(fp, " %d", &irq_count);
			if (retval != 1)
				break;

			cpu_number = irq_column_2_cpu[column];
			irqs_per_cpu[cpu_number] += irq_count;

		}

		while (getc(fp) != '\n') ;	/* flush interrupt description */

	}
	return 0;
}

/*
 * snapshot_gfx_rc6_ms()
 *
 * record snapshot of
 * /sys/class/drm/card0/power/rc6_residency_ms
 *
 * return 1 if config change requires a restart, else return 0
 */
int snapshot_gfx_rc6_ms(void)
{
	FILE *fp;
	int retval;

	fp = fopen_or_die("/sys/class/drm/card0/power/rc6_residency_ms", "r");

	retval = fscanf(fp, "%lld", &gfx_cur_rc6_ms);
	if (retval != 1)
		err(1, "GFX rc6");

	fclose(fp);

	return 0;
}

/*
 * snapshot_gfx_mhz()
 *
 * record snapshot of
 * /sys/class/graphics/fb0/device/drm/card0/gt_cur_freq_mhz
 *
 * return 1 if config change requires a restart, else return 0
 */
int snapshot_gfx_mhz(void)
{
	static FILE *fp;
	int retval;

	if (fp == NULL)
		fp = fopen_or_die("/sys/class/graphics/fb0/device/drm/card0/gt_cur_freq_mhz", "r");
	else {
		rewind(fp);
		fflush(fp);
	}

	retval = fscanf(fp, "%d", &gfx_cur_mhz);
	if (retval != 1)
		err(1, "GFX MHz");

	return 0;
}

/*
 * snapshot_gfx_cur_mhz()
 *
 * record snapshot of
 * /sys/class/graphics/fb0/device/drm/card0/gt_act_freq_mhz
 *
 * return 1 if config change requires a restart, else return 0
 */
int snapshot_gfx_act_mhz(void)
{
	static FILE *fp;
	int retval;

	if (fp == NULL)
		fp = fopen_or_die("/sys/class/graphics/fb0/device/drm/card0/gt_act_freq_mhz", "r");
	else {
		rewind(fp);
		fflush(fp);
	}

	retval = fscanf(fp, "%d", &gfx_act_mhz);
	if (retval != 1)
		err(1, "GFX ACT MHz");

	return 0;
}

/*
 * snapshot_cpu_lpi()
 *
 * record snapshot of
 * /sys/devices/system/cpu/cpuidle/low_power_idle_cpu_residency_us
 */
int snapshot_cpu_lpi_us(void)
{
	FILE *fp;
	int retval;

	fp = fopen_or_die("/sys/devices/system/cpu/cpuidle/low_power_idle_cpu_residency_us", "r");

	retval = fscanf(fp, "%lld", &cpuidle_cur_cpu_lpi_us);
	if (retval != 1) {
		fprintf(stderr, "Disabling Low Power Idle CPU output\n");
		BIC_NOT_PRESENT(BIC_CPU_LPI);
		fclose(fp);
		return -1;
	}

	fclose(fp);

	return 0;
}

/*
 * snapshot_sys_lpi()
 *
 * record snapshot of sys_lpi_file
 */
int snapshot_sys_lpi_us(void)
{
	FILE *fp;
	int retval;

	fp = fopen_or_die(sys_lpi_file, "r");

	retval = fscanf(fp, "%lld", &cpuidle_cur_sys_lpi_us);
	if (retval != 1) {
		fprintf(stderr, "Disabling Low Power Idle System output\n");
		BIC_NOT_PRESENT(BIC_SYS_LPI);
		fclose(fp);
		return -1;
	}
	fclose(fp);

	return 0;
}

/*
 * snapshot /proc and /sys files
 *
 * return 1 if configuration restart needed, else return 0
 */
int snapshot_proc_sysfs_files(void)
{
	if (DO_BIC(BIC_IRQ))
		if (snapshot_proc_interrupts())
			return 1;

	if (DO_BIC(BIC_GFX_rc6))
		snapshot_gfx_rc6_ms();

	if (DO_BIC(BIC_GFXMHz))
		snapshot_gfx_mhz();

	if (DO_BIC(BIC_GFXACTMHz))
		snapshot_gfx_act_mhz();

	if (DO_BIC(BIC_CPU_LPI))
		snapshot_cpu_lpi_us();

	if (DO_BIC(BIC_SYS_LPI))
		snapshot_sys_lpi_us();

	return 0;
}

int exit_requested;

static void signal_handler(int signal)
{
	switch (signal) {
	case SIGINT:
		exit_requested = 1;
		if (debug)
			fprintf(stderr, " SIGINT\n");
		break;
	case SIGUSR1:
		if (debug > 1)
			fprintf(stderr, "SIGUSR1\n");
		break;
	}
}

void setup_signal_handler(void)
{
	struct sigaction sa;

	memset(&sa, 0, sizeof(sa));

	sa.sa_handler = &signal_handler;

	if (sigaction(SIGINT, &sa, NULL) < 0)
		err(1, "sigaction SIGINT");
	if (sigaction(SIGUSR1, &sa, NULL) < 0)
		err(1, "sigaction SIGUSR1");
}

void do_sleep(void)
{
	struct timeval tout;
	struct timespec rest;
	fd_set readfds;
	int retval;

	FD_ZERO(&readfds);
	FD_SET(0, &readfds);

	if (ignore_stdin) {
		nanosleep(&interval_ts, NULL);
		return;
	}

	tout = interval_tv;
	retval = select(1, &readfds, NULL, NULL, &tout);

	if (retval == 1) {
		switch (getc(stdin)) {
		case 'q':
			exit_requested = 1;
			break;
		case EOF:
			/*
			 * 'stdin' is a pipe closed on the other end. There
			 * won't be any further input.
			 */
			ignore_stdin = 1;
			/* Sleep the rest of the time */
			rest.tv_sec = (tout.tv_sec + tout.tv_usec / 1000000);
			rest.tv_nsec = (tout.tv_usec % 1000000) * 1000;
			nanosleep(&rest, NULL);
		}
	}
}

int get_msr_sum(int cpu, off_t offset, unsigned long long *msr)
{
	int ret, idx;
	unsigned long long msr_cur, msr_last;

	if (!per_cpu_msr_sum)
		return 1;

	idx = offset_to_idx(offset);
	if (idx < 0)
		return idx;
	/* get_msr_sum() = sum + (get_msr() - last) */
	ret = get_msr(cpu, offset, &msr_cur);
	if (ret)
		return ret;
	msr_last = per_cpu_msr_sum[cpu].entries[idx].last;
	DELTA_WRAP32(msr_cur, msr_last);
	*msr = msr_last + per_cpu_msr_sum[cpu].entries[idx].sum;

	return 0;
}

timer_t timerid;

/* Timer callback, update the sum of MSRs periodically. */
static int update_msr_sum(struct thread_data *t, struct core_data *c, struct pkg_data *p)
{
	int i, ret;
	int cpu = t->cpu_id;

	for (i = IDX_PKG_ENERGY; i < IDX_COUNT; i++) {
		unsigned long long msr_cur, msr_last;
		off_t offset;

		if (!idx_valid(i))
			continue;
		offset = idx_to_offset(i);
		if (offset < 0)
			continue;
		ret = get_msr(cpu, offset, &msr_cur);
		if (ret) {
<<<<<<< HEAD
			fprintf(outf, "Can not update msr(0x%llx)\n",
				(unsigned long long)offset);
=======
			fprintf(outf, "Can not update msr(0x%llx)\n", (unsigned long long)offset);
>>>>>>> 25423f4b
			continue;
		}

		msr_last = per_cpu_msr_sum[cpu].entries[i].last;
		per_cpu_msr_sum[cpu].entries[i].last = msr_cur & 0xffffffff;

		DELTA_WRAP32(msr_cur, msr_last);
		per_cpu_msr_sum[cpu].entries[i].sum += msr_last;
	}
	return 0;
}

static void msr_record_handler(union sigval v)
{
	for_all_cpus(update_msr_sum, EVEN_COUNTERS);
}

void msr_sum_record(void)
{
	struct itimerspec its;
	struct sigevent sev;

	per_cpu_msr_sum = calloc(topo.max_cpu_num + 1, sizeof(struct msr_sum_array));
	if (!per_cpu_msr_sum) {
		fprintf(outf, "Can not allocate memory for long time MSR.\n");
		return;
	}
	/*
	 * Signal handler might be restricted, so use thread notifier instead.
	 */
	memset(&sev, 0, sizeof(struct sigevent));
	sev.sigev_notify = SIGEV_THREAD;
	sev.sigev_notify_function = msr_record_handler;

	sev.sigev_value.sival_ptr = &timerid;
	if (timer_create(CLOCK_REALTIME, &sev, &timerid) == -1) {
		fprintf(outf, "Can not create timer.\n");
		goto release_msr;
	}

	its.it_value.tv_sec = 0;
	its.it_value.tv_nsec = 1;
	/*
	 * A wraparound time has been calculated early.
	 * Some sources state that the peak power for a
	 * microprocessor is usually 1.5 times the TDP rating,
	 * use 2 * TDP for safety.
	 */
	its.it_interval.tv_sec = rapl_joule_counter_range / 2;
	its.it_interval.tv_nsec = 0;

	if (timer_settime(timerid, 0, &its, NULL) == -1) {
		fprintf(outf, "Can not set timer.\n");
		goto release_timer;
	}
	return;

release_timer:
	timer_delete(timerid);
release_msr:
	free(per_cpu_msr_sum);
}

/*
 * set_my_sched_priority(pri)
 * return previous
 */
int set_my_sched_priority(int priority)
{
	int retval;
	int original_priority;

	errno = 0;
	original_priority = getpriority(PRIO_PROCESS, 0);
	if (errno && (original_priority == -1))
		err(errno, "getpriority");

	retval = setpriority(PRIO_PROCESS, 0, priority);
	if (retval)
		err(retval, "setpriority(%d)", priority);

	errno = 0;
	retval = getpriority(PRIO_PROCESS, 0);
	if (retval != priority)
		err(-1, "getpriority(%d) != setpriority(%d)", retval, priority);

	return original_priority;
}

void turbostat_loop()
{
	int retval;
	int restarted = 0;
	int done_iters = 0;

	setup_signal_handler();

	/*
	 * elevate own priority for interval mode
	 */
	set_my_sched_priority(-20);

restart:
	restarted++;

	snapshot_proc_sysfs_files();
	retval = for_all_cpus(get_counters, EVEN_COUNTERS);
	first_counter_read = 0;
	if (retval < -1) {
		exit(retval);
	} else if (retval == -1) {
		if (restarted > 10) {
			exit(retval);
		}
		re_initialize();
		goto restart;
	}
	restarted = 0;
	done_iters = 0;
	gettimeofday(&tv_even, (struct timezone *)NULL);

	while (1) {
		if (for_all_proc_cpus(cpu_is_not_present)) {
			re_initialize();
			goto restart;
		}
		do_sleep();
		if (snapshot_proc_sysfs_files())
			goto restart;
		retval = for_all_cpus(get_counters, ODD_COUNTERS);
		if (retval < -1) {
			exit(retval);
		} else if (retval == -1) {
			re_initialize();
			goto restart;
		}
		gettimeofday(&tv_odd, (struct timezone *)NULL);
		timersub(&tv_odd, &tv_even, &tv_delta);
		if (for_all_cpus_2(delta_cpu, ODD_COUNTERS, EVEN_COUNTERS)) {
			re_initialize();
			goto restart;
		}
		compute_average(EVEN_COUNTERS);
		format_all_counters(EVEN_COUNTERS);
		flush_output_stdout();
		if (exit_requested)
			break;
		if (num_iterations && ++done_iters >= num_iterations)
			break;
		do_sleep();
		if (snapshot_proc_sysfs_files())
			goto restart;
		retval = for_all_cpus(get_counters, EVEN_COUNTERS);
		if (retval < -1) {
			exit(retval);
		} else if (retval == -1) {
			re_initialize();
			goto restart;
		}
		gettimeofday(&tv_even, (struct timezone *)NULL);
		timersub(&tv_even, &tv_odd, &tv_delta);
		if (for_all_cpus_2(delta_cpu, EVEN_COUNTERS, ODD_COUNTERS)) {
			re_initialize();
			goto restart;
		}
		compute_average(ODD_COUNTERS);
		format_all_counters(ODD_COUNTERS);
		flush_output_stdout();
		if (exit_requested)
			break;
		if (num_iterations && ++done_iters >= num_iterations)
			break;
	}
}

void check_dev_msr()
{
	struct stat sb;
	char pathname[32];

	sprintf(pathname, "/dev/cpu/%d/msr", base_cpu);
	if (stat(pathname, &sb))
		if (system("/sbin/modprobe msr > /dev/null 2>&1"))
			err(-5, "no /dev/cpu/0/msr, Try \"# modprobe msr\" ");
}

/*
 * check for CAP_SYS_RAWIO
 * return 0 on success
 * return 1 on fail
 */
int check_for_cap_sys_rawio(void)
{
	cap_t caps;
	cap_flag_value_t cap_flag_value;

	caps = cap_get_proc();
	if (caps == NULL)
		err(-6, "cap_get_proc\n");

	if (cap_get_flag(caps, CAP_SYS_RAWIO, CAP_EFFECTIVE, &cap_flag_value))
		err(-6, "cap_get\n");

	if (cap_flag_value != CAP_SET) {
		warnx("capget(CAP_SYS_RAWIO) failed," " try \"# setcap cap_sys_rawio=ep %s\"", progname);
		return 1;
	}

	if (cap_free(caps) == -1)
		err(-6, "cap_free\n");

	return 0;
}

void check_permissions(void)
{
	int do_exit = 0;
	char pathname[32];

	/* check for CAP_SYS_RAWIO */
	do_exit += check_for_cap_sys_rawio();

	/* test file permissions */
	sprintf(pathname, "/dev/cpu/%d/msr", base_cpu);
	if (euidaccess(pathname, R_OK)) {
		do_exit++;
		warn("/dev/cpu/0/msr open failed, try chown or chmod +r /dev/cpu/*/msr");
	}

	/* if all else fails, thell them to be root */
	if (do_exit)
		if (getuid() != 0)
			warnx("... or simply run as root");

	if (do_exit)
		exit(-6);
}

/*
 * NHM adds support for additional MSRs:
 *
 * MSR_SMI_COUNT                   0x00000034
 *
 * MSR_PLATFORM_INFO               0x000000ce
 * MSR_PKG_CST_CONFIG_CONTROL     0x000000e2
 *
 * MSR_MISC_PWR_MGMT               0x000001aa
 *
 * MSR_PKG_C3_RESIDENCY            0x000003f8
 * MSR_PKG_C6_RESIDENCY            0x000003f9
 * MSR_CORE_C3_RESIDENCY           0x000003fc
 * MSR_CORE_C6_RESIDENCY           0x000003fd
 *
 * Side effect:
 * sets global pkg_cstate_limit to decode MSR_PKG_CST_CONFIG_CONTROL
 * sets has_misc_feature_control
 */
int probe_nhm_msrs(unsigned int family, unsigned int model)
{
	unsigned long long msr;
	unsigned int base_ratio;
	int *pkg_cstate_limits;

	if (!genuine_intel)
		return 0;

	if (family != 6)
		return 0;

	bclk = discover_bclk(family, model);

	switch (model) {
	case INTEL_FAM6_NEHALEM:	/* Core i7 and i5 Processor - Clarksfield, Lynnfield, Jasper Forest */
	case INTEL_FAM6_NEHALEM_EX:	/* Nehalem-EX Xeon - Beckton */
		pkg_cstate_limits = nhm_pkg_cstate_limits;
		break;
	case INTEL_FAM6_SANDYBRIDGE:	/* SNB */
	case INTEL_FAM6_SANDYBRIDGE_X:	/* SNB Xeon */
	case INTEL_FAM6_IVYBRIDGE:	/* IVB */
	case INTEL_FAM6_IVYBRIDGE_X:	/* IVB Xeon */
		pkg_cstate_limits = snb_pkg_cstate_limits;
		has_misc_feature_control = 1;
		break;
	case INTEL_FAM6_HASWELL:	/* HSW */
	case INTEL_FAM6_HASWELL_G:	/* HSW */
	case INTEL_FAM6_HASWELL_X:	/* HSX */
	case INTEL_FAM6_HASWELL_L:	/* HSW */
	case INTEL_FAM6_BROADWELL:	/* BDW */
	case INTEL_FAM6_BROADWELL_G:	/* BDW */
	case INTEL_FAM6_BROADWELL_X:	/* BDX */
	case INTEL_FAM6_SKYLAKE_L:	/* SKL */
	case INTEL_FAM6_CANNONLAKE_L:	/* CNL */
		pkg_cstate_limits = hsw_pkg_cstate_limits;
		has_misc_feature_control = 1;
		break;
	case INTEL_FAM6_SKYLAKE_X:	/* SKX */
		pkg_cstate_limits = skx_pkg_cstate_limits;
		has_misc_feature_control = 1;
		break;
	case INTEL_FAM6_ICELAKE_X:	/* ICX */
		pkg_cstate_limits = icx_pkg_cstate_limits;
		has_misc_feature_control = 1;
		break;
	case INTEL_FAM6_ATOM_SILVERMONT:	/* BYT */
		no_MSR_MISC_PWR_MGMT = 1;
	case INTEL_FAM6_ATOM_SILVERMONT_D:	/* AVN */
		pkg_cstate_limits = slv_pkg_cstate_limits;
		break;
	case INTEL_FAM6_ATOM_AIRMONT:	/* AMT */
		pkg_cstate_limits = amt_pkg_cstate_limits;
		no_MSR_MISC_PWR_MGMT = 1;
		break;
	case INTEL_FAM6_XEON_PHI_KNL:	/* PHI */
		pkg_cstate_limits = phi_pkg_cstate_limits;
		break;
	case INTEL_FAM6_ATOM_GOLDMONT:	/* BXT */
	case INTEL_FAM6_ATOM_GOLDMONT_PLUS:
	case INTEL_FAM6_ATOM_GOLDMONT_D:	/* DNV */
	case INTEL_FAM6_ATOM_TREMONT:	/* EHL */
	case INTEL_FAM6_ATOM_TREMONT_D:	/* JVL */
		pkg_cstate_limits = glm_pkg_cstate_limits;
		break;
	default:
		return 0;
	}
	get_msr(base_cpu, MSR_PKG_CST_CONFIG_CONTROL, &msr);
	pkg_cstate_limit = pkg_cstate_limits[msr & 0xF];

	get_msr(base_cpu, MSR_PLATFORM_INFO, &msr);
	base_ratio = (msr >> 8) & 0xFF;

	base_hz = base_ratio * bclk * 1000000;
	has_base_hz = 1;
	return 1;
}

/*
 * SLV client has support for unique MSRs:
 *
 * MSR_CC6_DEMOTION_POLICY_CONFIG
 * MSR_MC6_DEMOTION_POLICY_CONFIG
 */

int has_slv_msrs(unsigned int family, unsigned int model)
{
	if (!genuine_intel)
		return 0;

	switch (model) {
	case INTEL_FAM6_ATOM_SILVERMONT:
	case INTEL_FAM6_ATOM_SILVERMONT_MID:
	case INTEL_FAM6_ATOM_AIRMONT_MID:
		return 1;
	}
	return 0;
}

int is_dnv(unsigned int family, unsigned int model)
{

	if (!genuine_intel)
		return 0;

	switch (model) {
	case INTEL_FAM6_ATOM_GOLDMONT_D:
		return 1;
	}
	return 0;
}

int is_bdx(unsigned int family, unsigned int model)
{

	if (!genuine_intel)
		return 0;

	switch (model) {
	case INTEL_FAM6_BROADWELL_X:
		return 1;
	}
	return 0;
}

int is_skx(unsigned int family, unsigned int model)
{

	if (!genuine_intel)
		return 0;

	switch (model) {
	case INTEL_FAM6_SKYLAKE_X:
		return 1;
	}
	return 0;
}

int is_icx(unsigned int family, unsigned int model)
{

	if (!genuine_intel)
		return 0;

	switch (model) {
	case INTEL_FAM6_ICELAKE_X:
		return 1;
	}
	return 0;
}

int is_ehl(unsigned int family, unsigned int model)
{
	if (!genuine_intel)
		return 0;

	switch (model) {
	case INTEL_FAM6_ATOM_TREMONT:
		return 1;
	}
	return 0;
}

int is_jvl(unsigned int family, unsigned int model)
{
	if (!genuine_intel)
		return 0;

	switch (model) {
	case INTEL_FAM6_ATOM_TREMONT_D:
		return 1;
	}
	return 0;
}

int has_turbo_ratio_limit(unsigned int family, unsigned int model)
{
	if (has_slv_msrs(family, model))
		return 0;

	switch (model) {
		/* Nehalem compatible, but do not include turbo-ratio limit support */
	case INTEL_FAM6_NEHALEM_EX:	/* Nehalem-EX Xeon - Beckton */
	case INTEL_FAM6_XEON_PHI_KNL:	/* PHI - Knights Landing (different MSR definition) */
		return 0;
	default:
		return 1;
	}
}

int has_atom_turbo_ratio_limit(unsigned int family, unsigned int model)
{
	if (has_slv_msrs(family, model))
		return 1;

	return 0;
}

int has_ivt_turbo_ratio_limit(unsigned int family, unsigned int model)
{
	if (!genuine_intel)
		return 0;

	if (family != 6)
		return 0;

	switch (model) {
	case INTEL_FAM6_IVYBRIDGE_X:	/* IVB Xeon */
	case INTEL_FAM6_HASWELL_X:	/* HSW Xeon */
		return 1;
	default:
		return 0;
	}
}

int has_hsw_turbo_ratio_limit(unsigned int family, unsigned int model)
{
	if (!genuine_intel)
		return 0;

	if (family != 6)
		return 0;

	switch (model) {
	case INTEL_FAM6_HASWELL_X:	/* HSW Xeon */
		return 1;
	default:
		return 0;
	}
}

int has_knl_turbo_ratio_limit(unsigned int family, unsigned int model)
{
	if (!genuine_intel)
		return 0;

	if (family != 6)
		return 0;

	switch (model) {
	case INTEL_FAM6_XEON_PHI_KNL:	/* Knights Landing */
		return 1;
	default:
		return 0;
	}
}

int has_glm_turbo_ratio_limit(unsigned int family, unsigned int model)
{
	if (!genuine_intel)
		return 0;

	if (family != 6)
		return 0;

	switch (model) {
	case INTEL_FAM6_ATOM_GOLDMONT:
	case INTEL_FAM6_SKYLAKE_X:
	case INTEL_FAM6_ICELAKE_X:
		return 1;
	default:
		return 0;
	}
}

int has_config_tdp(unsigned int family, unsigned int model)
{
	if (!genuine_intel)
		return 0;

	if (family != 6)
		return 0;

	switch (model) {
	case INTEL_FAM6_IVYBRIDGE:	/* IVB */
	case INTEL_FAM6_HASWELL:	/* HSW */
	case INTEL_FAM6_HASWELL_X:	/* HSX */
	case INTEL_FAM6_HASWELL_L:	/* HSW */
	case INTEL_FAM6_HASWELL_G:	/* HSW */
	case INTEL_FAM6_BROADWELL:	/* BDW */
	case INTEL_FAM6_BROADWELL_G:	/* BDW */
	case INTEL_FAM6_BROADWELL_X:	/* BDX */
	case INTEL_FAM6_SKYLAKE_L:	/* SKL */
	case INTEL_FAM6_CANNONLAKE_L:	/* CNL */
	case INTEL_FAM6_SKYLAKE_X:	/* SKX */
	case INTEL_FAM6_ICELAKE_X:	/* ICX */

	case INTEL_FAM6_XEON_PHI_KNL:	/* Knights Landing */
		return 1;
	default:
		return 0;
	}
}

/*
 * tcc_offset_bits:
 * 0: Tcc Offset not supported (Default)
 * 6: Bit 29:24 of MSR_PLATFORM_INFO
 * 4: Bit 27:24 of MSR_PLATFORM_INFO
 */
void check_tcc_offset(int model)
{
	unsigned long long msr;

	if (!genuine_intel)
		return;

	switch (model) {
	case INTEL_FAM6_SKYLAKE_L:
	case INTEL_FAM6_SKYLAKE:
	case INTEL_FAM6_KABYLAKE_L:
	case INTEL_FAM6_KABYLAKE:
	case INTEL_FAM6_ICELAKE_L:
	case INTEL_FAM6_ICELAKE:
	case INTEL_FAM6_TIGERLAKE_L:
	case INTEL_FAM6_TIGERLAKE:
	case INTEL_FAM6_COMETLAKE:
		if (!get_msr(base_cpu, MSR_PLATFORM_INFO, &msr)) {
			msr = (msr >> 30) & 1;
			if (msr)
				tcc_offset_bits = 6;
		}
		return;
	default:
		return;
	}
}

static void remove_underbar(char *s)
{
	char *to = s;

	while (*s) {
		if (*s != '_')
			*to++ = *s;
		s++;
	}

	*to = 0;
}

static void dump_cstate_pstate_config_info(unsigned int family, unsigned int model)
{
	if (!do_nhm_platform_info)
		return;

	dump_nhm_platform_info();

	if (has_hsw_turbo_ratio_limit(family, model))
		dump_hsw_turbo_ratio_limits();

	if (has_ivt_turbo_ratio_limit(family, model))
		dump_ivt_turbo_ratio_limits();

	if (has_turbo_ratio_limit(family, model))
		dump_turbo_ratio_limits(family, model);

	if (has_atom_turbo_ratio_limit(family, model))
		dump_atom_turbo_ratio_limits();

	if (has_knl_turbo_ratio_limit(family, model))
		dump_knl_turbo_ratio_limits();

	if (has_config_tdp(family, model))
		dump_config_tdp();

	dump_nhm_cst_cfg();
}

static void dump_sysfs_file(char *path)
{
	FILE *input;
	char cpuidle_buf[64];

	input = fopen(path, "r");
	if (input == NULL) {
		if (debug)
			fprintf(outf, "NSFOD %s\n", path);
		return;
	}
	if (!fgets(cpuidle_buf, sizeof(cpuidle_buf), input))
		err(1, "%s: failed to read file", path);
	fclose(input);

	fprintf(outf, "%s: %s", strrchr(path, '/') + 1, cpuidle_buf);
}

static void dump_sysfs_cstate_config(void)
{
	char path[64];
	char name_buf[16];
	char desc[64];
	FILE *input;
	int state;
	char *sp;

	if (access("/sys/devices/system/cpu/cpuidle", R_OK)) {
		fprintf(outf, "cpuidle not loaded\n");
		return;
	}

	dump_sysfs_file("/sys/devices/system/cpu/cpuidle/current_driver");
	dump_sysfs_file("/sys/devices/system/cpu/cpuidle/current_governor");
	dump_sysfs_file("/sys/devices/system/cpu/cpuidle/current_governor_ro");

	for (state = 0; state < 10; ++state) {

		sprintf(path, "/sys/devices/system/cpu/cpu%d/cpuidle/state%d/name", base_cpu, state);
		input = fopen(path, "r");
		if (input == NULL)
			continue;
		if (!fgets(name_buf, sizeof(name_buf), input))
			err(1, "%s: failed to read file", path);

		/* truncate "C1-HSW\n" to "C1", or truncate "C1\n" to "C1" */
		sp = strchr(name_buf, '-');
		if (!sp)
			sp = strchrnul(name_buf, '\n');
		*sp = '\0';
		fclose(input);

		remove_underbar(name_buf);

		sprintf(path, "/sys/devices/system/cpu/cpu%d/cpuidle/state%d/desc", base_cpu, state);
		input = fopen(path, "r");
		if (input == NULL)
			continue;
		if (!fgets(desc, sizeof(desc), input))
			err(1, "%s: failed to read file", path);

		fprintf(outf, "cpu%d: %s: %s", base_cpu, name_buf, desc);
		fclose(input);
	}
}

static void dump_sysfs_pstate_config(void)
{
	char path[64];
	char driver_buf[64];
	char governor_buf[64];
	FILE *input;
	int turbo;

	sprintf(path, "/sys/devices/system/cpu/cpu%d/cpufreq/scaling_driver", base_cpu);
	input = fopen(path, "r");
	if (input == NULL) {
		fprintf(outf, "NSFOD %s\n", path);
		return;
	}
	if (!fgets(driver_buf, sizeof(driver_buf), input))
		err(1, "%s: failed to read file", path);
	fclose(input);

	sprintf(path, "/sys/devices/system/cpu/cpu%d/cpufreq/scaling_governor", base_cpu);
	input = fopen(path, "r");
	if (input == NULL) {
		fprintf(outf, "NSFOD %s\n", path);
		return;
	}
	if (!fgets(governor_buf, sizeof(governor_buf), input))
		err(1, "%s: failed to read file", path);
	fclose(input);

	fprintf(outf, "cpu%d: cpufreq driver: %s", base_cpu, driver_buf);
	fprintf(outf, "cpu%d: cpufreq governor: %s", base_cpu, governor_buf);

	sprintf(path, "/sys/devices/system/cpu/cpufreq/boost");
	input = fopen(path, "r");
	if (input != NULL) {
		if (fscanf(input, "%d", &turbo) != 1)
			err(1, "%s: failed to parse number from file", path);
		fprintf(outf, "cpufreq boost: %d\n", turbo);
		fclose(input);
	}

	sprintf(path, "/sys/devices/system/cpu/intel_pstate/no_turbo");
	input = fopen(path, "r");
	if (input != NULL) {
		if (fscanf(input, "%d", &turbo) != 1)
			err(1, "%s: failed to parse number from file", path);
		fprintf(outf, "cpufreq intel_pstate no_turbo: %d\n", turbo);
		fclose(input);
	}
}

/*
 * print_epb()
 * Decode the ENERGY_PERF_BIAS MSR
 */
int print_epb(struct thread_data *t, struct core_data *c, struct pkg_data *p)
{
	char *epb_string;
	int cpu, epb;

	if (!has_epb)
		return 0;

	cpu = t->cpu_id;

	/* EPB is per-package */
	if (!(t->flags & CPU_IS_FIRST_THREAD_IN_CORE) || !(t->flags & CPU_IS_FIRST_CORE_IN_PACKAGE))
		return 0;

	if (cpu_migrate(cpu)) {
		fprintf(outf, "print_epb: Could not migrate to CPU %d\n", cpu);
		return -1;
	}

	epb = get_epb(cpu);
	if (epb < 0)
		return 0;

	switch (epb) {
	case ENERGY_PERF_BIAS_PERFORMANCE:
		epb_string = "performance";
		break;
	case ENERGY_PERF_BIAS_NORMAL:
		epb_string = "balanced";
		break;
	case ENERGY_PERF_BIAS_POWERSAVE:
		epb_string = "powersave";
		break;
	default:
		epb_string = "custom";
		break;
	}
	fprintf(outf, "cpu%d: EPB: %d (%s)\n", cpu, epb, epb_string);

	return 0;
}

/*
 * print_hwp()
 * Decode the MSR_HWP_CAPABILITIES
 */
int print_hwp(struct thread_data *t, struct core_data *c, struct pkg_data *p)
{
	unsigned long long msr;
	int cpu;

	if (!has_hwp)
		return 0;

	cpu = t->cpu_id;

	/* MSR_HWP_CAPABILITIES is per-package */
	if (!(t->flags & CPU_IS_FIRST_THREAD_IN_CORE) || !(t->flags & CPU_IS_FIRST_CORE_IN_PACKAGE))
		return 0;

	if (cpu_migrate(cpu)) {
		fprintf(outf, "print_hwp: Could not migrate to CPU %d\n", cpu);
		return -1;
	}

	if (get_msr(cpu, MSR_PM_ENABLE, &msr))
		return 0;

	fprintf(outf, "cpu%d: MSR_PM_ENABLE: 0x%08llx (%sHWP)\n", cpu, msr, (msr & (1 << 0)) ? "" : "No-");

	/* MSR_PM_ENABLE[1] == 1 if HWP is enabled and MSRs visible */
	if ((msr & (1 << 0)) == 0)
		return 0;

	if (get_msr(cpu, MSR_HWP_CAPABILITIES, &msr))
		return 0;

	fprintf(outf, "cpu%d: MSR_HWP_CAPABILITIES: 0x%08llx "
		"(high %d guar %d eff %d low %d)\n",
		cpu, msr,
		(unsigned int)HWP_HIGHEST_PERF(msr),
		(unsigned int)HWP_GUARANTEED_PERF(msr),
		(unsigned int)HWP_MOSTEFFICIENT_PERF(msr), (unsigned int)HWP_LOWEST_PERF(msr));

	if (get_msr(cpu, MSR_HWP_REQUEST, &msr))
		return 0;

	fprintf(outf, "cpu%d: MSR_HWP_REQUEST: 0x%08llx "
		"(min %d max %d des %d epp 0x%x window 0x%x pkg 0x%x)\n",
		cpu, msr,
		(unsigned int)(((msr) >> 0) & 0xff),
		(unsigned int)(((msr) >> 8) & 0xff),
		(unsigned int)(((msr) >> 16) & 0xff),
		(unsigned int)(((msr) >> 24) & 0xff),
		(unsigned int)(((msr) >> 32) & 0xff3), (unsigned int)(((msr) >> 42) & 0x1));

	if (has_hwp_pkg) {
		if (get_msr(cpu, MSR_HWP_REQUEST_PKG, &msr))
			return 0;

		fprintf(outf, "cpu%d: MSR_HWP_REQUEST_PKG: 0x%08llx "
			"(min %d max %d des %d epp 0x%x window 0x%x)\n",
			cpu, msr,
			(unsigned int)(((msr) >> 0) & 0xff),
			(unsigned int)(((msr) >> 8) & 0xff),
			(unsigned int)(((msr) >> 16) & 0xff),
			(unsigned int)(((msr) >> 24) & 0xff), (unsigned int)(((msr) >> 32) & 0xff3));
	}
	if (has_hwp_notify) {
		if (get_msr(cpu, MSR_HWP_INTERRUPT, &msr))
			return 0;

		fprintf(outf, "cpu%d: MSR_HWP_INTERRUPT: 0x%08llx "
			"(%s_Guaranteed_Perf_Change, %s_Excursion_Min)\n",
			cpu, msr, ((msr) & 0x1) ? "EN" : "Dis", ((msr) & 0x2) ? "EN" : "Dis");
	}
	if (get_msr(cpu, MSR_HWP_STATUS, &msr))
		return 0;

	fprintf(outf, "cpu%d: MSR_HWP_STATUS: 0x%08llx "
		"(%sGuaranteed_Perf_Change, %sExcursion_Min)\n",
		cpu, msr, ((msr) & 0x1) ? "" : "No-", ((msr) & 0x2) ? "" : "No-");

	return 0;
}

/*
 * print_perf_limit()
 */
int print_perf_limit(struct thread_data *t, struct core_data *c, struct pkg_data *p)
{
	unsigned long long msr;
	int cpu;

	cpu = t->cpu_id;

	/* per-package */
	if (!(t->flags & CPU_IS_FIRST_THREAD_IN_CORE) || !(t->flags & CPU_IS_FIRST_CORE_IN_PACKAGE))
		return 0;

	if (cpu_migrate(cpu)) {
		fprintf(outf, "print_perf_limit: Could not migrate to CPU %d\n", cpu);
		return -1;
	}

	if (do_core_perf_limit_reasons) {
		get_msr(cpu, MSR_CORE_PERF_LIMIT_REASONS, &msr);
		fprintf(outf, "cpu%d: MSR_CORE_PERF_LIMIT_REASONS, 0x%08llx", cpu, msr);
		fprintf(outf, " (Active: %s%s%s%s%s%s%s%s%s%s%s%s%s%s)",
			(msr & 1 << 15) ? "bit15, " : "",
			(msr & 1 << 14) ? "bit14, " : "",
			(msr & 1 << 13) ? "Transitions, " : "",
			(msr & 1 << 12) ? "MultiCoreTurbo, " : "",
			(msr & 1 << 11) ? "PkgPwrL2, " : "",
			(msr & 1 << 10) ? "PkgPwrL1, " : "",
			(msr & 1 << 9) ? "CorePwr, " : "",
			(msr & 1 << 8) ? "Amps, " : "",
			(msr & 1 << 6) ? "VR-Therm, " : "",
			(msr & 1 << 5) ? "Auto-HWP, " : "",
			(msr & 1 << 4) ? "Graphics, " : "",
			(msr & 1 << 2) ? "bit2, " : "",
			(msr & 1 << 1) ? "ThermStatus, " : "", (msr & 1 << 0) ? "PROCHOT, " : "");
		fprintf(outf, " (Logged: %s%s%s%s%s%s%s%s%s%s%s%s%s%s)\n",
			(msr & 1 << 31) ? "bit31, " : "",
			(msr & 1 << 30) ? "bit30, " : "",
			(msr & 1 << 29) ? "Transitions, " : "",
			(msr & 1 << 28) ? "MultiCoreTurbo, " : "",
			(msr & 1 << 27) ? "PkgPwrL2, " : "",
			(msr & 1 << 26) ? "PkgPwrL1, " : "",
			(msr & 1 << 25) ? "CorePwr, " : "",
			(msr & 1 << 24) ? "Amps, " : "",
			(msr & 1 << 22) ? "VR-Therm, " : "",
			(msr & 1 << 21) ? "Auto-HWP, " : "",
			(msr & 1 << 20) ? "Graphics, " : "",
			(msr & 1 << 18) ? "bit18, " : "",
			(msr & 1 << 17) ? "ThermStatus, " : "", (msr & 1 << 16) ? "PROCHOT, " : "");

	}
	if (do_gfx_perf_limit_reasons) {
		get_msr(cpu, MSR_GFX_PERF_LIMIT_REASONS, &msr);
		fprintf(outf, "cpu%d: MSR_GFX_PERF_LIMIT_REASONS, 0x%08llx", cpu, msr);
		fprintf(outf, " (Active: %s%s%s%s%s%s%s%s)",
			(msr & 1 << 0) ? "PROCHOT, " : "",
			(msr & 1 << 1) ? "ThermStatus, " : "",
			(msr & 1 << 4) ? "Graphics, " : "",
			(msr & 1 << 6) ? "VR-Therm, " : "",
			(msr & 1 << 8) ? "Amps, " : "",
			(msr & 1 << 9) ? "GFXPwr, " : "",
			(msr & 1 << 10) ? "PkgPwrL1, " : "", (msr & 1 << 11) ? "PkgPwrL2, " : "");
		fprintf(outf, " (Logged: %s%s%s%s%s%s%s%s)\n",
			(msr & 1 << 16) ? "PROCHOT, " : "",
			(msr & 1 << 17) ? "ThermStatus, " : "",
			(msr & 1 << 20) ? "Graphics, " : "",
			(msr & 1 << 22) ? "VR-Therm, " : "",
			(msr & 1 << 24) ? "Amps, " : "",
			(msr & 1 << 25) ? "GFXPwr, " : "",
			(msr & 1 << 26) ? "PkgPwrL1, " : "", (msr & 1 << 27) ? "PkgPwrL2, " : "");
	}
	if (do_ring_perf_limit_reasons) {
		get_msr(cpu, MSR_RING_PERF_LIMIT_REASONS, &msr);
		fprintf(outf, "cpu%d: MSR_RING_PERF_LIMIT_REASONS, 0x%08llx", cpu, msr);
		fprintf(outf, " (Active: %s%s%s%s%s%s)",
			(msr & 1 << 0) ? "PROCHOT, " : "",
			(msr & 1 << 1) ? "ThermStatus, " : "",
			(msr & 1 << 6) ? "VR-Therm, " : "",
			(msr & 1 << 8) ? "Amps, " : "",
			(msr & 1 << 10) ? "PkgPwrL1, " : "", (msr & 1 << 11) ? "PkgPwrL2, " : "");
		fprintf(outf, " (Logged: %s%s%s%s%s%s)\n",
			(msr & 1 << 16) ? "PROCHOT, " : "",
			(msr & 1 << 17) ? "ThermStatus, " : "",
			(msr & 1 << 22) ? "VR-Therm, " : "",
			(msr & 1 << 24) ? "Amps, " : "",
			(msr & 1 << 26) ? "PkgPwrL1, " : "", (msr & 1 << 27) ? "PkgPwrL2, " : "");
	}
	return 0;
}

#define	RAPL_POWER_GRANULARITY	0x7FFF	/* 15 bit power granularity */
#define	RAPL_TIME_GRANULARITY	0x3F	/* 6 bit time granularity */

double get_tdp_intel(unsigned int model)
{
	unsigned long long msr;

	if (do_rapl & RAPL_PKG_POWER_INFO)
		if (!get_msr(base_cpu, MSR_PKG_POWER_INFO, &msr))
			return ((msr >> 0) & RAPL_POWER_GRANULARITY) * rapl_power_units;

	switch (model) {
	case INTEL_FAM6_ATOM_SILVERMONT:
	case INTEL_FAM6_ATOM_SILVERMONT_D:
		return 30.0;
	default:
		return 135.0;
	}
}

double get_tdp_amd(unsigned int family)
{
	/* This is the max stock TDP of HEDT/Server Fam17h+ chips */
	return 280.0;
}

/*
 * rapl_dram_energy_units_probe()
 * Energy units are either hard-coded, or come from RAPL Energy Unit MSR.
 */
static double rapl_dram_energy_units_probe(int model, double rapl_energy_units)
{
	/* only called for genuine_intel, family 6 */

	switch (model) {
	case INTEL_FAM6_HASWELL_X:	/* HSX */
	case INTEL_FAM6_BROADWELL_X:	/* BDX */
	case INTEL_FAM6_SKYLAKE_X:	/* SKX */
	case INTEL_FAM6_XEON_PHI_KNL:	/* KNL */
		return (rapl_dram_energy_units = 15.3 / 1000000);
	default:
		return (rapl_energy_units);
	}
}

void rapl_probe_intel(unsigned int family, unsigned int model)
{
	unsigned long long msr;
	unsigned int time_unit;
	double tdp;

	if (family != 6)
		return;

	switch (model) {
	case INTEL_FAM6_SANDYBRIDGE:
	case INTEL_FAM6_IVYBRIDGE:
	case INTEL_FAM6_HASWELL:	/* HSW */
	case INTEL_FAM6_HASWELL_L:	/* HSW */
	case INTEL_FAM6_HASWELL_G:	/* HSW */
	case INTEL_FAM6_BROADWELL:	/* BDW */
	case INTEL_FAM6_BROADWELL_G:	/* BDW */
		do_rapl = RAPL_PKG | RAPL_CORES | RAPL_CORE_POLICY | RAPL_GFX | RAPL_PKG_POWER_INFO;
		if (rapl_joules) {
			BIC_PRESENT(BIC_Pkg_J);
			BIC_PRESENT(BIC_Cor_J);
			BIC_PRESENT(BIC_GFX_J);
		} else {
			BIC_PRESENT(BIC_PkgWatt);
			BIC_PRESENT(BIC_CorWatt);
			BIC_PRESENT(BIC_GFXWatt);
		}
		break;
	case INTEL_FAM6_ATOM_GOLDMONT:	/* BXT */
	case INTEL_FAM6_ATOM_GOLDMONT_PLUS:
		do_rapl = RAPL_PKG | RAPL_PKG_POWER_INFO;
		if (rapl_joules)
			BIC_PRESENT(BIC_Pkg_J);
		else
			BIC_PRESENT(BIC_PkgWatt);
		break;
	case INTEL_FAM6_ATOM_TREMONT:	/* EHL */
		do_rapl =
		    RAPL_PKG | RAPL_CORES | RAPL_CORE_POLICY | RAPL_DRAM | RAPL_DRAM_PERF_STATUS | RAPL_PKG_PERF_STATUS
		    | RAPL_GFX | RAPL_PKG_POWER_INFO;
		if (rapl_joules) {
			BIC_PRESENT(BIC_Pkg_J);
			BIC_PRESENT(BIC_Cor_J);
			BIC_PRESENT(BIC_RAM_J);
			BIC_PRESENT(BIC_GFX_J);
		} else {
			BIC_PRESENT(BIC_PkgWatt);
			BIC_PRESENT(BIC_CorWatt);
			BIC_PRESENT(BIC_RAMWatt);
			BIC_PRESENT(BIC_GFXWatt);
		}
		break;
	case INTEL_FAM6_ATOM_TREMONT_D:	/* JVL */
		do_rapl = RAPL_PKG | RAPL_PKG_PERF_STATUS | RAPL_PKG_POWER_INFO;
		BIC_PRESENT(BIC_PKG__);
		if (rapl_joules)
			BIC_PRESENT(BIC_Pkg_J);
		else
			BIC_PRESENT(BIC_PkgWatt);
		break;
	case INTEL_FAM6_SKYLAKE_L:	/* SKL */
	case INTEL_FAM6_CANNONLAKE_L:	/* CNL */
		do_rapl =
		    RAPL_PKG | RAPL_CORES | RAPL_CORE_POLICY | RAPL_DRAM | RAPL_DRAM_PERF_STATUS | RAPL_PKG_PERF_STATUS
		    | RAPL_GFX | RAPL_PKG_POWER_INFO;
		BIC_PRESENT(BIC_PKG__);
		BIC_PRESENT(BIC_RAM__);
		if (rapl_joules) {
			BIC_PRESENT(BIC_Pkg_J);
			BIC_PRESENT(BIC_Cor_J);
			BIC_PRESENT(BIC_RAM_J);
			BIC_PRESENT(BIC_GFX_J);
		} else {
			BIC_PRESENT(BIC_PkgWatt);
			BIC_PRESENT(BIC_CorWatt);
			BIC_PRESENT(BIC_RAMWatt);
			BIC_PRESENT(BIC_GFXWatt);
		}
		break;
	case INTEL_FAM6_HASWELL_X:	/* HSX */
	case INTEL_FAM6_BROADWELL_X:	/* BDX */
	case INTEL_FAM6_SKYLAKE_X:	/* SKX */
	case INTEL_FAM6_ICELAKE_X:	/* ICX */
	case INTEL_FAM6_XEON_PHI_KNL:	/* KNL */
		do_rapl =
		    RAPL_PKG | RAPL_DRAM | RAPL_DRAM_POWER_INFO | RAPL_DRAM_PERF_STATUS | RAPL_PKG_PERF_STATUS |
		    RAPL_PKG_POWER_INFO;
		BIC_PRESENT(BIC_PKG__);
		BIC_PRESENT(BIC_RAM__);
		if (rapl_joules) {
			BIC_PRESENT(BIC_Pkg_J);
			BIC_PRESENT(BIC_RAM_J);
		} else {
			BIC_PRESENT(BIC_PkgWatt);
			BIC_PRESENT(BIC_RAMWatt);
		}
		break;
	case INTEL_FAM6_SANDYBRIDGE_X:
	case INTEL_FAM6_IVYBRIDGE_X:
		do_rapl =
		    RAPL_PKG | RAPL_CORES | RAPL_CORE_POLICY | RAPL_DRAM | RAPL_DRAM_POWER_INFO | RAPL_PKG_PERF_STATUS |
		    RAPL_DRAM_PERF_STATUS | RAPL_PKG_POWER_INFO;
		BIC_PRESENT(BIC_PKG__);
		BIC_PRESENT(BIC_RAM__);
		if (rapl_joules) {
			BIC_PRESENT(BIC_Pkg_J);
			BIC_PRESENT(BIC_Cor_J);
			BIC_PRESENT(BIC_RAM_J);
		} else {
			BIC_PRESENT(BIC_PkgWatt);
			BIC_PRESENT(BIC_CorWatt);
			BIC_PRESENT(BIC_RAMWatt);
		}
		break;
	case INTEL_FAM6_ATOM_SILVERMONT:	/* BYT */
	case INTEL_FAM6_ATOM_SILVERMONT_D:	/* AVN */
		do_rapl = RAPL_PKG | RAPL_CORES;
		if (rapl_joules) {
			BIC_PRESENT(BIC_Pkg_J);
			BIC_PRESENT(BIC_Cor_J);
		} else {
			BIC_PRESENT(BIC_PkgWatt);
			BIC_PRESENT(BIC_CorWatt);
		}
		break;
	case INTEL_FAM6_ATOM_GOLDMONT_D:	/* DNV */
		do_rapl =
		    RAPL_PKG | RAPL_DRAM | RAPL_DRAM_POWER_INFO | RAPL_DRAM_PERF_STATUS | RAPL_PKG_PERF_STATUS |
		    RAPL_PKG_POWER_INFO | RAPL_CORES_ENERGY_STATUS;
		BIC_PRESENT(BIC_PKG__);
		BIC_PRESENT(BIC_RAM__);
		if (rapl_joules) {
			BIC_PRESENT(BIC_Pkg_J);
			BIC_PRESENT(BIC_Cor_J);
			BIC_PRESENT(BIC_RAM_J);
		} else {
			BIC_PRESENT(BIC_PkgWatt);
			BIC_PRESENT(BIC_CorWatt);
			BIC_PRESENT(BIC_RAMWatt);
		}
		break;
	default:
		return;
	}

	/* units on package 0, verify later other packages match */
	if (get_msr(base_cpu, MSR_RAPL_POWER_UNIT, &msr))
		return;

	rapl_power_units = 1.0 / (1 << (msr & 0xF));
	if (model == INTEL_FAM6_ATOM_SILVERMONT)
		rapl_energy_units = 1.0 * (1 << (msr >> 8 & 0x1F)) / 1000000;
	else
		rapl_energy_units = 1.0 / (1 << (msr >> 8 & 0x1F));

	rapl_dram_energy_units = rapl_dram_energy_units_probe(model, rapl_energy_units);

	time_unit = msr >> 16 & 0xF;
	if (time_unit == 0)
		time_unit = 0xA;

	rapl_time_units = 1.0 / (1 << (time_unit));

	tdp = get_tdp_intel(model);

	rapl_joule_counter_range = 0xFFFFFFFF * rapl_energy_units / tdp;
	if (!quiet)
		fprintf(outf, "RAPL: %.0f sec. Joule Counter Range, at %.0f Watts\n", rapl_joule_counter_range, tdp);
}

void rapl_probe_amd(unsigned int family, unsigned int model)
{
	unsigned long long msr;
	unsigned int eax, ebx, ecx, edx;
	unsigned int has_rapl = 0;
	double tdp;

	if (max_extended_level >= 0x80000007) {
		__cpuid(0x80000007, eax, ebx, ecx, edx);
		/* RAPL (Fam 17h+) */
		has_rapl = edx & (1 << 14);
	}

	if (!has_rapl || family < 0x17)
		return;

	do_rapl = RAPL_AMD_F17H | RAPL_PER_CORE_ENERGY;
	if (rapl_joules) {
		BIC_PRESENT(BIC_Pkg_J);
		BIC_PRESENT(BIC_Cor_J);
	} else {
		BIC_PRESENT(BIC_PkgWatt);
		BIC_PRESENT(BIC_CorWatt);
	}

	if (get_msr(base_cpu, MSR_RAPL_PWR_UNIT, &msr))
		return;

	rapl_time_units = ldexp(1.0, -(msr >> 16 & 0xf));
	rapl_energy_units = ldexp(1.0, -(msr >> 8 & 0x1f));
	rapl_power_units = ldexp(1.0, -(msr & 0xf));

	tdp = get_tdp_amd(family);

	rapl_joule_counter_range = 0xFFFFFFFF * rapl_energy_units / tdp;
	if (!quiet)
		fprintf(outf, "RAPL: %.0f sec. Joule Counter Range, at %.0f Watts\n", rapl_joule_counter_range, tdp);
}

/*
 * rapl_probe()
 *
 * sets do_rapl, rapl_power_units, rapl_energy_units, rapl_time_units
 */
void rapl_probe(unsigned int family, unsigned int model)
{
	if (genuine_intel)
		rapl_probe_intel(family, model);
	if (authentic_amd || hygon_genuine)
		rapl_probe_amd(family, model);
}

void perf_limit_reasons_probe(unsigned int family, unsigned int model)
{
	if (!genuine_intel)
		return;

	if (family != 6)
		return;

	switch (model) {
	case INTEL_FAM6_HASWELL:	/* HSW */
	case INTEL_FAM6_HASWELL_L:	/* HSW */
	case INTEL_FAM6_HASWELL_G:	/* HSW */
		do_gfx_perf_limit_reasons = 1;
	case INTEL_FAM6_HASWELL_X:	/* HSX */
		do_core_perf_limit_reasons = 1;
		do_ring_perf_limit_reasons = 1;
	default:
		return;
	}
}

void automatic_cstate_conversion_probe(unsigned int family, unsigned int model)
{
	if (is_skx(family, model) || is_bdx(family, model) || is_icx(family, model))
		has_automatic_cstate_conversion = 1;
}

void prewake_cstate_probe(unsigned int family, unsigned int model)
{
	if (is_icx(family, model))
		dis_cstate_prewake = 1;
}

int print_thermal(struct thread_data *t, struct core_data *c, struct pkg_data *p)
{
	unsigned long long msr;
	unsigned int dts, dts2;
	int cpu;

	if (!(do_dts || do_ptm))
		return 0;

	cpu = t->cpu_id;

	/* DTS is per-core, no need to print for each thread */
	if (!(t->flags & CPU_IS_FIRST_THREAD_IN_CORE))
		return 0;

	if (cpu_migrate(cpu)) {
		fprintf(outf, "print_thermal: Could not migrate to CPU %d\n", cpu);
		return -1;
	}

	if (do_ptm && (t->flags & CPU_IS_FIRST_CORE_IN_PACKAGE)) {
		if (get_msr(cpu, MSR_IA32_PACKAGE_THERM_STATUS, &msr))
			return 0;

		dts = (msr >> 16) & 0x7F;
		fprintf(outf, "cpu%d: MSR_IA32_PACKAGE_THERM_STATUS: 0x%08llx (%d C)\n", cpu, msr, tj_max - dts);

		if (get_msr(cpu, MSR_IA32_PACKAGE_THERM_INTERRUPT, &msr))
			return 0;

		dts = (msr >> 16) & 0x7F;
		dts2 = (msr >> 8) & 0x7F;
		fprintf(outf, "cpu%d: MSR_IA32_PACKAGE_THERM_INTERRUPT: 0x%08llx (%d C, %d C)\n",
			cpu, msr, tj_max - dts, tj_max - dts2);
	}

	if (do_dts && debug) {
		unsigned int resolution;

		if (get_msr(cpu, MSR_IA32_THERM_STATUS, &msr))
			return 0;

		dts = (msr >> 16) & 0x7F;
		resolution = (msr >> 27) & 0xF;
		fprintf(outf, "cpu%d: MSR_IA32_THERM_STATUS: 0x%08llx (%d C +/- %d)\n",
			cpu, msr, tj_max - dts, resolution);

		if (get_msr(cpu, MSR_IA32_THERM_INTERRUPT, &msr))
			return 0;

		dts = (msr >> 16) & 0x7F;
		dts2 = (msr >> 8) & 0x7F;
		fprintf(outf, "cpu%d: MSR_IA32_THERM_INTERRUPT: 0x%08llx (%d C, %d C)\n",
			cpu, msr, tj_max - dts, tj_max - dts2);
	}

	return 0;
}

void print_power_limit_msr(int cpu, unsigned long long msr, char *label)
{
	fprintf(outf, "cpu%d: %s: %sabled (%f Watts, %f sec, clamp %sabled)\n",
		cpu, label,
		((msr >> 15) & 1) ? "EN" : "DIS",
		((msr >> 0) & 0x7FFF) * rapl_power_units,
		(1.0 + (((msr >> 22) & 0x3) / 4.0)) * (1 << ((msr >> 17) & 0x1F)) * rapl_time_units,
		(((msr >> 16) & 1) ? "EN" : "DIS"));

	return;
}

int print_rapl(struct thread_data *t, struct core_data *c, struct pkg_data *p)
{
	unsigned long long msr;
	const char *msr_name;
	int cpu;

	if (!do_rapl)
		return 0;

	/* RAPL counters are per package, so print only for 1st thread/package */
	if (!(t->flags & CPU_IS_FIRST_THREAD_IN_CORE) || !(t->flags & CPU_IS_FIRST_CORE_IN_PACKAGE))
		return 0;

	cpu = t->cpu_id;
	if (cpu_migrate(cpu)) {
		fprintf(outf, "print_rapl: Could not migrate to CPU %d\n", cpu);
		return -1;
	}

	if (do_rapl & RAPL_AMD_F17H) {
		msr_name = "MSR_RAPL_PWR_UNIT";
		if (get_msr(cpu, MSR_RAPL_PWR_UNIT, &msr))
			return -1;
	} else {
		msr_name = "MSR_RAPL_POWER_UNIT";
		if (get_msr(cpu, MSR_RAPL_POWER_UNIT, &msr))
			return -1;
	}

	fprintf(outf, "cpu%d: %s: 0x%08llx (%f Watts, %f Joules, %f sec.)\n", cpu, msr_name, msr,
		rapl_power_units, rapl_energy_units, rapl_time_units);

	if (do_rapl & RAPL_PKG_POWER_INFO) {

		if (get_msr(cpu, MSR_PKG_POWER_INFO, &msr))
			return -5;

		fprintf(outf, "cpu%d: MSR_PKG_POWER_INFO: 0x%08llx (%.0f W TDP, RAPL %.0f - %.0f W, %f sec.)\n",
			cpu, msr,
			((msr >> 0) & RAPL_POWER_GRANULARITY) * rapl_power_units,
			((msr >> 16) & RAPL_POWER_GRANULARITY) * rapl_power_units,
			((msr >> 32) & RAPL_POWER_GRANULARITY) * rapl_power_units,
			((msr >> 48) & RAPL_TIME_GRANULARITY) * rapl_time_units);

	}
	if (do_rapl & RAPL_PKG) {

		if (get_msr(cpu, MSR_PKG_POWER_LIMIT, &msr))
			return -9;

		fprintf(outf, "cpu%d: MSR_PKG_POWER_LIMIT: 0x%08llx (%slocked)\n",
			cpu, msr, (msr >> 63) & 1 ? "" : "UN");

		print_power_limit_msr(cpu, msr, "PKG Limit #1");
		fprintf(outf, "cpu%d: PKG Limit #2: %sabled (%f Watts, %f* sec, clamp %sabled)\n",
			cpu,
			((msr >> 47) & 1) ? "EN" : "DIS",
			((msr >> 32) & 0x7FFF) * rapl_power_units,
			(1.0 + (((msr >> 54) & 0x3) / 4.0)) * (1 << ((msr >> 49) & 0x1F)) * rapl_time_units,
			((msr >> 48) & 1) ? "EN" : "DIS");
	}

	if (do_rapl & RAPL_DRAM_POWER_INFO) {
		if (get_msr(cpu, MSR_DRAM_POWER_INFO, &msr))
			return -6;

		fprintf(outf, "cpu%d: MSR_DRAM_POWER_INFO,: 0x%08llx (%.0f W TDP, RAPL %.0f - %.0f W, %f sec.)\n",
			cpu, msr,
			((msr >> 0) & RAPL_POWER_GRANULARITY) * rapl_power_units,
			((msr >> 16) & RAPL_POWER_GRANULARITY) * rapl_power_units,
			((msr >> 32) & RAPL_POWER_GRANULARITY) * rapl_power_units,
			((msr >> 48) & RAPL_TIME_GRANULARITY) * rapl_time_units);
	}
	if (do_rapl & RAPL_DRAM) {
		if (get_msr(cpu, MSR_DRAM_POWER_LIMIT, &msr))
			return -9;
		fprintf(outf, "cpu%d: MSR_DRAM_POWER_LIMIT: 0x%08llx (%slocked)\n",
			cpu, msr, (msr >> 31) & 1 ? "" : "UN");

		print_power_limit_msr(cpu, msr, "DRAM Limit");
	}
	if (do_rapl & RAPL_CORE_POLICY) {
		if (get_msr(cpu, MSR_PP0_POLICY, &msr))
			return -7;

		fprintf(outf, "cpu%d: MSR_PP0_POLICY: %lld\n", cpu, msr & 0xF);
	}
	if (do_rapl & RAPL_CORES_POWER_LIMIT) {
		if (get_msr(cpu, MSR_PP0_POWER_LIMIT, &msr))
			return -9;
		fprintf(outf, "cpu%d: MSR_PP0_POWER_LIMIT: 0x%08llx (%slocked)\n",
			cpu, msr, (msr >> 31) & 1 ? "" : "UN");
		print_power_limit_msr(cpu, msr, "Cores Limit");
	}
	if (do_rapl & RAPL_GFX) {
		if (get_msr(cpu, MSR_PP1_POLICY, &msr))
			return -8;

		fprintf(outf, "cpu%d: MSR_PP1_POLICY: %lld\n", cpu, msr & 0xF);

		if (get_msr(cpu, MSR_PP1_POWER_LIMIT, &msr))
			return -9;
		fprintf(outf, "cpu%d: MSR_PP1_POWER_LIMIT: 0x%08llx (%slocked)\n",
			cpu, msr, (msr >> 31) & 1 ? "" : "UN");
		print_power_limit_msr(cpu, msr, "GFX Limit");
	}
	return 0;
}

/*
 * SNB adds support for additional MSRs:
 *
 * MSR_PKG_C7_RESIDENCY            0x000003fa
 * MSR_CORE_C7_RESIDENCY           0x000003fe
 * MSR_PKG_C2_RESIDENCY            0x0000060d
 */

int has_snb_msrs(unsigned int family, unsigned int model)
{
	if (!genuine_intel)
		return 0;

	switch (model) {
	case INTEL_FAM6_SANDYBRIDGE:
	case INTEL_FAM6_SANDYBRIDGE_X:
	case INTEL_FAM6_IVYBRIDGE:	/* IVB */
	case INTEL_FAM6_IVYBRIDGE_X:	/* IVB Xeon */
	case INTEL_FAM6_HASWELL:	/* HSW */
	case INTEL_FAM6_HASWELL_X:	/* HSW */
	case INTEL_FAM6_HASWELL_L:	/* HSW */
	case INTEL_FAM6_HASWELL_G:	/* HSW */
	case INTEL_FAM6_BROADWELL:	/* BDW */
	case INTEL_FAM6_BROADWELL_G:	/* BDW */
	case INTEL_FAM6_BROADWELL_X:	/* BDX */
	case INTEL_FAM6_SKYLAKE_L:	/* SKL */
	case INTEL_FAM6_CANNONLAKE_L:	/* CNL */
	case INTEL_FAM6_SKYLAKE_X:	/* SKX */
	case INTEL_FAM6_ICELAKE_X:	/* ICX */
	case INTEL_FAM6_ATOM_GOLDMONT:	/* BXT */
	case INTEL_FAM6_ATOM_GOLDMONT_PLUS:
	case INTEL_FAM6_ATOM_GOLDMONT_D:	/* DNV */
	case INTEL_FAM6_ATOM_TREMONT:	/* EHL */
	case INTEL_FAM6_ATOM_TREMONT_D:	/* JVL */
		return 1;
	}
	return 0;
}

/*
 * HSW ULT added support for C8/C9/C10 MSRs:
 *
 * MSR_PKG_C8_RESIDENCY		0x00000630
 * MSR_PKG_C9_RESIDENCY		0x00000631
 * MSR_PKG_C10_RESIDENCY	0x00000632
 *
 * MSR_PKGC8_IRTL		0x00000633
 * MSR_PKGC9_IRTL		0x00000634
 * MSR_PKGC10_IRTL		0x00000635
 *
 */
int has_c8910_msrs(unsigned int family, unsigned int model)
{
	if (!genuine_intel)
		return 0;

	switch (model) {
	case INTEL_FAM6_HASWELL_L:	/* HSW */
	case INTEL_FAM6_BROADWELL:	/* BDW */
	case INTEL_FAM6_SKYLAKE_L:	/* SKL */
	case INTEL_FAM6_CANNONLAKE_L:	/* CNL */
	case INTEL_FAM6_ATOM_GOLDMONT:	/* BXT */
	case INTEL_FAM6_ATOM_GOLDMONT_PLUS:
	case INTEL_FAM6_ATOM_TREMONT:	/* EHL */
		return 1;
	}
	return 0;
}

/*
 * SKL adds support for additional MSRS:
 *
 * MSR_PKG_WEIGHTED_CORE_C0_RES    0x00000658
 * MSR_PKG_ANY_CORE_C0_RES         0x00000659
 * MSR_PKG_ANY_GFXE_C0_RES         0x0000065A
 * MSR_PKG_BOTH_CORE_GFXE_C0_RES   0x0000065B
 */
int has_skl_msrs(unsigned int family, unsigned int model)
{
	if (!genuine_intel)
		return 0;

	switch (model) {
	case INTEL_FAM6_SKYLAKE_L:	/* SKL */
	case INTEL_FAM6_CANNONLAKE_L:	/* CNL */
		return 1;
	}
	return 0;
}

int is_slm(unsigned int family, unsigned int model)
{
	if (!genuine_intel)
		return 0;
	switch (model) {
	case INTEL_FAM6_ATOM_SILVERMONT:	/* BYT */
	case INTEL_FAM6_ATOM_SILVERMONT_D:	/* AVN */
		return 1;
	}
	return 0;
}

int is_knl(unsigned int family, unsigned int model)
{
	if (!genuine_intel)
		return 0;
	switch (model) {
	case INTEL_FAM6_XEON_PHI_KNL:	/* KNL */
		return 1;
	}
	return 0;
}

int is_cnl(unsigned int family, unsigned int model)
{
	if (!genuine_intel)
		return 0;

	switch (model) {
	case INTEL_FAM6_CANNONLAKE_L:	/* CNL */
		return 1;
	}

	return 0;
}

unsigned int get_aperf_mperf_multiplier(unsigned int family, unsigned int model)
{
	if (is_knl(family, model))
		return 1024;
	return 1;
}

#define SLM_BCLK_FREQS 5
double slm_freq_table[SLM_BCLK_FREQS] = { 83.3, 100.0, 133.3, 116.7, 80.0 };

double slm_bclk(void)
{
	unsigned long long msr = 3;
	unsigned int i;
	double freq;

	if (get_msr(base_cpu, MSR_FSB_FREQ, &msr))
		fprintf(outf, "SLM BCLK: unknown\n");

	i = msr & 0xf;
	if (i >= SLM_BCLK_FREQS) {
		fprintf(outf, "SLM BCLK[%d] invalid\n", i);
		i = 3;
	}
	freq = slm_freq_table[i];

	if (!quiet)
		fprintf(outf, "SLM BCLK: %.1f Mhz\n", freq);

	return freq;
}

double discover_bclk(unsigned int family, unsigned int model)
{
	if (has_snb_msrs(family, model) || is_knl(family, model))
		return 100.00;
	else if (is_slm(family, model))
		return slm_bclk();
	else
		return 133.33;
}

int get_cpu_type(struct thread_data *t, struct core_data *c, struct pkg_data *p)
{
	unsigned int eax, ebx, ecx, edx;

	if (!genuine_intel)
		return 0;

	if (cpu_migrate(t->cpu_id)) {
		fprintf(outf, "Could not migrate to CPU %d\n", t->cpu_id);
		return -1;
	}

	if (max_level < 0x1a)
		return 0;

	__cpuid(0x1a, eax, ebx, ecx, edx);
	eax = (eax >> 24) & 0xFF;
	if (eax == 0x20)
		t->is_atom = true;
	return 0;
}

/*
 * MSR_IA32_TEMPERATURE_TARGET indicates the temperature where
 * the Thermal Control Circuit (TCC) activates.
 * This is usually equal to tjMax.
 *
 * Older processors do not have this MSR, so there we guess,
 * but also allow cmdline over-ride with -T.
 *
 * Several MSR temperature values are in units of degrees-C
 * below this value, including the Digital Thermal Sensor (DTS),
 * Package Thermal Management Sensor (PTM), and thermal event thresholds.
 */
int set_temperature_target(struct thread_data *t, struct core_data *c, struct pkg_data *p)
{
	unsigned long long msr;
<<<<<<< HEAD
	unsigned int target_c_local;
	int cpu;

	/* tcc_activation_temp is used only for dts or ptm */
	if (!(do_dts || do_ptm))
		return 0;
=======
	unsigned int tcc_default, tcc_offset;
	int cpu;

	/* tj_max is used only for dts or ptm */
	if (!(do_dts || do_ptm))
		return 0;

	/* this is a per-package concept */
	if (!(t->flags & CPU_IS_FIRST_THREAD_IN_CORE) || !(t->flags & CPU_IS_FIRST_CORE_IN_PACKAGE))
		return 0;

	cpu = t->cpu_id;
	if (cpu_migrate(cpu)) {
		fprintf(outf, "Could not migrate to CPU %d\n", cpu);
		return -1;
	}

	if (tj_max_override != 0) {
		tj_max = tj_max_override;
		fprintf(outf, "cpu%d: Using cmdline TCC Target (%d C)\n", cpu, tj_max);
		return 0;
	}

	/* Temperature Target MSR is Nehalem and newer only */
	if (!do_nhm_platform_info)
		goto guess;

	if (get_msr(base_cpu, MSR_IA32_TEMPERATURE_TARGET, &msr))
		goto guess;

	tcc_default = (msr >> 16) & 0xFF;

	if (!quiet) {
		switch (tcc_offset_bits) {
		case 4:
			tcc_offset = (msr >> 24) & 0xF;
			fprintf(outf, "cpu%d: MSR_IA32_TEMPERATURE_TARGET: 0x%08llx (%d C) (%d default - %d offset)\n",
				cpu, msr, tcc_default - tcc_offset, tcc_default, tcc_offset);
			break;
		case 6:
			tcc_offset = (msr >> 24) & 0x3F;
			fprintf(outf, "cpu%d: MSR_IA32_TEMPERATURE_TARGET: 0x%08llx (%d C) (%d default - %d offset)\n",
				cpu, msr, tcc_default - tcc_offset, tcc_default, tcc_offset);
			break;
		default:
			fprintf(outf, "cpu%d: MSR_IA32_TEMPERATURE_TARGET: 0x%08llx (%d C)\n", cpu, msr, tcc_default);
			break;
		}
	}
>>>>>>> 25423f4b

	if (!tcc_default)
		goto guess;

<<<<<<< HEAD
	cpu = t->cpu_id;
	if (cpu_migrate(cpu)) {
		fprintf(outf, "Could not migrate to CPU %d\n", cpu);
		return -1;
	}

	if (tcc_activation_temp_override != 0) {
		tcc_activation_temp = tcc_activation_temp_override;
		fprintf(outf, "cpu%d: Using cmdline TCC Target (%d C)\n",
			cpu, tcc_activation_temp);
		return 0;
	}

	/* Temperature Target MSR is Nehalem and newer only */
	if (!do_nhm_platform_info)
		goto guess;

	if (get_msr(base_cpu, MSR_IA32_TEMPERATURE_TARGET, &msr))
		goto guess;

	target_c_local = (msr >> 16) & 0xFF;

	if (!quiet)
		fprintf(outf, "cpu%d: MSR_IA32_TEMPERATURE_TARGET: 0x%08llx (%d C)\n",
			cpu, msr, target_c_local);

	if (!target_c_local)
		goto guess;

	tcc_activation_temp = target_c_local;

	return 0;

guess:
	tcc_activation_temp = TJMAX_DEFAULT;
	fprintf(outf, "cpu%d: Guessing tjMax %d C, Please use -T to specify\n",
		cpu, tcc_activation_temp);
=======
	tj_max = tcc_default;

	return 0;

guess:
	tj_max = TJMAX_DEFAULT;
	fprintf(outf, "cpu%d: Guessing tjMax %d C, Please use -T to specify\n", cpu, tj_max);
>>>>>>> 25423f4b

	return 0;
}

void decode_feature_control_msr(void)
{
	unsigned long long msr;

	if (!get_msr(base_cpu, MSR_IA32_FEAT_CTL, &msr))
		fprintf(outf, "cpu%d: MSR_IA32_FEATURE_CONTROL: 0x%08llx (%sLocked %s)\n",
			base_cpu, msr, msr & FEAT_CTL_LOCKED ? "" : "UN-", msr & (1 << 18) ? "SGX" : "");
}

void decode_misc_enable_msr(void)
{
	unsigned long long msr;

	if (!genuine_intel)
		return;

	if (!get_msr(base_cpu, MSR_IA32_MISC_ENABLE, &msr))
		fprintf(outf, "cpu%d: MSR_IA32_MISC_ENABLE: 0x%08llx (%sTCC %sEIST %sMWAIT %sPREFETCH %sTURBO)\n",
			base_cpu, msr,
			msr & MSR_IA32_MISC_ENABLE_TM1 ? "" : "No-",
			msr & MSR_IA32_MISC_ENABLE_ENHANCED_SPEEDSTEP ? "" : "No-",
			msr & MSR_IA32_MISC_ENABLE_MWAIT ? "" : "No-",
			msr & MSR_IA32_MISC_ENABLE_PREFETCH_DISABLE ? "No-" : "",
			msr & MSR_IA32_MISC_ENABLE_TURBO_DISABLE ? "No-" : "");
}

void decode_misc_feature_control(void)
{
	unsigned long long msr;

	if (!has_misc_feature_control)
		return;

	if (!get_msr(base_cpu, MSR_MISC_FEATURE_CONTROL, &msr))
		fprintf(outf,
			"cpu%d: MSR_MISC_FEATURE_CONTROL: 0x%08llx (%sL2-Prefetch %sL2-Prefetch-pair %sL1-Prefetch %sL1-IP-Prefetch)\n",
			base_cpu, msr, msr & (0 << 0) ? "No-" : "", msr & (1 << 0) ? "No-" : "",
			msr & (2 << 0) ? "No-" : "", msr & (3 << 0) ? "No-" : "");
}

/*
 * Decode MSR_MISC_PWR_MGMT
 *
 * Decode the bits according to the Nehalem documentation
 * bit[0] seems to continue to have same meaning going forward
 * bit[1] less so...
 */
void decode_misc_pwr_mgmt_msr(void)
{
	unsigned long long msr;

	if (!do_nhm_platform_info)
		return;

	if (no_MSR_MISC_PWR_MGMT)
		return;

	if (!get_msr(base_cpu, MSR_MISC_PWR_MGMT, &msr))
		fprintf(outf, "cpu%d: MSR_MISC_PWR_MGMT: 0x%08llx (%sable-EIST_Coordination %sable-EPB %sable-OOB)\n",
			base_cpu, msr,
			msr & (1 << 0) ? "DIS" : "EN", msr & (1 << 1) ? "EN" : "DIS", msr & (1 << 8) ? "EN" : "DIS");
}

/*
 * Decode MSR_CC6_DEMOTION_POLICY_CONFIG, MSR_MC6_DEMOTION_POLICY_CONFIG
 *
 * This MSRs are present on Silvermont processors,
 * Intel Atom processor E3000 series (Baytrail), and friends.
 */
void decode_c6_demotion_policy_msr(void)
{
	unsigned long long msr;

	if (!get_msr(base_cpu, MSR_CC6_DEMOTION_POLICY_CONFIG, &msr))
		fprintf(outf, "cpu%d: MSR_CC6_DEMOTION_POLICY_CONFIG: 0x%08llx (%sable-CC6-Demotion)\n",
			base_cpu, msr, msr & (1 << 0) ? "EN" : "DIS");

	if (!get_msr(base_cpu, MSR_MC6_DEMOTION_POLICY_CONFIG, &msr))
		fprintf(outf, "cpu%d: MSR_MC6_DEMOTION_POLICY_CONFIG: 0x%08llx (%sable-MC6-Demotion)\n",
			base_cpu, msr, msr & (1 << 0) ? "EN" : "DIS");
}

/*
 * When models are the same, for the purpose of turbostat, reuse
 */
unsigned int intel_model_duplicates(unsigned int model)
{

	switch (model) {
	case INTEL_FAM6_NEHALEM_EP:	/* Core i7, Xeon 5500 series - Bloomfield, Gainstown NHM-EP */
	case INTEL_FAM6_NEHALEM:	/* Core i7 and i5 Processor - Clarksfield, Lynnfield, Jasper Forest */
	case 0x1F:		/* Core i7 and i5 Processor - Nehalem */
	case INTEL_FAM6_WESTMERE:	/* Westmere Client - Clarkdale, Arrandale */
	case INTEL_FAM6_WESTMERE_EP:	/* Westmere EP - Gulftown */
		return INTEL_FAM6_NEHALEM;

	case INTEL_FAM6_NEHALEM_EX:	/* Nehalem-EX Xeon - Beckton */
	case INTEL_FAM6_WESTMERE_EX:	/* Westmere-EX Xeon - Eagleton */
		return INTEL_FAM6_NEHALEM_EX;

	case INTEL_FAM6_XEON_PHI_KNM:
		return INTEL_FAM6_XEON_PHI_KNL;

	case INTEL_FAM6_BROADWELL_X:
	case INTEL_FAM6_BROADWELL_D:	/* BDX-DE */
		return INTEL_FAM6_BROADWELL_X;

	case INTEL_FAM6_SKYLAKE_L:
	case INTEL_FAM6_SKYLAKE:
	case INTEL_FAM6_KABYLAKE_L:
	case INTEL_FAM6_KABYLAKE:
	case INTEL_FAM6_COMETLAKE_L:
	case INTEL_FAM6_COMETLAKE:
		return INTEL_FAM6_SKYLAKE_L;

	case INTEL_FAM6_ICELAKE_L:
	case INTEL_FAM6_ICELAKE_NNPI:
	case INTEL_FAM6_TIGERLAKE_L:
	case INTEL_FAM6_TIGERLAKE:
	case INTEL_FAM6_ROCKETLAKE:
	case INTEL_FAM6_LAKEFIELD:
	case INTEL_FAM6_ALDERLAKE:
	case INTEL_FAM6_ALDERLAKE_L:
		return INTEL_FAM6_CANNONLAKE_L;

	case INTEL_FAM6_ATOM_TREMONT_L:
		return INTEL_FAM6_ATOM_TREMONT;

	case INTEL_FAM6_ICELAKE_D:
	case INTEL_FAM6_SAPPHIRERAPIDS_X:
		return INTEL_FAM6_ICELAKE_X;
	}
	return model;
}

void print_dev_latency(void)
{
	char *path = "/dev/cpu_dma_latency";
	int fd;
	int value;
	int retval;

	fd = open(path, O_RDONLY);
	if (fd < 0) {
		warn("fopen %s\n", path);
		return;
	}

	retval = read(fd, (void *)&value, sizeof(int));
	if (retval != sizeof(int)) {
		warn("read %s\n", path);
		close(fd);
		return;
	}
	fprintf(outf, "/dev/cpu_dma_latency: %d usec (%s)\n", value, value == 2000000000 ? "default" : "constrained");

	close(fd);
}

/*
 * Linux-perf manages the the HW instructions-retired counter
 * by enabling when requested, and hiding rollover
 */
void linux_perf_init(void)
{
	if (!BIC_IS_ENABLED(BIC_IPC))
		return;

	if (access("/proc/sys/kernel/perf_event_paranoid", F_OK))
		return;

	fd_instr_count_percpu = calloc(topo.max_cpu_num + 1, sizeof(int));
	if (fd_instr_count_percpu == NULL)
		err(-1, "calloc fd_instr_count_percpu");

	BIC_PRESENT(BIC_IPC);
}

void process_cpuid()
{
	unsigned int eax, ebx, ecx, edx;
	unsigned int fms, family, model, stepping, ecx_flags, edx_flags;
	unsigned int has_turbo;
	unsigned long long ucode_patch = 0;

	eax = ebx = ecx = edx = 0;

	__cpuid(0, max_level, ebx, ecx, edx);

	if (ebx == 0x756e6547 && ecx == 0x6c65746e && edx == 0x49656e69)
		genuine_intel = 1;
	else if (ebx == 0x68747541 && ecx == 0x444d4163 && edx == 0x69746e65)
		authentic_amd = 1;
	else if (ebx == 0x6f677948 && ecx == 0x656e6975 && edx == 0x6e65476e)
		hygon_genuine = 1;

	if (!quiet)
		fprintf(outf, "CPUID(0): %.4s%.4s%.4s 0x%x CPUID levels\n",
			(char *)&ebx, (char *)&edx, (char *)&ecx, max_level);

	__cpuid(1, fms, ebx, ecx, edx);
	family = (fms >> 8) & 0xf;
	model = (fms >> 4) & 0xf;
	stepping = fms & 0xf;
	if (family == 0xf)
		family += (fms >> 20) & 0xff;
	if (family >= 6)
		model += ((fms >> 16) & 0xf) << 4;
	ecx_flags = ecx;
	edx_flags = edx;

	if (get_msr(sched_getcpu(), MSR_IA32_UCODE_REV, &ucode_patch))
		warnx("get_msr(UCODE)\n");

	/*
	 * check max extended function levels of CPUID.
	 * This is needed to check for invariant TSC.
	 * This check is valid for both Intel and AMD.
	 */
	ebx = ecx = edx = 0;
	__cpuid(0x80000000, max_extended_level, ebx, ecx, edx);

	if (!quiet) {
		fprintf(outf, "CPUID(1): family:model:stepping 0x%x:%x:%x (%d:%d:%d) microcode 0x%x\n",
			family, model, stepping, family, model, stepping,
			(unsigned int)((ucode_patch >> 32) & 0xFFFFFFFF));
		fprintf(outf, "CPUID(0x80000000): max_extended_levels: 0x%x\n", max_extended_level);
		fprintf(outf, "CPUID(1): %s %s %s %s %s %s %s %s %s %s\n",
			ecx_flags & (1 << 0) ? "SSE3" : "-",
			ecx_flags & (1 << 3) ? "MONITOR" : "-",
			ecx_flags & (1 << 6) ? "SMX" : "-",
			ecx_flags & (1 << 7) ? "EIST" : "-",
			ecx_flags & (1 << 8) ? "TM2" : "-",
			edx_flags & (1 << 4) ? "TSC" : "-",
			edx_flags & (1 << 5) ? "MSR" : "-",
			edx_flags & (1 << 22) ? "ACPI-TM" : "-",
			edx_flags & (1 << 28) ? "HT" : "-", edx_flags & (1 << 29) ? "TM" : "-");
	}
	if (genuine_intel) {
		model_orig = model;
		model = intel_model_duplicates(model);
	}

	if (!(edx_flags & (1 << 5)))
		errx(1, "CPUID: no MSR");

	if (max_extended_level >= 0x80000007) {

		/*
		 * Non-Stop TSC is advertised by CPUID.EAX=0x80000007: EDX.bit8
		 * this check is valid for both Intel and AMD
		 */
		__cpuid(0x80000007, eax, ebx, ecx, edx);
		has_invariant_tsc = edx & (1 << 8);
	}

	/*
	 * APERF/MPERF is advertised by CPUID.EAX=0x6: ECX.bit0
	 * this check is valid for both Intel and AMD
	 */

	__cpuid(0x6, eax, ebx, ecx, edx);
	has_aperf = ecx & (1 << 0);
	if (has_aperf) {
		BIC_PRESENT(BIC_Avg_MHz);
		BIC_PRESENT(BIC_Busy);
		BIC_PRESENT(BIC_Bzy_MHz);
	}
	do_dts = eax & (1 << 0);
	if (do_dts)
		BIC_PRESENT(BIC_CoreTmp);
	has_turbo = eax & (1 << 1);
	do_ptm = eax & (1 << 6);
	if (do_ptm)
		BIC_PRESENT(BIC_PkgTmp);
	has_hwp = eax & (1 << 7);
	has_hwp_notify = eax & (1 << 8);
	has_hwp_activity_window = eax & (1 << 9);
	has_hwp_epp = eax & (1 << 10);
	has_hwp_pkg = eax & (1 << 11);
	has_epb = ecx & (1 << 3);

	if (!quiet)
		fprintf(outf, "CPUID(6): %sAPERF, %sTURBO, %sDTS, %sPTM, %sHWP, "
			"%sHWPnotify, %sHWPwindow, %sHWPepp, %sHWPpkg, %sEPB\n",
			has_aperf ? "" : "No-",
			has_turbo ? "" : "No-",
			do_dts ? "" : "No-",
			do_ptm ? "" : "No-",
			has_hwp ? "" : "No-",
			has_hwp_notify ? "" : "No-",
			has_hwp_activity_window ? "" : "No-",
			has_hwp_epp ? "" : "No-", has_hwp_pkg ? "" : "No-", has_epb ? "" : "No-");

	if (!quiet)
		decode_misc_enable_msr();

	if (max_level >= 0x7 && !quiet) {
		int has_sgx;

		ecx = 0;

		__cpuid_count(0x7, 0, eax, ebx, ecx, edx);

		has_sgx = ebx & (1 << 2);
		fprintf(outf, "CPUID(7): %sSGX\n", has_sgx ? "" : "No-");

		if (has_sgx)
			decode_feature_control_msr();
	}

	if (max_level >= 0x15) {
		unsigned int eax_crystal;
		unsigned int ebx_tsc;

		/*
		 * CPUID 15H TSC/Crystal ratio, possibly Crystal Hz
		 */
		eax_crystal = ebx_tsc = crystal_hz = edx = 0;
		__cpuid(0x15, eax_crystal, ebx_tsc, crystal_hz, edx);

		if (ebx_tsc != 0) {

			if (!quiet && (ebx != 0))
				fprintf(outf, "CPUID(0x15): eax_crystal: %d ebx_tsc: %d ecx_crystal_hz: %d\n",
					eax_crystal, ebx_tsc, crystal_hz);

			if (crystal_hz == 0)
				switch (model) {
				case INTEL_FAM6_SKYLAKE_L:	/* SKL */
					crystal_hz = 24000000;	/* 24.0 MHz */
					break;
				case INTEL_FAM6_ATOM_GOLDMONT_D:	/* DNV */
					crystal_hz = 25000000;	/* 25.0 MHz */
					break;
				case INTEL_FAM6_ATOM_GOLDMONT:	/* BXT */
				case INTEL_FAM6_ATOM_GOLDMONT_PLUS:
					crystal_hz = 19200000;	/* 19.2 MHz */
					break;
				default:
					crystal_hz = 0;
				}

			if (crystal_hz) {
				tsc_hz = (unsigned long long)crystal_hz *ebx_tsc / eax_crystal;
				if (!quiet)
					fprintf(outf, "TSC: %lld MHz (%d Hz * %d / %d / 1000000)\n",
						tsc_hz / 1000000, crystal_hz, ebx_tsc, eax_crystal);
			}
		}
	}
	if (max_level >= 0x16) {
		unsigned int base_mhz, max_mhz, bus_mhz, edx;

		/*
		 * CPUID 16H Base MHz, Max MHz, Bus MHz
		 */
		base_mhz = max_mhz = bus_mhz = edx = 0;

		__cpuid(0x16, base_mhz, max_mhz, bus_mhz, edx);
		if (!quiet)
			fprintf(outf, "CPUID(0x16): base_mhz: %d max_mhz: %d bus_mhz: %d\n",
				base_mhz, max_mhz, bus_mhz);
	}

	if (has_aperf)
		aperf_mperf_multiplier = get_aperf_mperf_multiplier(family, model);

	BIC_PRESENT(BIC_IRQ);
	BIC_PRESENT(BIC_TSC_MHz);

	if (probe_nhm_msrs(family, model)) {
		do_nhm_platform_info = 1;
		BIC_PRESENT(BIC_CPU_c1);
		BIC_PRESENT(BIC_CPU_c3);
		BIC_PRESENT(BIC_CPU_c6);
		BIC_PRESENT(BIC_SMI);
	}
	do_snb_cstates = has_snb_msrs(family, model);

	if (do_snb_cstates)
		BIC_PRESENT(BIC_CPU_c7);

	do_irtl_snb = has_snb_msrs(family, model);
	if (do_snb_cstates && (pkg_cstate_limit >= PCL__2))
		BIC_PRESENT(BIC_Pkgpc2);
	if (pkg_cstate_limit >= PCL__3)
		BIC_PRESENT(BIC_Pkgpc3);
	if (pkg_cstate_limit >= PCL__6)
		BIC_PRESENT(BIC_Pkgpc6);
	if (do_snb_cstates && (pkg_cstate_limit >= PCL__7))
		BIC_PRESENT(BIC_Pkgpc7);
	if (has_slv_msrs(family, model)) {
		BIC_NOT_PRESENT(BIC_Pkgpc2);
		BIC_NOT_PRESENT(BIC_Pkgpc3);
		BIC_PRESENT(BIC_Pkgpc6);
		BIC_NOT_PRESENT(BIC_Pkgpc7);
		BIC_PRESENT(BIC_Mod_c6);
		use_c1_residency_msr = 1;
	}
	if (is_jvl(family, model)) {
		BIC_NOT_PRESENT(BIC_CPU_c3);
		BIC_NOT_PRESENT(BIC_CPU_c7);
		BIC_NOT_PRESENT(BIC_Pkgpc2);
		BIC_NOT_PRESENT(BIC_Pkgpc3);
		BIC_NOT_PRESENT(BIC_Pkgpc6);
		BIC_NOT_PRESENT(BIC_Pkgpc7);
	}
	if (is_dnv(family, model)) {
		BIC_PRESENT(BIC_CPU_c1);
		BIC_NOT_PRESENT(BIC_CPU_c3);
		BIC_NOT_PRESENT(BIC_Pkgpc3);
		BIC_NOT_PRESENT(BIC_CPU_c7);
		BIC_NOT_PRESENT(BIC_Pkgpc7);
		use_c1_residency_msr = 1;
	}
	if (is_skx(family, model) || is_icx(family, model)) {
		BIC_NOT_PRESENT(BIC_CPU_c3);
		BIC_NOT_PRESENT(BIC_Pkgpc3);
		BIC_NOT_PRESENT(BIC_CPU_c7);
		BIC_NOT_PRESENT(BIC_Pkgpc7);
	}
	if (is_bdx(family, model)) {
		BIC_NOT_PRESENT(BIC_CPU_c7);
		BIC_NOT_PRESENT(BIC_Pkgpc7);
	}
	if (has_c8910_msrs(family, model)) {
		if (pkg_cstate_limit >= PCL__8)
			BIC_PRESENT(BIC_Pkgpc8);
		if (pkg_cstate_limit >= PCL__9)
			BIC_PRESENT(BIC_Pkgpc9);
		if (pkg_cstate_limit >= PCL_10)
			BIC_PRESENT(BIC_Pkgpc10);
	}
	do_irtl_hsw = has_c8910_msrs(family, model);
	if (has_skl_msrs(family, model)) {
		BIC_PRESENT(BIC_Totl_c0);
		BIC_PRESENT(BIC_Any_c0);
		BIC_PRESENT(BIC_GFX_c0);
		BIC_PRESENT(BIC_CPUGFX);
	}
	do_slm_cstates = is_slm(family, model);
	do_knl_cstates = is_knl(family, model);

	if (do_slm_cstates || do_knl_cstates || is_cnl(family, model) || is_ehl(family, model))
		BIC_NOT_PRESENT(BIC_CPU_c3);

	if (!quiet)
		decode_misc_pwr_mgmt_msr();

	if (!quiet && has_slv_msrs(family, model))
		decode_c6_demotion_policy_msr();

	rapl_probe(family, model);
	perf_limit_reasons_probe(family, model);
	automatic_cstate_conversion_probe(family, model);

	check_tcc_offset(model_orig);

	if (!quiet)
		dump_cstate_pstate_config_info(family, model);

	if (!quiet)
		print_dev_latency();
	if (!quiet)
		dump_sysfs_cstate_config();
	if (!quiet)
		dump_sysfs_pstate_config();

	if (has_skl_msrs(family, model) || is_ehl(family, model))
		calculate_tsc_tweak();

	if (!access("/sys/class/drm/card0/power/rc6_residency_ms", R_OK))
		BIC_PRESENT(BIC_GFX_rc6);

	if (!access("/sys/class/graphics/fb0/device/drm/card0/gt_cur_freq_mhz", R_OK))
		BIC_PRESENT(BIC_GFXMHz);

	if (!access("/sys/class/graphics/fb0/device/drm/card0/gt_act_freq_mhz", R_OK))
		BIC_PRESENT(BIC_GFXACTMHz);

	if (!access("/sys/devices/system/cpu/cpuidle/low_power_idle_cpu_residency_us", R_OK))
		BIC_PRESENT(BIC_CPU_LPI);
	else
		BIC_NOT_PRESENT(BIC_CPU_LPI);

	if (!access(sys_lpi_file_sysfs, R_OK)) {
		sys_lpi_file = sys_lpi_file_sysfs;
		BIC_PRESENT(BIC_SYS_LPI);
	} else if (!access(sys_lpi_file_debugfs, R_OK)) {
		sys_lpi_file = sys_lpi_file_debugfs;
		BIC_PRESENT(BIC_SYS_LPI);
	} else {
		sys_lpi_file_sysfs = NULL;
		BIC_NOT_PRESENT(BIC_SYS_LPI);
	}

	if (!quiet)
		decode_misc_feature_control();

	return;
}

/*
 * in /dev/cpu/ return success for names that are numbers
 * ie. filter out ".", "..", "microcode".
 */
int dir_filter(const struct dirent *dirp)
{
	if (isdigit(dirp->d_name[0]))
		return 1;
	else
		return 0;
}

int open_dev_cpu_msr(int dummy1)
{
	return 0;
}

void topology_probe()
{
	int i;
	int max_core_id = 0;
	int max_package_id = 0;
	int max_die_id = 0;
	int max_siblings = 0;

	/* Initialize num_cpus, max_cpu_num */
	set_max_cpu_num();
	topo.num_cpus = 0;
	for_all_proc_cpus(count_cpus);
	if (!summary_only && topo.num_cpus > 1)
		BIC_PRESENT(BIC_CPU);

	if (debug > 1)
		fprintf(outf, "num_cpus %d max_cpu_num %d\n", topo.num_cpus, topo.max_cpu_num);

	cpus = calloc(1, (topo.max_cpu_num + 1) * sizeof(struct cpu_topology));
	if (cpus == NULL)
		err(1, "calloc cpus");

	/*
	 * Allocate and initialize cpu_present_set
	 */
	cpu_present_set = CPU_ALLOC((topo.max_cpu_num + 1));
	if (cpu_present_set == NULL)
		err(3, "CPU_ALLOC");
	cpu_present_setsize = CPU_ALLOC_SIZE((topo.max_cpu_num + 1));
	CPU_ZERO_S(cpu_present_setsize, cpu_present_set);
	for_all_proc_cpus(mark_cpu_present);

	/*
	 * Validate that all cpus in cpu_subset are also in cpu_present_set
	 */
	for (i = 0; i < CPU_SUBSET_MAXCPUS; ++i) {
		if (CPU_ISSET_S(i, cpu_subset_size, cpu_subset))
			if (!CPU_ISSET_S(i, cpu_present_setsize, cpu_present_set))
				err(1, "cpu%d not present", i);
	}

	/*
	 * Allocate and initialize cpu_affinity_set
	 */
	cpu_affinity_set = CPU_ALLOC((topo.max_cpu_num + 1));
	if (cpu_affinity_set == NULL)
		err(3, "CPU_ALLOC");
	cpu_affinity_setsize = CPU_ALLOC_SIZE((topo.max_cpu_num + 1));
	CPU_ZERO_S(cpu_affinity_setsize, cpu_affinity_set);

	for_all_proc_cpus(init_thread_id);

	/*
	 * For online cpus
	 * find max_core_id, max_package_id
	 */
	for (i = 0; i <= topo.max_cpu_num; ++i) {
		int siblings;

		if (cpu_is_not_present(i)) {
			if (debug > 1)
				fprintf(outf, "cpu%d NOT PRESENT\n", i);
			continue;
		}

		cpus[i].logical_cpu_id = i;

		/* get package information */
		cpus[i].physical_package_id = get_physical_package_id(i);
		if (cpus[i].physical_package_id > max_package_id)
			max_package_id = cpus[i].physical_package_id;

		/* get die information */
		cpus[i].die_id = get_die_id(i);
		if (cpus[i].die_id > max_die_id)
			max_die_id = cpus[i].die_id;

		/* get numa node information */
		cpus[i].physical_node_id = get_physical_node_id(&cpus[i]);
		if (cpus[i].physical_node_id > topo.max_node_num)
			topo.max_node_num = cpus[i].physical_node_id;

		/* get core information */
		cpus[i].physical_core_id = get_core_id(i);
		if (cpus[i].physical_core_id > max_core_id)
			max_core_id = cpus[i].physical_core_id;

		/* get thread information */
		siblings = get_thread_siblings(&cpus[i]);
		if (siblings > max_siblings)
			max_siblings = siblings;
		if (cpus[i].thread_id == 0)
			topo.num_cores++;
	}

	topo.cores_per_node = max_core_id + 1;
	if (debug > 1)
		fprintf(outf, "max_core_id %d, sizing for %d cores per package\n", max_core_id, topo.cores_per_node);
	if (!summary_only && topo.cores_per_node > 1)
		BIC_PRESENT(BIC_Core);

	topo.num_die = max_die_id + 1;
	if (debug > 1)
		fprintf(outf, "max_die_id %d, sizing for %d die\n", max_die_id, topo.num_die);
	if (!summary_only && topo.num_die > 1)
		BIC_PRESENT(BIC_Die);

	topo.num_packages = max_package_id + 1;
	if (debug > 1)
		fprintf(outf, "max_package_id %d, sizing for %d packages\n", max_package_id, topo.num_packages);
	if (!summary_only && topo.num_packages > 1)
		BIC_PRESENT(BIC_Package);

	set_node_data();
	if (debug > 1)
		fprintf(outf, "nodes_per_pkg %d\n", topo.nodes_per_pkg);
	if (!summary_only && topo.nodes_per_pkg > 1)
		BIC_PRESENT(BIC_Node);

	topo.threads_per_core = max_siblings;
	if (debug > 1)
		fprintf(outf, "max_siblings %d\n", max_siblings);

	if (debug < 1)
		return;

	for (i = 0; i <= topo.max_cpu_num; ++i) {
		if (cpu_is_not_present(i))
			continue;
		fprintf(outf,
			"cpu %d pkg %d die %d node %d lnode %d core %d thread %d\n",
			i, cpus[i].physical_package_id, cpus[i].die_id,
			cpus[i].physical_node_id, cpus[i].logical_node_id, cpus[i].physical_core_id, cpus[i].thread_id);
	}

}

void allocate_counters(struct thread_data **t, struct core_data **c, struct pkg_data **p)
{
	int i;
	int num_cores = topo.cores_per_node * topo.nodes_per_pkg * topo.num_packages;
	int num_threads = topo.threads_per_core * num_cores;

	*t = calloc(num_threads, sizeof(struct thread_data));
	if (*t == NULL)
		goto error;

	for (i = 0; i < num_threads; i++)
		(*t)[i].cpu_id = -1;

	*c = calloc(num_cores, sizeof(struct core_data));
	if (*c == NULL)
		goto error;

	for (i = 0; i < num_cores; i++)
		(*c)[i].core_id = -1;

	*p = calloc(topo.num_packages, sizeof(struct pkg_data));
	if (*p == NULL)
		goto error;

	for (i = 0; i < topo.num_packages; i++)
		(*p)[i].package_id = i;

	return;
error:
	err(1, "calloc counters");
}

/*
 * init_counter()
 *
 * set FIRST_THREAD_IN_CORE and FIRST_CORE_IN_PACKAGE
 */
void init_counter(struct thread_data *thread_base, struct core_data *core_base, struct pkg_data *pkg_base, int cpu_id)
{
	int pkg_id = cpus[cpu_id].physical_package_id;
	int node_id = cpus[cpu_id].logical_node_id;
	int core_id = cpus[cpu_id].physical_core_id;
	int thread_id = cpus[cpu_id].thread_id;
	struct thread_data *t;
	struct core_data *c;
	struct pkg_data *p;

	/* Workaround for systems where physical_node_id==-1
	 * and logical_node_id==(-1 - topo.num_cpus)
	 */
	if (node_id < 0)
		node_id = 0;

	t = GET_THREAD(thread_base, thread_id, core_id, node_id, pkg_id);
	c = GET_CORE(core_base, core_id, node_id, pkg_id);
	p = GET_PKG(pkg_base, pkg_id);

	t->cpu_id = cpu_id;
	if (thread_id == 0) {
		t->flags |= CPU_IS_FIRST_THREAD_IN_CORE;
		if (cpu_is_first_core_in_package(cpu_id))
			t->flags |= CPU_IS_FIRST_CORE_IN_PACKAGE;
	}

	c->core_id = core_id;
	p->package_id = pkg_id;
}

int initialize_counters(int cpu_id)
{
	init_counter(EVEN_COUNTERS, cpu_id);
	init_counter(ODD_COUNTERS, cpu_id);
	return 0;
}

void allocate_output_buffer()
{
	output_buffer = calloc(1, (1 + topo.num_cpus) * 2048);
	outp = output_buffer;
	if (outp == NULL)
		err(-1, "calloc output buffer");
}

void allocate_fd_percpu(void)
{
	fd_percpu = calloc(topo.max_cpu_num + 1, sizeof(int));
	if (fd_percpu == NULL)
		err(-1, "calloc fd_percpu");
}

void allocate_irq_buffers(void)
{
	irq_column_2_cpu = calloc(topo.num_cpus, sizeof(int));
	if (irq_column_2_cpu == NULL)
		err(-1, "calloc %d", topo.num_cpus);

	irqs_per_cpu = calloc(topo.max_cpu_num + 1, sizeof(int));
	if (irqs_per_cpu == NULL)
		err(-1, "calloc %d", topo.max_cpu_num + 1);
}

void setup_all_buffers(void)
{
	topology_probe();
	allocate_irq_buffers();
	allocate_fd_percpu();
	allocate_counters(&thread_even, &core_even, &package_even);
	allocate_counters(&thread_odd, &core_odd, &package_odd);
	allocate_output_buffer();
	for_all_proc_cpus(initialize_counters);
}

void set_base_cpu(void)
{
	base_cpu = sched_getcpu();
	if (base_cpu < 0)
		err(-ENODEV, "No valid cpus found");

	if (debug > 1)
		fprintf(outf, "base_cpu = %d\n", base_cpu);
}

void turbostat_init()
{
	setup_all_buffers();
	set_base_cpu();
	check_dev_msr();
	check_permissions();
	process_cpuid();
	linux_perf_init();

	if (!quiet)
		for_all_cpus(print_hwp, ODD_COUNTERS);

	if (!quiet)
		for_all_cpus(print_epb, ODD_COUNTERS);

	if (!quiet)
		for_all_cpus(print_perf_limit, ODD_COUNTERS);

	if (!quiet)
		for_all_cpus(print_rapl, ODD_COUNTERS);

	for_all_cpus(set_temperature_target, ODD_COUNTERS);

	for_all_cpus(get_cpu_type, ODD_COUNTERS);
	for_all_cpus(get_cpu_type, EVEN_COUNTERS);

	if (!quiet)
		for_all_cpus(print_thermal, ODD_COUNTERS);

	if (!quiet && do_irtl_snb)
		print_irtl();
}

int fork_it(char **argv)
{
	pid_t child_pid;
	int status;

	snapshot_proc_sysfs_files();
	status = for_all_cpus(get_counters, EVEN_COUNTERS);
	first_counter_read = 0;
	if (status)
		exit(status);
	/* clear affinity side-effect of get_counters() */
	sched_setaffinity(0, cpu_present_setsize, cpu_present_set);
	gettimeofday(&tv_even, (struct timezone *)NULL);

	child_pid = fork();
	if (!child_pid) {
		/* child */
		execvp(argv[0], argv);
		err(errno, "exec %s", argv[0]);
	} else {

		/* parent */
		if (child_pid == -1)
			err(1, "fork");

		signal(SIGINT, SIG_IGN);
		signal(SIGQUIT, SIG_IGN);
		if (waitpid(child_pid, &status, 0) == -1)
			err(status, "waitpid");

		if (WIFEXITED(status))
			status = WEXITSTATUS(status);
	}
	/*
	 * n.b. fork_it() does not check for errors from for_all_cpus()
	 * because re-starting is problematic when forking
	 */
	snapshot_proc_sysfs_files();
	for_all_cpus(get_counters, ODD_COUNTERS);
	gettimeofday(&tv_odd, (struct timezone *)NULL);
	timersub(&tv_odd, &tv_even, &tv_delta);
	if (for_all_cpus_2(delta_cpu, ODD_COUNTERS, EVEN_COUNTERS))
		fprintf(outf, "%s: Counter reset detected\n", progname);
	else {
		compute_average(EVEN_COUNTERS);
		format_all_counters(EVEN_COUNTERS);
	}

	fprintf(outf, "%.6f sec\n", tv_delta.tv_sec + tv_delta.tv_usec / 1000000.0);

	flush_output_stderr();

	return status;
}

int get_and_dump_counters(void)
{
	int status;

	snapshot_proc_sysfs_files();
	status = for_all_cpus(get_counters, ODD_COUNTERS);
	if (status)
		return status;

	status = for_all_cpus(dump_counters, ODD_COUNTERS);
	if (status)
		return status;

	flush_output_stdout();

	return status;
}

void print_version()
{
	fprintf(outf, "turbostat version 21.05.04" " - Len Brown <lenb@kernel.org>\n");
}

int add_counter(unsigned int msr_num, char *path, char *name,
		unsigned int width, enum counter_scope scope,
		enum counter_type type, enum counter_format format, int flags)
{
	struct msr_counter *msrp;

	msrp = calloc(1, sizeof(struct msr_counter));
	if (msrp == NULL) {
		perror("calloc");
		exit(1);
	}

	msrp->msr_num = msr_num;
	strncpy(msrp->name, name, NAME_BYTES - 1);
	if (path)
		strncpy(msrp->path, path, PATH_BYTES - 1);
	msrp->width = width;
	msrp->type = type;
	msrp->format = format;
	msrp->flags = flags;

	switch (scope) {

	case SCOPE_CPU:
		msrp->next = sys.tp;
		sys.tp = msrp;
		sys.added_thread_counters++;
		if (sys.added_thread_counters > MAX_ADDED_THREAD_COUNTERS) {
			fprintf(stderr, "exceeded max %d added thread counters\n", MAX_ADDED_COUNTERS);
			exit(-1);
		}
		break;

	case SCOPE_CORE:
		msrp->next = sys.cp;
		sys.cp = msrp;
		sys.added_core_counters++;
		if (sys.added_core_counters > MAX_ADDED_COUNTERS) {
			fprintf(stderr, "exceeded max %d added core counters\n", MAX_ADDED_COUNTERS);
			exit(-1);
		}
		break;

	case SCOPE_PACKAGE:
		msrp->next = sys.pp;
		sys.pp = msrp;
		sys.added_package_counters++;
		if (sys.added_package_counters > MAX_ADDED_COUNTERS) {
			fprintf(stderr, "exceeded max %d added package counters\n", MAX_ADDED_COUNTERS);
			exit(-1);
		}
		break;
	}

	return 0;
}

void parse_add_command(char *add_command)
{
	int msr_num = 0;
	char *path = NULL;
	char name_buffer[NAME_BYTES] = "";
	int width = 64;
	int fail = 0;
	enum counter_scope scope = SCOPE_CPU;
	enum counter_type type = COUNTER_CYCLES;
	enum counter_format format = FORMAT_DELTA;

	while (add_command) {

		if (sscanf(add_command, "msr0x%x", &msr_num) == 1)
			goto next;

		if (sscanf(add_command, "msr%d", &msr_num) == 1)
			goto next;

		if (*add_command == '/') {
			path = add_command;
			goto next;
		}

		if (sscanf(add_command, "u%d", &width) == 1) {
			if ((width == 32) || (width == 64))
				goto next;
			width = 64;
		}
		if (!strncmp(add_command, "cpu", strlen("cpu"))) {
			scope = SCOPE_CPU;
			goto next;
		}
		if (!strncmp(add_command, "core", strlen("core"))) {
			scope = SCOPE_CORE;
			goto next;
		}
		if (!strncmp(add_command, "package", strlen("package"))) {
			scope = SCOPE_PACKAGE;
			goto next;
		}
		if (!strncmp(add_command, "cycles", strlen("cycles"))) {
			type = COUNTER_CYCLES;
			goto next;
		}
		if (!strncmp(add_command, "seconds", strlen("seconds"))) {
			type = COUNTER_SECONDS;
			goto next;
		}
		if (!strncmp(add_command, "usec", strlen("usec"))) {
			type = COUNTER_USEC;
			goto next;
		}
		if (!strncmp(add_command, "raw", strlen("raw"))) {
			format = FORMAT_RAW;
			goto next;
		}
		if (!strncmp(add_command, "delta", strlen("delta"))) {
			format = FORMAT_DELTA;
			goto next;
		}
		if (!strncmp(add_command, "percent", strlen("percent"))) {
			format = FORMAT_PERCENT;
			goto next;
		}

		if (sscanf(add_command, "%18s,%*s", name_buffer) == 1) {	/* 18 < NAME_BYTES */
			char *eos;

			eos = strchr(name_buffer, ',');
			if (eos)
				*eos = '\0';
			goto next;
		}

next:
		add_command = strchr(add_command, ',');
		if (add_command) {
			*add_command = '\0';
			add_command++;
		}

	}
	if ((msr_num == 0) && (path == NULL)) {
		fprintf(stderr, "--add: (msrDDD | msr0xXXX | /path_to_counter ) required\n");
		fail++;
	}

	/* generate default column header */
	if (*name_buffer == '\0') {
		if (width == 32)
			sprintf(name_buffer, "M0x%x%s", msr_num, format == FORMAT_PERCENT ? "%" : "");
		else
			sprintf(name_buffer, "M0X%x%s", msr_num, format == FORMAT_PERCENT ? "%" : "");
	}

	if (add_counter(msr_num, path, name_buffer, width, scope, type, format, 0))
		fail++;

	if (fail) {
		help();
		exit(1);
	}
}

int is_deferred_skip(char *name)
{
	int i;

	for (i = 0; i < deferred_skip_index; ++i)
		if (!strcmp(name, deferred_skip_names[i]))
			return 1;
	return 0;
}

void probe_sysfs(void)
{
	char path[64];
	char name_buf[16];
	FILE *input;
	int state;
	char *sp;

	if (!DO_BIC(BIC_sysfs))
		return;

	for (state = 10; state >= 0; --state) {

		sprintf(path, "/sys/devices/system/cpu/cpu%d/cpuidle/state%d/name", base_cpu, state);
		input = fopen(path, "r");
		if (input == NULL)
			continue;
		if (!fgets(name_buf, sizeof(name_buf), input))
			err(1, "%s: failed to read file", path);

		/* truncate "C1-HSW\n" to "C1", or truncate "C1\n" to "C1" */
		sp = strchr(name_buf, '-');
		if (!sp)
			sp = strchrnul(name_buf, '\n');
		*sp = '%';
		*(sp + 1) = '\0';

		remove_underbar(name_buf);

		fclose(input);

		sprintf(path, "cpuidle/state%d/time", state);

		if (is_deferred_skip(name_buf))
			continue;

		add_counter(0, path, name_buf, 64, SCOPE_CPU, COUNTER_USEC, FORMAT_PERCENT, SYSFS_PERCPU);
	}

	for (state = 10; state >= 0; --state) {

		sprintf(path, "/sys/devices/system/cpu/cpu%d/cpuidle/state%d/name", base_cpu, state);
		input = fopen(path, "r");
		if (input == NULL)
			continue;
		if (!fgets(name_buf, sizeof(name_buf), input))
			err(1, "%s: failed to read file", path);
		/* truncate "C1-HSW\n" to "C1", or truncate "C1\n" to "C1" */
		sp = strchr(name_buf, '-');
		if (!sp)
			sp = strchrnul(name_buf, '\n');
		*sp = '\0';
		fclose(input);

		remove_underbar(name_buf);

		sprintf(path, "cpuidle/state%d/usage", state);

		if (is_deferred_skip(name_buf))
			continue;

		add_counter(0, path, name_buf, 64, SCOPE_CPU, COUNTER_ITEMS, FORMAT_DELTA, SYSFS_PERCPU);
	}

}

/*
 * parse cpuset with following syntax
 * 1,2,4..6,8-10 and set bits in cpu_subset
 */
void parse_cpu_command(char *optarg)
{
	unsigned int start, end;
	char *next;

	if (!strcmp(optarg, "core")) {
		if (cpu_subset)
			goto error;
		show_core_only++;
		return;
	}
	if (!strcmp(optarg, "package")) {
		if (cpu_subset)
			goto error;
		show_pkg_only++;
		return;
	}
	if (show_core_only || show_pkg_only)
		goto error;

	cpu_subset = CPU_ALLOC(CPU_SUBSET_MAXCPUS);
	if (cpu_subset == NULL)
		err(3, "CPU_ALLOC");
	cpu_subset_size = CPU_ALLOC_SIZE(CPU_SUBSET_MAXCPUS);

	CPU_ZERO_S(cpu_subset_size, cpu_subset);

	next = optarg;

	while (next && *next) {

		if (*next == '-')	/* no negative cpu numbers */
			goto error;

		start = strtoul(next, &next, 10);

		if (start >= CPU_SUBSET_MAXCPUS)
			goto error;
		CPU_SET_S(start, cpu_subset_size, cpu_subset);

		if (*next == '\0')
			break;

		if (*next == ',') {
			next += 1;
			continue;
		}

		if (*next == '-') {
			next += 1;	/* start range */
		} else if (*next == '.') {
			next += 1;
			if (*next == '.')
				next += 1;	/* start range */
			else
				goto error;
		}

		end = strtoul(next, &next, 10);
		if (end <= start)
			goto error;

		while (++start <= end) {
			if (start >= CPU_SUBSET_MAXCPUS)
				goto error;
			CPU_SET_S(start, cpu_subset_size, cpu_subset);
		}

		if (*next == ',')
			next += 1;
		else if (*next != '\0')
			goto error;
	}

	return;

error:
	fprintf(stderr, "\"--cpu %s\" malformed\n", optarg);
	help();
	exit(-1);
}

void cmdline(int argc, char **argv)
{
	int opt;
	int option_index = 0;
	static struct option long_options[] = {
		{ "add", required_argument, 0, 'a' },
		{ "cpu", required_argument, 0, 'c' },
		{ "Dump", no_argument, 0, 'D' },
		{ "debug", no_argument, 0, 'd' },	/* internal, not documented */
		{ "enable", required_argument, 0, 'e' },
		{ "interval", required_argument, 0, 'i' },
		{ "IPC", no_argument, 0, 'I' },
		{ "num_iterations", required_argument, 0, 'n' },
		{ "help", no_argument, 0, 'h' },
		{ "hide", required_argument, 0, 'H' },	// meh, -h taken by --help
		{ "Joules", no_argument, 0, 'J' },
		{ "list", no_argument, 0, 'l' },
		{ "out", required_argument, 0, 'o' },
		{ "quiet", no_argument, 0, 'q' },
		{ "show", required_argument, 0, 's' },
		{ "Summary", no_argument, 0, 'S' },
		{ "TCC", required_argument, 0, 'T' },
		{ "version", no_argument, 0, 'v' },
		{ 0, 0, 0, 0 }
	};

	progname = argv[0];

	while ((opt = getopt_long_only(argc, argv, "+C:c:Dde:hi:Jn:o:qST:v", long_options, &option_index)) != -1) {
		switch (opt) {
		case 'a':
			parse_add_command(optarg);
			break;
		case 'c':
			parse_cpu_command(optarg);
			break;
		case 'D':
			dump_only++;
			break;
		case 'e':
			/* --enable specified counter */
			bic_enabled = bic_enabled | bic_lookup(optarg, SHOW_LIST);
			break;
		case 'd':
			debug++;
			ENABLE_BIC(BIC_DISABLED_BY_DEFAULT);
			break;
		case 'H':
			/*
			 * --hide: do not show those specified
			 *  multiple invocations simply clear more bits in enabled mask
			 */
			bic_enabled &= ~bic_lookup(optarg, HIDE_LIST);
			break;
		case 'h':
		default:
			help();
			exit(1);
		case 'i':
			{
				double interval = strtod(optarg, NULL);

				if (interval < 0.001) {
					fprintf(outf, "interval %f seconds is too small\n", interval);
					exit(2);
				}

				interval_tv.tv_sec = interval_ts.tv_sec = interval;
				interval_tv.tv_usec = (interval - interval_tv.tv_sec) * 1000000;
				interval_ts.tv_nsec = (interval - interval_ts.tv_sec) * 1000000000;
			}
			break;
		case 'J':
			rapl_joules++;
			break;
		case 'l':
			ENABLE_BIC(BIC_DISABLED_BY_DEFAULT);
			list_header_only++;
			quiet++;
			break;
		case 'o':
			outf = fopen_or_die(optarg, "w");
			break;
		case 'q':
			quiet = 1;
			break;
		case 'n':
			num_iterations = strtod(optarg, NULL);

			if (num_iterations <= 0) {
				fprintf(outf, "iterations %d should be positive number\n", num_iterations);
				exit(2);
			}
			break;
		case 's':
			/*
			 * --show: show only those specified
			 *  The 1st invocation will clear and replace the enabled mask
			 *  subsequent invocations can add to it.
			 */
			if (shown == 0)
				bic_enabled = bic_lookup(optarg, SHOW_LIST);
			else
				bic_enabled |= bic_lookup(optarg, SHOW_LIST);
			shown = 1;
			break;
		case 'S':
			summary_only++;
			break;
		case 'T':
			tj_max_override = atoi(optarg);
			break;
		case 'v':
			print_version();
			exit(0);
			break;
		}
	}
}

int main(int argc, char **argv)
{
	outf = stderr;
	cmdline(argc, argv);

	if (!quiet)
		print_version();

	probe_sysfs();

	turbostat_init();

	/* dump counters and exit */
	if (dump_only)
		return get_and_dump_counters();

	/* list header and exit */
	if (list_header_only) {
		print_header(",");
		flush_output_stdout();
		return 0;
	}

	msr_sum_record();
	/*
	 * if any params left, it must be a command to fork
	 */
	if (argc - optind)
		return fork_it(argv + optind);
	else
		turbostat_loop();

	return 0;
}<|MERGE_RESOLUTION|>--- conflicted
+++ resolved
@@ -3372,12 +3372,7 @@
 			continue;
 		ret = get_msr(cpu, offset, &msr_cur);
 		if (ret) {
-<<<<<<< HEAD
-			fprintf(outf, "Can not update msr(0x%llx)\n",
-				(unsigned long long)offset);
-=======
 			fprintf(outf, "Can not update msr(0x%llx)\n", (unsigned long long)offset);
->>>>>>> 25423f4b
 			continue;
 		}
 
@@ -5027,14 +5022,6 @@
 int set_temperature_target(struct thread_data *t, struct core_data *c, struct pkg_data *p)
 {
 	unsigned long long msr;
-<<<<<<< HEAD
-	unsigned int target_c_local;
-	int cpu;
-
-	/* tcc_activation_temp is used only for dts or ptm */
-	if (!(do_dts || do_ptm))
-		return 0;
-=======
 	unsigned int tcc_default, tcc_offset;
 	int cpu;
 
@@ -5084,50 +5071,10 @@
 			break;
 		}
 	}
->>>>>>> 25423f4b
 
 	if (!tcc_default)
 		goto guess;
 
-<<<<<<< HEAD
-	cpu = t->cpu_id;
-	if (cpu_migrate(cpu)) {
-		fprintf(outf, "Could not migrate to CPU %d\n", cpu);
-		return -1;
-	}
-
-	if (tcc_activation_temp_override != 0) {
-		tcc_activation_temp = tcc_activation_temp_override;
-		fprintf(outf, "cpu%d: Using cmdline TCC Target (%d C)\n",
-			cpu, tcc_activation_temp);
-		return 0;
-	}
-
-	/* Temperature Target MSR is Nehalem and newer only */
-	if (!do_nhm_platform_info)
-		goto guess;
-
-	if (get_msr(base_cpu, MSR_IA32_TEMPERATURE_TARGET, &msr))
-		goto guess;
-
-	target_c_local = (msr >> 16) & 0xFF;
-
-	if (!quiet)
-		fprintf(outf, "cpu%d: MSR_IA32_TEMPERATURE_TARGET: 0x%08llx (%d C)\n",
-			cpu, msr, target_c_local);
-
-	if (!target_c_local)
-		goto guess;
-
-	tcc_activation_temp = target_c_local;
-
-	return 0;
-
-guess:
-	tcc_activation_temp = TJMAX_DEFAULT;
-	fprintf(outf, "cpu%d: Guessing tjMax %d C, Please use -T to specify\n",
-		cpu, tcc_activation_temp);
-=======
 	tj_max = tcc_default;
 
 	return 0;
@@ -5135,7 +5082,6 @@
 guess:
 	tj_max = TJMAX_DEFAULT;
 	fprintf(outf, "cpu%d: Guessing tjMax %d C, Please use -T to specify\n", cpu, tj_max);
->>>>>>> 25423f4b
 
 	return 0;
 }
