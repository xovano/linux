--- conflicted
+++ resolved
@@ -225,11 +225,7 @@
 			p_err("unrecognized character at pos %td in template '%s'",
 			      src - template - 1, template);
 			free(s);
-<<<<<<< HEAD
-			return -EINVAL;
-=======
 			exit(-1);
->>>>>>> ad8c735b
 		}
 	}
 
@@ -240,11 +236,7 @@
 				p_err("not enough tabs at pos %td in template '%s'",
 				      src - template - 1, template);
 				free(s);
-<<<<<<< HEAD
-				return -EINVAL;
-=======
 				exit(-1);
->>>>>>> ad8c735b
 			}
 		}
 		/* trim trailing whitespace */
