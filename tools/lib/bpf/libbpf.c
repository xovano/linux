// SPDX-License-Identifier: (LGPL-2.1 OR BSD-2-Clause)

/*
 * Common eBPF ELF object loading operations.
 *
 * Copyright (C) 2013-2015 Alexei Starovoitov <ast@kernel.org>
 * Copyright (C) 2015 Wang Nan <wangnan0@huawei.com>
 * Copyright (C) 2015 Huawei Inc.
 * Copyright (C) 2017 Nicira, Inc.
 * Copyright (C) 2019 Isovalent, Inc.
 */

#ifndef _GNU_SOURCE
#define _GNU_SOURCE
#endif
#include <stdlib.h>
#include <stdio.h>
#include <stdarg.h>
#include <libgen.h>
#include <inttypes.h>
#include <limits.h>
#include <string.h>
#include <unistd.h>
#include <endian.h>
#include <fcntl.h>
#include <errno.h>
#include <ctype.h>
#include <asm/unistd.h>
#include <linux/err.h>
#include <linux/kernel.h>
#include <linux/bpf.h>
#include <linux/btf.h>
#include <linux/filter.h>
#include <linux/list.h>
#include <linux/limits.h>
#include <linux/perf_event.h>
#include <linux/ring_buffer.h>
#include <linux/version.h>
#include <sys/epoll.h>
#include <sys/ioctl.h>
#include <sys/mman.h>
#include <sys/stat.h>
#include <sys/types.h>
#include <sys/vfs.h>
#include <sys/utsname.h>
#include <sys/resource.h>
#include <libelf.h>
#include <gelf.h>
#include <zlib.h>

#include "libbpf.h"
#include "bpf.h"
#include "btf.h"
#include "str_error.h"
#include "libbpf_internal.h"
#include "hashmap.h"
#include "bpf_gen_internal.h"

#ifndef BPF_FS_MAGIC
#define BPF_FS_MAGIC		0xcafe4a11
#endif

#define BPF_INSN_SZ (sizeof(struct bpf_insn))

/* vsprintf() in __base_pr() uses nonliteral format string. It may break
 * compilation if user enables corresponding warning. Disable it explicitly.
 */
#pragma GCC diagnostic ignored "-Wformat-nonliteral"

#define __printf(a, b)	__attribute__((format(printf, a, b)))

static struct bpf_map *bpf_object__add_map(struct bpf_object *obj);
static bool prog_is_subprog(const struct bpf_object *obj, const struct bpf_program *prog);

static int __base_pr(enum libbpf_print_level level, const char *format,
		     va_list args)
{
	if (level == LIBBPF_DEBUG)
		return 0;

	return vfprintf(stderr, format, args);
}

static libbpf_print_fn_t __libbpf_pr = __base_pr;

libbpf_print_fn_t libbpf_set_print(libbpf_print_fn_t fn)
{
	libbpf_print_fn_t old_print_fn = __libbpf_pr;

	__libbpf_pr = fn;
	return old_print_fn;
}

__printf(2, 3)
void libbpf_print(enum libbpf_print_level level, const char *format, ...)
{
	va_list args;

	if (!__libbpf_pr)
		return;

	va_start(args, format);
	__libbpf_pr(level, format, args);
	va_end(args);
}

static void pr_perm_msg(int err)
{
	struct rlimit limit;
	char buf[100];

	if (err != -EPERM || geteuid() != 0)
		return;

	err = getrlimit(RLIMIT_MEMLOCK, &limit);
	if (err)
		return;

	if (limit.rlim_cur == RLIM_INFINITY)
		return;

	if (limit.rlim_cur < 1024)
		snprintf(buf, sizeof(buf), "%zu bytes", (size_t)limit.rlim_cur);
	else if (limit.rlim_cur < 1024*1024)
		snprintf(buf, sizeof(buf), "%.1f KiB", (double)limit.rlim_cur / 1024);
	else
		snprintf(buf, sizeof(buf), "%.1f MiB", (double)limit.rlim_cur / (1024*1024));

	pr_warn("permission error while running as root; try raising 'ulimit -l'? current value: %s\n",
		buf);
}

#define STRERR_BUFSIZE  128

/* Copied from tools/perf/util/util.h */
#ifndef zfree
# define zfree(ptr) ({ free(*ptr); *ptr = NULL; })
#endif

#ifndef zclose
# define zclose(fd) ({			\
	int ___err = 0;			\
	if ((fd) >= 0)			\
		___err = close((fd));	\
	fd = -1;			\
	___err; })
#endif

static inline __u64 ptr_to_u64(const void *ptr)
{
	return (__u64) (unsigned long) ptr;
}

/* this goes away in libbpf 1.0 */
enum libbpf_strict_mode libbpf_mode = LIBBPF_STRICT_NONE;

int libbpf_set_strict_mode(enum libbpf_strict_mode mode)
{
	/* __LIBBPF_STRICT_LAST is the last power-of-2 value used + 1, so to
	 * get all possible values we compensate last +1, and then (2*x - 1)
	 * to get the bit mask
	 */
	if (mode != LIBBPF_STRICT_ALL
	    && (mode & ~((__LIBBPF_STRICT_LAST - 1) * 2 - 1)))
		return errno = EINVAL, -EINVAL;

	libbpf_mode = mode;
	return 0;
}

enum kern_feature_id {
	/* v4.14: kernel support for program & map names. */
	FEAT_PROG_NAME,
	/* v5.2: kernel support for global data sections. */
	FEAT_GLOBAL_DATA,
	/* BTF support */
	FEAT_BTF,
	/* BTF_KIND_FUNC and BTF_KIND_FUNC_PROTO support */
	FEAT_BTF_FUNC,
	/* BTF_KIND_VAR and BTF_KIND_DATASEC support */
	FEAT_BTF_DATASEC,
	/* BTF_FUNC_GLOBAL is supported */
	FEAT_BTF_GLOBAL_FUNC,
	/* BPF_F_MMAPABLE is supported for arrays */
	FEAT_ARRAY_MMAP,
	/* kernel support for expected_attach_type in BPF_PROG_LOAD */
	FEAT_EXP_ATTACH_TYPE,
	/* bpf_probe_read_{kernel,user}[_str] helpers */
	FEAT_PROBE_READ_KERN,
	/* BPF_PROG_BIND_MAP is supported */
	FEAT_PROG_BIND_MAP,
	/* Kernel support for module BTFs */
	FEAT_MODULE_BTF,
	/* BTF_KIND_FLOAT support */
	FEAT_BTF_FLOAT,
	__FEAT_CNT,
};

static bool kernel_supports(const struct bpf_object *obj, enum kern_feature_id feat_id);

enum reloc_type {
	RELO_LD64,
	RELO_CALL,
	RELO_DATA,
	RELO_EXTERN_VAR,
	RELO_EXTERN_FUNC,
	RELO_SUBPROG_ADDR,
};

struct reloc_desc {
	enum reloc_type type;
	int insn_idx;
	int map_idx;
	int sym_off;
};

struct bpf_sec_def;

typedef struct bpf_link *(*attach_fn_t)(const struct bpf_sec_def *sec,
					struct bpf_program *prog);

struct bpf_sec_def {
	const char *sec;
	size_t len;
	enum bpf_prog_type prog_type;
	enum bpf_attach_type expected_attach_type;
	bool is_exp_attach_type_optional;
	bool is_attachable;
	bool is_attach_btf;
	bool is_sleepable;
	attach_fn_t attach_fn;
};

/*
 * bpf_prog should be a better name but it has been used in
 * linux/filter.h.
 */
struct bpf_program {
	const struct bpf_sec_def *sec_def;
	char *sec_name;
	size_t sec_idx;
	/* this program's instruction offset (in number of instructions)
	 * within its containing ELF section
	 */
	size_t sec_insn_off;
	/* number of original instructions in ELF section belonging to this
	 * program, not taking into account subprogram instructions possible
	 * appended later during relocation
	 */
	size_t sec_insn_cnt;
	/* Offset (in number of instructions) of the start of instruction
	 * belonging to this BPF program  within its containing main BPF
	 * program. For the entry-point (main) BPF program, this is always
	 * zero. For a sub-program, this gets reset before each of main BPF
	 * programs are processed and relocated and is used to determined
	 * whether sub-program was already appended to the main program, and
	 * if yes, at which instruction offset.
	 */
	size_t sub_insn_off;

	char *name;
	/* sec_name with / replaced by _; makes recursive pinning
	 * in bpf_object__pin_programs easier
	 */
	char *pin_name;

	/* instructions that belong to BPF program; insns[0] is located at
	 * sec_insn_off instruction within its ELF section in ELF file, so
	 * when mapping ELF file instruction index to the local instruction,
	 * one needs to subtract sec_insn_off; and vice versa.
	 */
	struct bpf_insn *insns;
	/* actual number of instruction in this BPF program's image; for
	 * entry-point BPF programs this includes the size of main program
	 * itself plus all the used sub-programs, appended at the end
	 */
	size_t insns_cnt;

	struct reloc_desc *reloc_desc;
	int nr_reloc;
	int log_level;

	struct {
		int nr;
		int *fds;
	} instances;
	bpf_program_prep_t preprocessor;

	struct bpf_object *obj;
	void *priv;
	bpf_program_clear_priv_t clear_priv;

	bool load;
	bool mark_btf_static;
	enum bpf_prog_type type;
	enum bpf_attach_type expected_attach_type;
	int prog_ifindex;
	__u32 attach_btf_obj_fd;
	__u32 attach_btf_id;
	__u32 attach_prog_fd;
	void *func_info;
	__u32 func_info_rec_size;
	__u32 func_info_cnt;

	void *line_info;
	__u32 line_info_rec_size;
	__u32 line_info_cnt;
	__u32 prog_flags;
};

struct bpf_struct_ops {
	const char *tname;
	const struct btf_type *type;
	struct bpf_program **progs;
	__u32 *kern_func_off;
	/* e.g. struct tcp_congestion_ops in bpf_prog's btf format */
	void *data;
	/* e.g. struct bpf_struct_ops_tcp_congestion_ops in
	 *      btf_vmlinux's format.
	 * struct bpf_struct_ops_tcp_congestion_ops {
	 *	[... some other kernel fields ...]
	 *	struct tcp_congestion_ops data;
	 * }
	 * kern_vdata-size == sizeof(struct bpf_struct_ops_tcp_congestion_ops)
	 * bpf_map__init_kern_struct_ops() will populate the "kern_vdata"
	 * from "data".
	 */
	void *kern_vdata;
	__u32 type_id;
};

#define DATA_SEC ".data"
#define BSS_SEC ".bss"
#define RODATA_SEC ".rodata"
#define KCONFIG_SEC ".kconfig"
#define KSYMS_SEC ".ksyms"
#define STRUCT_OPS_SEC ".struct_ops"

enum libbpf_map_type {
	LIBBPF_MAP_UNSPEC,
	LIBBPF_MAP_DATA,
	LIBBPF_MAP_BSS,
	LIBBPF_MAP_RODATA,
	LIBBPF_MAP_KCONFIG,
};

static const char * const libbpf_type_to_btf_name[] = {
	[LIBBPF_MAP_DATA]	= DATA_SEC,
	[LIBBPF_MAP_BSS]	= BSS_SEC,
	[LIBBPF_MAP_RODATA]	= RODATA_SEC,
	[LIBBPF_MAP_KCONFIG]	= KCONFIG_SEC,
};

struct bpf_map {
	char *name;
	int fd;
	int sec_idx;
	size_t sec_offset;
	int map_ifindex;
	int inner_map_fd;
	struct bpf_map_def def;
	__u32 numa_node;
	__u32 btf_var_idx;
	__u32 btf_key_type_id;
	__u32 btf_value_type_id;
	__u32 btf_vmlinux_value_type_id;
	void *priv;
	bpf_map_clear_priv_t clear_priv;
	enum libbpf_map_type libbpf_type;
	void *mmaped;
	struct bpf_struct_ops *st_ops;
	struct bpf_map *inner_map;
	void **init_slots;
	int init_slots_sz;
	char *pin_path;
	bool pinned;
	bool reused;
};

enum extern_type {
	EXT_UNKNOWN,
	EXT_KCFG,
	EXT_KSYM,
};

enum kcfg_type {
	KCFG_UNKNOWN,
	KCFG_CHAR,
	KCFG_BOOL,
	KCFG_INT,
	KCFG_TRISTATE,
	KCFG_CHAR_ARR,
};

struct extern_desc {
	enum extern_type type;
	int sym_idx;
	int btf_id;
	int sec_btf_id;
	const char *name;
	bool is_set;
	bool is_weak;
	union {
		struct {
			enum kcfg_type type;
			int sz;
			int align;
			int data_off;
			bool is_signed;
		} kcfg;
		struct {
			unsigned long long addr;

			/* target btf_id of the corresponding kernel var. */
			int kernel_btf_obj_fd;
			int kernel_btf_id;

			/* local btf_id of the ksym extern's type. */
			__u32 type_id;
		} ksym;
	};
};

static LIST_HEAD(bpf_objects_list);

struct module_btf {
	struct btf *btf;
	char *name;
	__u32 id;
	int fd;
};

struct bpf_object {
	char name[BPF_OBJ_NAME_LEN];
	char license[64];
	__u32 kern_version;

	struct bpf_program *programs;
	size_t nr_programs;
	struct bpf_map *maps;
	size_t nr_maps;
	size_t maps_cap;

	char *kconfig;
	struct extern_desc *externs;
	int nr_extern;
	int kconfig_map_idx;
	int rodata_map_idx;

	bool loaded;
	bool has_subcalls;

	struct bpf_gen *gen_loader;

	/*
	 * Information when doing elf related work. Only valid if fd
	 * is valid.
	 */
	struct {
		int fd;
		const void *obj_buf;
		size_t obj_buf_sz;
		Elf *elf;
		GElf_Ehdr ehdr;
		Elf_Data *symbols;
		Elf_Data *data;
		Elf_Data *rodata;
		Elf_Data *bss;
		Elf_Data *st_ops_data;
		size_t shstrndx; /* section index for section name strings */
		size_t strtabidx;
		struct {
			GElf_Shdr shdr;
			Elf_Data *data;
		} *reloc_sects;
		int nr_reloc_sects;
		int maps_shndx;
		int btf_maps_shndx;
		__u32 btf_maps_sec_btf_id;
		int text_shndx;
		int symbols_shndx;
		int data_shndx;
		int rodata_shndx;
		int bss_shndx;
		int st_ops_shndx;
	} efile;
	/*
	 * All loaded bpf_object is linked in a list, which is
	 * hidden to caller. bpf_objects__<func> handlers deal with
	 * all objects.
	 */
	struct list_head list;

	struct btf *btf;
	struct btf_ext *btf_ext;

	/* Parse and load BTF vmlinux if any of the programs in the object need
	 * it at load time.
	 */
	struct btf *btf_vmlinux;
	/* vmlinux BTF override for CO-RE relocations */
	struct btf *btf_vmlinux_override;
	/* Lazily initialized kernel module BTFs */
	struct module_btf *btf_modules;
	bool btf_modules_loaded;
	size_t btf_module_cnt;
	size_t btf_module_cap;

	void *priv;
	bpf_object_clear_priv_t clear_priv;

	char path[];
};
#define obj_elf_valid(o)	((o)->efile.elf)

static const char *elf_sym_str(const struct bpf_object *obj, size_t off);
static const char *elf_sec_str(const struct bpf_object *obj, size_t off);
static Elf_Scn *elf_sec_by_idx(const struct bpf_object *obj, size_t idx);
static Elf_Scn *elf_sec_by_name(const struct bpf_object *obj, const char *name);
static int elf_sec_hdr(const struct bpf_object *obj, Elf_Scn *scn, GElf_Shdr *hdr);
static const char *elf_sec_name(const struct bpf_object *obj, Elf_Scn *scn);
static Elf_Data *elf_sec_data(const struct bpf_object *obj, Elf_Scn *scn);

void bpf_program__unload(struct bpf_program *prog)
{
	int i;

	if (!prog)
		return;

	/*
	 * If the object is opened but the program was never loaded,
	 * it is possible that prog->instances.nr == -1.
	 */
	if (prog->instances.nr > 0) {
		for (i = 0; i < prog->instances.nr; i++)
			zclose(prog->instances.fds[i]);
	} else if (prog->instances.nr != -1) {
		pr_warn("Internal error: instances.nr is %d\n",
			prog->instances.nr);
	}

	prog->instances.nr = -1;
	zfree(&prog->instances.fds);

	zfree(&prog->func_info);
	zfree(&prog->line_info);
}

static void bpf_program__exit(struct bpf_program *prog)
{
	if (!prog)
		return;

	if (prog->clear_priv)
		prog->clear_priv(prog, prog->priv);

	prog->priv = NULL;
	prog->clear_priv = NULL;

	bpf_program__unload(prog);
	zfree(&prog->name);
	zfree(&prog->sec_name);
	zfree(&prog->pin_name);
	zfree(&prog->insns);
	zfree(&prog->reloc_desc);

	prog->nr_reloc = 0;
	prog->insns_cnt = 0;
	prog->sec_idx = -1;
}

static char *__bpf_program__pin_name(struct bpf_program *prog)
{
	char *name, *p;

	name = p = strdup(prog->sec_name);
	while ((p = strchr(p, '/')))
		*p = '_';

	return name;
}

static bool insn_is_subprog_call(const struct bpf_insn *insn)
{
	return BPF_CLASS(insn->code) == BPF_JMP &&
	       BPF_OP(insn->code) == BPF_CALL &&
	       BPF_SRC(insn->code) == BPF_K &&
	       insn->src_reg == BPF_PSEUDO_CALL &&
	       insn->dst_reg == 0 &&
	       insn->off == 0;
}

static bool is_ldimm64_insn(struct bpf_insn *insn)
{
	return insn->code == (BPF_LD | BPF_IMM | BPF_DW);
}

static bool is_call_insn(const struct bpf_insn *insn)
{
	return insn->code == (BPF_JMP | BPF_CALL);
}

static bool insn_is_pseudo_func(struct bpf_insn *insn)
{
	return is_ldimm64_insn(insn) && insn->src_reg == BPF_PSEUDO_FUNC;
}

static int
bpf_object__init_prog(struct bpf_object *obj, struct bpf_program *prog,
		      const char *name, size_t sec_idx, const char *sec_name,
		      size_t sec_off, void *insn_data, size_t insn_data_sz)
{
	if (insn_data_sz == 0 || insn_data_sz % BPF_INSN_SZ || sec_off % BPF_INSN_SZ) {
		pr_warn("sec '%s': corrupted program '%s', offset %zu, size %zu\n",
			sec_name, name, sec_off, insn_data_sz);
		return -EINVAL;
	}

	memset(prog, 0, sizeof(*prog));
	prog->obj = obj;

	prog->sec_idx = sec_idx;
	prog->sec_insn_off = sec_off / BPF_INSN_SZ;
	prog->sec_insn_cnt = insn_data_sz / BPF_INSN_SZ;
	/* insns_cnt can later be increased by appending used subprograms */
	prog->insns_cnt = prog->sec_insn_cnt;

	prog->type = BPF_PROG_TYPE_UNSPEC;
	prog->load = true;

	prog->instances.fds = NULL;
	prog->instances.nr = -1;

	prog->sec_name = strdup(sec_name);
	if (!prog->sec_name)
		goto errout;

	prog->name = strdup(name);
	if (!prog->name)
		goto errout;

	prog->pin_name = __bpf_program__pin_name(prog);
	if (!prog->pin_name)
		goto errout;

	prog->insns = malloc(insn_data_sz);
	if (!prog->insns)
		goto errout;
	memcpy(prog->insns, insn_data, insn_data_sz);

	return 0;
errout:
	pr_warn("sec '%s': failed to allocate memory for prog '%s'\n", sec_name, name);
	bpf_program__exit(prog);
	return -ENOMEM;
}

static int
bpf_object__add_programs(struct bpf_object *obj, Elf_Data *sec_data,
			 const char *sec_name, int sec_idx)
{
	Elf_Data *symbols = obj->efile.symbols;
	struct bpf_program *prog, *progs;
	void *data = sec_data->d_buf;
	size_t sec_sz = sec_data->d_size, sec_off, prog_sz, nr_syms;
	int nr_progs, err, i;
	const char *name;
	GElf_Sym sym;

	progs = obj->programs;
	nr_progs = obj->nr_programs;
	nr_syms = symbols->d_size / sizeof(GElf_Sym);
	sec_off = 0;

	for (i = 0; i < nr_syms; i++) {
		if (!gelf_getsym(symbols, i, &sym))
			continue;
		if (sym.st_shndx != sec_idx)
			continue;
		if (GELF_ST_TYPE(sym.st_info) != STT_FUNC)
			continue;

		prog_sz = sym.st_size;
		sec_off = sym.st_value;

		name = elf_sym_str(obj, sym.st_name);
		if (!name) {
			pr_warn("sec '%s': failed to get symbol name for offset %zu\n",
				sec_name, sec_off);
			return -LIBBPF_ERRNO__FORMAT;
		}

		if (sec_off + prog_sz > sec_sz) {
			pr_warn("sec '%s': program at offset %zu crosses section boundary\n",
				sec_name, sec_off);
			return -LIBBPF_ERRNO__FORMAT;
		}

		if (sec_idx != obj->efile.text_shndx && GELF_ST_BIND(sym.st_info) == STB_LOCAL) {
			pr_warn("sec '%s': program '%s' is static and not supported\n", sec_name, name);
			return -ENOTSUP;
		}

		pr_debug("sec '%s': found program '%s' at insn offset %zu (%zu bytes), code size %zu insns (%zu bytes)\n",
			 sec_name, name, sec_off / BPF_INSN_SZ, sec_off, prog_sz / BPF_INSN_SZ, prog_sz);

		progs = libbpf_reallocarray(progs, nr_progs + 1, sizeof(*progs));
		if (!progs) {
			/*
			 * In this case the original obj->programs
			 * is still valid, so don't need special treat for
			 * bpf_close_object().
			 */
			pr_warn("sec '%s': failed to alloc memory for new program '%s'\n",
				sec_name, name);
			return -ENOMEM;
		}
		obj->programs = progs;

		prog = &progs[nr_progs];

		err = bpf_object__init_prog(obj, prog, name, sec_idx, sec_name,
					    sec_off, data + sec_off, prog_sz);
		if (err)
			return err;

		/* if function is a global/weak symbol, but has restricted
		 * (STV_HIDDEN or STV_INTERNAL) visibility, mark its BTF FUNC
		 * as static to enable more permissive BPF verification mode
		 * with more outside context available to BPF verifier
		 */
		if (GELF_ST_BIND(sym.st_info) != STB_LOCAL
		    && (GELF_ST_VISIBILITY(sym.st_other) == STV_HIDDEN
			|| GELF_ST_VISIBILITY(sym.st_other) == STV_INTERNAL))
			prog->mark_btf_static = true;

		nr_progs++;
		obj->nr_programs = nr_progs;
	}

	return 0;
}

static __u32 get_kernel_version(void)
{
	__u32 major, minor, patch;
	struct utsname info;

	uname(&info);
	if (sscanf(info.release, "%u.%u.%u", &major, &minor, &patch) != 3)
		return 0;
	return KERNEL_VERSION(major, minor, patch);
}

static const struct btf_member *
find_member_by_offset(const struct btf_type *t, __u32 bit_offset)
{
	struct btf_member *m;
	int i;

	for (i = 0, m = btf_members(t); i < btf_vlen(t); i++, m++) {
		if (btf_member_bit_offset(t, i) == bit_offset)
			return m;
	}

	return NULL;
}

static const struct btf_member *
find_member_by_name(const struct btf *btf, const struct btf_type *t,
		    const char *name)
{
	struct btf_member *m;
	int i;

	for (i = 0, m = btf_members(t); i < btf_vlen(t); i++, m++) {
		if (!strcmp(btf__name_by_offset(btf, m->name_off), name))
			return m;
	}

	return NULL;
}

#define STRUCT_OPS_VALUE_PREFIX "bpf_struct_ops_"
static int find_btf_by_prefix_kind(const struct btf *btf, const char *prefix,
				   const char *name, __u32 kind);

static int
find_struct_ops_kern_types(const struct btf *btf, const char *tname,
			   const struct btf_type **type, __u32 *type_id,
			   const struct btf_type **vtype, __u32 *vtype_id,
			   const struct btf_member **data_member)
{
	const struct btf_type *kern_type, *kern_vtype;
	const struct btf_member *kern_data_member;
	__s32 kern_vtype_id, kern_type_id;
	__u32 i;

	kern_type_id = btf__find_by_name_kind(btf, tname, BTF_KIND_STRUCT);
	if (kern_type_id < 0) {
		pr_warn("struct_ops init_kern: struct %s is not found in kernel BTF\n",
			tname);
		return kern_type_id;
	}
	kern_type = btf__type_by_id(btf, kern_type_id);

	/* Find the corresponding "map_value" type that will be used
	 * in map_update(BPF_MAP_TYPE_STRUCT_OPS).  For example,
	 * find "struct bpf_struct_ops_tcp_congestion_ops" from the
	 * btf_vmlinux.
	 */
	kern_vtype_id = find_btf_by_prefix_kind(btf, STRUCT_OPS_VALUE_PREFIX,
						tname, BTF_KIND_STRUCT);
	if (kern_vtype_id < 0) {
		pr_warn("struct_ops init_kern: struct %s%s is not found in kernel BTF\n",
			STRUCT_OPS_VALUE_PREFIX, tname);
		return kern_vtype_id;
	}
	kern_vtype = btf__type_by_id(btf, kern_vtype_id);

	/* Find "struct tcp_congestion_ops" from
	 * struct bpf_struct_ops_tcp_congestion_ops {
	 *	[ ... ]
	 *	struct tcp_congestion_ops data;
	 * }
	 */
	kern_data_member = btf_members(kern_vtype);
	for (i = 0; i < btf_vlen(kern_vtype); i++, kern_data_member++) {
		if (kern_data_member->type == kern_type_id)
			break;
	}
	if (i == btf_vlen(kern_vtype)) {
		pr_warn("struct_ops init_kern: struct %s data is not found in struct %s%s\n",
			tname, STRUCT_OPS_VALUE_PREFIX, tname);
		return -EINVAL;
	}

	*type = kern_type;
	*type_id = kern_type_id;
	*vtype = kern_vtype;
	*vtype_id = kern_vtype_id;
	*data_member = kern_data_member;

	return 0;
}

static bool bpf_map__is_struct_ops(const struct bpf_map *map)
{
	return map->def.type == BPF_MAP_TYPE_STRUCT_OPS;
}

/* Init the map's fields that depend on kern_btf */
static int bpf_map__init_kern_struct_ops(struct bpf_map *map,
					 const struct btf *btf,
					 const struct btf *kern_btf)
{
	const struct btf_member *member, *kern_member, *kern_data_member;
	const struct btf_type *type, *kern_type, *kern_vtype;
	__u32 i, kern_type_id, kern_vtype_id, kern_data_off;
	struct bpf_struct_ops *st_ops;
	void *data, *kern_data;
	const char *tname;
	int err;

	st_ops = map->st_ops;
	type = st_ops->type;
	tname = st_ops->tname;
	err = find_struct_ops_kern_types(kern_btf, tname,
					 &kern_type, &kern_type_id,
					 &kern_vtype, &kern_vtype_id,
					 &kern_data_member);
	if (err)
		return err;

	pr_debug("struct_ops init_kern %s: type_id:%u kern_type_id:%u kern_vtype_id:%u\n",
		 map->name, st_ops->type_id, kern_type_id, kern_vtype_id);

	map->def.value_size = kern_vtype->size;
	map->btf_vmlinux_value_type_id = kern_vtype_id;

	st_ops->kern_vdata = calloc(1, kern_vtype->size);
	if (!st_ops->kern_vdata)
		return -ENOMEM;

	data = st_ops->data;
	kern_data_off = kern_data_member->offset / 8;
	kern_data = st_ops->kern_vdata + kern_data_off;

	member = btf_members(type);
	for (i = 0; i < btf_vlen(type); i++, member++) {
		const struct btf_type *mtype, *kern_mtype;
		__u32 mtype_id, kern_mtype_id;
		void *mdata, *kern_mdata;
		__s64 msize, kern_msize;
		__u32 moff, kern_moff;
		__u32 kern_member_idx;
		const char *mname;

		mname = btf__name_by_offset(btf, member->name_off);
		kern_member = find_member_by_name(kern_btf, kern_type, mname);
		if (!kern_member) {
			pr_warn("struct_ops init_kern %s: Cannot find member %s in kernel BTF\n",
				map->name, mname);
			return -ENOTSUP;
		}

		kern_member_idx = kern_member - btf_members(kern_type);
		if (btf_member_bitfield_size(type, i) ||
		    btf_member_bitfield_size(kern_type, kern_member_idx)) {
			pr_warn("struct_ops init_kern %s: bitfield %s is not supported\n",
				map->name, mname);
			return -ENOTSUP;
		}

		moff = member->offset / 8;
		kern_moff = kern_member->offset / 8;

		mdata = data + moff;
		kern_mdata = kern_data + kern_moff;

		mtype = skip_mods_and_typedefs(btf, member->type, &mtype_id);
		kern_mtype = skip_mods_and_typedefs(kern_btf, kern_member->type,
						    &kern_mtype_id);
		if (BTF_INFO_KIND(mtype->info) !=
		    BTF_INFO_KIND(kern_mtype->info)) {
			pr_warn("struct_ops init_kern %s: Unmatched member type %s %u != %u(kernel)\n",
				map->name, mname, BTF_INFO_KIND(mtype->info),
				BTF_INFO_KIND(kern_mtype->info));
			return -ENOTSUP;
		}

		if (btf_is_ptr(mtype)) {
			struct bpf_program *prog;

			prog = st_ops->progs[i];
			if (!prog)
				continue;

			kern_mtype = skip_mods_and_typedefs(kern_btf,
							    kern_mtype->type,
							    &kern_mtype_id);

			/* mtype->type must be a func_proto which was
			 * guaranteed in bpf_object__collect_st_ops_relos(),
			 * so only check kern_mtype for func_proto here.
			 */
			if (!btf_is_func_proto(kern_mtype)) {
				pr_warn("struct_ops init_kern %s: kernel member %s is not a func ptr\n",
					map->name, mname);
				return -ENOTSUP;
			}

			prog->attach_btf_id = kern_type_id;
			prog->expected_attach_type = kern_member_idx;

			st_ops->kern_func_off[i] = kern_data_off + kern_moff;

			pr_debug("struct_ops init_kern %s: func ptr %s is set to prog %s from data(+%u) to kern_data(+%u)\n",
				 map->name, mname, prog->name, moff,
				 kern_moff);

			continue;
		}

		msize = btf__resolve_size(btf, mtype_id);
		kern_msize = btf__resolve_size(kern_btf, kern_mtype_id);
		if (msize < 0 || kern_msize < 0 || msize != kern_msize) {
			pr_warn("struct_ops init_kern %s: Error in size of member %s: %zd != %zd(kernel)\n",
				map->name, mname, (ssize_t)msize,
				(ssize_t)kern_msize);
			return -ENOTSUP;
		}

		pr_debug("struct_ops init_kern %s: copy %s %u bytes from data(+%u) to kern_data(+%u)\n",
			 map->name, mname, (unsigned int)msize,
			 moff, kern_moff);
		memcpy(kern_mdata, mdata, msize);
	}

	return 0;
}

static int bpf_object__init_kern_struct_ops_maps(struct bpf_object *obj)
{
	struct bpf_map *map;
	size_t i;
	int err;

	for (i = 0; i < obj->nr_maps; i++) {
		map = &obj->maps[i];

		if (!bpf_map__is_struct_ops(map))
			continue;

		err = bpf_map__init_kern_struct_ops(map, obj->btf,
						    obj->btf_vmlinux);
		if (err)
			return err;
	}

	return 0;
}

static int bpf_object__init_struct_ops_maps(struct bpf_object *obj)
{
	const struct btf_type *type, *datasec;
	const struct btf_var_secinfo *vsi;
	struct bpf_struct_ops *st_ops;
	const char *tname, *var_name;
	__s32 type_id, datasec_id;
	const struct btf *btf;
	struct bpf_map *map;
	__u32 i;

	if (obj->efile.st_ops_shndx == -1)
		return 0;

	btf = obj->btf;
	datasec_id = btf__find_by_name_kind(btf, STRUCT_OPS_SEC,
					    BTF_KIND_DATASEC);
	if (datasec_id < 0) {
		pr_warn("struct_ops init: DATASEC %s not found\n",
			STRUCT_OPS_SEC);
		return -EINVAL;
	}

	datasec = btf__type_by_id(btf, datasec_id);
	vsi = btf_var_secinfos(datasec);
	for (i = 0; i < btf_vlen(datasec); i++, vsi++) {
		type = btf__type_by_id(obj->btf, vsi->type);
		var_name = btf__name_by_offset(obj->btf, type->name_off);

		type_id = btf__resolve_type(obj->btf, vsi->type);
		if (type_id < 0) {
			pr_warn("struct_ops init: Cannot resolve var type_id %u in DATASEC %s\n",
				vsi->type, STRUCT_OPS_SEC);
			return -EINVAL;
		}

		type = btf__type_by_id(obj->btf, type_id);
		tname = btf__name_by_offset(obj->btf, type->name_off);
		if (!tname[0]) {
			pr_warn("struct_ops init: anonymous type is not supported\n");
			return -ENOTSUP;
		}
		if (!btf_is_struct(type)) {
			pr_warn("struct_ops init: %s is not a struct\n", tname);
			return -EINVAL;
		}

		map = bpf_object__add_map(obj);
		if (IS_ERR(map))
			return PTR_ERR(map);

		map->sec_idx = obj->efile.st_ops_shndx;
		map->sec_offset = vsi->offset;
		map->name = strdup(var_name);
		if (!map->name)
			return -ENOMEM;

		map->def.type = BPF_MAP_TYPE_STRUCT_OPS;
		map->def.key_size = sizeof(int);
		map->def.value_size = type->size;
		map->def.max_entries = 1;

		map->st_ops = calloc(1, sizeof(*map->st_ops));
		if (!map->st_ops)
			return -ENOMEM;
		st_ops = map->st_ops;
		st_ops->data = malloc(type->size);
		st_ops->progs = calloc(btf_vlen(type), sizeof(*st_ops->progs));
		st_ops->kern_func_off = malloc(btf_vlen(type) *
					       sizeof(*st_ops->kern_func_off));
		if (!st_ops->data || !st_ops->progs || !st_ops->kern_func_off)
			return -ENOMEM;

		if (vsi->offset + type->size > obj->efile.st_ops_data->d_size) {
			pr_warn("struct_ops init: var %s is beyond the end of DATASEC %s\n",
				var_name, STRUCT_OPS_SEC);
			return -EINVAL;
		}

		memcpy(st_ops->data,
		       obj->efile.st_ops_data->d_buf + vsi->offset,
		       type->size);
		st_ops->tname = tname;
		st_ops->type = type;
		st_ops->type_id = type_id;

		pr_debug("struct_ops init: struct %s(type_id=%u) %s found at offset %u\n",
			 tname, type_id, var_name, vsi->offset);
	}

	return 0;
}

static struct bpf_object *bpf_object__new(const char *path,
					  const void *obj_buf,
					  size_t obj_buf_sz,
					  const char *obj_name)
{
	struct bpf_object *obj;
	char *end;

	obj = calloc(1, sizeof(struct bpf_object) + strlen(path) + 1);
	if (!obj) {
		pr_warn("alloc memory failed for %s\n", path);
		return ERR_PTR(-ENOMEM);
	}

	strcpy(obj->path, path);
	if (obj_name) {
		strncpy(obj->name, obj_name, sizeof(obj->name) - 1);
		obj->name[sizeof(obj->name) - 1] = 0;
	} else {
		/* Using basename() GNU version which doesn't modify arg. */
		strncpy(obj->name, basename((void *)path),
			sizeof(obj->name) - 1);
		end = strchr(obj->name, '.');
		if (end)
			*end = 0;
	}

	obj->efile.fd = -1;
	/*
	 * Caller of this function should also call
	 * bpf_object__elf_finish() after data collection to return
	 * obj_buf to user. If not, we should duplicate the buffer to
	 * avoid user freeing them before elf finish.
	 */
	obj->efile.obj_buf = obj_buf;
	obj->efile.obj_buf_sz = obj_buf_sz;
	obj->efile.maps_shndx = -1;
	obj->efile.btf_maps_shndx = -1;
	obj->efile.data_shndx = -1;
	obj->efile.rodata_shndx = -1;
	obj->efile.bss_shndx = -1;
	obj->efile.st_ops_shndx = -1;
	obj->kconfig_map_idx = -1;
	obj->rodata_map_idx = -1;

	obj->kern_version = get_kernel_version();
	obj->loaded = false;

	INIT_LIST_HEAD(&obj->list);
	list_add(&obj->list, &bpf_objects_list);
	return obj;
}

static void bpf_object__elf_finish(struct bpf_object *obj)
{
	if (!obj_elf_valid(obj))
		return;

	if (obj->efile.elf) {
		elf_end(obj->efile.elf);
		obj->efile.elf = NULL;
	}
	obj->efile.symbols = NULL;
	obj->efile.data = NULL;
	obj->efile.rodata = NULL;
	obj->efile.bss = NULL;
	obj->efile.st_ops_data = NULL;

	zfree(&obj->efile.reloc_sects);
	obj->efile.nr_reloc_sects = 0;
	zclose(obj->efile.fd);
	obj->efile.obj_buf = NULL;
	obj->efile.obj_buf_sz = 0;
}

static int bpf_object__elf_init(struct bpf_object *obj)
{
	int err = 0;
	GElf_Ehdr *ep;

	if (obj_elf_valid(obj)) {
		pr_warn("elf: init internal error\n");
		return -LIBBPF_ERRNO__LIBELF;
	}

	if (obj->efile.obj_buf_sz > 0) {
		/*
		 * obj_buf should have been validated by
		 * bpf_object__open_buffer().
		 */
		obj->efile.elf = elf_memory((char *)obj->efile.obj_buf,
					    obj->efile.obj_buf_sz);
	} else {
		obj->efile.fd = open(obj->path, O_RDONLY);
		if (obj->efile.fd < 0) {
			char errmsg[STRERR_BUFSIZE], *cp;

			err = -errno;
			cp = libbpf_strerror_r(err, errmsg, sizeof(errmsg));
			pr_warn("elf: failed to open %s: %s\n", obj->path, cp);
			return err;
		}

		obj->efile.elf = elf_begin(obj->efile.fd, ELF_C_READ_MMAP, NULL);
	}

	if (!obj->efile.elf) {
		pr_warn("elf: failed to open %s as ELF file: %s\n", obj->path, elf_errmsg(-1));
		err = -LIBBPF_ERRNO__LIBELF;
		goto errout;
	}

	if (!gelf_getehdr(obj->efile.elf, &obj->efile.ehdr)) {
		pr_warn("elf: failed to get ELF header from %s: %s\n", obj->path, elf_errmsg(-1));
		err = -LIBBPF_ERRNO__FORMAT;
		goto errout;
	}
	ep = &obj->efile.ehdr;

	if (elf_getshdrstrndx(obj->efile.elf, &obj->efile.shstrndx)) {
		pr_warn("elf: failed to get section names section index for %s: %s\n",
			obj->path, elf_errmsg(-1));
		err = -LIBBPF_ERRNO__FORMAT;
		goto errout;
	}

	/* Elf is corrupted/truncated, avoid calling elf_strptr. */
	if (!elf_rawdata(elf_getscn(obj->efile.elf, obj->efile.shstrndx), NULL)) {
		pr_warn("elf: failed to get section names strings from %s: %s\n",
			obj->path, elf_errmsg(-1));
		err = -LIBBPF_ERRNO__FORMAT;
		goto errout;
	}

	/* Old LLVM set e_machine to EM_NONE */
	if (ep->e_type != ET_REL ||
	    (ep->e_machine && ep->e_machine != EM_BPF)) {
		pr_warn("elf: %s is not a valid eBPF object file\n", obj->path);
		err = -LIBBPF_ERRNO__FORMAT;
		goto errout;
	}

	return 0;
errout:
	bpf_object__elf_finish(obj);
	return err;
}

static int bpf_object__check_endianness(struct bpf_object *obj)
{
#if __BYTE_ORDER == __LITTLE_ENDIAN
	if (obj->efile.ehdr.e_ident[EI_DATA] == ELFDATA2LSB)
		return 0;
#elif __BYTE_ORDER == __BIG_ENDIAN
	if (obj->efile.ehdr.e_ident[EI_DATA] == ELFDATA2MSB)
		return 0;
#else
# error "Unrecognized __BYTE_ORDER__"
#endif
	pr_warn("elf: endianness mismatch in %s.\n", obj->path);
	return -LIBBPF_ERRNO__ENDIAN;
}

static int
bpf_object__init_license(struct bpf_object *obj, void *data, size_t size)
{
	memcpy(obj->license, data, min(size, sizeof(obj->license) - 1));
	pr_debug("license of %s is %s\n", obj->path, obj->license);
	return 0;
}

static int
bpf_object__init_kversion(struct bpf_object *obj, void *data, size_t size)
{
	__u32 kver;

	if (size != sizeof(kver)) {
		pr_warn("invalid kver section in %s\n", obj->path);
		return -LIBBPF_ERRNO__FORMAT;
	}
	memcpy(&kver, data, sizeof(kver));
	obj->kern_version = kver;
	pr_debug("kernel version of %s is %x\n", obj->path, obj->kern_version);
	return 0;
}

static bool bpf_map_type__is_map_in_map(enum bpf_map_type type)
{
	if (type == BPF_MAP_TYPE_ARRAY_OF_MAPS ||
	    type == BPF_MAP_TYPE_HASH_OF_MAPS)
		return true;
	return false;
}

int bpf_object__section_size(const struct bpf_object *obj, const char *name,
			     __u32 *size)
{
	int ret = -ENOENT;

	*size = 0;
	if (!name) {
		return -EINVAL;
	} else if (!strcmp(name, DATA_SEC)) {
		if (obj->efile.data)
			*size = obj->efile.data->d_size;
	} else if (!strcmp(name, BSS_SEC)) {
		if (obj->efile.bss)
			*size = obj->efile.bss->d_size;
	} else if (!strcmp(name, RODATA_SEC)) {
		if (obj->efile.rodata)
			*size = obj->efile.rodata->d_size;
	} else if (!strcmp(name, STRUCT_OPS_SEC)) {
		if (obj->efile.st_ops_data)
			*size = obj->efile.st_ops_data->d_size;
	} else {
		Elf_Scn *scn = elf_sec_by_name(obj, name);
		Elf_Data *data = elf_sec_data(obj, scn);

		if (data) {
			ret = 0; /* found it */
			*size = data->d_size;
		}
	}

	return *size ? 0 : ret;
}

int bpf_object__variable_offset(const struct bpf_object *obj, const char *name,
				__u32 *off)
{
	Elf_Data *symbols = obj->efile.symbols;
	const char *sname;
	size_t si;

	if (!name || !off)
		return -EINVAL;

	for (si = 0; si < symbols->d_size / sizeof(GElf_Sym); si++) {
		GElf_Sym sym;

		if (!gelf_getsym(symbols, si, &sym))
			continue;
		if (GELF_ST_BIND(sym.st_info) != STB_GLOBAL ||
		    GELF_ST_TYPE(sym.st_info) != STT_OBJECT)
			continue;

		sname = elf_sym_str(obj, sym.st_name);
		if (!sname) {
			pr_warn("failed to get sym name string for var %s\n",
				name);
			return -EIO;
		}
		if (strcmp(name, sname) == 0) {
			*off = sym.st_value;
			return 0;
		}
	}

	return -ENOENT;
}

static struct bpf_map *bpf_object__add_map(struct bpf_object *obj)
{
	struct bpf_map *new_maps;
	size_t new_cap;
	int i;

	if (obj->nr_maps < obj->maps_cap)
		return &obj->maps[obj->nr_maps++];

	new_cap = max((size_t)4, obj->maps_cap * 3 / 2);
	new_maps = libbpf_reallocarray(obj->maps, new_cap, sizeof(*obj->maps));
	if (!new_maps) {
		pr_warn("alloc maps for object failed\n");
		return ERR_PTR(-ENOMEM);
	}

	obj->maps_cap = new_cap;
	obj->maps = new_maps;

	/* zero out new maps */
	memset(obj->maps + obj->nr_maps, 0,
	       (obj->maps_cap - obj->nr_maps) * sizeof(*obj->maps));
	/*
	 * fill all fd with -1 so won't close incorrect fd (fd=0 is stdin)
	 * when failure (zclose won't close negative fd)).
	 */
	for (i = obj->nr_maps; i < obj->maps_cap; i++) {
		obj->maps[i].fd = -1;
		obj->maps[i].inner_map_fd = -1;
	}

	return &obj->maps[obj->nr_maps++];
}

static size_t bpf_map_mmap_sz(const struct bpf_map *map)
{
	long page_sz = sysconf(_SC_PAGE_SIZE);
	size_t map_sz;

	map_sz = (size_t)roundup(map->def.value_size, 8) * map->def.max_entries;
	map_sz = roundup(map_sz, page_sz);
	return map_sz;
}

static char *internal_map_name(struct bpf_object *obj,
			       enum libbpf_map_type type)
{
	char map_name[BPF_OBJ_NAME_LEN], *p;
	const char *sfx = libbpf_type_to_btf_name[type];
	int sfx_len = max((size_t)7, strlen(sfx));
	int pfx_len = min((size_t)BPF_OBJ_NAME_LEN - sfx_len - 1,
			  strlen(obj->name));

	snprintf(map_name, sizeof(map_name), "%.*s%.*s", pfx_len, obj->name,
		 sfx_len, libbpf_type_to_btf_name[type]);

	/* sanitise map name to characters allowed by kernel */
	for (p = map_name; *p && p < map_name + sizeof(map_name); p++)
		if (!isalnum(*p) && *p != '_' && *p != '.')
			*p = '_';

	return strdup(map_name);
}

static int
bpf_object__init_internal_map(struct bpf_object *obj, enum libbpf_map_type type,
			      int sec_idx, void *data, size_t data_sz)
{
	struct bpf_map_def *def;
	struct bpf_map *map;
	int err;

	map = bpf_object__add_map(obj);
	if (IS_ERR(map))
		return PTR_ERR(map);

	map->libbpf_type = type;
	map->sec_idx = sec_idx;
	map->sec_offset = 0;
	map->name = internal_map_name(obj, type);
	if (!map->name) {
		pr_warn("failed to alloc map name\n");
		return -ENOMEM;
	}

	def = &map->def;
	def->type = BPF_MAP_TYPE_ARRAY;
	def->key_size = sizeof(int);
	def->value_size = data_sz;
	def->max_entries = 1;
	def->map_flags = type == LIBBPF_MAP_RODATA || type == LIBBPF_MAP_KCONFIG
			 ? BPF_F_RDONLY_PROG : 0;
	def->map_flags |= BPF_F_MMAPABLE;

	pr_debug("map '%s' (global data): at sec_idx %d, offset %zu, flags %x.\n",
		 map->name, map->sec_idx, map->sec_offset, def->map_flags);

	map->mmaped = mmap(NULL, bpf_map_mmap_sz(map), PROT_READ | PROT_WRITE,
			   MAP_SHARED | MAP_ANONYMOUS, -1, 0);
	if (map->mmaped == MAP_FAILED) {
		err = -errno;
		map->mmaped = NULL;
		pr_warn("failed to alloc map '%s' content buffer: %d\n",
			map->name, err);
		zfree(&map->name);
		return err;
	}

	if (data)
		memcpy(map->mmaped, data, data_sz);

	pr_debug("map %td is \"%s\"\n", map - obj->maps, map->name);
	return 0;
}

static int bpf_object__init_global_data_maps(struct bpf_object *obj)
{
	int err;

	/*
	 * Populate obj->maps with libbpf internal maps.
	 */
	if (obj->efile.data_shndx >= 0) {
		err = bpf_object__init_internal_map(obj, LIBBPF_MAP_DATA,
						    obj->efile.data_shndx,
						    obj->efile.data->d_buf,
						    obj->efile.data->d_size);
		if (err)
			return err;
	}
	if (obj->efile.rodata_shndx >= 0) {
		err = bpf_object__init_internal_map(obj, LIBBPF_MAP_RODATA,
						    obj->efile.rodata_shndx,
						    obj->efile.rodata->d_buf,
						    obj->efile.rodata->d_size);
		if (err)
			return err;

		obj->rodata_map_idx = obj->nr_maps - 1;
	}
	if (obj->efile.bss_shndx >= 0) {
		err = bpf_object__init_internal_map(obj, LIBBPF_MAP_BSS,
						    obj->efile.bss_shndx,
						    NULL,
						    obj->efile.bss->d_size);
		if (err)
			return err;
	}
	return 0;
}


static struct extern_desc *find_extern_by_name(const struct bpf_object *obj,
					       const void *name)
{
	int i;

	for (i = 0; i < obj->nr_extern; i++) {
		if (strcmp(obj->externs[i].name, name) == 0)
			return &obj->externs[i];
	}
	return NULL;
}

static int set_kcfg_value_tri(struct extern_desc *ext, void *ext_val,
			      char value)
{
	switch (ext->kcfg.type) {
	case KCFG_BOOL:
		if (value == 'm') {
			pr_warn("extern (kcfg) %s=%c should be tristate or char\n",
				ext->name, value);
			return -EINVAL;
		}
		*(bool *)ext_val = value == 'y' ? true : false;
		break;
	case KCFG_TRISTATE:
		if (value == 'y')
			*(enum libbpf_tristate *)ext_val = TRI_YES;
		else if (value == 'm')
			*(enum libbpf_tristate *)ext_val = TRI_MODULE;
		else /* value == 'n' */
			*(enum libbpf_tristate *)ext_val = TRI_NO;
		break;
	case KCFG_CHAR:
		*(char *)ext_val = value;
		break;
	case KCFG_UNKNOWN:
	case KCFG_INT:
	case KCFG_CHAR_ARR:
	default:
		pr_warn("extern (kcfg) %s=%c should be bool, tristate, or char\n",
			ext->name, value);
		return -EINVAL;
	}
	ext->is_set = true;
	return 0;
}

static int set_kcfg_value_str(struct extern_desc *ext, char *ext_val,
			      const char *value)
{
	size_t len;

	if (ext->kcfg.type != KCFG_CHAR_ARR) {
		pr_warn("extern (kcfg) %s=%s should be char array\n", ext->name, value);
		return -EINVAL;
	}

	len = strlen(value);
	if (value[len - 1] != '"') {
		pr_warn("extern (kcfg) '%s': invalid string config '%s'\n",
			ext->name, value);
		return -EINVAL;
	}

	/* strip quotes */
	len -= 2;
	if (len >= ext->kcfg.sz) {
		pr_warn("extern (kcfg) '%s': long string config %s of (%zu bytes) truncated to %d bytes\n",
			ext->name, value, len, ext->kcfg.sz - 1);
		len = ext->kcfg.sz - 1;
	}
	memcpy(ext_val, value + 1, len);
	ext_val[len] = '\0';
	ext->is_set = true;
	return 0;
}

static int parse_u64(const char *value, __u64 *res)
{
	char *value_end;
	int err;

	errno = 0;
	*res = strtoull(value, &value_end, 0);
	if (errno) {
		err = -errno;
		pr_warn("failed to parse '%s' as integer: %d\n", value, err);
		return err;
	}
	if (*value_end) {
		pr_warn("failed to parse '%s' as integer completely\n", value);
		return -EINVAL;
	}
	return 0;
}

static bool is_kcfg_value_in_range(const struct extern_desc *ext, __u64 v)
{
	int bit_sz = ext->kcfg.sz * 8;

	if (ext->kcfg.sz == 8)
		return true;

	/* Validate that value stored in u64 fits in integer of `ext->sz`
	 * bytes size without any loss of information. If the target integer
	 * is signed, we rely on the following limits of integer type of
	 * Y bits and subsequent transformation:
	 *
	 *     -2^(Y-1) <= X           <= 2^(Y-1) - 1
	 *            0 <= X + 2^(Y-1) <= 2^Y - 1
	 *            0 <= X + 2^(Y-1) <  2^Y
	 *
	 *  For unsigned target integer, check that all the (64 - Y) bits are
	 *  zero.
	 */
	if (ext->kcfg.is_signed)
		return v + (1ULL << (bit_sz - 1)) < (1ULL << bit_sz);
	else
		return (v >> bit_sz) == 0;
}

static int set_kcfg_value_num(struct extern_desc *ext, void *ext_val,
			      __u64 value)
{
	if (ext->kcfg.type != KCFG_INT && ext->kcfg.type != KCFG_CHAR) {
		pr_warn("extern (kcfg) %s=%llu should be integer\n",
			ext->name, (unsigned long long)value);
		return -EINVAL;
	}
	if (!is_kcfg_value_in_range(ext, value)) {
		pr_warn("extern (kcfg) %s=%llu value doesn't fit in %d bytes\n",
			ext->name, (unsigned long long)value, ext->kcfg.sz);
		return -ERANGE;
	}
	switch (ext->kcfg.sz) {
		case 1: *(__u8 *)ext_val = value; break;
		case 2: *(__u16 *)ext_val = value; break;
		case 4: *(__u32 *)ext_val = value; break;
		case 8: *(__u64 *)ext_val = value; break;
		default:
			return -EINVAL;
	}
	ext->is_set = true;
	return 0;
}

static int bpf_object__process_kconfig_line(struct bpf_object *obj,
					    char *buf, void *data)
{
	struct extern_desc *ext;
	char *sep, *value;
	int len, err = 0;
	void *ext_val;
	__u64 num;

	if (strncmp(buf, "CONFIG_", 7))
		return 0;

	sep = strchr(buf, '=');
	if (!sep) {
		pr_warn("failed to parse '%s': no separator\n", buf);
		return -EINVAL;
	}

	/* Trim ending '\n' */
	len = strlen(buf);
	if (buf[len - 1] == '\n')
		buf[len - 1] = '\0';
	/* Split on '=' and ensure that a value is present. */
	*sep = '\0';
	if (!sep[1]) {
		*sep = '=';
		pr_warn("failed to parse '%s': no value\n", buf);
		return -EINVAL;
	}

	ext = find_extern_by_name(obj, buf);
	if (!ext || ext->is_set)
		return 0;

	ext_val = data + ext->kcfg.data_off;
	value = sep + 1;

	switch (*value) {
	case 'y': case 'n': case 'm':
		err = set_kcfg_value_tri(ext, ext_val, *value);
		break;
	case '"':
		err = set_kcfg_value_str(ext, ext_val, value);
		break;
	default:
		/* assume integer */
		err = parse_u64(value, &num);
		if (err) {
			pr_warn("extern (kcfg) %s=%s should be integer\n",
				ext->name, value);
			return err;
		}
		err = set_kcfg_value_num(ext, ext_val, num);
		break;
	}
	if (err)
		return err;
	pr_debug("extern (kcfg) %s=%s\n", ext->name, value);
	return 0;
}

static int bpf_object__read_kconfig_file(struct bpf_object *obj, void *data)
{
	char buf[PATH_MAX];
	struct utsname uts;
	int len, err = 0;
	gzFile file;

	uname(&uts);
	len = snprintf(buf, PATH_MAX, "/boot/config-%s", uts.release);
	if (len < 0)
		return -EINVAL;
	else if (len >= PATH_MAX)
		return -ENAMETOOLONG;

	/* gzopen also accepts uncompressed files. */
	file = gzopen(buf, "r");
	if (!file)
		file = gzopen("/proc/config.gz", "r");

	if (!file) {
		pr_warn("failed to open system Kconfig\n");
		return -ENOENT;
	}

	while (gzgets(file, buf, sizeof(buf))) {
		err = bpf_object__process_kconfig_line(obj, buf, data);
		if (err) {
			pr_warn("error parsing system Kconfig line '%s': %d\n",
				buf, err);
			goto out;
		}
	}

out:
	gzclose(file);
	return err;
}

static int bpf_object__read_kconfig_mem(struct bpf_object *obj,
					const char *config, void *data)
{
	char buf[PATH_MAX];
	int err = 0;
	FILE *file;

	file = fmemopen((void *)config, strlen(config), "r");
	if (!file) {
		err = -errno;
		pr_warn("failed to open in-memory Kconfig: %d\n", err);
		return err;
	}

	while (fgets(buf, sizeof(buf), file)) {
		err = bpf_object__process_kconfig_line(obj, buf, data);
		if (err) {
			pr_warn("error parsing in-memory Kconfig line '%s': %d\n",
				buf, err);
			break;
		}
	}

	fclose(file);
	return err;
}

static int bpf_object__init_kconfig_map(struct bpf_object *obj)
{
	struct extern_desc *last_ext = NULL, *ext;
	size_t map_sz;
	int i, err;

	for (i = 0; i < obj->nr_extern; i++) {
		ext = &obj->externs[i];
		if (ext->type == EXT_KCFG)
			last_ext = ext;
	}

	if (!last_ext)
		return 0;

	map_sz = last_ext->kcfg.data_off + last_ext->kcfg.sz;
	err = bpf_object__init_internal_map(obj, LIBBPF_MAP_KCONFIG,
					    obj->efile.symbols_shndx,
					    NULL, map_sz);
	if (err)
		return err;

	obj->kconfig_map_idx = obj->nr_maps - 1;

	return 0;
}

static int bpf_object__init_user_maps(struct bpf_object *obj, bool strict)
{
	Elf_Data *symbols = obj->efile.symbols;
	int i, map_def_sz = 0, nr_maps = 0, nr_syms;
	Elf_Data *data = NULL;
	Elf_Scn *scn;

	if (obj->efile.maps_shndx < 0)
		return 0;

	if (!symbols)
		return -EINVAL;

	scn = elf_sec_by_idx(obj, obj->efile.maps_shndx);
	data = elf_sec_data(obj, scn);
	if (!scn || !data) {
		pr_warn("elf: failed to get legacy map definitions for %s\n",
			obj->path);
		return -EINVAL;
	}

	/*
	 * Count number of maps. Each map has a name.
	 * Array of maps is not supported: only the first element is
	 * considered.
	 *
	 * TODO: Detect array of map and report error.
	 */
	nr_syms = symbols->d_size / sizeof(GElf_Sym);
	for (i = 0; i < nr_syms; i++) {
		GElf_Sym sym;

		if (!gelf_getsym(symbols, i, &sym))
			continue;
		if (sym.st_shndx != obj->efile.maps_shndx)
			continue;
		nr_maps++;
	}
	/* Assume equally sized map definitions */
	pr_debug("elf: found %d legacy map definitions (%zd bytes) in %s\n",
		 nr_maps, data->d_size, obj->path);

	if (!data->d_size || nr_maps == 0 || (data->d_size % nr_maps) != 0) {
		pr_warn("elf: unable to determine legacy map definition size in %s\n",
			obj->path);
		return -EINVAL;
	}
	map_def_sz = data->d_size / nr_maps;

	/* Fill obj->maps using data in "maps" section.  */
	for (i = 0; i < nr_syms; i++) {
		GElf_Sym sym;
		const char *map_name;
		struct bpf_map_def *def;
		struct bpf_map *map;

		if (!gelf_getsym(symbols, i, &sym))
			continue;
		if (sym.st_shndx != obj->efile.maps_shndx)
			continue;

		map = bpf_object__add_map(obj);
		if (IS_ERR(map))
			return PTR_ERR(map);

		map_name = elf_sym_str(obj, sym.st_name);
		if (!map_name) {
			pr_warn("failed to get map #%d name sym string for obj %s\n",
				i, obj->path);
			return -LIBBPF_ERRNO__FORMAT;
		}

		if (GELF_ST_TYPE(sym.st_info) == STT_SECTION
		    || GELF_ST_BIND(sym.st_info) == STB_LOCAL) {
			pr_warn("map '%s' (legacy): static maps are not supported\n", map_name);
			return -ENOTSUP;
		}

		map->libbpf_type = LIBBPF_MAP_UNSPEC;
		map->sec_idx = sym.st_shndx;
		map->sec_offset = sym.st_value;
		pr_debug("map '%s' (legacy): at sec_idx %d, offset %zu.\n",
			 map_name, map->sec_idx, map->sec_offset);
		if (sym.st_value + map_def_sz > data->d_size) {
			pr_warn("corrupted maps section in %s: last map \"%s\" too small\n",
				obj->path, map_name);
			return -EINVAL;
		}

		map->name = strdup(map_name);
		if (!map->name) {
			pr_warn("failed to alloc map name\n");
			return -ENOMEM;
		}
		pr_debug("map %d is \"%s\"\n", i, map->name);
		def = (struct bpf_map_def *)(data->d_buf + sym.st_value);
		/*
		 * If the definition of the map in the object file fits in
		 * bpf_map_def, copy it.  Any extra fields in our version
		 * of bpf_map_def will default to zero as a result of the
		 * calloc above.
		 */
		if (map_def_sz <= sizeof(struct bpf_map_def)) {
			memcpy(&map->def, def, map_def_sz);
		} else {
			/*
			 * Here the map structure being read is bigger than what
			 * we expect, truncate if the excess bits are all zero.
			 * If they are not zero, reject this map as
			 * incompatible.
			 */
			char *b;

			for (b = ((char *)def) + sizeof(struct bpf_map_def);
			     b < ((char *)def) + map_def_sz; b++) {
				if (*b != 0) {
					pr_warn("maps section in %s: \"%s\" has unrecognized, non-zero options\n",
						obj->path, map_name);
					if (strict)
						return -EINVAL;
				}
			}
			memcpy(&map->def, def, sizeof(struct bpf_map_def));
		}
	}
	return 0;
}

const struct btf_type *
skip_mods_and_typedefs(const struct btf *btf, __u32 id, __u32 *res_id)
{
	const struct btf_type *t = btf__type_by_id(btf, id);

	if (res_id)
		*res_id = id;

	while (btf_is_mod(t) || btf_is_typedef(t)) {
		if (res_id)
			*res_id = t->type;
		t = btf__type_by_id(btf, t->type);
	}

	return t;
}

static const struct btf_type *
resolve_func_ptr(const struct btf *btf, __u32 id, __u32 *res_id)
{
	const struct btf_type *t;

	t = skip_mods_and_typedefs(btf, id, NULL);
	if (!btf_is_ptr(t))
		return NULL;

	t = skip_mods_and_typedefs(btf, t->type, res_id);

	return btf_is_func_proto(t) ? t : NULL;
}

static const char *__btf_kind_str(__u16 kind)
{
	switch (kind) {
	case BTF_KIND_UNKN: return "void";
	case BTF_KIND_INT: return "int";
	case BTF_KIND_PTR: return "ptr";
	case BTF_KIND_ARRAY: return "array";
	case BTF_KIND_STRUCT: return "struct";
	case BTF_KIND_UNION: return "union";
	case BTF_KIND_ENUM: return "enum";
	case BTF_KIND_FWD: return "fwd";
	case BTF_KIND_TYPEDEF: return "typedef";
	case BTF_KIND_VOLATILE: return "volatile";
	case BTF_KIND_CONST: return "const";
	case BTF_KIND_RESTRICT: return "restrict";
	case BTF_KIND_FUNC: return "func";
	case BTF_KIND_FUNC_PROTO: return "func_proto";
	case BTF_KIND_VAR: return "var";
	case BTF_KIND_DATASEC: return "datasec";
	case BTF_KIND_FLOAT: return "float";
	default: return "unknown";
	}
}

const char *btf_kind_str(const struct btf_type *t)
{
	return __btf_kind_str(btf_kind(t));
}

/*
 * Fetch integer attribute of BTF map definition. Such attributes are
 * represented using a pointer to an array, in which dimensionality of array
 * encodes specified integer value. E.g., int (*type)[BPF_MAP_TYPE_ARRAY];
 * encodes `type => BPF_MAP_TYPE_ARRAY` key/value pair completely using BTF
 * type definition, while using only sizeof(void *) space in ELF data section.
 */
static bool get_map_field_int(const char *map_name, const struct btf *btf,
			      const struct btf_member *m, __u32 *res)
{
	const struct btf_type *t = skip_mods_and_typedefs(btf, m->type, NULL);
	const char *name = btf__name_by_offset(btf, m->name_off);
	const struct btf_array *arr_info;
	const struct btf_type *arr_t;

	if (!btf_is_ptr(t)) {
		pr_warn("map '%s': attr '%s': expected PTR, got %s.\n",
			map_name, name, btf_kind_str(t));
		return false;
	}

	arr_t = btf__type_by_id(btf, t->type);
	if (!arr_t) {
		pr_warn("map '%s': attr '%s': type [%u] not found.\n",
			map_name, name, t->type);
		return false;
	}
	if (!btf_is_array(arr_t)) {
		pr_warn("map '%s': attr '%s': expected ARRAY, got %s.\n",
			map_name, name, btf_kind_str(arr_t));
		return false;
	}
	arr_info = btf_array(arr_t);
	*res = arr_info->nelems;
	return true;
}

static int build_map_pin_path(struct bpf_map *map, const char *path)
{
	char buf[PATH_MAX];
	int len;

	if (!path)
		path = "/sys/fs/bpf";

	len = snprintf(buf, PATH_MAX, "%s/%s", path, bpf_map__name(map));
	if (len < 0)
		return -EINVAL;
	else if (len >= PATH_MAX)
		return -ENAMETOOLONG;

	return bpf_map__set_pin_path(map, buf);
}

int parse_btf_map_def(const char *map_name, struct btf *btf,
		      const struct btf_type *def_t, bool strict,
		      struct btf_map_def *map_def, struct btf_map_def *inner_def)
{
	const struct btf_type *t;
	const struct btf_member *m;
	bool is_inner = inner_def == NULL;
	int vlen, i;

	vlen = btf_vlen(def_t);
	m = btf_members(def_t);
	for (i = 0; i < vlen; i++, m++) {
		const char *name = btf__name_by_offset(btf, m->name_off);

		if (!name) {
			pr_warn("map '%s': invalid field #%d.\n", map_name, i);
			return -EINVAL;
		}
		if (strcmp(name, "type") == 0) {
			if (!get_map_field_int(map_name, btf, m, &map_def->map_type))
				return -EINVAL;
			map_def->parts |= MAP_DEF_MAP_TYPE;
		} else if (strcmp(name, "max_entries") == 0) {
			if (!get_map_field_int(map_name, btf, m, &map_def->max_entries))
				return -EINVAL;
			map_def->parts |= MAP_DEF_MAX_ENTRIES;
		} else if (strcmp(name, "map_flags") == 0) {
			if (!get_map_field_int(map_name, btf, m, &map_def->map_flags))
				return -EINVAL;
			map_def->parts |= MAP_DEF_MAP_FLAGS;
		} else if (strcmp(name, "numa_node") == 0) {
			if (!get_map_field_int(map_name, btf, m, &map_def->numa_node))
				return -EINVAL;
			map_def->parts |= MAP_DEF_NUMA_NODE;
		} else if (strcmp(name, "key_size") == 0) {
			__u32 sz;

			if (!get_map_field_int(map_name, btf, m, &sz))
				return -EINVAL;
			if (map_def->key_size && map_def->key_size != sz) {
				pr_warn("map '%s': conflicting key size %u != %u.\n",
					map_name, map_def->key_size, sz);
				return -EINVAL;
			}
			map_def->key_size = sz;
			map_def->parts |= MAP_DEF_KEY_SIZE;
		} else if (strcmp(name, "key") == 0) {
			__s64 sz;

			t = btf__type_by_id(btf, m->type);
			if (!t) {
				pr_warn("map '%s': key type [%d] not found.\n",
					map_name, m->type);
				return -EINVAL;
			}
			if (!btf_is_ptr(t)) {
				pr_warn("map '%s': key spec is not PTR: %s.\n",
					map_name, btf_kind_str(t));
				return -EINVAL;
			}
			sz = btf__resolve_size(btf, t->type);
			if (sz < 0) {
				pr_warn("map '%s': can't determine key size for type [%u]: %zd.\n",
					map_name, t->type, (ssize_t)sz);
				return sz;
			}
			if (map_def->key_size && map_def->key_size != sz) {
				pr_warn("map '%s': conflicting key size %u != %zd.\n",
					map_name, map_def->key_size, (ssize_t)sz);
				return -EINVAL;
			}
			map_def->key_size = sz;
			map_def->key_type_id = t->type;
			map_def->parts |= MAP_DEF_KEY_SIZE | MAP_DEF_KEY_TYPE;
		} else if (strcmp(name, "value_size") == 0) {
			__u32 sz;

			if (!get_map_field_int(map_name, btf, m, &sz))
				return -EINVAL;
			if (map_def->value_size && map_def->value_size != sz) {
				pr_warn("map '%s': conflicting value size %u != %u.\n",
					map_name, map_def->value_size, sz);
				return -EINVAL;
			}
			map_def->value_size = sz;
			map_def->parts |= MAP_DEF_VALUE_SIZE;
		} else if (strcmp(name, "value") == 0) {
			__s64 sz;

			t = btf__type_by_id(btf, m->type);
			if (!t) {
				pr_warn("map '%s': value type [%d] not found.\n",
					map_name, m->type);
				return -EINVAL;
			}
			if (!btf_is_ptr(t)) {
				pr_warn("map '%s': value spec is not PTR: %s.\n",
					map_name, btf_kind_str(t));
				return -EINVAL;
			}
			sz = btf__resolve_size(btf, t->type);
			if (sz < 0) {
				pr_warn("map '%s': can't determine value size for type [%u]: %zd.\n",
					map_name, t->type, (ssize_t)sz);
				return sz;
			}
			if (map_def->value_size && map_def->value_size != sz) {
				pr_warn("map '%s': conflicting value size %u != %zd.\n",
					map_name, map_def->value_size, (ssize_t)sz);
				return -EINVAL;
			}
			map_def->value_size = sz;
			map_def->value_type_id = t->type;
			map_def->parts |= MAP_DEF_VALUE_SIZE | MAP_DEF_VALUE_TYPE;
		}
		else if (strcmp(name, "values") == 0) {
			char inner_map_name[128];
			int err;

			if (is_inner) {
				pr_warn("map '%s': multi-level inner maps not supported.\n",
					map_name);
				return -ENOTSUP;
			}
			if (i != vlen - 1) {
				pr_warn("map '%s': '%s' member should be last.\n",
					map_name, name);
				return -EINVAL;
			}
			if (!bpf_map_type__is_map_in_map(map_def->map_type)) {
				pr_warn("map '%s': should be map-in-map.\n",
					map_name);
				return -ENOTSUP;
			}
			if (map_def->value_size && map_def->value_size != 4) {
				pr_warn("map '%s': conflicting value size %u != 4.\n",
					map_name, map_def->value_size);
				return -EINVAL;
			}
			map_def->value_size = 4;
			t = btf__type_by_id(btf, m->type);
			if (!t) {
				pr_warn("map '%s': map-in-map inner type [%d] not found.\n",
					map_name, m->type);
				return -EINVAL;
			}
			if (!btf_is_array(t) || btf_array(t)->nelems) {
				pr_warn("map '%s': map-in-map inner spec is not a zero-sized array.\n",
					map_name);
				return -EINVAL;
			}
			t = skip_mods_and_typedefs(btf, btf_array(t)->type, NULL);
			if (!btf_is_ptr(t)) {
				pr_warn("map '%s': map-in-map inner def is of unexpected kind %s.\n",
					map_name, btf_kind_str(t));
				return -EINVAL;
			}
			t = skip_mods_and_typedefs(btf, t->type, NULL);
			if (!btf_is_struct(t)) {
				pr_warn("map '%s': map-in-map inner def is of unexpected kind %s.\n",
					map_name, btf_kind_str(t));
				return -EINVAL;
			}

			snprintf(inner_map_name, sizeof(inner_map_name), "%s.inner", map_name);
			err = parse_btf_map_def(inner_map_name, btf, t, strict, inner_def, NULL);
			if (err)
				return err;

			map_def->parts |= MAP_DEF_INNER_MAP;
		} else if (strcmp(name, "pinning") == 0) {
			__u32 val;

			if (is_inner) {
				pr_warn("map '%s': inner def can't be pinned.\n", map_name);
				return -EINVAL;
			}
			if (!get_map_field_int(map_name, btf, m, &val))
				return -EINVAL;
			if (val != LIBBPF_PIN_NONE && val != LIBBPF_PIN_BY_NAME) {
				pr_warn("map '%s': invalid pinning value %u.\n",
					map_name, val);
				return -EINVAL;
			}
			map_def->pinning = val;
			map_def->parts |= MAP_DEF_PINNING;
		} else {
			if (strict) {
				pr_warn("map '%s': unknown field '%s'.\n", map_name, name);
				return -ENOTSUP;
			}
			pr_debug("map '%s': ignoring unknown field '%s'.\n", map_name, name);
		}
	}

	if (map_def->map_type == BPF_MAP_TYPE_UNSPEC) {
		pr_warn("map '%s': map type isn't specified.\n", map_name);
		return -EINVAL;
	}

	return 0;
}

static void fill_map_from_def(struct bpf_map *map, const struct btf_map_def *def)
{
	map->def.type = def->map_type;
	map->def.key_size = def->key_size;
	map->def.value_size = def->value_size;
	map->def.max_entries = def->max_entries;
	map->def.map_flags = def->map_flags;

	map->numa_node = def->numa_node;
	map->btf_key_type_id = def->key_type_id;
	map->btf_value_type_id = def->value_type_id;

	if (def->parts & MAP_DEF_MAP_TYPE)
		pr_debug("map '%s': found type = %u.\n", map->name, def->map_type);

	if (def->parts & MAP_DEF_KEY_TYPE)
		pr_debug("map '%s': found key [%u], sz = %u.\n",
			 map->name, def->key_type_id, def->key_size);
	else if (def->parts & MAP_DEF_KEY_SIZE)
		pr_debug("map '%s': found key_size = %u.\n", map->name, def->key_size);

	if (def->parts & MAP_DEF_VALUE_TYPE)
		pr_debug("map '%s': found value [%u], sz = %u.\n",
			 map->name, def->value_type_id, def->value_size);
	else if (def->parts & MAP_DEF_VALUE_SIZE)
		pr_debug("map '%s': found value_size = %u.\n", map->name, def->value_size);

	if (def->parts & MAP_DEF_MAX_ENTRIES)
		pr_debug("map '%s': found max_entries = %u.\n", map->name, def->max_entries);
	if (def->parts & MAP_DEF_MAP_FLAGS)
		pr_debug("map '%s': found map_flags = %u.\n", map->name, def->map_flags);
	if (def->parts & MAP_DEF_PINNING)
		pr_debug("map '%s': found pinning = %u.\n", map->name, def->pinning);
	if (def->parts & MAP_DEF_NUMA_NODE)
		pr_debug("map '%s': found numa_node = %u.\n", map->name, def->numa_node);

	if (def->parts & MAP_DEF_INNER_MAP)
		pr_debug("map '%s': found inner map definition.\n", map->name);
}

static const char *btf_var_linkage_str(__u32 linkage)
{
	switch (linkage) {
	case BTF_VAR_STATIC: return "static";
	case BTF_VAR_GLOBAL_ALLOCATED: return "global";
	case BTF_VAR_GLOBAL_EXTERN: return "extern";
	default: return "unknown";
	}
}

static int bpf_object__init_user_btf_map(struct bpf_object *obj,
					 const struct btf_type *sec,
					 int var_idx, int sec_idx,
					 const Elf_Data *data, bool strict,
					 const char *pin_root_path)
{
	struct btf_map_def map_def = {}, inner_def = {};
	const struct btf_type *var, *def;
	const struct btf_var_secinfo *vi;
	const struct btf_var *var_extra;
	const char *map_name;
	struct bpf_map *map;
	int err;

	vi = btf_var_secinfos(sec) + var_idx;
	var = btf__type_by_id(obj->btf, vi->type);
	var_extra = btf_var(var);
	map_name = btf__name_by_offset(obj->btf, var->name_off);

	if (map_name == NULL || map_name[0] == '\0') {
		pr_warn("map #%d: empty name.\n", var_idx);
		return -EINVAL;
	}
	if ((__u64)vi->offset + vi->size > data->d_size) {
		pr_warn("map '%s' BTF data is corrupted.\n", map_name);
		return -EINVAL;
	}
	if (!btf_is_var(var)) {
		pr_warn("map '%s': unexpected var kind %s.\n",
			map_name, btf_kind_str(var));
		return -EINVAL;
	}
	if (var_extra->linkage != BTF_VAR_GLOBAL_ALLOCATED) {
		pr_warn("map '%s': unsupported map linkage %s.\n",
			map_name, btf_var_linkage_str(var_extra->linkage));
		return -EOPNOTSUPP;
	}

	def = skip_mods_and_typedefs(obj->btf, var->type, NULL);
	if (!btf_is_struct(def)) {
		pr_warn("map '%s': unexpected def kind %s.\n",
			map_name, btf_kind_str(var));
		return -EINVAL;
	}
	if (def->size > vi->size) {
		pr_warn("map '%s': invalid def size.\n", map_name);
		return -EINVAL;
	}

	map = bpf_object__add_map(obj);
	if (IS_ERR(map))
		return PTR_ERR(map);
	map->name = strdup(map_name);
	if (!map->name) {
		pr_warn("map '%s': failed to alloc map name.\n", map_name);
		return -ENOMEM;
	}
	map->libbpf_type = LIBBPF_MAP_UNSPEC;
	map->def.type = BPF_MAP_TYPE_UNSPEC;
	map->sec_idx = sec_idx;
	map->sec_offset = vi->offset;
	map->btf_var_idx = var_idx;
	pr_debug("map '%s': at sec_idx %d, offset %zu.\n",
		 map_name, map->sec_idx, map->sec_offset);

	err = parse_btf_map_def(map->name, obj->btf, def, strict, &map_def, &inner_def);
	if (err)
		return err;

	fill_map_from_def(map, &map_def);

	if (map_def.pinning == LIBBPF_PIN_BY_NAME) {
		err = build_map_pin_path(map, pin_root_path);
		if (err) {
			pr_warn("map '%s': couldn't build pin path.\n", map->name);
			return err;
		}
	}

	if (map_def.parts & MAP_DEF_INNER_MAP) {
		map->inner_map = calloc(1, sizeof(*map->inner_map));
		if (!map->inner_map)
			return -ENOMEM;
		map->inner_map->fd = -1;
		map->inner_map->sec_idx = sec_idx;
		map->inner_map->name = malloc(strlen(map_name) + sizeof(".inner") + 1);
		if (!map->inner_map->name)
			return -ENOMEM;
		sprintf(map->inner_map->name, "%s.inner", map_name);

		fill_map_from_def(map->inner_map, &inner_def);
	}

	return 0;
}

static int bpf_object__init_user_btf_maps(struct bpf_object *obj, bool strict,
					  const char *pin_root_path)
{
	const struct btf_type *sec = NULL;
	int nr_types, i, vlen, err;
	const struct btf_type *t;
	const char *name;
	Elf_Data *data;
	Elf_Scn *scn;

	if (obj->efile.btf_maps_shndx < 0)
		return 0;

	scn = elf_sec_by_idx(obj, obj->efile.btf_maps_shndx);
	data = elf_sec_data(obj, scn);
	if (!scn || !data) {
		pr_warn("elf: failed to get %s map definitions for %s\n",
			MAPS_ELF_SEC, obj->path);
		return -EINVAL;
	}

	nr_types = btf__get_nr_types(obj->btf);
	for (i = 1; i <= nr_types; i++) {
		t = btf__type_by_id(obj->btf, i);
		if (!btf_is_datasec(t))
			continue;
		name = btf__name_by_offset(obj->btf, t->name_off);
		if (strcmp(name, MAPS_ELF_SEC) == 0) {
			sec = t;
			obj->efile.btf_maps_sec_btf_id = i;
			break;
		}
	}

	if (!sec) {
		pr_warn("DATASEC '%s' not found.\n", MAPS_ELF_SEC);
		return -ENOENT;
	}

	vlen = btf_vlen(sec);
	for (i = 0; i < vlen; i++) {
		err = bpf_object__init_user_btf_map(obj, sec, i,
						    obj->efile.btf_maps_shndx,
						    data, strict,
						    pin_root_path);
		if (err)
			return err;
	}

	return 0;
}

static int bpf_object__init_maps(struct bpf_object *obj,
				 const struct bpf_object_open_opts *opts)
{
	const char *pin_root_path;
	bool strict;
	int err;

	strict = !OPTS_GET(opts, relaxed_maps, false);
	pin_root_path = OPTS_GET(opts, pin_root_path, NULL);

	err = bpf_object__init_user_maps(obj, strict);
	err = err ?: bpf_object__init_user_btf_maps(obj, strict, pin_root_path);
	err = err ?: bpf_object__init_global_data_maps(obj);
	err = err ?: bpf_object__init_kconfig_map(obj);
	err = err ?: bpf_object__init_struct_ops_maps(obj);

	return err;
}

static bool section_have_execinstr(struct bpf_object *obj, int idx)
{
	GElf_Shdr sh;

	if (elf_sec_hdr(obj, elf_sec_by_idx(obj, idx), &sh))
		return false;

	return sh.sh_flags & SHF_EXECINSTR;
}

static bool btf_needs_sanitization(struct bpf_object *obj)
{
	bool has_func_global = kernel_supports(obj, FEAT_BTF_GLOBAL_FUNC);
	bool has_datasec = kernel_supports(obj, FEAT_BTF_DATASEC);
	bool has_float = kernel_supports(obj, FEAT_BTF_FLOAT);
	bool has_func = kernel_supports(obj, FEAT_BTF_FUNC);

	return !has_func || !has_datasec || !has_func_global || !has_float;
}

static void bpf_object__sanitize_btf(struct bpf_object *obj, struct btf *btf)
{
	bool has_func_global = kernel_supports(obj, FEAT_BTF_GLOBAL_FUNC);
	bool has_datasec = kernel_supports(obj, FEAT_BTF_DATASEC);
	bool has_float = kernel_supports(obj, FEAT_BTF_FLOAT);
	bool has_func = kernel_supports(obj, FEAT_BTF_FUNC);
	struct btf_type *t;
	int i, j, vlen;

	for (i = 1; i <= btf__get_nr_types(btf); i++) {
		t = (struct btf_type *)btf__type_by_id(btf, i);

		if (!has_datasec && btf_is_var(t)) {
			/* replace VAR with INT */
			t->info = BTF_INFO_ENC(BTF_KIND_INT, 0, 0);
			/*
			 * using size = 1 is the safest choice, 4 will be too
			 * big and cause kernel BTF validation failure if
			 * original variable took less than 4 bytes
			 */
			t->size = 1;
			*(int *)(t + 1) = BTF_INT_ENC(0, 0, 8);
		} else if (!has_datasec && btf_is_datasec(t)) {
			/* replace DATASEC with STRUCT */
			const struct btf_var_secinfo *v = btf_var_secinfos(t);
			struct btf_member *m = btf_members(t);
			struct btf_type *vt;
			char *name;

			name = (char *)btf__name_by_offset(btf, t->name_off);
			while (*name) {
				if (*name == '.')
					*name = '_';
				name++;
			}

			vlen = btf_vlen(t);
			t->info = BTF_INFO_ENC(BTF_KIND_STRUCT, 0, vlen);
			for (j = 0; j < vlen; j++, v++, m++) {
				/* order of field assignments is important */
				m->offset = v->offset * 8;
				m->type = v->type;
				/* preserve variable name as member name */
				vt = (void *)btf__type_by_id(btf, v->type);
				m->name_off = vt->name_off;
			}
		} else if (!has_func && btf_is_func_proto(t)) {
			/* replace FUNC_PROTO with ENUM */
			vlen = btf_vlen(t);
			t->info = BTF_INFO_ENC(BTF_KIND_ENUM, 0, vlen);
			t->size = sizeof(__u32); /* kernel enforced */
		} else if (!has_func && btf_is_func(t)) {
			/* replace FUNC with TYPEDEF */
			t->info = BTF_INFO_ENC(BTF_KIND_TYPEDEF, 0, 0);
		} else if (!has_func_global && btf_is_func(t)) {
			/* replace BTF_FUNC_GLOBAL with BTF_FUNC_STATIC */
			t->info = BTF_INFO_ENC(BTF_KIND_FUNC, 0, 0);
		} else if (!has_float && btf_is_float(t)) {
			/* replace FLOAT with an equally-sized empty STRUCT;
			 * since C compilers do not accept e.g. "float" as a
			 * valid struct name, make it anonymous
			 */
			t->name_off = 0;
			t->info = BTF_INFO_ENC(BTF_KIND_STRUCT, 0, 0);
		}
	}
}

static bool libbpf_needs_btf(const struct bpf_object *obj)
{
	return obj->efile.btf_maps_shndx >= 0 ||
	       obj->efile.st_ops_shndx >= 0 ||
	       obj->nr_extern > 0;
}

static bool kernel_needs_btf(const struct bpf_object *obj)
{
	return obj->efile.st_ops_shndx >= 0;
}

static int bpf_object__init_btf(struct bpf_object *obj,
				Elf_Data *btf_data,
				Elf_Data *btf_ext_data)
{
	int err = -ENOENT;

	if (btf_data) {
		obj->btf = btf__new(btf_data->d_buf, btf_data->d_size);
		err = libbpf_get_error(obj->btf);
		if (err) {
			obj->btf = NULL;
			pr_warn("Error loading ELF section %s: %d.\n", BTF_ELF_SEC, err);
			goto out;
		}
		/* enforce 8-byte pointers for BPF-targeted BTFs */
		btf__set_pointer_size(obj->btf, 8);
	}
	if (btf_ext_data) {
		if (!obj->btf) {
			pr_debug("Ignore ELF section %s because its depending ELF section %s is not found.\n",
				 BTF_EXT_ELF_SEC, BTF_ELF_SEC);
			goto out;
		}
		obj->btf_ext = btf_ext__new(btf_ext_data->d_buf, btf_ext_data->d_size);
		err = libbpf_get_error(obj->btf_ext);
		if (err) {
			pr_warn("Error loading ELF section %s: %d. Ignored and continue.\n",
				BTF_EXT_ELF_SEC, err);
			obj->btf_ext = NULL;
			goto out;
		}
	}
out:
	if (err && libbpf_needs_btf(obj)) {
		pr_warn("BTF is required, but is missing or corrupted.\n");
		return err;
	}
	return 0;
}

static int bpf_object__finalize_btf(struct bpf_object *obj)
{
	int err;

	if (!obj->btf)
		return 0;

	err = btf__finalize_data(obj, obj->btf);
	if (err) {
		pr_warn("Error finalizing %s: %d.\n", BTF_ELF_SEC, err);
		return err;
	}

	return 0;
}

static bool prog_needs_vmlinux_btf(struct bpf_program *prog)
{
	if (prog->type == BPF_PROG_TYPE_STRUCT_OPS ||
	    prog->type == BPF_PROG_TYPE_LSM)
		return true;

	/* BPF_PROG_TYPE_TRACING programs which do not attach to other programs
	 * also need vmlinux BTF
	 */
	if (prog->type == BPF_PROG_TYPE_TRACING && !prog->attach_prog_fd)
		return true;

	return false;
}

static bool obj_needs_vmlinux_btf(const struct bpf_object *obj)
{
	struct bpf_program *prog;
	int i;

	/* CO-RE relocations need kernel BTF */
	if (obj->btf_ext && obj->btf_ext->core_relo_info.len)
		return true;

	/* Support for typed ksyms needs kernel BTF */
	for (i = 0; i < obj->nr_extern; i++) {
		const struct extern_desc *ext;

		ext = &obj->externs[i];
		if (ext->type == EXT_KSYM && ext->ksym.type_id)
			return true;
	}

	bpf_object__for_each_program(prog, obj) {
		if (!prog->load)
			continue;
		if (prog_needs_vmlinux_btf(prog))
			return true;
	}

	return false;
}

static int bpf_object__load_vmlinux_btf(struct bpf_object *obj, bool force)
{
	int err;

	/* btf_vmlinux could be loaded earlier */
	if (obj->btf_vmlinux || obj->gen_loader)
		return 0;

	if (!force && !obj_needs_vmlinux_btf(obj))
		return 0;

	obj->btf_vmlinux = libbpf_find_kernel_btf();
	err = libbpf_get_error(obj->btf_vmlinux);
	if (err) {
		pr_warn("Error loading vmlinux BTF: %d\n", err);
		obj->btf_vmlinux = NULL;
		return err;
	}
	return 0;
}

static int bpf_object__sanitize_and_load_btf(struct bpf_object *obj)
{
	struct btf *kern_btf = obj->btf;
	bool btf_mandatory, sanitize;
	int i, err = 0;

	if (!obj->btf)
		return 0;

	if (!kernel_supports(obj, FEAT_BTF)) {
		if (kernel_needs_btf(obj)) {
			err = -EOPNOTSUPP;
			goto report;
		}
		pr_debug("Kernel doesn't support BTF, skipping uploading it.\n");
		return 0;
	}

	/* Even though some subprogs are global/weak, user might prefer more
	 * permissive BPF verification process that BPF verifier performs for
	 * static functions, taking into account more context from the caller
	 * functions. In such case, they need to mark such subprogs with
	 * __attribute__((visibility("hidden"))) and libbpf will adjust
	 * corresponding FUNC BTF type to be marked as static and trigger more
	 * involved BPF verification process.
	 */
	for (i = 0; i < obj->nr_programs; i++) {
		struct bpf_program *prog = &obj->programs[i];
		struct btf_type *t;
		const char *name;
		int j, n;

		if (!prog->mark_btf_static || !prog_is_subprog(obj, prog))
			continue;

		n = btf__get_nr_types(obj->btf);
		for (j = 1; j <= n; j++) {
			t = btf_type_by_id(obj->btf, j);
			if (!btf_is_func(t) || btf_func_linkage(t) != BTF_FUNC_GLOBAL)
				continue;

			name = btf__str_by_offset(obj->btf, t->name_off);
			if (strcmp(name, prog->name) != 0)
				continue;

			t->info = btf_type_info(BTF_KIND_FUNC, BTF_FUNC_STATIC, 0);
			break;
		}
	}

	sanitize = btf_needs_sanitization(obj);
	if (sanitize) {
		const void *raw_data;
		__u32 sz;

		/* clone BTF to sanitize a copy and leave the original intact */
		raw_data = btf__get_raw_data(obj->btf, &sz);
		kern_btf = btf__new(raw_data, sz);
		err = libbpf_get_error(kern_btf);
		if (err)
			return err;

		/* enforce 8-byte pointers for BPF-targeted BTFs */
		btf__set_pointer_size(obj->btf, 8);
		bpf_object__sanitize_btf(obj, kern_btf);
	}

	if (obj->gen_loader) {
		__u32 raw_size = 0;
		const void *raw_data = btf__get_raw_data(kern_btf, &raw_size);

		if (!raw_data)
			return -ENOMEM;
		bpf_gen__load_btf(obj->gen_loader, raw_data, raw_size);
		/* Pretend to have valid FD to pass various fd >= 0 checks.
		 * This fd == 0 will not be used with any syscall and will be reset to -1 eventually.
		 */
		btf__set_fd(kern_btf, 0);
	} else {
		err = btf__load(kern_btf);
	}
	if (sanitize) {
		if (!err) {
			/* move fd to libbpf's BTF */
			btf__set_fd(obj->btf, btf__fd(kern_btf));
			btf__set_fd(kern_btf, -1);
		}
		btf__free(kern_btf);
	}
report:
	if (err) {
		btf_mandatory = kernel_needs_btf(obj);
		pr_warn("Error loading .BTF into kernel: %d. %s\n", err,
			btf_mandatory ? "BTF is mandatory, can't proceed."
				      : "BTF is optional, ignoring.");
		if (!btf_mandatory)
			err = 0;
	}
	return err;
}

static const char *elf_sym_str(const struct bpf_object *obj, size_t off)
{
	const char *name;

	name = elf_strptr(obj->efile.elf, obj->efile.strtabidx, off);
	if (!name) {
		pr_warn("elf: failed to get section name string at offset %zu from %s: %s\n",
			off, obj->path, elf_errmsg(-1));
		return NULL;
	}

	return name;
}

static const char *elf_sec_str(const struct bpf_object *obj, size_t off)
{
	const char *name;

	name = elf_strptr(obj->efile.elf, obj->efile.shstrndx, off);
	if (!name) {
		pr_warn("elf: failed to get section name string at offset %zu from %s: %s\n",
			off, obj->path, elf_errmsg(-1));
		return NULL;
	}

	return name;
}

static Elf_Scn *elf_sec_by_idx(const struct bpf_object *obj, size_t idx)
{
	Elf_Scn *scn;

	scn = elf_getscn(obj->efile.elf, idx);
	if (!scn) {
		pr_warn("elf: failed to get section(%zu) from %s: %s\n",
			idx, obj->path, elf_errmsg(-1));
		return NULL;
	}
	return scn;
}

static Elf_Scn *elf_sec_by_name(const struct bpf_object *obj, const char *name)
{
	Elf_Scn *scn = NULL;
	Elf *elf = obj->efile.elf;
	const char *sec_name;

	while ((scn = elf_nextscn(elf, scn)) != NULL) {
		sec_name = elf_sec_name(obj, scn);
		if (!sec_name)
			return NULL;

		if (strcmp(sec_name, name) != 0)
			continue;

		return scn;
	}
	return NULL;
}

static int elf_sec_hdr(const struct bpf_object *obj, Elf_Scn *scn, GElf_Shdr *hdr)
{
	if (!scn)
		return -EINVAL;

	if (gelf_getshdr(scn, hdr) != hdr) {
		pr_warn("elf: failed to get section(%zu) header from %s: %s\n",
			elf_ndxscn(scn), obj->path, elf_errmsg(-1));
		return -EINVAL;
	}

	return 0;
}

static const char *elf_sec_name(const struct bpf_object *obj, Elf_Scn *scn)
{
	const char *name;
	GElf_Shdr sh;

	if (!scn)
		return NULL;

	if (elf_sec_hdr(obj, scn, &sh))
		return NULL;

	name = elf_sec_str(obj, sh.sh_name);
	if (!name) {
		pr_warn("elf: failed to get section(%zu) name from %s: %s\n",
			elf_ndxscn(scn), obj->path, elf_errmsg(-1));
		return NULL;
	}

	return name;
}

static Elf_Data *elf_sec_data(const struct bpf_object *obj, Elf_Scn *scn)
{
	Elf_Data *data;

	if (!scn)
		return NULL;

	data = elf_getdata(scn, 0);
	if (!data) {
		pr_warn("elf: failed to get section(%zu) %s data from %s: %s\n",
			elf_ndxscn(scn), elf_sec_name(obj, scn) ?: "<?>",
			obj->path, elf_errmsg(-1));
		return NULL;
	}

	return data;
}

static bool is_sec_name_dwarf(const char *name)
{
	/* approximation, but the actual list is too long */
	return strncmp(name, ".debug_", sizeof(".debug_") - 1) == 0;
}

static bool ignore_elf_section(GElf_Shdr *hdr, const char *name)
{
	/* no special handling of .strtab */
	if (hdr->sh_type == SHT_STRTAB)
		return true;

	/* ignore .llvm_addrsig section as well */
	if (hdr->sh_type == SHT_LLVM_ADDRSIG)
		return true;

	/* no subprograms will lead to an empty .text section, ignore it */
	if (hdr->sh_type == SHT_PROGBITS && hdr->sh_size == 0 &&
	    strcmp(name, ".text") == 0)
		return true;

	/* DWARF sections */
	if (is_sec_name_dwarf(name))
		return true;

	if (strncmp(name, ".rel", sizeof(".rel") - 1) == 0) {
		name += sizeof(".rel") - 1;
		/* DWARF section relocations */
		if (is_sec_name_dwarf(name))
			return true;

		/* .BTF and .BTF.ext don't need relocations */
		if (strcmp(name, BTF_ELF_SEC) == 0 ||
		    strcmp(name, BTF_EXT_ELF_SEC) == 0)
			return true;
	}

	return false;
}

static int cmp_progs(const void *_a, const void *_b)
{
	const struct bpf_program *a = _a;
	const struct bpf_program *b = _b;

	if (a->sec_idx != b->sec_idx)
		return a->sec_idx < b->sec_idx ? -1 : 1;

	/* sec_insn_off can't be the same within the section */
	return a->sec_insn_off < b->sec_insn_off ? -1 : 1;
}

static int bpf_object__elf_collect(struct bpf_object *obj)
{
	Elf *elf = obj->efile.elf;
	Elf_Data *btf_ext_data = NULL;
	Elf_Data *btf_data = NULL;
	int idx = 0, err = 0;
	const char *name;
	Elf_Data *data;
	Elf_Scn *scn;
	GElf_Shdr sh;

	/* a bunch of ELF parsing functionality depends on processing symbols,
	 * so do the first pass and find the symbol table
	 */
	scn = NULL;
	while ((scn = elf_nextscn(elf, scn)) != NULL) {
		if (elf_sec_hdr(obj, scn, &sh))
			return -LIBBPF_ERRNO__FORMAT;

		if (sh.sh_type == SHT_SYMTAB) {
			if (obj->efile.symbols) {
				pr_warn("elf: multiple symbol tables in %s\n", obj->path);
				return -LIBBPF_ERRNO__FORMAT;
			}

			data = elf_sec_data(obj, scn);
			if (!data)
				return -LIBBPF_ERRNO__FORMAT;

			obj->efile.symbols = data;
			obj->efile.symbols_shndx = elf_ndxscn(scn);
			obj->efile.strtabidx = sh.sh_link;
		}
	}

	scn = NULL;
	while ((scn = elf_nextscn(elf, scn)) != NULL) {
		idx++;

		if (elf_sec_hdr(obj, scn, &sh))
			return -LIBBPF_ERRNO__FORMAT;

		name = elf_sec_str(obj, sh.sh_name);
		if (!name)
			return -LIBBPF_ERRNO__FORMAT;

		if (ignore_elf_section(&sh, name))
			continue;

		data = elf_sec_data(obj, scn);
		if (!data)
			return -LIBBPF_ERRNO__FORMAT;

		pr_debug("elf: section(%d) %s, size %ld, link %d, flags %lx, type=%d\n",
			 idx, name, (unsigned long)data->d_size,
			 (int)sh.sh_link, (unsigned long)sh.sh_flags,
			 (int)sh.sh_type);

		if (strcmp(name, "license") == 0) {
			err = bpf_object__init_license(obj, data->d_buf, data->d_size);
			if (err)
				return err;
		} else if (strcmp(name, "version") == 0) {
			err = bpf_object__init_kversion(obj, data->d_buf, data->d_size);
			if (err)
				return err;
		} else if (strcmp(name, "maps") == 0) {
			obj->efile.maps_shndx = idx;
		} else if (strcmp(name, MAPS_ELF_SEC) == 0) {
			obj->efile.btf_maps_shndx = idx;
		} else if (strcmp(name, BTF_ELF_SEC) == 0) {
			btf_data = data;
		} else if (strcmp(name, BTF_EXT_ELF_SEC) == 0) {
			btf_ext_data = data;
		} else if (sh.sh_type == SHT_SYMTAB) {
			/* already processed during the first pass above */
		} else if (sh.sh_type == SHT_PROGBITS && data->d_size > 0) {
			if (sh.sh_flags & SHF_EXECINSTR) {
				if (strcmp(name, ".text") == 0)
					obj->efile.text_shndx = idx;
				err = bpf_object__add_programs(obj, data, name, idx);
				if (err)
					return err;
			} else if (strcmp(name, DATA_SEC) == 0) {
				obj->efile.data = data;
				obj->efile.data_shndx = idx;
			} else if (strcmp(name, RODATA_SEC) == 0) {
				obj->efile.rodata = data;
				obj->efile.rodata_shndx = idx;
			} else if (strcmp(name, STRUCT_OPS_SEC) == 0) {
				obj->efile.st_ops_data = data;
				obj->efile.st_ops_shndx = idx;
			} else {
				pr_info("elf: skipping unrecognized data section(%d) %s\n",
					idx, name);
			}
		} else if (sh.sh_type == SHT_REL) {
			int nr_sects = obj->efile.nr_reloc_sects;
			void *sects = obj->efile.reloc_sects;
			int sec = sh.sh_info; /* points to other section */

			/* Only do relo for section with exec instructions */
			if (!section_have_execinstr(obj, sec) &&
			    strcmp(name, ".rel" STRUCT_OPS_SEC) &&
			    strcmp(name, ".rel" MAPS_ELF_SEC)) {
				pr_info("elf: skipping relo section(%d) %s for section(%d) %s\n",
					idx, name, sec,
					elf_sec_name(obj, elf_sec_by_idx(obj, sec)) ?: "<?>");
				continue;
			}

			sects = libbpf_reallocarray(sects, nr_sects + 1,
						    sizeof(*obj->efile.reloc_sects));
			if (!sects)
				return -ENOMEM;

			obj->efile.reloc_sects = sects;
			obj->efile.nr_reloc_sects++;

			obj->efile.reloc_sects[nr_sects].shdr = sh;
			obj->efile.reloc_sects[nr_sects].data = data;
		} else if (sh.sh_type == SHT_NOBITS && strcmp(name, BSS_SEC) == 0) {
			obj->efile.bss = data;
			obj->efile.bss_shndx = idx;
		} else {
			pr_info("elf: skipping section(%d) %s (size %zu)\n", idx, name,
				(size_t)sh.sh_size);
		}
	}

	if (!obj->efile.strtabidx || obj->efile.strtabidx > idx) {
		pr_warn("elf: symbol strings section missing or invalid in %s\n", obj->path);
		return -LIBBPF_ERRNO__FORMAT;
	}

	/* sort BPF programs by section name and in-section instruction offset
	 * for faster search */
	qsort(obj->programs, obj->nr_programs, sizeof(*obj->programs), cmp_progs);

	return bpf_object__init_btf(obj, btf_data, btf_ext_data);
}

static bool sym_is_extern(const GElf_Sym *sym)
{
	int bind = GELF_ST_BIND(sym->st_info);
	/* externs are symbols w/ type=NOTYPE, bind=GLOBAL|WEAK, section=UND */
	return sym->st_shndx == SHN_UNDEF &&
	       (bind == STB_GLOBAL || bind == STB_WEAK) &&
	       GELF_ST_TYPE(sym->st_info) == STT_NOTYPE;
}

static bool sym_is_subprog(const GElf_Sym *sym, int text_shndx)
{
	int bind = GELF_ST_BIND(sym->st_info);
	int type = GELF_ST_TYPE(sym->st_info);

	/* in .text section */
	if (sym->st_shndx != text_shndx)
		return false;

	/* local function */
	if (bind == STB_LOCAL && type == STT_SECTION)
		return true;

	/* global function */
	return bind == STB_GLOBAL && type == STT_FUNC;
}

static int find_extern_btf_id(const struct btf *btf, const char *ext_name)
{
	const struct btf_type *t;
	const char *tname;
	int i, n;

	if (!btf)
		return -ESRCH;

	n = btf__get_nr_types(btf);
	for (i = 1; i <= n; i++) {
		t = btf__type_by_id(btf, i);

		if (!btf_is_var(t) && !btf_is_func(t))
			continue;

		tname = btf__name_by_offset(btf, t->name_off);
		if (strcmp(tname, ext_name))
			continue;

		if (btf_is_var(t) &&
		    btf_var(t)->linkage != BTF_VAR_GLOBAL_EXTERN)
			return -EINVAL;

		if (btf_is_func(t) && btf_func_linkage(t) != BTF_FUNC_EXTERN)
			return -EINVAL;

		return i;
	}

	return -ENOENT;
}

static int find_extern_sec_btf_id(struct btf *btf, int ext_btf_id) {
	const struct btf_var_secinfo *vs;
	const struct btf_type *t;
	int i, j, n;

	if (!btf)
		return -ESRCH;

	n = btf__get_nr_types(btf);
	for (i = 1; i <= n; i++) {
		t = btf__type_by_id(btf, i);

		if (!btf_is_datasec(t))
			continue;

		vs = btf_var_secinfos(t);
		for (j = 0; j < btf_vlen(t); j++, vs++) {
			if (vs->type == ext_btf_id)
				return i;
		}
	}

	return -ENOENT;
}

static enum kcfg_type find_kcfg_type(const struct btf *btf, int id,
				     bool *is_signed)
{
	const struct btf_type *t;
	const char *name;

	t = skip_mods_and_typedefs(btf, id, NULL);
	name = btf__name_by_offset(btf, t->name_off);

	if (is_signed)
		*is_signed = false;
	switch (btf_kind(t)) {
	case BTF_KIND_INT: {
		int enc = btf_int_encoding(t);

		if (enc & BTF_INT_BOOL)
			return t->size == 1 ? KCFG_BOOL : KCFG_UNKNOWN;
		if (is_signed)
			*is_signed = enc & BTF_INT_SIGNED;
		if (t->size == 1)
			return KCFG_CHAR;
		if (t->size < 1 || t->size > 8 || (t->size & (t->size - 1)))
			return KCFG_UNKNOWN;
		return KCFG_INT;
	}
	case BTF_KIND_ENUM:
		if (t->size != 4)
			return KCFG_UNKNOWN;
		if (strcmp(name, "libbpf_tristate"))
			return KCFG_UNKNOWN;
		return KCFG_TRISTATE;
	case BTF_KIND_ARRAY:
		if (btf_array(t)->nelems == 0)
			return KCFG_UNKNOWN;
		if (find_kcfg_type(btf, btf_array(t)->type, NULL) != KCFG_CHAR)
			return KCFG_UNKNOWN;
		return KCFG_CHAR_ARR;
	default:
		return KCFG_UNKNOWN;
	}
}

static int cmp_externs(const void *_a, const void *_b)
{
	const struct extern_desc *a = _a;
	const struct extern_desc *b = _b;

	if (a->type != b->type)
		return a->type < b->type ? -1 : 1;

	if (a->type == EXT_KCFG) {
		/* descending order by alignment requirements */
		if (a->kcfg.align != b->kcfg.align)
			return a->kcfg.align > b->kcfg.align ? -1 : 1;
		/* ascending order by size, within same alignment class */
		if (a->kcfg.sz != b->kcfg.sz)
			return a->kcfg.sz < b->kcfg.sz ? -1 : 1;
	}

	/* resolve ties by name */
	return strcmp(a->name, b->name);
}

static int find_int_btf_id(const struct btf *btf)
{
	const struct btf_type *t;
	int i, n;

	n = btf__get_nr_types(btf);
	for (i = 1; i <= n; i++) {
		t = btf__type_by_id(btf, i);

		if (btf_is_int(t) && btf_int_bits(t) == 32)
			return i;
	}

	return 0;
}

static int add_dummy_ksym_var(struct btf *btf)
{
	int i, int_btf_id, sec_btf_id, dummy_var_btf_id;
	const struct btf_var_secinfo *vs;
	const struct btf_type *sec;

	if (!btf)
		return 0;

	sec_btf_id = btf__find_by_name_kind(btf, KSYMS_SEC,
					    BTF_KIND_DATASEC);
	if (sec_btf_id < 0)
		return 0;

	sec = btf__type_by_id(btf, sec_btf_id);
	vs = btf_var_secinfos(sec);
	for (i = 0; i < btf_vlen(sec); i++, vs++) {
		const struct btf_type *vt;

		vt = btf__type_by_id(btf, vs->type);
		if (btf_is_func(vt))
			break;
	}

	/* No func in ksyms sec.  No need to add dummy var. */
	if (i == btf_vlen(sec))
		return 0;

	int_btf_id = find_int_btf_id(btf);
	dummy_var_btf_id = btf__add_var(btf,
					"dummy_ksym",
					BTF_VAR_GLOBAL_ALLOCATED,
					int_btf_id);
	if (dummy_var_btf_id < 0)
		pr_warn("cannot create a dummy_ksym var\n");

	return dummy_var_btf_id;
}

static int bpf_object__collect_externs(struct bpf_object *obj)
{
	struct btf_type *sec, *kcfg_sec = NULL, *ksym_sec = NULL;
	const struct btf_type *t;
	struct extern_desc *ext;
	int i, n, off, dummy_var_btf_id;
	const char *ext_name, *sec_name;
	Elf_Scn *scn;
	GElf_Shdr sh;

	if (!obj->efile.symbols)
		return 0;

	scn = elf_sec_by_idx(obj, obj->efile.symbols_shndx);
	if (elf_sec_hdr(obj, scn, &sh))
		return -LIBBPF_ERRNO__FORMAT;

	dummy_var_btf_id = add_dummy_ksym_var(obj->btf);
	if (dummy_var_btf_id < 0)
		return dummy_var_btf_id;

	n = sh.sh_size / sh.sh_entsize;
	pr_debug("looking for externs among %d symbols...\n", n);

	for (i = 0; i < n; i++) {
		GElf_Sym sym;

		if (!gelf_getsym(obj->efile.symbols, i, &sym))
			return -LIBBPF_ERRNO__FORMAT;
		if (!sym_is_extern(&sym))
			continue;
		ext_name = elf_sym_str(obj, sym.st_name);
		if (!ext_name || !ext_name[0])
			continue;

		ext = obj->externs;
		ext = libbpf_reallocarray(ext, obj->nr_extern + 1, sizeof(*ext));
		if (!ext)
			return -ENOMEM;
		obj->externs = ext;
		ext = &ext[obj->nr_extern];
		memset(ext, 0, sizeof(*ext));
		obj->nr_extern++;

		ext->btf_id = find_extern_btf_id(obj->btf, ext_name);
		if (ext->btf_id <= 0) {
			pr_warn("failed to find BTF for extern '%s': %d\n",
				ext_name, ext->btf_id);
			return ext->btf_id;
		}
		t = btf__type_by_id(obj->btf, ext->btf_id);
		ext->name = btf__name_by_offset(obj->btf, t->name_off);
		ext->sym_idx = i;
		ext->is_weak = GELF_ST_BIND(sym.st_info) == STB_WEAK;

		ext->sec_btf_id = find_extern_sec_btf_id(obj->btf, ext->btf_id);
		if (ext->sec_btf_id <= 0) {
			pr_warn("failed to find BTF for extern '%s' [%d] section: %d\n",
				ext_name, ext->btf_id, ext->sec_btf_id);
			return ext->sec_btf_id;
		}
		sec = (void *)btf__type_by_id(obj->btf, ext->sec_btf_id);
		sec_name = btf__name_by_offset(obj->btf, sec->name_off);

		if (strcmp(sec_name, KCONFIG_SEC) == 0) {
			if (btf_is_func(t)) {
				pr_warn("extern function %s is unsupported under %s section\n",
					ext->name, KCONFIG_SEC);
				return -ENOTSUP;
			}
			kcfg_sec = sec;
			ext->type = EXT_KCFG;
			ext->kcfg.sz = btf__resolve_size(obj->btf, t->type);
			if (ext->kcfg.sz <= 0) {
				pr_warn("failed to resolve size of extern (kcfg) '%s': %d\n",
					ext_name, ext->kcfg.sz);
				return ext->kcfg.sz;
			}
			ext->kcfg.align = btf__align_of(obj->btf, t->type);
			if (ext->kcfg.align <= 0) {
				pr_warn("failed to determine alignment of extern (kcfg) '%s': %d\n",
					ext_name, ext->kcfg.align);
				return -EINVAL;
			}
			ext->kcfg.type = find_kcfg_type(obj->btf, t->type,
						        &ext->kcfg.is_signed);
			if (ext->kcfg.type == KCFG_UNKNOWN) {
				pr_warn("extern (kcfg) '%s' type is unsupported\n", ext_name);
				return -ENOTSUP;
			}
		} else if (strcmp(sec_name, KSYMS_SEC) == 0) {
			if (btf_is_func(t) && ext->is_weak) {
				pr_warn("extern weak function %s is unsupported\n",
					ext->name);
				return -ENOTSUP;
			}
			ksym_sec = sec;
			ext->type = EXT_KSYM;
			skip_mods_and_typedefs(obj->btf, t->type,
					       &ext->ksym.type_id);
		} else {
			pr_warn("unrecognized extern section '%s'\n", sec_name);
			return -ENOTSUP;
		}
	}
	pr_debug("collected %d externs total\n", obj->nr_extern);

	if (!obj->nr_extern)
		return 0;

	/* sort externs by type, for kcfg ones also by (align, size, name) */
	qsort(obj->externs, obj->nr_extern, sizeof(*ext), cmp_externs);

	/* for .ksyms section, we need to turn all externs into allocated
	 * variables in BTF to pass kernel verification; we do this by
	 * pretending that each extern is a 8-byte variable
	 */
	if (ksym_sec) {
		/* find existing 4-byte integer type in BTF to use for fake
		 * extern variables in DATASEC
		 */
		int int_btf_id = find_int_btf_id(obj->btf);
		/* For extern function, a dummy_var added earlier
		 * will be used to replace the vs->type and
		 * its name string will be used to refill
		 * the missing param's name.
		 */
		const struct btf_type *dummy_var;

		dummy_var = btf__type_by_id(obj->btf, dummy_var_btf_id);
		for (i = 0; i < obj->nr_extern; i++) {
			ext = &obj->externs[i];
			if (ext->type != EXT_KSYM)
				continue;
			pr_debug("extern (ksym) #%d: symbol %d, name %s\n",
				 i, ext->sym_idx, ext->name);
		}

		sec = ksym_sec;
		n = btf_vlen(sec);
		for (i = 0, off = 0; i < n; i++, off += sizeof(int)) {
			struct btf_var_secinfo *vs = btf_var_secinfos(sec) + i;
			struct btf_type *vt;

			vt = (void *)btf__type_by_id(obj->btf, vs->type);
			ext_name = btf__name_by_offset(obj->btf, vt->name_off);
			ext = find_extern_by_name(obj, ext_name);
			if (!ext) {
				pr_warn("failed to find extern definition for BTF %s '%s'\n",
					btf_kind_str(vt), ext_name);
				return -ESRCH;
			}
			if (btf_is_func(vt)) {
				const struct btf_type *func_proto;
				struct btf_param *param;
				int j;

				func_proto = btf__type_by_id(obj->btf,
							     vt->type);
				param = btf_params(func_proto);
				/* Reuse the dummy_var string if the
				 * func proto does not have param name.
				 */
				for (j = 0; j < btf_vlen(func_proto); j++)
					if (param[j].type && !param[j].name_off)
						param[j].name_off =
							dummy_var->name_off;
				vs->type = dummy_var_btf_id;
				vt->info &= ~0xffff;
				vt->info |= BTF_FUNC_GLOBAL;
			} else {
				btf_var(vt)->linkage = BTF_VAR_GLOBAL_ALLOCATED;
				vt->type = int_btf_id;
			}
			vs->offset = off;
			vs->size = sizeof(int);
		}
		sec->size = off;
	}

	if (kcfg_sec) {
		sec = kcfg_sec;
		/* for kcfg externs calculate their offsets within a .kconfig map */
		off = 0;
		for (i = 0; i < obj->nr_extern; i++) {
			ext = &obj->externs[i];
			if (ext->type != EXT_KCFG)
				continue;

			ext->kcfg.data_off = roundup(off, ext->kcfg.align);
			off = ext->kcfg.data_off + ext->kcfg.sz;
			pr_debug("extern (kcfg) #%d: symbol %d, off %u, name %s\n",
				 i, ext->sym_idx, ext->kcfg.data_off, ext->name);
		}
		sec->size = off;
		n = btf_vlen(sec);
		for (i = 0; i < n; i++) {
			struct btf_var_secinfo *vs = btf_var_secinfos(sec) + i;

			t = btf__type_by_id(obj->btf, vs->type);
			ext_name = btf__name_by_offset(obj->btf, t->name_off);
			ext = find_extern_by_name(obj, ext_name);
			if (!ext) {
				pr_warn("failed to find extern definition for BTF var '%s'\n",
					ext_name);
				return -ESRCH;
			}
			btf_var(t)->linkage = BTF_VAR_GLOBAL_ALLOCATED;
			vs->offset = ext->kcfg.data_off;
		}
	}
	return 0;
}

struct bpf_program *
bpf_object__find_program_by_title(const struct bpf_object *obj,
				  const char *title)
{
	struct bpf_program *pos;

	bpf_object__for_each_program(pos, obj) {
		if (pos->sec_name && !strcmp(pos->sec_name, title))
			return pos;
	}
	return errno = ENOENT, NULL;
}

static bool prog_is_subprog(const struct bpf_object *obj,
			    const struct bpf_program *prog)
{
	/* For legacy reasons, libbpf supports an entry-point BPF programs
	 * without SEC() attribute, i.e., those in the .text section. But if
	 * there are 2 or more such programs in the .text section, they all
	 * must be subprograms called from entry-point BPF programs in
	 * designated SEC()'tions, otherwise there is no way to distinguish
	 * which of those programs should be loaded vs which are a subprogram.
	 * Similarly, if there is a function/program in .text and at least one
	 * other BPF program with custom SEC() attribute, then we just assume
	 * .text programs are subprograms (even if they are not called from
	 * other programs), because libbpf never explicitly supported mixing
	 * SEC()-designated BPF programs and .text entry-point BPF programs.
	 */
	return prog->sec_idx == obj->efile.text_shndx && obj->nr_programs > 1;
}

struct bpf_program *
bpf_object__find_program_by_name(const struct bpf_object *obj,
				 const char *name)
{
	struct bpf_program *prog;

	bpf_object__for_each_program(prog, obj) {
		if (prog_is_subprog(obj, prog))
			continue;
		if (!strcmp(prog->name, name))
			return prog;
	}
	return errno = ENOENT, NULL;
}

static bool bpf_object__shndx_is_data(const struct bpf_object *obj,
				      int shndx)
{
	return shndx == obj->efile.data_shndx ||
	       shndx == obj->efile.bss_shndx ||
	       shndx == obj->efile.rodata_shndx;
}

static bool bpf_object__shndx_is_maps(const struct bpf_object *obj,
				      int shndx)
{
	return shndx == obj->efile.maps_shndx ||
	       shndx == obj->efile.btf_maps_shndx;
}

static enum libbpf_map_type
bpf_object__section_to_libbpf_map_type(const struct bpf_object *obj, int shndx)
{
	if (shndx == obj->efile.data_shndx)
		return LIBBPF_MAP_DATA;
	else if (shndx == obj->efile.bss_shndx)
		return LIBBPF_MAP_BSS;
	else if (shndx == obj->efile.rodata_shndx)
		return LIBBPF_MAP_RODATA;
	else if (shndx == obj->efile.symbols_shndx)
		return LIBBPF_MAP_KCONFIG;
	else
		return LIBBPF_MAP_UNSPEC;
}

static int bpf_program__record_reloc(struct bpf_program *prog,
				     struct reloc_desc *reloc_desc,
				     __u32 insn_idx, const char *sym_name,
				     const GElf_Sym *sym, const GElf_Rel *rel)
{
	struct bpf_insn *insn = &prog->insns[insn_idx];
	size_t map_idx, nr_maps = prog->obj->nr_maps;
	struct bpf_object *obj = prog->obj;
	__u32 shdr_idx = sym->st_shndx;
	enum libbpf_map_type type;
	const char *sym_sec_name;
	struct bpf_map *map;

	if (!is_call_insn(insn) && !is_ldimm64_insn(insn)) {
		pr_warn("prog '%s': invalid relo against '%s' for insns[%d].code 0x%x\n",
			prog->name, sym_name, insn_idx, insn->code);
		return -LIBBPF_ERRNO__RELOC;
	}

	if (sym_is_extern(sym)) {
		int sym_idx = GELF_R_SYM(rel->r_info);
		int i, n = obj->nr_extern;
		struct extern_desc *ext;

		for (i = 0; i < n; i++) {
			ext = &obj->externs[i];
			if (ext->sym_idx == sym_idx)
				break;
		}
		if (i >= n) {
			pr_warn("prog '%s': extern relo failed to find extern for '%s' (%d)\n",
				prog->name, sym_name, sym_idx);
			return -LIBBPF_ERRNO__RELOC;
		}
		pr_debug("prog '%s': found extern #%d '%s' (sym %d) for insn #%u\n",
			 prog->name, i, ext->name, ext->sym_idx, insn_idx);
		if (insn->code == (BPF_JMP | BPF_CALL))
			reloc_desc->type = RELO_EXTERN_FUNC;
		else
			reloc_desc->type = RELO_EXTERN_VAR;
		reloc_desc->insn_idx = insn_idx;
		reloc_desc->sym_off = i; /* sym_off stores extern index */
		return 0;
	}

	/* sub-program call relocation */
	if (is_call_insn(insn)) {
		if (insn->src_reg != BPF_PSEUDO_CALL) {
			pr_warn("prog '%s': incorrect bpf_call opcode\n", prog->name);
			return -LIBBPF_ERRNO__RELOC;
		}
		/* text_shndx can be 0, if no default "main" program exists */
		if (!shdr_idx || shdr_idx != obj->efile.text_shndx) {
			sym_sec_name = elf_sec_name(obj, elf_sec_by_idx(obj, shdr_idx));
			pr_warn("prog '%s': bad call relo against '%s' in section '%s'\n",
				prog->name, sym_name, sym_sec_name);
			return -LIBBPF_ERRNO__RELOC;
		}
		if (sym->st_value % BPF_INSN_SZ) {
			pr_warn("prog '%s': bad call relo against '%s' at offset %zu\n",
				prog->name, sym_name, (size_t)sym->st_value);
			return -LIBBPF_ERRNO__RELOC;
		}
		reloc_desc->type = RELO_CALL;
		reloc_desc->insn_idx = insn_idx;
		reloc_desc->sym_off = sym->st_value;
		return 0;
	}

	if (!shdr_idx || shdr_idx >= SHN_LORESERVE) {
		pr_warn("prog '%s': invalid relo against '%s' in special section 0x%x; forgot to initialize global var?..\n",
			prog->name, sym_name, shdr_idx);
		return -LIBBPF_ERRNO__RELOC;
	}

	/* loading subprog addresses */
	if (sym_is_subprog(sym, obj->efile.text_shndx)) {
		/* global_func: sym->st_value = offset in the section, insn->imm = 0.
		 * local_func: sym->st_value = 0, insn->imm = offset in the section.
		 */
		if ((sym->st_value % BPF_INSN_SZ) || (insn->imm % BPF_INSN_SZ)) {
			pr_warn("prog '%s': bad subprog addr relo against '%s' at offset %zu+%d\n",
				prog->name, sym_name, (size_t)sym->st_value, insn->imm);
			return -LIBBPF_ERRNO__RELOC;
		}

		reloc_desc->type = RELO_SUBPROG_ADDR;
		reloc_desc->insn_idx = insn_idx;
		reloc_desc->sym_off = sym->st_value;
		return 0;
	}

	type = bpf_object__section_to_libbpf_map_type(obj, shdr_idx);
	sym_sec_name = elf_sec_name(obj, elf_sec_by_idx(obj, shdr_idx));

	/* generic map reference relocation */
	if (type == LIBBPF_MAP_UNSPEC) {
		if (!bpf_object__shndx_is_maps(obj, shdr_idx)) {
			pr_warn("prog '%s': bad map relo against '%s' in section '%s'\n",
				prog->name, sym_name, sym_sec_name);
			return -LIBBPF_ERRNO__RELOC;
		}
		for (map_idx = 0; map_idx < nr_maps; map_idx++) {
			map = &obj->maps[map_idx];
			if (map->libbpf_type != type ||
			    map->sec_idx != sym->st_shndx ||
			    map->sec_offset != sym->st_value)
				continue;
			pr_debug("prog '%s': found map %zd (%s, sec %d, off %zu) for insn #%u\n",
				 prog->name, map_idx, map->name, map->sec_idx,
				 map->sec_offset, insn_idx);
			break;
		}
		if (map_idx >= nr_maps) {
			pr_warn("prog '%s': map relo failed to find map for section '%s', off %zu\n",
				prog->name, sym_sec_name, (size_t)sym->st_value);
			return -LIBBPF_ERRNO__RELOC;
		}
		reloc_desc->type = RELO_LD64;
		reloc_desc->insn_idx = insn_idx;
		reloc_desc->map_idx = map_idx;
		reloc_desc->sym_off = 0; /* sym->st_value determines map_idx */
		return 0;
	}

	/* global data map relocation */
	if (!bpf_object__shndx_is_data(obj, shdr_idx)) {
		pr_warn("prog '%s': bad data relo against section '%s'\n",
			prog->name, sym_sec_name);
		return -LIBBPF_ERRNO__RELOC;
	}
	for (map_idx = 0; map_idx < nr_maps; map_idx++) {
		map = &obj->maps[map_idx];
		if (map->libbpf_type != type)
			continue;
		pr_debug("prog '%s': found data map %zd (%s, sec %d, off %zu) for insn %u\n",
			 prog->name, map_idx, map->name, map->sec_idx,
			 map->sec_offset, insn_idx);
		break;
	}
	if (map_idx >= nr_maps) {
		pr_warn("prog '%s': data relo failed to find map for section '%s'\n",
			prog->name, sym_sec_name);
		return -LIBBPF_ERRNO__RELOC;
	}

	reloc_desc->type = RELO_DATA;
	reloc_desc->insn_idx = insn_idx;
	reloc_desc->map_idx = map_idx;
	reloc_desc->sym_off = sym->st_value;
	return 0;
}

static bool prog_contains_insn(const struct bpf_program *prog, size_t insn_idx)
{
	return insn_idx >= prog->sec_insn_off &&
	       insn_idx < prog->sec_insn_off + prog->sec_insn_cnt;
}

static struct bpf_program *find_prog_by_sec_insn(const struct bpf_object *obj,
						 size_t sec_idx, size_t insn_idx)
{
	int l = 0, r = obj->nr_programs - 1, m;
	struct bpf_program *prog;

	while (l < r) {
		m = l + (r - l + 1) / 2;
		prog = &obj->programs[m];

		if (prog->sec_idx < sec_idx ||
		    (prog->sec_idx == sec_idx && prog->sec_insn_off <= insn_idx))
			l = m;
		else
			r = m - 1;
	}
	/* matching program could be at index l, but it still might be the
	 * wrong one, so we need to double check conditions for the last time
	 */
	prog = &obj->programs[l];
	if (prog->sec_idx == sec_idx && prog_contains_insn(prog, insn_idx))
		return prog;
	return NULL;
}

static int
bpf_object__collect_prog_relos(struct bpf_object *obj, GElf_Shdr *shdr, Elf_Data *data)
{
	Elf_Data *symbols = obj->efile.symbols;
	const char *relo_sec_name, *sec_name;
	size_t sec_idx = shdr->sh_info;
	struct bpf_program *prog;
	struct reloc_desc *relos;
	int err, i, nrels;
	const char *sym_name;
	__u32 insn_idx;
	Elf_Scn *scn;
	Elf_Data *scn_data;
	GElf_Sym sym;
	GElf_Rel rel;

	scn = elf_sec_by_idx(obj, sec_idx);
	scn_data = elf_sec_data(obj, scn);

	relo_sec_name = elf_sec_str(obj, shdr->sh_name);
	sec_name = elf_sec_name(obj, scn);
	if (!relo_sec_name || !sec_name)
		return -EINVAL;

	pr_debug("sec '%s': collecting relocation for section(%zu) '%s'\n",
		 relo_sec_name, sec_idx, sec_name);
	nrels = shdr->sh_size / shdr->sh_entsize;

	for (i = 0; i < nrels; i++) {
		if (!gelf_getrel(data, i, &rel)) {
			pr_warn("sec '%s': failed to get relo #%d\n", relo_sec_name, i);
			return -LIBBPF_ERRNO__FORMAT;
		}
		if (!gelf_getsym(symbols, GELF_R_SYM(rel.r_info), &sym)) {
			pr_warn("sec '%s': symbol 0x%zx not found for relo #%d\n",
				relo_sec_name, (size_t)GELF_R_SYM(rel.r_info), i);
			return -LIBBPF_ERRNO__FORMAT;
		}

		if (rel.r_offset % BPF_INSN_SZ || rel.r_offset >= scn_data->d_size) {
			pr_warn("sec '%s': invalid offset 0x%zx for relo #%d\n",
				relo_sec_name, (size_t)GELF_R_SYM(rel.r_info), i);
			return -LIBBPF_ERRNO__FORMAT;
		}

		insn_idx = rel.r_offset / BPF_INSN_SZ;
		/* relocations against static functions are recorded as
		 * relocations against the section that contains a function;
		 * in such case, symbol will be STT_SECTION and sym.st_name
		 * will point to empty string (0), so fetch section name
		 * instead
		 */
		if (GELF_ST_TYPE(sym.st_info) == STT_SECTION && sym.st_name == 0)
			sym_name = elf_sec_name(obj, elf_sec_by_idx(obj, sym.st_shndx));
		else
			sym_name = elf_sym_str(obj, sym.st_name);
		sym_name = sym_name ?: "<?";

		pr_debug("sec '%s': relo #%d: insn #%u against '%s'\n",
			 relo_sec_name, i, insn_idx, sym_name);

		prog = find_prog_by_sec_insn(obj, sec_idx, insn_idx);
		if (!prog) {
			pr_debug("sec '%s': relo #%d: couldn't find program in section '%s' for insn #%u, probably overridden weak function, skipping...\n",
				relo_sec_name, i, sec_name, insn_idx);
			continue;
		}

		relos = libbpf_reallocarray(prog->reloc_desc,
					    prog->nr_reloc + 1, sizeof(*relos));
		if (!relos)
			return -ENOMEM;
		prog->reloc_desc = relos;

		/* adjust insn_idx to local BPF program frame of reference */
		insn_idx -= prog->sec_insn_off;
		err = bpf_program__record_reloc(prog, &relos[prog->nr_reloc],
						insn_idx, sym_name, &sym, &rel);
		if (err)
			return err;

		prog->nr_reloc++;
	}
	return 0;
}

static int bpf_map_find_btf_info(struct bpf_object *obj, struct bpf_map *map)
{
	struct bpf_map_def *def = &map->def;
	__u32 key_type_id = 0, value_type_id = 0;
	int ret;

	/* if it's BTF-defined map, we don't need to search for type IDs.
	 * For struct_ops map, it does not need btf_key_type_id and
	 * btf_value_type_id.
	 */
	if (map->sec_idx == obj->efile.btf_maps_shndx ||
	    bpf_map__is_struct_ops(map))
		return 0;

	if (!bpf_map__is_internal(map)) {
		ret = btf__get_map_kv_tids(obj->btf, map->name, def->key_size,
					   def->value_size, &key_type_id,
					   &value_type_id);
	} else {
		/*
		 * LLVM annotates global data differently in BTF, that is,
		 * only as '.data', '.bss' or '.rodata'.
		 */
		ret = btf__find_by_name(obj->btf,
				libbpf_type_to_btf_name[map->libbpf_type]);
	}
	if (ret < 0)
		return ret;

	map->btf_key_type_id = key_type_id;
	map->btf_value_type_id = bpf_map__is_internal(map) ?
				 ret : value_type_id;
	return 0;
}

int bpf_map__reuse_fd(struct bpf_map *map, int fd)
{
	struct bpf_map_info info = {};
	__u32 len = sizeof(info);
	int new_fd, err;
	char *new_name;

	err = bpf_obj_get_info_by_fd(fd, &info, &len);
	if (err)
		return libbpf_err(err);

	new_name = strdup(info.name);
	if (!new_name)
		return libbpf_err(-errno);

	new_fd = open("/", O_RDONLY | O_CLOEXEC);
	if (new_fd < 0) {
		err = -errno;
		goto err_free_new_name;
	}

	new_fd = dup3(fd, new_fd, O_CLOEXEC);
	if (new_fd < 0) {
		err = -errno;
		goto err_close_new_fd;
	}

	err = zclose(map->fd);
	if (err) {
		err = -errno;
		goto err_close_new_fd;
	}
	free(map->name);

	map->fd = new_fd;
	map->name = new_name;
	map->def.type = info.type;
	map->def.key_size = info.key_size;
	map->def.value_size = info.value_size;
	map->def.max_entries = info.max_entries;
	map->def.map_flags = info.map_flags;
	map->btf_key_type_id = info.btf_key_type_id;
	map->btf_value_type_id = info.btf_value_type_id;
	map->reused = true;

	return 0;

err_close_new_fd:
	close(new_fd);
err_free_new_name:
	free(new_name);
	return libbpf_err(err);
}

__u32 bpf_map__max_entries(const struct bpf_map *map)
{
	return map->def.max_entries;
}

struct bpf_map *bpf_map__inner_map(struct bpf_map *map)
{
	if (!bpf_map_type__is_map_in_map(map->def.type))
		return errno = EINVAL, NULL;

	return map->inner_map;
}

int bpf_map__set_max_entries(struct bpf_map *map, __u32 max_entries)
{
	if (map->fd >= 0)
		return libbpf_err(-EBUSY);
	map->def.max_entries = max_entries;
	return 0;
}

int bpf_map__resize(struct bpf_map *map, __u32 max_entries)
{
	if (!map || !max_entries)
		return libbpf_err(-EINVAL);

	return bpf_map__set_max_entries(map, max_entries);
}

static int
bpf_object__probe_loading(struct bpf_object *obj)
{
	struct bpf_load_program_attr attr;
	char *cp, errmsg[STRERR_BUFSIZE];
	struct bpf_insn insns[] = {
		BPF_MOV64_IMM(BPF_REG_0, 0),
		BPF_EXIT_INSN(),
	};
	int ret;

	if (obj->gen_loader)
		return 0;

	/* make sure basic loading works */

	memset(&attr, 0, sizeof(attr));
	attr.prog_type = BPF_PROG_TYPE_SOCKET_FILTER;
	attr.insns = insns;
	attr.insns_cnt = ARRAY_SIZE(insns);
	attr.license = "GPL";

	ret = bpf_load_program_xattr(&attr, NULL, 0);
	if (ret < 0) {
		attr.prog_type = BPF_PROG_TYPE_TRACEPOINT;
		ret = bpf_load_program_xattr(&attr, NULL, 0);
	}
	if (ret < 0) {
		ret = errno;
		cp = libbpf_strerror_r(ret, errmsg, sizeof(errmsg));
		pr_warn("Error in %s():%s(%d). Couldn't load trivial BPF "
			"program. Make sure your kernel supports BPF "
			"(CONFIG_BPF_SYSCALL=y) and/or that RLIMIT_MEMLOCK is "
			"set to big enough value.\n", __func__, cp, ret);
		return -ret;
	}
	close(ret);

	return 0;
}

static int probe_fd(int fd)
{
	if (fd >= 0)
		close(fd);
	return fd >= 0;
}

static int probe_kern_prog_name(void)
{
	struct bpf_load_program_attr attr;
	struct bpf_insn insns[] = {
		BPF_MOV64_IMM(BPF_REG_0, 0),
		BPF_EXIT_INSN(),
	};
	int ret;

	/* make sure loading with name works */

	memset(&attr, 0, sizeof(attr));
	attr.prog_type = BPF_PROG_TYPE_SOCKET_FILTER;
	attr.insns = insns;
	attr.insns_cnt = ARRAY_SIZE(insns);
	attr.license = "GPL";
	attr.name = "test";
	ret = bpf_load_program_xattr(&attr, NULL, 0);
	return probe_fd(ret);
}

static int probe_kern_global_data(void)
{
	struct bpf_load_program_attr prg_attr;
	struct bpf_create_map_attr map_attr;
	char *cp, errmsg[STRERR_BUFSIZE];
	struct bpf_insn insns[] = {
		BPF_LD_MAP_VALUE(BPF_REG_1, 0, 16),
		BPF_ST_MEM(BPF_DW, BPF_REG_1, 0, 42),
		BPF_MOV64_IMM(BPF_REG_0, 0),
		BPF_EXIT_INSN(),
	};
	int ret, map;

	memset(&map_attr, 0, sizeof(map_attr));
	map_attr.map_type = BPF_MAP_TYPE_ARRAY;
	map_attr.key_size = sizeof(int);
	map_attr.value_size = 32;
	map_attr.max_entries = 1;

	map = bpf_create_map_xattr(&map_attr);
	if (map < 0) {
		ret = -errno;
		cp = libbpf_strerror_r(ret, errmsg, sizeof(errmsg));
		pr_warn("Error in %s():%s(%d). Couldn't create simple array map.\n",
			__func__, cp, -ret);
		return ret;
	}

	insns[0].imm = map;

	memset(&prg_attr, 0, sizeof(prg_attr));
	prg_attr.prog_type = BPF_PROG_TYPE_SOCKET_FILTER;
	prg_attr.insns = insns;
	prg_attr.insns_cnt = ARRAY_SIZE(insns);
	prg_attr.license = "GPL";

	ret = bpf_load_program_xattr(&prg_attr, NULL, 0);
	close(map);
	return probe_fd(ret);
}

static int probe_kern_btf(void)
{
	static const char strs[] = "\0int";
	__u32 types[] = {
		/* int */
		BTF_TYPE_INT_ENC(1, BTF_INT_SIGNED, 0, 32, 4),
	};

	return probe_fd(libbpf__load_raw_btf((char *)types, sizeof(types),
					     strs, sizeof(strs)));
}

static int probe_kern_btf_func(void)
{
	static const char strs[] = "\0int\0x\0a";
	/* void x(int a) {} */
	__u32 types[] = {
		/* int */
		BTF_TYPE_INT_ENC(1, BTF_INT_SIGNED, 0, 32, 4),  /* [1] */
		/* FUNC_PROTO */                                /* [2] */
		BTF_TYPE_ENC(0, BTF_INFO_ENC(BTF_KIND_FUNC_PROTO, 0, 1), 0),
		BTF_PARAM_ENC(7, 1),
		/* FUNC x */                                    /* [3] */
		BTF_TYPE_ENC(5, BTF_INFO_ENC(BTF_KIND_FUNC, 0, 0), 2),
	};

	return probe_fd(libbpf__load_raw_btf((char *)types, sizeof(types),
					     strs, sizeof(strs)));
}

static int probe_kern_btf_func_global(void)
{
	static const char strs[] = "\0int\0x\0a";
	/* static void x(int a) {} */
	__u32 types[] = {
		/* int */
		BTF_TYPE_INT_ENC(1, BTF_INT_SIGNED, 0, 32, 4),  /* [1] */
		/* FUNC_PROTO */                                /* [2] */
		BTF_TYPE_ENC(0, BTF_INFO_ENC(BTF_KIND_FUNC_PROTO, 0, 1), 0),
		BTF_PARAM_ENC(7, 1),
		/* FUNC x BTF_FUNC_GLOBAL */                    /* [3] */
		BTF_TYPE_ENC(5, BTF_INFO_ENC(BTF_KIND_FUNC, 0, BTF_FUNC_GLOBAL), 2),
	};

	return probe_fd(libbpf__load_raw_btf((char *)types, sizeof(types),
					     strs, sizeof(strs)));
}

static int probe_kern_btf_datasec(void)
{
	static const char strs[] = "\0x\0.data";
	/* static int a; */
	__u32 types[] = {
		/* int */
		BTF_TYPE_INT_ENC(0, BTF_INT_SIGNED, 0, 32, 4),  /* [1] */
		/* VAR x */                                     /* [2] */
		BTF_TYPE_ENC(1, BTF_INFO_ENC(BTF_KIND_VAR, 0, 0), 1),
		BTF_VAR_STATIC,
		/* DATASEC val */                               /* [3] */
		BTF_TYPE_ENC(3, BTF_INFO_ENC(BTF_KIND_DATASEC, 0, 1), 4),
		BTF_VAR_SECINFO_ENC(2, 0, 4),
	};

	return probe_fd(libbpf__load_raw_btf((char *)types, sizeof(types),
					     strs, sizeof(strs)));
}

static int probe_kern_btf_float(void)
{
	static const char strs[] = "\0float";
	__u32 types[] = {
		/* float */
		BTF_TYPE_FLOAT_ENC(1, 4),
	};

	return probe_fd(libbpf__load_raw_btf((char *)types, sizeof(types),
					     strs, sizeof(strs)));
}

static int probe_kern_array_mmap(void)
{
	struct bpf_create_map_attr attr = {
		.map_type = BPF_MAP_TYPE_ARRAY,
		.map_flags = BPF_F_MMAPABLE,
		.key_size = sizeof(int),
		.value_size = sizeof(int),
		.max_entries = 1,
	};

	return probe_fd(bpf_create_map_xattr(&attr));
}

static int probe_kern_exp_attach_type(void)
{
	struct bpf_load_program_attr attr;
	struct bpf_insn insns[] = {
		BPF_MOV64_IMM(BPF_REG_0, 0),
		BPF_EXIT_INSN(),
	};

	memset(&attr, 0, sizeof(attr));
	/* use any valid combination of program type and (optional)
	 * non-zero expected attach type (i.e., not a BPF_CGROUP_INET_INGRESS)
	 * to see if kernel supports expected_attach_type field for
	 * BPF_PROG_LOAD command
	 */
	attr.prog_type = BPF_PROG_TYPE_CGROUP_SOCK;
	attr.expected_attach_type = BPF_CGROUP_INET_SOCK_CREATE;
	attr.insns = insns;
	attr.insns_cnt = ARRAY_SIZE(insns);
	attr.license = "GPL";

	return probe_fd(bpf_load_program_xattr(&attr, NULL, 0));
}

static int probe_kern_probe_read_kernel(void)
{
	struct bpf_load_program_attr attr;
	struct bpf_insn insns[] = {
		BPF_MOV64_REG(BPF_REG_1, BPF_REG_10),	/* r1 = r10 (fp) */
		BPF_ALU64_IMM(BPF_ADD, BPF_REG_1, -8),	/* r1 += -8 */
		BPF_MOV64_IMM(BPF_REG_2, 8),		/* r2 = 8 */
		BPF_MOV64_IMM(BPF_REG_3, 0),		/* r3 = 0 */
		BPF_RAW_INSN(BPF_JMP | BPF_CALL, 0, 0, 0, BPF_FUNC_probe_read_kernel),
		BPF_EXIT_INSN(),
	};

	memset(&attr, 0, sizeof(attr));
	attr.prog_type = BPF_PROG_TYPE_KPROBE;
	attr.insns = insns;
	attr.insns_cnt = ARRAY_SIZE(insns);
	attr.license = "GPL";

	return probe_fd(bpf_load_program_xattr(&attr, NULL, 0));
}

static int probe_prog_bind_map(void)
{
	struct bpf_load_program_attr prg_attr;
	struct bpf_create_map_attr map_attr;
	char *cp, errmsg[STRERR_BUFSIZE];
	struct bpf_insn insns[] = {
		BPF_MOV64_IMM(BPF_REG_0, 0),
		BPF_EXIT_INSN(),
	};
	int ret, map, prog;

	memset(&map_attr, 0, sizeof(map_attr));
	map_attr.map_type = BPF_MAP_TYPE_ARRAY;
	map_attr.key_size = sizeof(int);
	map_attr.value_size = 32;
	map_attr.max_entries = 1;

	map = bpf_create_map_xattr(&map_attr);
	if (map < 0) {
		ret = -errno;
		cp = libbpf_strerror_r(ret, errmsg, sizeof(errmsg));
		pr_warn("Error in %s():%s(%d). Couldn't create simple array map.\n",
			__func__, cp, -ret);
		return ret;
	}

	memset(&prg_attr, 0, sizeof(prg_attr));
	prg_attr.prog_type = BPF_PROG_TYPE_SOCKET_FILTER;
	prg_attr.insns = insns;
	prg_attr.insns_cnt = ARRAY_SIZE(insns);
	prg_attr.license = "GPL";

	prog = bpf_load_program_xattr(&prg_attr, NULL, 0);
	if (prog < 0) {
		close(map);
		return 0;
	}

	ret = bpf_prog_bind_map(prog, map, NULL);

	close(map);
	close(prog);

	return ret >= 0;
}

static int probe_module_btf(void)
{
	static const char strs[] = "\0int";
	__u32 types[] = {
		/* int */
		BTF_TYPE_INT_ENC(1, BTF_INT_SIGNED, 0, 32, 4),
	};
	struct bpf_btf_info info;
	__u32 len = sizeof(info);
	char name[16];
	int fd, err;

	fd = libbpf__load_raw_btf((char *)types, sizeof(types), strs, sizeof(strs));
	if (fd < 0)
		return 0; /* BTF not supported at all */

	memset(&info, 0, sizeof(info));
	info.name = ptr_to_u64(name);
	info.name_len = sizeof(name);

	/* check that BPF_OBJ_GET_INFO_BY_FD supports specifying name pointer;
	 * kernel's module BTF support coincides with support for
	 * name/name_len fields in struct bpf_btf_info.
	 */
	err = bpf_obj_get_info_by_fd(fd, &info, &len);
	close(fd);
	return !err;
}

enum kern_feature_result {
	FEAT_UNKNOWN = 0,
	FEAT_SUPPORTED = 1,
	FEAT_MISSING = 2,
};

typedef int (*feature_probe_fn)(void);

static struct kern_feature_desc {
	const char *desc;
	feature_probe_fn probe;
	enum kern_feature_result res;
} feature_probes[__FEAT_CNT] = {
	[FEAT_PROG_NAME] = {
		"BPF program name", probe_kern_prog_name,
	},
	[FEAT_GLOBAL_DATA] = {
		"global variables", probe_kern_global_data,
	},
	[FEAT_BTF] = {
		"minimal BTF", probe_kern_btf,
	},
	[FEAT_BTF_FUNC] = {
		"BTF functions", probe_kern_btf_func,
	},
	[FEAT_BTF_GLOBAL_FUNC] = {
		"BTF global function", probe_kern_btf_func_global,
	},
	[FEAT_BTF_DATASEC] = {
		"BTF data section and variable", probe_kern_btf_datasec,
	},
	[FEAT_ARRAY_MMAP] = {
		"ARRAY map mmap()", probe_kern_array_mmap,
	},
	[FEAT_EXP_ATTACH_TYPE] = {
		"BPF_PROG_LOAD expected_attach_type attribute",
		probe_kern_exp_attach_type,
	},
	[FEAT_PROBE_READ_KERN] = {
		"bpf_probe_read_kernel() helper", probe_kern_probe_read_kernel,
	},
	[FEAT_PROG_BIND_MAP] = {
		"BPF_PROG_BIND_MAP support", probe_prog_bind_map,
	},
	[FEAT_MODULE_BTF] = {
		"module BTF support", probe_module_btf,
	},
	[FEAT_BTF_FLOAT] = {
		"BTF_KIND_FLOAT support", probe_kern_btf_float,
	},
};

static bool kernel_supports(const struct bpf_object *obj, enum kern_feature_id feat_id)
{
	struct kern_feature_desc *feat = &feature_probes[feat_id];
	int ret;

	if (obj->gen_loader)
		/* To generate loader program assume the latest kernel
		 * to avoid doing extra prog_load, map_create syscalls.
		 */
		return true;

	if (READ_ONCE(feat->res) == FEAT_UNKNOWN) {
		ret = feat->probe();
		if (ret > 0) {
			WRITE_ONCE(feat->res, FEAT_SUPPORTED);
		} else if (ret == 0) {
			WRITE_ONCE(feat->res, FEAT_MISSING);
		} else {
			pr_warn("Detection of kernel %s support failed: %d\n", feat->desc, ret);
			WRITE_ONCE(feat->res, FEAT_MISSING);
		}
	}

	return READ_ONCE(feat->res) == FEAT_SUPPORTED;
}

static bool map_is_reuse_compat(const struct bpf_map *map, int map_fd)
{
	struct bpf_map_info map_info = {};
	char msg[STRERR_BUFSIZE];
	__u32 map_info_len;

	map_info_len = sizeof(map_info);

	if (bpf_obj_get_info_by_fd(map_fd, &map_info, &map_info_len)) {
		pr_warn("failed to get map info for map FD %d: %s\n",
			map_fd, libbpf_strerror_r(errno, msg, sizeof(msg)));
		return false;
	}

	return (map_info.type == map->def.type &&
		map_info.key_size == map->def.key_size &&
		map_info.value_size == map->def.value_size &&
		map_info.max_entries == map->def.max_entries &&
		map_info.map_flags == map->def.map_flags);
}

static int
bpf_object__reuse_map(struct bpf_map *map)
{
	char *cp, errmsg[STRERR_BUFSIZE];
	int err, pin_fd;

	pin_fd = bpf_obj_get(map->pin_path);
	if (pin_fd < 0) {
		err = -errno;
		if (err == -ENOENT) {
			pr_debug("found no pinned map to reuse at '%s'\n",
				 map->pin_path);
			return 0;
		}

		cp = libbpf_strerror_r(-err, errmsg, sizeof(errmsg));
		pr_warn("couldn't retrieve pinned map '%s': %s\n",
			map->pin_path, cp);
		return err;
	}

	if (!map_is_reuse_compat(map, pin_fd)) {
		pr_warn("couldn't reuse pinned map at '%s': parameter mismatch\n",
			map->pin_path);
		close(pin_fd);
		return -EINVAL;
	}

	err = bpf_map__reuse_fd(map, pin_fd);
	if (err) {
		close(pin_fd);
		return err;
	}
	map->pinned = true;
	pr_debug("reused pinned map at '%s'\n", map->pin_path);

	return 0;
}

static int
bpf_object__populate_internal_map(struct bpf_object *obj, struct bpf_map *map)
{
	enum libbpf_map_type map_type = map->libbpf_type;
	char *cp, errmsg[STRERR_BUFSIZE];
	int err, zero = 0;

	if (obj->gen_loader) {
		bpf_gen__map_update_elem(obj->gen_loader, map - obj->maps,
					 map->mmaped, map->def.value_size);
		if (map_type == LIBBPF_MAP_RODATA || map_type == LIBBPF_MAP_KCONFIG)
			bpf_gen__map_freeze(obj->gen_loader, map - obj->maps);
		return 0;
	}
	err = bpf_map_update_elem(map->fd, &zero, map->mmaped, 0);
	if (err) {
		err = -errno;
		cp = libbpf_strerror_r(err, errmsg, sizeof(errmsg));
		pr_warn("Error setting initial map(%s) contents: %s\n",
			map->name, cp);
		return err;
	}

	/* Freeze .rodata and .kconfig map as read-only from syscall side. */
	if (map_type == LIBBPF_MAP_RODATA || map_type == LIBBPF_MAP_KCONFIG) {
		err = bpf_map_freeze(map->fd);
		if (err) {
			err = -errno;
			cp = libbpf_strerror_r(err, errmsg, sizeof(errmsg));
			pr_warn("Error freezing map(%s) as read-only: %s\n",
				map->name, cp);
			return err;
		}
	}
	return 0;
}

static void bpf_map__destroy(struct bpf_map *map);

static int bpf_object__create_map(struct bpf_object *obj, struct bpf_map *map, bool is_inner)
{
	struct bpf_create_map_attr create_attr;
	struct bpf_map_def *def = &map->def;
	int err = 0;

	memset(&create_attr, 0, sizeof(create_attr));

	if (kernel_supports(obj, FEAT_PROG_NAME))
		create_attr.name = map->name;
	create_attr.map_ifindex = map->map_ifindex;
	create_attr.map_type = def->type;
	create_attr.map_flags = def->map_flags;
	create_attr.key_size = def->key_size;
	create_attr.value_size = def->value_size;
	create_attr.numa_node = map->numa_node;

	if (def->type == BPF_MAP_TYPE_PERF_EVENT_ARRAY && !def->max_entries) {
		int nr_cpus;

		nr_cpus = libbpf_num_possible_cpus();
		if (nr_cpus < 0) {
			pr_warn("map '%s': failed to determine number of system CPUs: %d\n",
				map->name, nr_cpus);
			return nr_cpus;
		}
		pr_debug("map '%s': setting size to %d\n", map->name, nr_cpus);
		create_attr.max_entries = nr_cpus;
	} else {
		create_attr.max_entries = def->max_entries;
	}

	if (bpf_map__is_struct_ops(map))
		create_attr.btf_vmlinux_value_type_id =
			map->btf_vmlinux_value_type_id;

	create_attr.btf_fd = 0;
	create_attr.btf_key_type_id = 0;
	create_attr.btf_value_type_id = 0;
	if (obj->btf && btf__fd(obj->btf) >= 0 && !bpf_map_find_btf_info(obj, map)) {
		create_attr.btf_fd = btf__fd(obj->btf);
		create_attr.btf_key_type_id = map->btf_key_type_id;
		create_attr.btf_value_type_id = map->btf_value_type_id;
	}

	if (bpf_map_type__is_map_in_map(def->type)) {
		if (map->inner_map) {
<<<<<<< HEAD
			err = bpf_object__create_map(obj, map->inner_map);
=======
			err = bpf_object__create_map(obj, map->inner_map, true);
>>>>>>> d92805b6
			if (err) {
				pr_warn("map '%s': failed to create inner map: %d\n",
					map->name, err);
				return err;
			}
			map->inner_map_fd = bpf_map__fd(map->inner_map);
		}
		if (map->inner_map_fd >= 0)
			create_attr.inner_map_fd = map->inner_map_fd;
	}

	if (obj->gen_loader) {
		bpf_gen__map_create(obj->gen_loader, &create_attr, is_inner ? -1 : map - obj->maps);
		/* Pretend to have valid FD to pass various fd >= 0 checks.
		 * This fd == 0 will not be used with any syscall and will be reset to -1 eventually.
		 */
		map->fd = 0;
	} else {
		map->fd = bpf_create_map_xattr(&create_attr);
	}
	if (map->fd < 0 && (create_attr.btf_key_type_id ||
			    create_attr.btf_value_type_id)) {
		char *cp, errmsg[STRERR_BUFSIZE];

		err = -errno;
		cp = libbpf_strerror_r(err, errmsg, sizeof(errmsg));
		pr_warn("Error in bpf_create_map_xattr(%s):%s(%d). Retrying without BTF.\n",
			map->name, cp, err);
		create_attr.btf_fd = 0;
		create_attr.btf_key_type_id = 0;
		create_attr.btf_value_type_id = 0;
		map->btf_key_type_id = 0;
		map->btf_value_type_id = 0;
		map->fd = bpf_create_map_xattr(&create_attr);
	}

	err = map->fd < 0 ? -errno : 0;

	if (bpf_map_type__is_map_in_map(def->type) && map->inner_map) {
		if (obj->gen_loader)
			map->inner_map->fd = -1;
		bpf_map__destroy(map->inner_map);
		zfree(&map->inner_map);
	}

	return err;
}

static int init_map_slots(struct bpf_object *obj, struct bpf_map *map)
{
	const struct bpf_map *targ_map;
	unsigned int i;
	int fd, err = 0;

	for (i = 0; i < map->init_slots_sz; i++) {
		if (!map->init_slots[i])
			continue;

		targ_map = map->init_slots[i];
		fd = bpf_map__fd(targ_map);
		if (obj->gen_loader) {
			pr_warn("// TODO map_update_elem: idx %td key %d value==map_idx %td\n",
				map - obj->maps, i, targ_map - obj->maps);
			return -ENOTSUP;
		} else {
			err = bpf_map_update_elem(map->fd, &i, &fd, 0);
		}
		if (err) {
			err = -errno;
			pr_warn("map '%s': failed to initialize slot [%d] to map '%s' fd=%d: %d\n",
				map->name, i, targ_map->name,
				fd, err);
			return err;
		}
		pr_debug("map '%s': slot [%d] set to map '%s' fd=%d\n",
			 map->name, i, targ_map->name, fd);
	}

	zfree(&map->init_slots);
	map->init_slots_sz = 0;

	return 0;
}

static int
bpf_object__create_maps(struct bpf_object *obj)
{
	struct bpf_map *map;
	char *cp, errmsg[STRERR_BUFSIZE];
	unsigned int i, j;
	int err;

	for (i = 0; i < obj->nr_maps; i++) {
		map = &obj->maps[i];

		if (map->pin_path) {
			err = bpf_object__reuse_map(map);
			if (err) {
				pr_warn("map '%s': error reusing pinned map\n",
					map->name);
				goto err_out;
			}
		}

		if (map->fd >= 0) {
			pr_debug("map '%s': skipping creation (preset fd=%d)\n",
				 map->name, map->fd);
		} else {
			err = bpf_object__create_map(obj, map, false);
			if (err)
				goto err_out;

			pr_debug("map '%s': created successfully, fd=%d\n",
				 map->name, map->fd);

			if (bpf_map__is_internal(map)) {
				err = bpf_object__populate_internal_map(obj, map);
				if (err < 0) {
					zclose(map->fd);
					goto err_out;
				}
			}

			if (map->init_slots_sz) {
				err = init_map_slots(obj, map);
				if (err < 0) {
					zclose(map->fd);
					goto err_out;
				}
			}
		}

		if (map->pin_path && !map->pinned) {
			err = bpf_map__pin(map, NULL);
			if (err) {
				pr_warn("map '%s': failed to auto-pin at '%s': %d\n",
					map->name, map->pin_path, err);
				zclose(map->fd);
				goto err_out;
			}
		}
	}

	return 0;

err_out:
	cp = libbpf_strerror_r(err, errmsg, sizeof(errmsg));
	pr_warn("map '%s': failed to create: %s(%d)\n", map->name, cp, err);
	pr_perm_msg(err);
	for (j = 0; j < i; j++)
		zclose(obj->maps[j].fd);
	return err;
}

#define BPF_CORE_SPEC_MAX_LEN 64

/* represents BPF CO-RE field or array element accessor */
struct bpf_core_accessor {
	__u32 type_id;		/* struct/union type or array element type */
	__u32 idx;		/* field index or array index */
	const char *name;	/* field name or NULL for array accessor */
};

struct bpf_core_spec {
	const struct btf *btf;
	/* high-level spec: named fields and array indices only */
	struct bpf_core_accessor spec[BPF_CORE_SPEC_MAX_LEN];
	/* original unresolved (no skip_mods_or_typedefs) root type ID */
	__u32 root_type_id;
	/* CO-RE relocation kind */
	enum bpf_core_relo_kind relo_kind;
	/* high-level spec length */
	int len;
	/* raw, low-level spec: 1-to-1 with accessor spec string */
	int raw_spec[BPF_CORE_SPEC_MAX_LEN];
	/* raw spec length */
	int raw_len;
	/* field bit offset represented by spec */
	__u32 bit_offset;
};

static bool str_is_empty(const char *s)
{
	return !s || !s[0];
}

static bool is_flex_arr(const struct btf *btf,
			const struct bpf_core_accessor *acc,
			const struct btf_array *arr)
{
	const struct btf_type *t;

	/* not a flexible array, if not inside a struct or has non-zero size */
	if (!acc->name || arr->nelems > 0)
		return false;

	/* has to be the last member of enclosing struct */
	t = btf__type_by_id(btf, acc->type_id);
	return acc->idx == btf_vlen(t) - 1;
}

static const char *core_relo_kind_str(enum bpf_core_relo_kind kind)
{
	switch (kind) {
	case BPF_FIELD_BYTE_OFFSET: return "byte_off";
	case BPF_FIELD_BYTE_SIZE: return "byte_sz";
	case BPF_FIELD_EXISTS: return "field_exists";
	case BPF_FIELD_SIGNED: return "signed";
	case BPF_FIELD_LSHIFT_U64: return "lshift_u64";
	case BPF_FIELD_RSHIFT_U64: return "rshift_u64";
	case BPF_TYPE_ID_LOCAL: return "local_type_id";
	case BPF_TYPE_ID_TARGET: return "target_type_id";
	case BPF_TYPE_EXISTS: return "type_exists";
	case BPF_TYPE_SIZE: return "type_size";
	case BPF_ENUMVAL_EXISTS: return "enumval_exists";
	case BPF_ENUMVAL_VALUE: return "enumval_value";
	default: return "unknown";
	}
}

static bool core_relo_is_field_based(enum bpf_core_relo_kind kind)
{
	switch (kind) {
	case BPF_FIELD_BYTE_OFFSET:
	case BPF_FIELD_BYTE_SIZE:
	case BPF_FIELD_EXISTS:
	case BPF_FIELD_SIGNED:
	case BPF_FIELD_LSHIFT_U64:
	case BPF_FIELD_RSHIFT_U64:
		return true;
	default:
		return false;
	}
}

static bool core_relo_is_type_based(enum bpf_core_relo_kind kind)
{
	switch (kind) {
	case BPF_TYPE_ID_LOCAL:
	case BPF_TYPE_ID_TARGET:
	case BPF_TYPE_EXISTS:
	case BPF_TYPE_SIZE:
		return true;
	default:
		return false;
	}
}

static bool core_relo_is_enumval_based(enum bpf_core_relo_kind kind)
{
	switch (kind) {
	case BPF_ENUMVAL_EXISTS:
	case BPF_ENUMVAL_VALUE:
		return true;
	default:
		return false;
	}
}

/*
 * Turn bpf_core_relo into a low- and high-level spec representation,
 * validating correctness along the way, as well as calculating resulting
 * field bit offset, specified by accessor string. Low-level spec captures
 * every single level of nestedness, including traversing anonymous
 * struct/union members. High-level one only captures semantically meaningful
 * "turning points": named fields and array indicies.
 * E.g., for this case:
 *
 *   struct sample {
 *       int __unimportant;
 *       struct {
 *           int __1;
 *           int __2;
 *           int a[7];
 *       };
 *   };
 *
 *   struct sample *s = ...;
 *
 *   int x = &s->a[3]; // access string = '0:1:2:3'
 *
 * Low-level spec has 1:1 mapping with each element of access string (it's
 * just a parsed access string representation): [0, 1, 2, 3].
 *
 * High-level spec will capture only 3 points:
 *   - intial zero-index access by pointer (&s->... is the same as &s[0]...);
 *   - field 'a' access (corresponds to '2' in low-level spec);
 *   - array element #3 access (corresponds to '3' in low-level spec).
 *
 * Type-based relocations (TYPE_EXISTS/TYPE_SIZE,
 * TYPE_ID_LOCAL/TYPE_ID_TARGET) don't capture any field information. Their
 * spec and raw_spec are kept empty.
 *
 * Enum value-based relocations (ENUMVAL_EXISTS/ENUMVAL_VALUE) use access
 * string to specify enumerator's value index that need to be relocated.
 */
static int bpf_core_parse_spec(const struct btf *btf,
			       __u32 type_id,
			       const char *spec_str,
			       enum bpf_core_relo_kind relo_kind,
			       struct bpf_core_spec *spec)
{
	int access_idx, parsed_len, i;
	struct bpf_core_accessor *acc;
	const struct btf_type *t;
	const char *name;
	__u32 id;
	__s64 sz;

	if (str_is_empty(spec_str) || *spec_str == ':')
		return -EINVAL;

	memset(spec, 0, sizeof(*spec));
	spec->btf = btf;
	spec->root_type_id = type_id;
	spec->relo_kind = relo_kind;

	/* type-based relocations don't have a field access string */
	if (core_relo_is_type_based(relo_kind)) {
		if (strcmp(spec_str, "0"))
			return -EINVAL;
		return 0;
	}

	/* parse spec_str="0:1:2:3:4" into array raw_spec=[0, 1, 2, 3, 4] */
	while (*spec_str) {
		if (*spec_str == ':')
			++spec_str;
		if (sscanf(spec_str, "%d%n", &access_idx, &parsed_len) != 1)
			return -EINVAL;
		if (spec->raw_len == BPF_CORE_SPEC_MAX_LEN)
			return -E2BIG;
		spec_str += parsed_len;
		spec->raw_spec[spec->raw_len++] = access_idx;
	}

	if (spec->raw_len == 0)
		return -EINVAL;

	t = skip_mods_and_typedefs(btf, type_id, &id);
	if (!t)
		return -EINVAL;

	access_idx = spec->raw_spec[0];
	acc = &spec->spec[0];
	acc->type_id = id;
	acc->idx = access_idx;
	spec->len++;

	if (core_relo_is_enumval_based(relo_kind)) {
		if (!btf_is_enum(t) || spec->raw_len > 1 || access_idx >= btf_vlen(t))
			return -EINVAL;

		/* record enumerator name in a first accessor */
		acc->name = btf__name_by_offset(btf, btf_enum(t)[access_idx].name_off);
		return 0;
	}

	if (!core_relo_is_field_based(relo_kind))
		return -EINVAL;

	sz = btf__resolve_size(btf, id);
	if (sz < 0)
		return sz;
	spec->bit_offset = access_idx * sz * 8;

	for (i = 1; i < spec->raw_len; i++) {
		t = skip_mods_and_typedefs(btf, id, &id);
		if (!t)
			return -EINVAL;

		access_idx = spec->raw_spec[i];
		acc = &spec->spec[spec->len];

		if (btf_is_composite(t)) {
			const struct btf_member *m;
			__u32 bit_offset;

			if (access_idx >= btf_vlen(t))
				return -EINVAL;

			bit_offset = btf_member_bit_offset(t, access_idx);
			spec->bit_offset += bit_offset;

			m = btf_members(t) + access_idx;
			if (m->name_off) {
				name = btf__name_by_offset(btf, m->name_off);
				if (str_is_empty(name))
					return -EINVAL;

				acc->type_id = id;
				acc->idx = access_idx;
				acc->name = name;
				spec->len++;
			}

			id = m->type;
		} else if (btf_is_array(t)) {
			const struct btf_array *a = btf_array(t);
			bool flex;

			t = skip_mods_and_typedefs(btf, a->type, &id);
			if (!t)
				return -EINVAL;

			flex = is_flex_arr(btf, acc - 1, a);
			if (!flex && access_idx >= a->nelems)
				return -EINVAL;

			spec->spec[spec->len].type_id = id;
			spec->spec[spec->len].idx = access_idx;
			spec->len++;

			sz = btf__resolve_size(btf, id);
			if (sz < 0)
				return sz;
			spec->bit_offset += access_idx * sz * 8;
		} else {
			pr_warn("relo for [%u] %s (at idx %d) captures type [%d] of unexpected kind %s\n",
				type_id, spec_str, i, id, btf_kind_str(t));
			return -EINVAL;
		}
	}

	return 0;
}

static bool bpf_core_is_flavor_sep(const char *s)
{
	/* check X___Y name pattern, where X and Y are not underscores */
	return s[0] != '_' &&				      /* X */
	       s[1] == '_' && s[2] == '_' && s[3] == '_' &&   /* ___ */
	       s[4] != '_';				      /* Y */
}

/* Given 'some_struct_name___with_flavor' return the length of a name prefix
 * before last triple underscore. Struct name part after last triple
 * underscore is ignored by BPF CO-RE relocation during relocation matching.
 */
static size_t bpf_core_essential_name_len(const char *name)
{
	size_t n = strlen(name);
	int i;

	for (i = n - 5; i >= 0; i--) {
		if (bpf_core_is_flavor_sep(name + i))
			return i + 1;
	}
	return n;
}

struct core_cand
{
	const struct btf *btf;
	const struct btf_type *t;
	const char *name;
	__u32 id;
};

/* dynamically sized list of type IDs and its associated struct btf */
struct core_cand_list {
	struct core_cand *cands;
	int len;
};

static void bpf_core_free_cands(struct core_cand_list *cands)
{
	free(cands->cands);
	free(cands);
}

static int bpf_core_add_cands(struct core_cand *local_cand,
			      size_t local_essent_len,
			      const struct btf *targ_btf,
			      const char *targ_btf_name,
			      int targ_start_id,
			      struct core_cand_list *cands)
{
	struct core_cand *new_cands, *cand;
	const struct btf_type *t;
	const char *targ_name;
	size_t targ_essent_len;
	int n, i;

	n = btf__get_nr_types(targ_btf);
	for (i = targ_start_id; i <= n; i++) {
		t = btf__type_by_id(targ_btf, i);
		if (btf_kind(t) != btf_kind(local_cand->t))
			continue;

		targ_name = btf__name_by_offset(targ_btf, t->name_off);
		if (str_is_empty(targ_name))
			continue;

		targ_essent_len = bpf_core_essential_name_len(targ_name);
		if (targ_essent_len != local_essent_len)
			continue;

		if (strncmp(local_cand->name, targ_name, local_essent_len) != 0)
			continue;

		pr_debug("CO-RE relocating [%d] %s %s: found target candidate [%d] %s %s in [%s]\n",
			 local_cand->id, btf_kind_str(local_cand->t),
			 local_cand->name, i, btf_kind_str(t), targ_name,
			 targ_btf_name);
		new_cands = libbpf_reallocarray(cands->cands, cands->len + 1,
					      sizeof(*cands->cands));
		if (!new_cands)
			return -ENOMEM;

		cand = &new_cands[cands->len];
		cand->btf = targ_btf;
		cand->t = t;
		cand->name = targ_name;
		cand->id = i;

		cands->cands = new_cands;
		cands->len++;
	}
	return 0;
}

static int load_module_btfs(struct bpf_object *obj)
{
	struct bpf_btf_info info;
	struct module_btf *mod_btf;
	struct btf *btf;
	char name[64];
	__u32 id = 0, len;
	int err, fd;

	if (obj->btf_modules_loaded)
		return 0;

	if (obj->gen_loader)
		return 0;

	/* don't do this again, even if we find no module BTFs */
	obj->btf_modules_loaded = true;

	/* kernel too old to support module BTFs */
	if (!kernel_supports(obj, FEAT_MODULE_BTF))
		return 0;

	while (true) {
		err = bpf_btf_get_next_id(id, &id);
		if (err && errno == ENOENT)
			return 0;
		if (err) {
			err = -errno;
			pr_warn("failed to iterate BTF objects: %d\n", err);
			return err;
		}

		fd = bpf_btf_get_fd_by_id(id);
		if (fd < 0) {
			if (errno == ENOENT)
				continue; /* expected race: BTF was unloaded */
			err = -errno;
			pr_warn("failed to get BTF object #%d FD: %d\n", id, err);
			return err;
		}

		len = sizeof(info);
		memset(&info, 0, sizeof(info));
		info.name = ptr_to_u64(name);
		info.name_len = sizeof(name);

		err = bpf_obj_get_info_by_fd(fd, &info, &len);
		if (err) {
			err = -errno;
			pr_warn("failed to get BTF object #%d info: %d\n", id, err);
			goto err_out;
		}

		/* ignore non-module BTFs */
		if (!info.kernel_btf || strcmp(name, "vmlinux") == 0) {
			close(fd);
			continue;
		}

		btf = btf_get_from_fd(fd, obj->btf_vmlinux);
		err = libbpf_get_error(btf);
		if (err) {
			pr_warn("failed to load module [%s]'s BTF object #%d: %d\n",
				name, id, err);
			goto err_out;
		}

		err = libbpf_ensure_mem((void **)&obj->btf_modules, &obj->btf_module_cap,
				        sizeof(*obj->btf_modules), obj->btf_module_cnt + 1);
		if (err)
			goto err_out;

		mod_btf = &obj->btf_modules[obj->btf_module_cnt++];

		mod_btf->btf = btf;
		mod_btf->id = id;
		mod_btf->fd = fd;
		mod_btf->name = strdup(name);
		if (!mod_btf->name) {
			err = -ENOMEM;
			goto err_out;
		}
		continue;

err_out:
		close(fd);
		return err;
	}

	return 0;
}

static struct core_cand_list *
bpf_core_find_cands(struct bpf_object *obj, const struct btf *local_btf, __u32 local_type_id)
{
	struct core_cand local_cand = {};
	struct core_cand_list *cands;
	const struct btf *main_btf;
	size_t local_essent_len;
	int err, i;

	local_cand.btf = local_btf;
	local_cand.t = btf__type_by_id(local_btf, local_type_id);
	if (!local_cand.t)
		return ERR_PTR(-EINVAL);

	local_cand.name = btf__name_by_offset(local_btf, local_cand.t->name_off);
	if (str_is_empty(local_cand.name))
		return ERR_PTR(-EINVAL);
	local_essent_len = bpf_core_essential_name_len(local_cand.name);

	cands = calloc(1, sizeof(*cands));
	if (!cands)
		return ERR_PTR(-ENOMEM);

	/* Attempt to find target candidates in vmlinux BTF first */
	main_btf = obj->btf_vmlinux_override ?: obj->btf_vmlinux;
	err = bpf_core_add_cands(&local_cand, local_essent_len, main_btf, "vmlinux", 1, cands);
	if (err)
		goto err_out;

	/* if vmlinux BTF has any candidate, don't got for module BTFs */
	if (cands->len)
		return cands;

	/* if vmlinux BTF was overridden, don't attempt to load module BTFs */
	if (obj->btf_vmlinux_override)
		return cands;

	/* now look through module BTFs, trying to still find candidates */
	err = load_module_btfs(obj);
	if (err)
		goto err_out;

	for (i = 0; i < obj->btf_module_cnt; i++) {
		err = bpf_core_add_cands(&local_cand, local_essent_len,
					 obj->btf_modules[i].btf,
					 obj->btf_modules[i].name,
					 btf__get_nr_types(obj->btf_vmlinux) + 1,
					 cands);
		if (err)
			goto err_out;
	}

	return cands;
err_out:
	bpf_core_free_cands(cands);
	return ERR_PTR(err);
}

/* Check two types for compatibility for the purpose of field access
 * relocation. const/volatile/restrict and typedefs are skipped to ensure we
 * are relocating semantically compatible entities:
 *   - any two STRUCTs/UNIONs are compatible and can be mixed;
 *   - any two FWDs are compatible, if their names match (modulo flavor suffix);
 *   - any two PTRs are always compatible;
 *   - for ENUMs, names should be the same (ignoring flavor suffix) or at
 *     least one of enums should be anonymous;
 *   - for ENUMs, check sizes, names are ignored;
 *   - for INT, size and signedness are ignored;
 *   - any two FLOATs are always compatible;
 *   - for ARRAY, dimensionality is ignored, element types are checked for
 *     compatibility recursively;
 *   - everything else shouldn't be ever a target of relocation.
 * These rules are not set in stone and probably will be adjusted as we get
 * more experience with using BPF CO-RE relocations.
 */
static int bpf_core_fields_are_compat(const struct btf *local_btf,
				      __u32 local_id,
				      const struct btf *targ_btf,
				      __u32 targ_id)
{
	const struct btf_type *local_type, *targ_type;

recur:
	local_type = skip_mods_and_typedefs(local_btf, local_id, &local_id);
	targ_type = skip_mods_and_typedefs(targ_btf, targ_id, &targ_id);
	if (!local_type || !targ_type)
		return -EINVAL;

	if (btf_is_composite(local_type) && btf_is_composite(targ_type))
		return 1;
	if (btf_kind(local_type) != btf_kind(targ_type))
		return 0;

	switch (btf_kind(local_type)) {
	case BTF_KIND_PTR:
	case BTF_KIND_FLOAT:
		return 1;
	case BTF_KIND_FWD:
	case BTF_KIND_ENUM: {
		const char *local_name, *targ_name;
		size_t local_len, targ_len;

		local_name = btf__name_by_offset(local_btf,
						 local_type->name_off);
		targ_name = btf__name_by_offset(targ_btf, targ_type->name_off);
		local_len = bpf_core_essential_name_len(local_name);
		targ_len = bpf_core_essential_name_len(targ_name);
		/* one of them is anonymous or both w/ same flavor-less names */
		return local_len == 0 || targ_len == 0 ||
		       (local_len == targ_len &&
			strncmp(local_name, targ_name, local_len) == 0);
	}
	case BTF_KIND_INT:
		/* just reject deprecated bitfield-like integers; all other
		 * integers are by default compatible between each other
		 */
		return btf_int_offset(local_type) == 0 &&
		       btf_int_offset(targ_type) == 0;
	case BTF_KIND_ARRAY:
		local_id = btf_array(local_type)->type;
		targ_id = btf_array(targ_type)->type;
		goto recur;
	default:
		pr_warn("unexpected kind %d relocated, local [%d], target [%d]\n",
			btf_kind(local_type), local_id, targ_id);
		return 0;
	}
}

/*
 * Given single high-level named field accessor in local type, find
 * corresponding high-level accessor for a target type. Along the way,
 * maintain low-level spec for target as well. Also keep updating target
 * bit offset.
 *
 * Searching is performed through recursive exhaustive enumeration of all
 * fields of a struct/union. If there are any anonymous (embedded)
 * structs/unions, they are recursively searched as well. If field with
 * desired name is found, check compatibility between local and target types,
 * before returning result.
 *
 * 1 is returned, if field is found.
 * 0 is returned if no compatible field is found.
 * <0 is returned on error.
 */
static int bpf_core_match_member(const struct btf *local_btf,
				 const struct bpf_core_accessor *local_acc,
				 const struct btf *targ_btf,
				 __u32 targ_id,
				 struct bpf_core_spec *spec,
				 __u32 *next_targ_id)
{
	const struct btf_type *local_type, *targ_type;
	const struct btf_member *local_member, *m;
	const char *local_name, *targ_name;
	__u32 local_id;
	int i, n, found;

	targ_type = skip_mods_and_typedefs(targ_btf, targ_id, &targ_id);
	if (!targ_type)
		return -EINVAL;
	if (!btf_is_composite(targ_type))
		return 0;

	local_id = local_acc->type_id;
	local_type = btf__type_by_id(local_btf, local_id);
	local_member = btf_members(local_type) + local_acc->idx;
	local_name = btf__name_by_offset(local_btf, local_member->name_off);

	n = btf_vlen(targ_type);
	m = btf_members(targ_type);
	for (i = 0; i < n; i++, m++) {
		__u32 bit_offset;

		bit_offset = btf_member_bit_offset(targ_type, i);

		/* too deep struct/union/array nesting */
		if (spec->raw_len == BPF_CORE_SPEC_MAX_LEN)
			return -E2BIG;

		/* speculate this member will be the good one */
		spec->bit_offset += bit_offset;
		spec->raw_spec[spec->raw_len++] = i;

		targ_name = btf__name_by_offset(targ_btf, m->name_off);
		if (str_is_empty(targ_name)) {
			/* embedded struct/union, we need to go deeper */
			found = bpf_core_match_member(local_btf, local_acc,
						      targ_btf, m->type,
						      spec, next_targ_id);
			if (found) /* either found or error */
				return found;
		} else if (strcmp(local_name, targ_name) == 0) {
			/* matching named field */
			struct bpf_core_accessor *targ_acc;

			targ_acc = &spec->spec[spec->len++];
			targ_acc->type_id = targ_id;
			targ_acc->idx = i;
			targ_acc->name = targ_name;

			*next_targ_id = m->type;
			found = bpf_core_fields_are_compat(local_btf,
							   local_member->type,
							   targ_btf, m->type);
			if (!found)
				spec->len--; /* pop accessor */
			return found;
		}
		/* member turned out not to be what we looked for */
		spec->bit_offset -= bit_offset;
		spec->raw_len--;
	}

	return 0;
}

/* Check local and target types for compatibility. This check is used for
 * type-based CO-RE relocations and follow slightly different rules than
 * field-based relocations. This function assumes that root types were already
 * checked for name match. Beyond that initial root-level name check, names
 * are completely ignored. Compatibility rules are as follows:
 *   - any two STRUCTs/UNIONs/FWDs/ENUMs/INTs are considered compatible, but
 *     kind should match for local and target types (i.e., STRUCT is not
 *     compatible with UNION);
 *   - for ENUMs, the size is ignored;
 *   - for INT, size and signedness are ignored;
 *   - for ARRAY, dimensionality is ignored, element types are checked for
 *     compatibility recursively;
 *   - CONST/VOLATILE/RESTRICT modifiers are ignored;
 *   - TYPEDEFs/PTRs are compatible if types they pointing to are compatible;
 *   - FUNC_PROTOs are compatible if they have compatible signature: same
 *     number of input args and compatible return and argument types.
 * These rules are not set in stone and probably will be adjusted as we get
 * more experience with using BPF CO-RE relocations.
 */
static int bpf_core_types_are_compat(const struct btf *local_btf, __u32 local_id,
				     const struct btf *targ_btf, __u32 targ_id)
{
	const struct btf_type *local_type, *targ_type;
	int depth = 32; /* max recursion depth */

	/* caller made sure that names match (ignoring flavor suffix) */
	local_type = btf__type_by_id(local_btf, local_id);
	targ_type = btf__type_by_id(targ_btf, targ_id);
	if (btf_kind(local_type) != btf_kind(targ_type))
		return 0;

recur:
	depth--;
	if (depth < 0)
		return -EINVAL;

	local_type = skip_mods_and_typedefs(local_btf, local_id, &local_id);
	targ_type = skip_mods_and_typedefs(targ_btf, targ_id, &targ_id);
	if (!local_type || !targ_type)
		return -EINVAL;

	if (btf_kind(local_type) != btf_kind(targ_type))
		return 0;

	switch (btf_kind(local_type)) {
	case BTF_KIND_UNKN:
	case BTF_KIND_STRUCT:
	case BTF_KIND_UNION:
	case BTF_KIND_ENUM:
	case BTF_KIND_FWD:
		return 1;
	case BTF_KIND_INT:
		/* just reject deprecated bitfield-like integers; all other
		 * integers are by default compatible between each other
		 */
		return btf_int_offset(local_type) == 0 && btf_int_offset(targ_type) == 0;
	case BTF_KIND_PTR:
		local_id = local_type->type;
		targ_id = targ_type->type;
		goto recur;
	case BTF_KIND_ARRAY:
		local_id = btf_array(local_type)->type;
		targ_id = btf_array(targ_type)->type;
		goto recur;
	case BTF_KIND_FUNC_PROTO: {
		struct btf_param *local_p = btf_params(local_type);
		struct btf_param *targ_p = btf_params(targ_type);
		__u16 local_vlen = btf_vlen(local_type);
		__u16 targ_vlen = btf_vlen(targ_type);
		int i, err;

		if (local_vlen != targ_vlen)
			return 0;

		for (i = 0; i < local_vlen; i++, local_p++, targ_p++) {
			skip_mods_and_typedefs(local_btf, local_p->type, &local_id);
			skip_mods_and_typedefs(targ_btf, targ_p->type, &targ_id);
			err = bpf_core_types_are_compat(local_btf, local_id, targ_btf, targ_id);
			if (err <= 0)
				return err;
		}

		/* tail recurse for return type check */
		skip_mods_and_typedefs(local_btf, local_type->type, &local_id);
		skip_mods_and_typedefs(targ_btf, targ_type->type, &targ_id);
		goto recur;
	}
	default:
		pr_warn("unexpected kind %s relocated, local [%d], target [%d]\n",
			btf_kind_str(local_type), local_id, targ_id);
		return 0;
	}
}

/*
 * Try to match local spec to a target type and, if successful, produce full
 * target spec (high-level, low-level + bit offset).
 */
static int bpf_core_spec_match(struct bpf_core_spec *local_spec,
			       const struct btf *targ_btf, __u32 targ_id,
			       struct bpf_core_spec *targ_spec)
{
	const struct btf_type *targ_type;
	const struct bpf_core_accessor *local_acc;
	struct bpf_core_accessor *targ_acc;
	int i, sz, matched;

	memset(targ_spec, 0, sizeof(*targ_spec));
	targ_spec->btf = targ_btf;
	targ_spec->root_type_id = targ_id;
	targ_spec->relo_kind = local_spec->relo_kind;

	if (core_relo_is_type_based(local_spec->relo_kind)) {
		return bpf_core_types_are_compat(local_spec->btf,
						 local_spec->root_type_id,
						 targ_btf, targ_id);
	}

	local_acc = &local_spec->spec[0];
	targ_acc = &targ_spec->spec[0];

	if (core_relo_is_enumval_based(local_spec->relo_kind)) {
		size_t local_essent_len, targ_essent_len;
		const struct btf_enum *e;
		const char *targ_name;

		/* has to resolve to an enum */
		targ_type = skip_mods_and_typedefs(targ_spec->btf, targ_id, &targ_id);
		if (!btf_is_enum(targ_type))
			return 0;

		local_essent_len = bpf_core_essential_name_len(local_acc->name);

		for (i = 0, e = btf_enum(targ_type); i < btf_vlen(targ_type); i++, e++) {
			targ_name = btf__name_by_offset(targ_spec->btf, e->name_off);
			targ_essent_len = bpf_core_essential_name_len(targ_name);
			if (targ_essent_len != local_essent_len)
				continue;
			if (strncmp(local_acc->name, targ_name, local_essent_len) == 0) {
				targ_acc->type_id = targ_id;
				targ_acc->idx = i;
				targ_acc->name = targ_name;
				targ_spec->len++;
				targ_spec->raw_spec[targ_spec->raw_len] = targ_acc->idx;
				targ_spec->raw_len++;
				return 1;
			}
		}
		return 0;
	}

	if (!core_relo_is_field_based(local_spec->relo_kind))
		return -EINVAL;

	for (i = 0; i < local_spec->len; i++, local_acc++, targ_acc++) {
		targ_type = skip_mods_and_typedefs(targ_spec->btf, targ_id,
						   &targ_id);
		if (!targ_type)
			return -EINVAL;

		if (local_acc->name) {
			matched = bpf_core_match_member(local_spec->btf,
							local_acc,
							targ_btf, targ_id,
							targ_spec, &targ_id);
			if (matched <= 0)
				return matched;
		} else {
			/* for i=0, targ_id is already treated as array element
			 * type (because it's the original struct), for others
			 * we should find array element type first
			 */
			if (i > 0) {
				const struct btf_array *a;
				bool flex;

				if (!btf_is_array(targ_type))
					return 0;

				a = btf_array(targ_type);
				flex = is_flex_arr(targ_btf, targ_acc - 1, a);
				if (!flex && local_acc->idx >= a->nelems)
					return 0;
				if (!skip_mods_and_typedefs(targ_btf, a->type,
							    &targ_id))
					return -EINVAL;
			}

			/* too deep struct/union/array nesting */
			if (targ_spec->raw_len == BPF_CORE_SPEC_MAX_LEN)
				return -E2BIG;

			targ_acc->type_id = targ_id;
			targ_acc->idx = local_acc->idx;
			targ_acc->name = NULL;
			targ_spec->len++;
			targ_spec->raw_spec[targ_spec->raw_len] = targ_acc->idx;
			targ_spec->raw_len++;

			sz = btf__resolve_size(targ_btf, targ_id);
			if (sz < 0)
				return sz;
			targ_spec->bit_offset += local_acc->idx * sz * 8;
		}
	}

	return 1;
}

static int bpf_core_calc_field_relo(const struct bpf_program *prog,
				    const struct bpf_core_relo *relo,
				    const struct bpf_core_spec *spec,
				    __u32 *val, __u32 *field_sz, __u32 *type_id,
				    bool *validate)
{
	const struct bpf_core_accessor *acc;
	const struct btf_type *t;
	__u32 byte_off, byte_sz, bit_off, bit_sz, field_type_id;
	const struct btf_member *m;
	const struct btf_type *mt;
	bool bitfield;
	__s64 sz;

	*field_sz = 0;

	if (relo->kind == BPF_FIELD_EXISTS) {
		*val = spec ? 1 : 0;
		return 0;
	}

	if (!spec)
		return -EUCLEAN; /* request instruction poisoning */

	acc = &spec->spec[spec->len - 1];
	t = btf__type_by_id(spec->btf, acc->type_id);

	/* a[n] accessor needs special handling */
	if (!acc->name) {
		if (relo->kind == BPF_FIELD_BYTE_OFFSET) {
			*val = spec->bit_offset / 8;
			/* remember field size for load/store mem size */
			sz = btf__resolve_size(spec->btf, acc->type_id);
			if (sz < 0)
				return -EINVAL;
			*field_sz = sz;
			*type_id = acc->type_id;
		} else if (relo->kind == BPF_FIELD_BYTE_SIZE) {
			sz = btf__resolve_size(spec->btf, acc->type_id);
			if (sz < 0)
				return -EINVAL;
			*val = sz;
		} else {
			pr_warn("prog '%s': relo %d at insn #%d can't be applied to array access\n",
				prog->name, relo->kind, relo->insn_off / 8);
			return -EINVAL;
		}
		if (validate)
			*validate = true;
		return 0;
	}

	m = btf_members(t) + acc->idx;
	mt = skip_mods_and_typedefs(spec->btf, m->type, &field_type_id);
	bit_off = spec->bit_offset;
	bit_sz = btf_member_bitfield_size(t, acc->idx);

	bitfield = bit_sz > 0;
	if (bitfield) {
		byte_sz = mt->size;
		byte_off = bit_off / 8 / byte_sz * byte_sz;
		/* figure out smallest int size necessary for bitfield load */
		while (bit_off + bit_sz - byte_off * 8 > byte_sz * 8) {
			if (byte_sz >= 8) {
				/* bitfield can't be read with 64-bit read */
				pr_warn("prog '%s': relo %d at insn #%d can't be satisfied for bitfield\n",
					prog->name, relo->kind, relo->insn_off / 8);
				return -E2BIG;
			}
			byte_sz *= 2;
			byte_off = bit_off / 8 / byte_sz * byte_sz;
		}
	} else {
		sz = btf__resolve_size(spec->btf, field_type_id);
		if (sz < 0)
			return -EINVAL;
		byte_sz = sz;
		byte_off = spec->bit_offset / 8;
		bit_sz = byte_sz * 8;
	}

	/* for bitfields, all the relocatable aspects are ambiguous and we
	 * might disagree with compiler, so turn off validation of expected
	 * value, except for signedness
	 */
	if (validate)
		*validate = !bitfield;

	switch (relo->kind) {
	case BPF_FIELD_BYTE_OFFSET:
		*val = byte_off;
		if (!bitfield) {
			*field_sz = byte_sz;
			*type_id = field_type_id;
		}
		break;
	case BPF_FIELD_BYTE_SIZE:
		*val = byte_sz;
		break;
	case BPF_FIELD_SIGNED:
		/* enums will be assumed unsigned */
		*val = btf_is_enum(mt) ||
		       (btf_int_encoding(mt) & BTF_INT_SIGNED);
		if (validate)
			*validate = true; /* signedness is never ambiguous */
		break;
	case BPF_FIELD_LSHIFT_U64:
#if __BYTE_ORDER == __LITTLE_ENDIAN
		*val = 64 - (bit_off + bit_sz - byte_off  * 8);
#else
		*val = (8 - byte_sz) * 8 + (bit_off - byte_off * 8);
#endif
		break;
	case BPF_FIELD_RSHIFT_U64:
		*val = 64 - bit_sz;
		if (validate)
			*validate = true; /* right shift is never ambiguous */
		break;
	case BPF_FIELD_EXISTS:
	default:
		return -EOPNOTSUPP;
	}

	return 0;
}

static int bpf_core_calc_type_relo(const struct bpf_core_relo *relo,
				   const struct bpf_core_spec *spec,
				   __u32 *val)
{
	__s64 sz;

	/* type-based relos return zero when target type is not found */
	if (!spec) {
		*val = 0;
		return 0;
	}

	switch (relo->kind) {
	case BPF_TYPE_ID_TARGET:
		*val = spec->root_type_id;
		break;
	case BPF_TYPE_EXISTS:
		*val = 1;
		break;
	case BPF_TYPE_SIZE:
		sz = btf__resolve_size(spec->btf, spec->root_type_id);
		if (sz < 0)
			return -EINVAL;
		*val = sz;
		break;
	case BPF_TYPE_ID_LOCAL:
	/* BPF_TYPE_ID_LOCAL is handled specially and shouldn't get here */
	default:
		return -EOPNOTSUPP;
	}

	return 0;
}

static int bpf_core_calc_enumval_relo(const struct bpf_core_relo *relo,
				      const struct bpf_core_spec *spec,
				      __u32 *val)
{
	const struct btf_type *t;
	const struct btf_enum *e;

	switch (relo->kind) {
	case BPF_ENUMVAL_EXISTS:
		*val = spec ? 1 : 0;
		break;
	case BPF_ENUMVAL_VALUE:
		if (!spec)
			return -EUCLEAN; /* request instruction poisoning */
		t = btf__type_by_id(spec->btf, spec->spec[0].type_id);
		e = btf_enum(t) + spec->spec[0].idx;
		*val = e->val;
		break;
	default:
		return -EOPNOTSUPP;
	}

	return 0;
}

struct bpf_core_relo_res
{
	/* expected value in the instruction, unless validate == false */
	__u32 orig_val;
	/* new value that needs to be patched up to */
	__u32 new_val;
	/* relocation unsuccessful, poison instruction, but don't fail load */
	bool poison;
	/* some relocations can't be validated against orig_val */
	bool validate;
	/* for field byte offset relocations or the forms:
	 *     *(T *)(rX + <off>) = rY
	 *     rX = *(T *)(rY + <off>),
	 * we remember original and resolved field size to adjust direct
	 * memory loads of pointers and integers; this is necessary for 32-bit
	 * host kernel architectures, but also allows to automatically
	 * relocate fields that were resized from, e.g., u32 to u64, etc.
	 */
	bool fail_memsz_adjust;
	__u32 orig_sz;
	__u32 orig_type_id;
	__u32 new_sz;
	__u32 new_type_id;
};

/* Calculate original and target relocation values, given local and target
 * specs and relocation kind. These values are calculated for each candidate.
 * If there are multiple candidates, resulting values should all be consistent
 * with each other. Otherwise, libbpf will refuse to proceed due to ambiguity.
 * If instruction has to be poisoned, *poison will be set to true.
 */
static int bpf_core_calc_relo(const struct bpf_program *prog,
			      const struct bpf_core_relo *relo,
			      int relo_idx,
			      const struct bpf_core_spec *local_spec,
			      const struct bpf_core_spec *targ_spec,
			      struct bpf_core_relo_res *res)
{
	int err = -EOPNOTSUPP;

	res->orig_val = 0;
	res->new_val = 0;
	res->poison = false;
	res->validate = true;
	res->fail_memsz_adjust = false;
	res->orig_sz = res->new_sz = 0;
	res->orig_type_id = res->new_type_id = 0;

	if (core_relo_is_field_based(relo->kind)) {
		err = bpf_core_calc_field_relo(prog, relo, local_spec,
					       &res->orig_val, &res->orig_sz,
					       &res->orig_type_id, &res->validate);
		err = err ?: bpf_core_calc_field_relo(prog, relo, targ_spec,
						      &res->new_val, &res->new_sz,
						      &res->new_type_id, NULL);
		if (err)
			goto done;
		/* Validate if it's safe to adjust load/store memory size.
		 * Adjustments are performed only if original and new memory
		 * sizes differ.
		 */
		res->fail_memsz_adjust = false;
		if (res->orig_sz != res->new_sz) {
			const struct btf_type *orig_t, *new_t;

			orig_t = btf__type_by_id(local_spec->btf, res->orig_type_id);
			new_t = btf__type_by_id(targ_spec->btf, res->new_type_id);

			/* There are two use cases in which it's safe to
			 * adjust load/store's mem size:
			 *   - reading a 32-bit kernel pointer, while on BPF
			 *   size pointers are always 64-bit; in this case
			 *   it's safe to "downsize" instruction size due to
			 *   pointer being treated as unsigned integer with
			 *   zero-extended upper 32-bits;
			 *   - reading unsigned integers, again due to
			 *   zero-extension is preserving the value correctly.
			 *
			 * In all other cases it's incorrect to attempt to
			 * load/store field because read value will be
			 * incorrect, so we poison relocated instruction.
			 */
			if (btf_is_ptr(orig_t) && btf_is_ptr(new_t))
				goto done;
			if (btf_is_int(orig_t) && btf_is_int(new_t) &&
			    btf_int_encoding(orig_t) != BTF_INT_SIGNED &&
			    btf_int_encoding(new_t) != BTF_INT_SIGNED)
				goto done;

			/* mark as invalid mem size adjustment, but this will
			 * only be checked for LDX/STX/ST insns
			 */
			res->fail_memsz_adjust = true;
		}
	} else if (core_relo_is_type_based(relo->kind)) {
		err = bpf_core_calc_type_relo(relo, local_spec, &res->orig_val);
		err = err ?: bpf_core_calc_type_relo(relo, targ_spec, &res->new_val);
	} else if (core_relo_is_enumval_based(relo->kind)) {
		err = bpf_core_calc_enumval_relo(relo, local_spec, &res->orig_val);
		err = err ?: bpf_core_calc_enumval_relo(relo, targ_spec, &res->new_val);
	}

done:
	if (err == -EUCLEAN) {
		/* EUCLEAN is used to signal instruction poisoning request */
		res->poison = true;
		err = 0;
	} else if (err == -EOPNOTSUPP) {
		/* EOPNOTSUPP means unknown/unsupported relocation */
		pr_warn("prog '%s': relo #%d: unrecognized CO-RE relocation %s (%d) at insn #%d\n",
			prog->name, relo_idx, core_relo_kind_str(relo->kind),
			relo->kind, relo->insn_off / 8);
	}

	return err;
}

/*
 * Turn instruction for which CO_RE relocation failed into invalid one with
 * distinct signature.
 */
static void bpf_core_poison_insn(struct bpf_program *prog, int relo_idx,
				 int insn_idx, struct bpf_insn *insn)
{
	pr_debug("prog '%s': relo #%d: substituting insn #%d w/ invalid insn\n",
		 prog->name, relo_idx, insn_idx);
	insn->code = BPF_JMP | BPF_CALL;
	insn->dst_reg = 0;
	insn->src_reg = 0;
	insn->off = 0;
	/* if this instruction is reachable (not a dead code),
	 * verifier will complain with the following message:
	 * invalid func unknown#195896080
	 */
	insn->imm = 195896080; /* => 0xbad2310 => "bad relo" */
}

static int insn_bpf_size_to_bytes(struct bpf_insn *insn)
{
	switch (BPF_SIZE(insn->code)) {
	case BPF_DW: return 8;
	case BPF_W: return 4;
	case BPF_H: return 2;
	case BPF_B: return 1;
	default: return -1;
	}
}

static int insn_bytes_to_bpf_size(__u32 sz)
{
	switch (sz) {
	case 8: return BPF_DW;
	case 4: return BPF_W;
	case 2: return BPF_H;
	case 1: return BPF_B;
	default: return -1;
	}
}

/*
 * Patch relocatable BPF instruction.
 *
 * Patched value is determined by relocation kind and target specification.
 * For existence relocations target spec will be NULL if field/type is not found.
 * Expected insn->imm value is determined using relocation kind and local
 * spec, and is checked before patching instruction. If actual insn->imm value
 * is wrong, bail out with error.
 *
 * Currently supported classes of BPF instruction are:
 * 1. rX = <imm> (assignment with immediate operand);
 * 2. rX += <imm> (arithmetic operations with immediate operand);
 * 3. rX = <imm64> (load with 64-bit immediate value);
 * 4. rX = *(T *)(rY + <off>), where T is one of {u8, u16, u32, u64};
 * 5. *(T *)(rX + <off>) = rY, where T is one of {u8, u16, u32, u64};
 * 6. *(T *)(rX + <off>) = <imm>, where T is one of {u8, u16, u32, u64}.
 */
static int bpf_core_patch_insn(struct bpf_program *prog,
			       const struct bpf_core_relo *relo,
			       int relo_idx,
			       const struct bpf_core_relo_res *res)
{
	__u32 orig_val, new_val;
	struct bpf_insn *insn;
	int insn_idx;
	__u8 class;

	if (relo->insn_off % BPF_INSN_SZ)
		return -EINVAL;
	insn_idx = relo->insn_off / BPF_INSN_SZ;
	/* adjust insn_idx from section frame of reference to the local
	 * program's frame of reference; (sub-)program code is not yet
	 * relocated, so it's enough to just subtract in-section offset
	 */
	insn_idx = insn_idx - prog->sec_insn_off;
	insn = &prog->insns[insn_idx];
	class = BPF_CLASS(insn->code);

	if (res->poison) {
poison:
		/* poison second part of ldimm64 to avoid confusing error from
		 * verifier about "unknown opcode 00"
		 */
		if (is_ldimm64_insn(insn))
			bpf_core_poison_insn(prog, relo_idx, insn_idx + 1, insn + 1);
		bpf_core_poison_insn(prog, relo_idx, insn_idx, insn);
		return 0;
	}

	orig_val = res->orig_val;
	new_val = res->new_val;

	switch (class) {
	case BPF_ALU:
	case BPF_ALU64:
		if (BPF_SRC(insn->code) != BPF_K)
			return -EINVAL;
		if (res->validate && insn->imm != orig_val) {
			pr_warn("prog '%s': relo #%d: unexpected insn #%d (ALU/ALU64) value: got %u, exp %u -> %u\n",
				prog->name, relo_idx,
				insn_idx, insn->imm, orig_val, new_val);
			return -EINVAL;
		}
		orig_val = insn->imm;
		insn->imm = new_val;
		pr_debug("prog '%s': relo #%d: patched insn #%d (ALU/ALU64) imm %u -> %u\n",
			 prog->name, relo_idx, insn_idx,
			 orig_val, new_val);
		break;
	case BPF_LDX:
	case BPF_ST:
	case BPF_STX:
		if (res->validate && insn->off != orig_val) {
			pr_warn("prog '%s': relo #%d: unexpected insn #%d (LDX/ST/STX) value: got %u, exp %u -> %u\n",
				prog->name, relo_idx, insn_idx, insn->off, orig_val, new_val);
			return -EINVAL;
		}
		if (new_val > SHRT_MAX) {
			pr_warn("prog '%s': relo #%d: insn #%d (LDX/ST/STX) value too big: %u\n",
				prog->name, relo_idx, insn_idx, new_val);
			return -ERANGE;
		}
		if (res->fail_memsz_adjust) {
			pr_warn("prog '%s': relo #%d: insn #%d (LDX/ST/STX) accesses field incorrectly. "
				"Make sure you are accessing pointers, unsigned integers, or fields of matching type and size.\n",
				prog->name, relo_idx, insn_idx);
			goto poison;
		}

		orig_val = insn->off;
		insn->off = new_val;
		pr_debug("prog '%s': relo #%d: patched insn #%d (LDX/ST/STX) off %u -> %u\n",
			 prog->name, relo_idx, insn_idx, orig_val, new_val);

		if (res->new_sz != res->orig_sz) {
			int insn_bytes_sz, insn_bpf_sz;

			insn_bytes_sz = insn_bpf_size_to_bytes(insn);
			if (insn_bytes_sz != res->orig_sz) {
				pr_warn("prog '%s': relo #%d: insn #%d (LDX/ST/STX) unexpected mem size: got %d, exp %u\n",
					prog->name, relo_idx, insn_idx, insn_bytes_sz, res->orig_sz);
				return -EINVAL;
			}

			insn_bpf_sz = insn_bytes_to_bpf_size(res->new_sz);
			if (insn_bpf_sz < 0) {
				pr_warn("prog '%s': relo #%d: insn #%d (LDX/ST/STX) invalid new mem size: %u\n",
					prog->name, relo_idx, insn_idx, res->new_sz);
				return -EINVAL;
			}

			insn->code = BPF_MODE(insn->code) | insn_bpf_sz | BPF_CLASS(insn->code);
			pr_debug("prog '%s': relo #%d: patched insn #%d (LDX/ST/STX) mem_sz %u -> %u\n",
				 prog->name, relo_idx, insn_idx, res->orig_sz, res->new_sz);
		}
		break;
	case BPF_LD: {
		__u64 imm;

		if (!is_ldimm64_insn(insn) ||
		    insn[0].src_reg != 0 || insn[0].off != 0 ||
		    insn_idx + 1 >= prog->insns_cnt ||
		    insn[1].code != 0 || insn[1].dst_reg != 0 ||
		    insn[1].src_reg != 0 || insn[1].off != 0) {
			pr_warn("prog '%s': relo #%d: insn #%d (LDIMM64) has unexpected form\n",
				prog->name, relo_idx, insn_idx);
			return -EINVAL;
		}

		imm = insn[0].imm + ((__u64)insn[1].imm << 32);
		if (res->validate && imm != orig_val) {
			pr_warn("prog '%s': relo #%d: unexpected insn #%d (LDIMM64) value: got %llu, exp %u -> %u\n",
				prog->name, relo_idx,
				insn_idx, (unsigned long long)imm,
				orig_val, new_val);
			return -EINVAL;
		}

		insn[0].imm = new_val;
		insn[1].imm = 0; /* currently only 32-bit values are supported */
		pr_debug("prog '%s': relo #%d: patched insn #%d (LDIMM64) imm64 %llu -> %u\n",
			 prog->name, relo_idx, insn_idx,
			 (unsigned long long)imm, new_val);
		break;
	}
	default:
		pr_warn("prog '%s': relo #%d: trying to relocate unrecognized insn #%d, code:0x%x, src:0x%x, dst:0x%x, off:0x%x, imm:0x%x\n",
			prog->name, relo_idx, insn_idx, insn->code,
			insn->src_reg, insn->dst_reg, insn->off, insn->imm);
		return -EINVAL;
	}

	return 0;
}

/* Output spec definition in the format:
 * [<type-id>] (<type-name>) + <raw-spec> => <offset>@<spec>,
 * where <spec> is a C-syntax view of recorded field access, e.g.: x.a[3].b
 */
static void bpf_core_dump_spec(int level, const struct bpf_core_spec *spec)
{
	const struct btf_type *t;
	const struct btf_enum *e;
	const char *s;
	__u32 type_id;
	int i;

	type_id = spec->root_type_id;
	t = btf__type_by_id(spec->btf, type_id);
	s = btf__name_by_offset(spec->btf, t->name_off);

	libbpf_print(level, "[%u] %s %s", type_id, btf_kind_str(t), str_is_empty(s) ? "<anon>" : s);

	if (core_relo_is_type_based(spec->relo_kind))
		return;

	if (core_relo_is_enumval_based(spec->relo_kind)) {
		t = skip_mods_and_typedefs(spec->btf, type_id, NULL);
		e = btf_enum(t) + spec->raw_spec[0];
		s = btf__name_by_offset(spec->btf, e->name_off);

		libbpf_print(level, "::%s = %u", s, e->val);
		return;
	}

	if (core_relo_is_field_based(spec->relo_kind)) {
		for (i = 0; i < spec->len; i++) {
			if (spec->spec[i].name)
				libbpf_print(level, ".%s", spec->spec[i].name);
			else if (i > 0 || spec->spec[i].idx > 0)
				libbpf_print(level, "[%u]", spec->spec[i].idx);
		}

		libbpf_print(level, " (");
		for (i = 0; i < spec->raw_len; i++)
			libbpf_print(level, "%s%d", i == 0 ? "" : ":", spec->raw_spec[i]);

		if (spec->bit_offset % 8)
			libbpf_print(level, " @ offset %u.%u)",
				     spec->bit_offset / 8, spec->bit_offset % 8);
		else
			libbpf_print(level, " @ offset %u)", spec->bit_offset / 8);
		return;
	}
}

static size_t bpf_core_hash_fn(const void *key, void *ctx)
{
	return (size_t)key;
}

static bool bpf_core_equal_fn(const void *k1, const void *k2, void *ctx)
{
	return k1 == k2;
}

static void *u32_as_hash_key(__u32 x)
{
	return (void *)(uintptr_t)x;
}

/*
 * CO-RE relocate single instruction.
 *
 * The outline and important points of the algorithm:
 * 1. For given local type, find corresponding candidate target types.
 *    Candidate type is a type with the same "essential" name, ignoring
 *    everything after last triple underscore (___). E.g., `sample`,
 *    `sample___flavor_one`, `sample___flavor_another_one`, are all candidates
 *    for each other. Names with triple underscore are referred to as
 *    "flavors" and are useful, among other things, to allow to
 *    specify/support incompatible variations of the same kernel struct, which
 *    might differ between different kernel versions and/or build
 *    configurations.
 *
 *    N.B. Struct "flavors" could be generated by bpftool's BTF-to-C
 *    converter, when deduplicated BTF of a kernel still contains more than
 *    one different types with the same name. In that case, ___2, ___3, etc
 *    are appended starting from second name conflict. But start flavors are
 *    also useful to be defined "locally", in BPF program, to extract same
 *    data from incompatible changes between different kernel
 *    versions/configurations. For instance, to handle field renames between
 *    kernel versions, one can use two flavors of the struct name with the
 *    same common name and use conditional relocations to extract that field,
 *    depending on target kernel version.
 * 2. For each candidate type, try to match local specification to this
 *    candidate target type. Matching involves finding corresponding
 *    high-level spec accessors, meaning that all named fields should match,
 *    as well as all array accesses should be within the actual bounds. Also,
 *    types should be compatible (see bpf_core_fields_are_compat for details).
 * 3. It is supported and expected that there might be multiple flavors
 *    matching the spec. As long as all the specs resolve to the same set of
 *    offsets across all candidates, there is no error. If there is any
 *    ambiguity, CO-RE relocation will fail. This is necessary to accomodate
 *    imprefection of BTF deduplication, which can cause slight duplication of
 *    the same BTF type, if some directly or indirectly referenced (by
 *    pointer) type gets resolved to different actual types in different
 *    object files. If such situation occurs, deduplicated BTF will end up
 *    with two (or more) structurally identical types, which differ only in
 *    types they refer to through pointer. This should be OK in most cases and
 *    is not an error.
 * 4. Candidate types search is performed by linearly scanning through all
 *    types in target BTF. It is anticipated that this is overall more
 *    efficient memory-wise and not significantly worse (if not better)
 *    CPU-wise compared to prebuilding a map from all local type names to
 *    a list of candidate type names. It's also sped up by caching resolved
 *    list of matching candidates per each local "root" type ID, that has at
 *    least one bpf_core_relo associated with it. This list is shared
 *    between multiple relocations for the same type ID and is updated as some
 *    of the candidates are pruned due to structural incompatibility.
 */
static int bpf_core_apply_relo(struct bpf_program *prog,
			       const struct bpf_core_relo *relo,
			       int relo_idx,
			       const struct btf *local_btf,
			       struct hashmap *cand_cache)
{
	struct bpf_core_spec local_spec, cand_spec, targ_spec = {};
	const void *type_key = u32_as_hash_key(relo->type_id);
	struct bpf_core_relo_res cand_res, targ_res;
	const struct btf_type *local_type;
	const char *local_name;
	struct core_cand_list *cands = NULL;
	__u32 local_id;
	const char *spec_str;
	int i, j, err;

	local_id = relo->type_id;
	local_type = btf__type_by_id(local_btf, local_id);
	if (!local_type)
		return -EINVAL;

	local_name = btf__name_by_offset(local_btf, local_type->name_off);
	if (!local_name)
		return -EINVAL;

	spec_str = btf__name_by_offset(local_btf, relo->access_str_off);
	if (str_is_empty(spec_str))
		return -EINVAL;

	if (prog->obj->gen_loader) {
		pr_warn("// TODO core_relo: prog %td insn[%d] %s %s kind %d\n",
			prog - prog->obj->programs, relo->insn_off / 8,
			local_name, spec_str, relo->kind);
		return -ENOTSUP;
	}
	err = bpf_core_parse_spec(local_btf, local_id, spec_str, relo->kind, &local_spec);
	if (err) {
		pr_warn("prog '%s': relo #%d: parsing [%d] %s %s + %s failed: %d\n",
			prog->name, relo_idx, local_id, btf_kind_str(local_type),
			str_is_empty(local_name) ? "<anon>" : local_name,
			spec_str, err);
		return -EINVAL;
	}

	pr_debug("prog '%s': relo #%d: kind <%s> (%d), spec is ", prog->name,
		 relo_idx, core_relo_kind_str(relo->kind), relo->kind);
	bpf_core_dump_spec(LIBBPF_DEBUG, &local_spec);
	libbpf_print(LIBBPF_DEBUG, "\n");

	/* TYPE_ID_LOCAL relo is special and doesn't need candidate search */
	if (relo->kind == BPF_TYPE_ID_LOCAL) {
		targ_res.validate = true;
		targ_res.poison = false;
		targ_res.orig_val = local_spec.root_type_id;
		targ_res.new_val = local_spec.root_type_id;
		goto patch_insn;
	}

	/* libbpf doesn't support candidate search for anonymous types */
	if (str_is_empty(spec_str)) {
		pr_warn("prog '%s': relo #%d: <%s> (%d) relocation doesn't support anonymous types\n",
			prog->name, relo_idx, core_relo_kind_str(relo->kind), relo->kind);
		return -EOPNOTSUPP;
	}

	if (!hashmap__find(cand_cache, type_key, (void **)&cands)) {
		cands = bpf_core_find_cands(prog->obj, local_btf, local_id);
		if (IS_ERR(cands)) {
			pr_warn("prog '%s': relo #%d: target candidate search failed for [%d] %s %s: %ld\n",
				prog->name, relo_idx, local_id, btf_kind_str(local_type),
				local_name, PTR_ERR(cands));
			return PTR_ERR(cands);
		}
		err = hashmap__set(cand_cache, type_key, cands, NULL, NULL);
		if (err) {
			bpf_core_free_cands(cands);
			return err;
		}
	}

	for (i = 0, j = 0; i < cands->len; i++) {
		err = bpf_core_spec_match(&local_spec, cands->cands[i].btf,
					  cands->cands[i].id, &cand_spec);
		if (err < 0) {
			pr_warn("prog '%s': relo #%d: error matching candidate #%d ",
				prog->name, relo_idx, i);
			bpf_core_dump_spec(LIBBPF_WARN, &cand_spec);
			libbpf_print(LIBBPF_WARN, ": %d\n", err);
			return err;
		}

		pr_debug("prog '%s': relo #%d: %s candidate #%d ", prog->name,
			 relo_idx, err == 0 ? "non-matching" : "matching", i);
		bpf_core_dump_spec(LIBBPF_DEBUG, &cand_spec);
		libbpf_print(LIBBPF_DEBUG, "\n");

		if (err == 0)
			continue;

		err = bpf_core_calc_relo(prog, relo, relo_idx, &local_spec, &cand_spec, &cand_res);
		if (err)
			return err;

		if (j == 0) {
			targ_res = cand_res;
			targ_spec = cand_spec;
		} else if (cand_spec.bit_offset != targ_spec.bit_offset) {
			/* if there are many field relo candidates, they
			 * should all resolve to the same bit offset
			 */
			pr_warn("prog '%s': relo #%d: field offset ambiguity: %u != %u\n",
				prog->name, relo_idx, cand_spec.bit_offset,
				targ_spec.bit_offset);
			return -EINVAL;
		} else if (cand_res.poison != targ_res.poison || cand_res.new_val != targ_res.new_val) {
			/* all candidates should result in the same relocation
			 * decision and value, otherwise it's dangerous to
			 * proceed due to ambiguity
			 */
			pr_warn("prog '%s': relo #%d: relocation decision ambiguity: %s %u != %s %u\n",
				prog->name, relo_idx,
				cand_res.poison ? "failure" : "success", cand_res.new_val,
				targ_res.poison ? "failure" : "success", targ_res.new_val);
			return -EINVAL;
		}

		cands->cands[j++] = cands->cands[i];
	}

	/*
	 * For BPF_FIELD_EXISTS relo or when used BPF program has field
	 * existence checks or kernel version/config checks, it's expected
	 * that we might not find any candidates. In this case, if field
	 * wasn't found in any candidate, the list of candidates shouldn't
	 * change at all, we'll just handle relocating appropriately,
	 * depending on relo's kind.
	 */
	if (j > 0)
		cands->len = j;

	/*
	 * If no candidates were found, it might be both a programmer error,
	 * as well as expected case, depending whether instruction w/
	 * relocation is guarded in some way that makes it unreachable (dead
	 * code) if relocation can't be resolved. This is handled in
	 * bpf_core_patch_insn() uniformly by replacing that instruction with
	 * BPF helper call insn (using invalid helper ID). If that instruction
	 * is indeed unreachable, then it will be ignored and eliminated by
	 * verifier. If it was an error, then verifier will complain and point
	 * to a specific instruction number in its log.
	 */
	if (j == 0) {
		pr_debug("prog '%s': relo #%d: no matching targets found\n",
			 prog->name, relo_idx);

		/* calculate single target relo result explicitly */
		err = bpf_core_calc_relo(prog, relo, relo_idx, &local_spec, NULL, &targ_res);
		if (err)
			return err;
	}

patch_insn:
	/* bpf_core_patch_insn() should know how to handle missing targ_spec */
	err = bpf_core_patch_insn(prog, relo, relo_idx, &targ_res);
	if (err) {
		pr_warn("prog '%s': relo #%d: failed to patch insn #%zu: %d\n",
			prog->name, relo_idx, relo->insn_off / BPF_INSN_SZ, err);
		return -EINVAL;
	}

	return 0;
}

static int
bpf_object__relocate_core(struct bpf_object *obj, const char *targ_btf_path)
{
	const struct btf_ext_info_sec *sec;
	const struct bpf_core_relo *rec;
	const struct btf_ext_info *seg;
	struct hashmap_entry *entry;
	struct hashmap *cand_cache = NULL;
	struct bpf_program *prog;
	const char *sec_name;
	int i, err = 0, insn_idx, sec_idx;

	if (obj->btf_ext->core_relo_info.len == 0)
		return 0;

	if (targ_btf_path) {
		obj->btf_vmlinux_override = btf__parse(targ_btf_path, NULL);
		err = libbpf_get_error(obj->btf_vmlinux_override);
		if (err) {
			pr_warn("failed to parse target BTF: %d\n", err);
			return err;
		}
	}

	cand_cache = hashmap__new(bpf_core_hash_fn, bpf_core_equal_fn, NULL);
	if (IS_ERR(cand_cache)) {
		err = PTR_ERR(cand_cache);
		goto out;
	}

	seg = &obj->btf_ext->core_relo_info;
	for_each_btf_ext_sec(seg, sec) {
		sec_name = btf__name_by_offset(obj->btf, sec->sec_name_off);
		if (str_is_empty(sec_name)) {
			err = -EINVAL;
			goto out;
		}
		/* bpf_object's ELF is gone by now so it's not easy to find
		 * section index by section name, but we can find *any*
		 * bpf_program within desired section name and use it's
		 * prog->sec_idx to do a proper search by section index and
		 * instruction offset
		 */
		prog = NULL;
		for (i = 0; i < obj->nr_programs; i++) {
			prog = &obj->programs[i];
			if (strcmp(prog->sec_name, sec_name) == 0)
				break;
		}
		if (!prog) {
			pr_warn("sec '%s': failed to find a BPF program\n", sec_name);
			return -ENOENT;
		}
		sec_idx = prog->sec_idx;

		pr_debug("sec '%s': found %d CO-RE relocations\n",
			 sec_name, sec->num_info);

		for_each_btf_ext_rec(seg, sec, i, rec) {
			insn_idx = rec->insn_off / BPF_INSN_SZ;
			prog = find_prog_by_sec_insn(obj, sec_idx, insn_idx);
			if (!prog) {
				pr_warn("sec '%s': failed to find program at insn #%d for CO-RE offset relocation #%d\n",
					sec_name, insn_idx, i);
				err = -EINVAL;
				goto out;
			}
			/* no need to apply CO-RE relocation if the program is
			 * not going to be loaded
			 */
			if (!prog->load)
				continue;

			err = bpf_core_apply_relo(prog, rec, i, obj->btf, cand_cache);
			if (err) {
				pr_warn("prog '%s': relo #%d: failed to relocate: %d\n",
					prog->name, i, err);
				goto out;
			}
		}
	}

out:
	/* obj->btf_vmlinux and module BTFs are freed after object load */
	btf__free(obj->btf_vmlinux_override);
	obj->btf_vmlinux_override = NULL;

	if (!IS_ERR_OR_NULL(cand_cache)) {
		hashmap__for_each_entry(cand_cache, entry, i) {
			bpf_core_free_cands(entry->value);
		}
		hashmap__free(cand_cache);
	}
	return err;
}

/* Relocate data references within program code:
 *  - map references;
 *  - global variable references;
 *  - extern references.
 */
static int
bpf_object__relocate_data(struct bpf_object *obj, struct bpf_program *prog)
{
	int i;

	for (i = 0; i < prog->nr_reloc; i++) {
		struct reloc_desc *relo = &prog->reloc_desc[i];
		struct bpf_insn *insn = &prog->insns[relo->insn_idx];
		struct extern_desc *ext;

		switch (relo->type) {
		case RELO_LD64:
			if (obj->gen_loader) {
				insn[0].src_reg = BPF_PSEUDO_MAP_IDX;
				insn[0].imm = relo->map_idx;
			} else {
				insn[0].src_reg = BPF_PSEUDO_MAP_FD;
				insn[0].imm = obj->maps[relo->map_idx].fd;
			}
			break;
		case RELO_DATA:
			insn[1].imm = insn[0].imm + relo->sym_off;
			if (obj->gen_loader) {
				insn[0].src_reg = BPF_PSEUDO_MAP_IDX_VALUE;
				insn[0].imm = relo->map_idx;
			} else {
				insn[0].src_reg = BPF_PSEUDO_MAP_VALUE;
				insn[0].imm = obj->maps[relo->map_idx].fd;
			}
			break;
		case RELO_EXTERN_VAR:
			ext = &obj->externs[relo->sym_off];
			if (ext->type == EXT_KCFG) {
				if (obj->gen_loader) {
					insn[0].src_reg = BPF_PSEUDO_MAP_IDX_VALUE;
					insn[0].imm = obj->kconfig_map_idx;
				} else {
					insn[0].src_reg = BPF_PSEUDO_MAP_VALUE;
					insn[0].imm = obj->maps[obj->kconfig_map_idx].fd;
				}
				insn[1].imm = ext->kcfg.data_off;
			} else /* EXT_KSYM */ {
				if (ext->ksym.type_id) { /* typed ksyms */
					insn[0].src_reg = BPF_PSEUDO_BTF_ID;
					insn[0].imm = ext->ksym.kernel_btf_id;
					insn[1].imm = ext->ksym.kernel_btf_obj_fd;
				} else { /* typeless ksyms */
					insn[0].imm = (__u32)ext->ksym.addr;
					insn[1].imm = ext->ksym.addr >> 32;
				}
			}
			break;
		case RELO_EXTERN_FUNC:
			ext = &obj->externs[relo->sym_off];
			insn[0].src_reg = BPF_PSEUDO_KFUNC_CALL;
			insn[0].imm = ext->ksym.kernel_btf_id;
			break;
		case RELO_SUBPROG_ADDR:
			if (insn[0].src_reg != BPF_PSEUDO_FUNC) {
				pr_warn("prog '%s': relo #%d: bad insn\n",
					prog->name, i);
				return -EINVAL;
			}
			/* handled already */
			break;
		case RELO_CALL:
			/* handled already */
			break;
		default:
			pr_warn("prog '%s': relo #%d: bad relo type %d\n",
				prog->name, i, relo->type);
			return -EINVAL;
		}
	}

	return 0;
}

static int adjust_prog_btf_ext_info(const struct bpf_object *obj,
				    const struct bpf_program *prog,
				    const struct btf_ext_info *ext_info,
				    void **prog_info, __u32 *prog_rec_cnt,
				    __u32 *prog_rec_sz)
{
	void *copy_start = NULL, *copy_end = NULL;
	void *rec, *rec_end, *new_prog_info;
	const struct btf_ext_info_sec *sec;
	size_t old_sz, new_sz;
	const char *sec_name;
	int i, off_adj;

	for_each_btf_ext_sec(ext_info, sec) {
		sec_name = btf__name_by_offset(obj->btf, sec->sec_name_off);
		if (!sec_name)
			return -EINVAL;
		if (strcmp(sec_name, prog->sec_name) != 0)
			continue;

		for_each_btf_ext_rec(ext_info, sec, i, rec) {
			__u32 insn_off = *(__u32 *)rec / BPF_INSN_SZ;

			if (insn_off < prog->sec_insn_off)
				continue;
			if (insn_off >= prog->sec_insn_off + prog->sec_insn_cnt)
				break;

			if (!copy_start)
				copy_start = rec;
			copy_end = rec + ext_info->rec_size;
		}

		if (!copy_start)
			return -ENOENT;

		/* append func/line info of a given (sub-)program to the main
		 * program func/line info
		 */
		old_sz = (size_t)(*prog_rec_cnt) * ext_info->rec_size;
		new_sz = old_sz + (copy_end - copy_start);
		new_prog_info = realloc(*prog_info, new_sz);
		if (!new_prog_info)
			return -ENOMEM;
		*prog_info = new_prog_info;
		*prog_rec_cnt = new_sz / ext_info->rec_size;
		memcpy(new_prog_info + old_sz, copy_start, copy_end - copy_start);

		/* Kernel instruction offsets are in units of 8-byte
		 * instructions, while .BTF.ext instruction offsets generated
		 * by Clang are in units of bytes. So convert Clang offsets
		 * into kernel offsets and adjust offset according to program
		 * relocated position.
		 */
		off_adj = prog->sub_insn_off - prog->sec_insn_off;
		rec = new_prog_info + old_sz;
		rec_end = new_prog_info + new_sz;
		for (; rec < rec_end; rec += ext_info->rec_size) {
			__u32 *insn_off = rec;

			*insn_off = *insn_off / BPF_INSN_SZ + off_adj;
		}
		*prog_rec_sz = ext_info->rec_size;
		return 0;
	}

	return -ENOENT;
}

static int
reloc_prog_func_and_line_info(const struct bpf_object *obj,
			      struct bpf_program *main_prog,
			      const struct bpf_program *prog)
{
	int err;

	/* no .BTF.ext relocation if .BTF.ext is missing or kernel doesn't
	 * supprot func/line info
	 */
	if (!obj->btf_ext || !kernel_supports(obj, FEAT_BTF_FUNC))
		return 0;

	/* only attempt func info relocation if main program's func_info
	 * relocation was successful
	 */
	if (main_prog != prog && !main_prog->func_info)
		goto line_info;

	err = adjust_prog_btf_ext_info(obj, prog, &obj->btf_ext->func_info,
				       &main_prog->func_info,
				       &main_prog->func_info_cnt,
				       &main_prog->func_info_rec_size);
	if (err) {
		if (err != -ENOENT) {
			pr_warn("prog '%s': error relocating .BTF.ext function info: %d\n",
				prog->name, err);
			return err;
		}
		if (main_prog->func_info) {
			/*
			 * Some info has already been found but has problem
			 * in the last btf_ext reloc. Must have to error out.
			 */
			pr_warn("prog '%s': missing .BTF.ext function info.\n", prog->name);
			return err;
		}
		/* Have problem loading the very first info. Ignore the rest. */
		pr_warn("prog '%s': missing .BTF.ext function info for the main program, skipping all of .BTF.ext func info.\n",
			prog->name);
	}

line_info:
	/* don't relocate line info if main program's relocation failed */
	if (main_prog != prog && !main_prog->line_info)
		return 0;

	err = adjust_prog_btf_ext_info(obj, prog, &obj->btf_ext->line_info,
				       &main_prog->line_info,
				       &main_prog->line_info_cnt,
				       &main_prog->line_info_rec_size);
	if (err) {
		if (err != -ENOENT) {
			pr_warn("prog '%s': error relocating .BTF.ext line info: %d\n",
				prog->name, err);
			return err;
		}
		if (main_prog->line_info) {
			/*
			 * Some info has already been found but has problem
			 * in the last btf_ext reloc. Must have to error out.
			 */
			pr_warn("prog '%s': missing .BTF.ext line info.\n", prog->name);
			return err;
		}
		/* Have problem loading the very first info. Ignore the rest. */
		pr_warn("prog '%s': missing .BTF.ext line info for the main program, skipping all of .BTF.ext line info.\n",
			prog->name);
	}
	return 0;
}

static int cmp_relo_by_insn_idx(const void *key, const void *elem)
{
	size_t insn_idx = *(const size_t *)key;
	const struct reloc_desc *relo = elem;

	if (insn_idx == relo->insn_idx)
		return 0;
	return insn_idx < relo->insn_idx ? -1 : 1;
}

static struct reloc_desc *find_prog_insn_relo(const struct bpf_program *prog, size_t insn_idx)
{
	return bsearch(&insn_idx, prog->reloc_desc, prog->nr_reloc,
		       sizeof(*prog->reloc_desc), cmp_relo_by_insn_idx);
}

static int append_subprog_relos(struct bpf_program *main_prog, struct bpf_program *subprog)
{
	int new_cnt = main_prog->nr_reloc + subprog->nr_reloc;
	struct reloc_desc *relos;
	int i;

	if (main_prog == subprog)
		return 0;
	relos = libbpf_reallocarray(main_prog->reloc_desc, new_cnt, sizeof(*relos));
	if (!relos)
		return -ENOMEM;
	memcpy(relos + main_prog->nr_reloc, subprog->reloc_desc,
	       sizeof(*relos) * subprog->nr_reloc);

	for (i = main_prog->nr_reloc; i < new_cnt; i++)
		relos[i].insn_idx += subprog->sub_insn_off;
	/* After insn_idx adjustment the 'relos' array is still sorted
	 * by insn_idx and doesn't break bsearch.
	 */
	main_prog->reloc_desc = relos;
	main_prog->nr_reloc = new_cnt;
	return 0;
}

static int
bpf_object__reloc_code(struct bpf_object *obj, struct bpf_program *main_prog,
		       struct bpf_program *prog)
{
	size_t sub_insn_idx, insn_idx, new_cnt;
	struct bpf_program *subprog;
	struct bpf_insn *insns, *insn;
	struct reloc_desc *relo;
	int err;

	err = reloc_prog_func_and_line_info(obj, main_prog, prog);
	if (err)
		return err;

	for (insn_idx = 0; insn_idx < prog->sec_insn_cnt; insn_idx++) {
		insn = &main_prog->insns[prog->sub_insn_off + insn_idx];
		if (!insn_is_subprog_call(insn) && !insn_is_pseudo_func(insn))
			continue;

		relo = find_prog_insn_relo(prog, insn_idx);
		if (relo && relo->type == RELO_EXTERN_FUNC)
			/* kfunc relocations will be handled later
			 * in bpf_object__relocate_data()
			 */
			continue;
		if (relo && relo->type != RELO_CALL && relo->type != RELO_SUBPROG_ADDR) {
			pr_warn("prog '%s': unexpected relo for insn #%zu, type %d\n",
				prog->name, insn_idx, relo->type);
			return -LIBBPF_ERRNO__RELOC;
		}
		if (relo) {
			/* sub-program instruction index is a combination of
			 * an offset of a symbol pointed to by relocation and
			 * call instruction's imm field; for global functions,
			 * call always has imm = -1, but for static functions
			 * relocation is against STT_SECTION and insn->imm
			 * points to a start of a static function
			 *
			 * for subprog addr relocation, the relo->sym_off + insn->imm is
			 * the byte offset in the corresponding section.
			 */
			if (relo->type == RELO_CALL)
				sub_insn_idx = relo->sym_off / BPF_INSN_SZ + insn->imm + 1;
			else
				sub_insn_idx = (relo->sym_off + insn->imm) / BPF_INSN_SZ;
		} else if (insn_is_pseudo_func(insn)) {
			/*
			 * RELO_SUBPROG_ADDR relo is always emitted even if both
			 * functions are in the same section, so it shouldn't reach here.
			 */
			pr_warn("prog '%s': missing subprog addr relo for insn #%zu\n",
				prog->name, insn_idx);
			return -LIBBPF_ERRNO__RELOC;
		} else {
			/* if subprogram call is to a static function within
			 * the same ELF section, there won't be any relocation
			 * emitted, but it also means there is no additional
			 * offset necessary, insns->imm is relative to
			 * instruction's original position within the section
			 */
			sub_insn_idx = prog->sec_insn_off + insn_idx + insn->imm + 1;
		}

		/* we enforce that sub-programs should be in .text section */
		subprog = find_prog_by_sec_insn(obj, obj->efile.text_shndx, sub_insn_idx);
		if (!subprog) {
			pr_warn("prog '%s': no .text section found yet sub-program call exists\n",
				prog->name);
			return -LIBBPF_ERRNO__RELOC;
		}

		/* if it's the first call instruction calling into this
		 * subprogram (meaning this subprog hasn't been processed
		 * yet) within the context of current main program:
		 *   - append it at the end of main program's instructions blog;
		 *   - process is recursively, while current program is put on hold;
		 *   - if that subprogram calls some other not yet processes
		 *   subprogram, same thing will happen recursively until
		 *   there are no more unprocesses subprograms left to append
		 *   and relocate.
		 */
		if (subprog->sub_insn_off == 0) {
			subprog->sub_insn_off = main_prog->insns_cnt;

			new_cnt = main_prog->insns_cnt + subprog->insns_cnt;
			insns = libbpf_reallocarray(main_prog->insns, new_cnt, sizeof(*insns));
			if (!insns) {
				pr_warn("prog '%s': failed to realloc prog code\n", main_prog->name);
				return -ENOMEM;
			}
			main_prog->insns = insns;
			main_prog->insns_cnt = new_cnt;

			memcpy(main_prog->insns + subprog->sub_insn_off, subprog->insns,
			       subprog->insns_cnt * sizeof(*insns));

			pr_debug("prog '%s': added %zu insns from sub-prog '%s'\n",
				 main_prog->name, subprog->insns_cnt, subprog->name);

			/* The subprog insns are now appended. Append its relos too. */
			err = append_subprog_relos(main_prog, subprog);
			if (err)
				return err;
			err = bpf_object__reloc_code(obj, main_prog, subprog);
			if (err)
				return err;
		}

		/* main_prog->insns memory could have been re-allocated, so
		 * calculate pointer again
		 */
		insn = &main_prog->insns[prog->sub_insn_off + insn_idx];
		/* calculate correct instruction position within current main
		 * prog; each main prog can have a different set of
		 * subprograms appended (potentially in different order as
		 * well), so position of any subprog can be different for
		 * different main programs */
		insn->imm = subprog->sub_insn_off - (prog->sub_insn_off + insn_idx) - 1;

		pr_debug("prog '%s': insn #%zu relocated, imm %d points to subprog '%s' (now at %zu offset)\n",
			 prog->name, insn_idx, insn->imm, subprog->name, subprog->sub_insn_off);
	}

	return 0;
}

/*
 * Relocate sub-program calls.
 *
 * Algorithm operates as follows. Each entry-point BPF program (referred to as
 * main prog) is processed separately. For each subprog (non-entry functions,
 * that can be called from either entry progs or other subprogs) gets their
 * sub_insn_off reset to zero. This serves as indicator that this subprogram
 * hasn't been yet appended and relocated within current main prog. Once its
 * relocated, sub_insn_off will point at the position within current main prog
 * where given subprog was appended. This will further be used to relocate all
 * the call instructions jumping into this subprog.
 *
 * We start with main program and process all call instructions. If the call
 * is into a subprog that hasn't been processed (i.e., subprog->sub_insn_off
 * is zero), subprog instructions are appended at the end of main program's
 * instruction array. Then main program is "put on hold" while we recursively
 * process newly appended subprogram. If that subprogram calls into another
 * subprogram that hasn't been appended, new subprogram is appended again to
 * the *main* prog's instructions (subprog's instructions are always left
 * untouched, as they need to be in unmodified state for subsequent main progs
 * and subprog instructions are always sent only as part of a main prog) and
 * the process continues recursively. Once all the subprogs called from a main
 * prog or any of its subprogs are appended (and relocated), all their
 * positions within finalized instructions array are known, so it's easy to
 * rewrite call instructions with correct relative offsets, corresponding to
 * desired target subprog.
 *
 * Its important to realize that some subprogs might not be called from some
 * main prog and any of its called/used subprogs. Those will keep their
 * subprog->sub_insn_off as zero at all times and won't be appended to current
 * main prog and won't be relocated within the context of current main prog.
 * They might still be used from other main progs later.
 *
 * Visually this process can be shown as below. Suppose we have two main
 * programs mainA and mainB and BPF object contains three subprogs: subA,
 * subB, and subC. mainA calls only subA, mainB calls only subC, but subA and
 * subC both call subB:
 *
 *        +--------+ +-------+
 *        |        v v       |
 *     +--+---+ +--+-+-+ +---+--+
 *     | subA | | subB | | subC |
 *     +--+---+ +------+ +---+--+
 *        ^                  ^
 *        |                  |
 *    +---+-------+   +------+----+
 *    |   mainA   |   |   mainB   |
 *    +-----------+   +-----------+
 *
 * We'll start relocating mainA, will find subA, append it and start
 * processing sub A recursively:
 *
 *    +-----------+------+
 *    |   mainA   | subA |
 *    +-----------+------+
 *
 * At this point we notice that subB is used from subA, so we append it and
 * relocate (there are no further subcalls from subB):
 *
 *    +-----------+------+------+
 *    |   mainA   | subA | subB |
 *    +-----------+------+------+
 *
 * At this point, we relocate subA calls, then go one level up and finish with
 * relocatin mainA calls. mainA is done.
 *
 * For mainB process is similar but results in different order. We start with
 * mainB and skip subA and subB, as mainB never calls them (at least
 * directly), but we see subC is needed, so we append and start processing it:
 *
 *    +-----------+------+
 *    |   mainB   | subC |
 *    +-----------+------+
 * Now we see subC needs subB, so we go back to it, append and relocate it:
 *
 *    +-----------+------+------+
 *    |   mainB   | subC | subB |
 *    +-----------+------+------+
 *
 * At this point we unwind recursion, relocate calls in subC, then in mainB.
 */
static int
bpf_object__relocate_calls(struct bpf_object *obj, struct bpf_program *prog)
{
	struct bpf_program *subprog;
	int i, err;

	/* mark all subprogs as not relocated (yet) within the context of
	 * current main program
	 */
	for (i = 0; i < obj->nr_programs; i++) {
		subprog = &obj->programs[i];
		if (!prog_is_subprog(obj, subprog))
			continue;

		subprog->sub_insn_off = 0;
	}

	err = bpf_object__reloc_code(obj, prog, prog);
	if (err)
		return err;


	return 0;
}

static void
bpf_object__free_relocs(struct bpf_object *obj)
{
	struct bpf_program *prog;
	int i;

	/* free up relocation descriptors */
	for (i = 0; i < obj->nr_programs; i++) {
		prog = &obj->programs[i];
		zfree(&prog->reloc_desc);
		prog->nr_reloc = 0;
	}
}

static int
bpf_object__relocate(struct bpf_object *obj, const char *targ_btf_path)
{
	struct bpf_program *prog;
	size_t i, j;
	int err;

	if (obj->btf_ext) {
		err = bpf_object__relocate_core(obj, targ_btf_path);
		if (err) {
			pr_warn("failed to perform CO-RE relocations: %d\n",
				err);
			return err;
		}
	}

	/* Before relocating calls pre-process relocations and mark
	 * few ld_imm64 instructions that points to subprogs.
	 * Otherwise bpf_object__reloc_code() later would have to consider
	 * all ld_imm64 insns as relocation candidates. That would
	 * reduce relocation speed, since amount of find_prog_insn_relo()
	 * would increase and most of them will fail to find a relo.
	 */
	for (i = 0; i < obj->nr_programs; i++) {
		prog = &obj->programs[i];
		for (j = 0; j < prog->nr_reloc; j++) {
			struct reloc_desc *relo = &prog->reloc_desc[j];
			struct bpf_insn *insn = &prog->insns[relo->insn_idx];

			/* mark the insn, so it's recognized by insn_is_pseudo_func() */
			if (relo->type == RELO_SUBPROG_ADDR)
				insn[0].src_reg = BPF_PSEUDO_FUNC;
		}
	}

	/* relocate subprogram calls and append used subprograms to main
	 * programs; each copy of subprogram code needs to be relocated
	 * differently for each main program, because its code location might
	 * have changed.
	 * Append subprog relos to main programs to allow data relos to be
	 * processed after text is completely relocated.
	 */
	for (i = 0; i < obj->nr_programs; i++) {
		prog = &obj->programs[i];
		/* sub-program's sub-calls are relocated within the context of
		 * its main program only
		 */
		if (prog_is_subprog(obj, prog))
			continue;

		err = bpf_object__relocate_calls(obj, prog);
		if (err) {
			pr_warn("prog '%s': failed to relocate calls: %d\n",
				prog->name, err);
			return err;
		}
	}
	/* Process data relos for main programs */
	for (i = 0; i < obj->nr_programs; i++) {
		prog = &obj->programs[i];
		if (prog_is_subprog(obj, prog))
			continue;
		err = bpf_object__relocate_data(obj, prog);
		if (err) {
			pr_warn("prog '%s': failed to relocate data references: %d\n",
				prog->name, err);
			return err;
		}
	}
	if (!obj->gen_loader)
		bpf_object__free_relocs(obj);
	return 0;
}

static int bpf_object__collect_st_ops_relos(struct bpf_object *obj,
					    GElf_Shdr *shdr, Elf_Data *data);

static int bpf_object__collect_map_relos(struct bpf_object *obj,
					 GElf_Shdr *shdr, Elf_Data *data)
{
	const int bpf_ptr_sz = 8, host_ptr_sz = sizeof(void *);
	int i, j, nrels, new_sz;
	const struct btf_var_secinfo *vi = NULL;
	const struct btf_type *sec, *var, *def;
	struct bpf_map *map = NULL, *targ_map;
	const struct btf_member *member;
	const char *name, *mname;
	Elf_Data *symbols;
	unsigned int moff;
	GElf_Sym sym;
	GElf_Rel rel;
	void *tmp;

	if (!obj->efile.btf_maps_sec_btf_id || !obj->btf)
		return -EINVAL;
	sec = btf__type_by_id(obj->btf, obj->efile.btf_maps_sec_btf_id);
	if (!sec)
		return -EINVAL;

	symbols = obj->efile.symbols;
	nrels = shdr->sh_size / shdr->sh_entsize;
	for (i = 0; i < nrels; i++) {
		if (!gelf_getrel(data, i, &rel)) {
			pr_warn(".maps relo #%d: failed to get ELF relo\n", i);
			return -LIBBPF_ERRNO__FORMAT;
		}
		if (!gelf_getsym(symbols, GELF_R_SYM(rel.r_info), &sym)) {
			pr_warn(".maps relo #%d: symbol %zx not found\n",
				i, (size_t)GELF_R_SYM(rel.r_info));
			return -LIBBPF_ERRNO__FORMAT;
		}
		name = elf_sym_str(obj, sym.st_name) ?: "<?>";
		if (sym.st_shndx != obj->efile.btf_maps_shndx) {
			pr_warn(".maps relo #%d: '%s' isn't a BTF-defined map\n",
				i, name);
			return -LIBBPF_ERRNO__RELOC;
		}

		pr_debug(".maps relo #%d: for %zd value %zd rel.r_offset %zu name %d ('%s')\n",
			 i, (ssize_t)(rel.r_info >> 32), (size_t)sym.st_value,
			 (size_t)rel.r_offset, sym.st_name, name);

		for (j = 0; j < obj->nr_maps; j++) {
			map = &obj->maps[j];
			if (map->sec_idx != obj->efile.btf_maps_shndx)
				continue;

			vi = btf_var_secinfos(sec) + map->btf_var_idx;
			if (vi->offset <= rel.r_offset &&
			    rel.r_offset + bpf_ptr_sz <= vi->offset + vi->size)
				break;
		}
		if (j == obj->nr_maps) {
			pr_warn(".maps relo #%d: cannot find map '%s' at rel.r_offset %zu\n",
				i, name, (size_t)rel.r_offset);
			return -EINVAL;
		}

		if (!bpf_map_type__is_map_in_map(map->def.type))
			return -EINVAL;
		if (map->def.type == BPF_MAP_TYPE_HASH_OF_MAPS &&
		    map->def.key_size != sizeof(int)) {
			pr_warn(".maps relo #%d: hash-of-maps '%s' should have key size %zu.\n",
				i, map->name, sizeof(int));
			return -EINVAL;
		}

		targ_map = bpf_object__find_map_by_name(obj, name);
		if (!targ_map)
			return -ESRCH;

		var = btf__type_by_id(obj->btf, vi->type);
		def = skip_mods_and_typedefs(obj->btf, var->type, NULL);
		if (btf_vlen(def) == 0)
			return -EINVAL;
		member = btf_members(def) + btf_vlen(def) - 1;
		mname = btf__name_by_offset(obj->btf, member->name_off);
		if (strcmp(mname, "values"))
			return -EINVAL;

		moff = btf_member_bit_offset(def, btf_vlen(def) - 1) / 8;
		if (rel.r_offset - vi->offset < moff)
			return -EINVAL;

		moff = rel.r_offset - vi->offset - moff;
		/* here we use BPF pointer size, which is always 64 bit, as we
		 * are parsing ELF that was built for BPF target
		 */
		if (moff % bpf_ptr_sz)
			return -EINVAL;
		moff /= bpf_ptr_sz;
		if (moff >= map->init_slots_sz) {
			new_sz = moff + 1;
			tmp = libbpf_reallocarray(map->init_slots, new_sz, host_ptr_sz);
			if (!tmp)
				return -ENOMEM;
			map->init_slots = tmp;
			memset(map->init_slots + map->init_slots_sz, 0,
			       (new_sz - map->init_slots_sz) * host_ptr_sz);
			map->init_slots_sz = new_sz;
		}
		map->init_slots[moff] = targ_map;

		pr_debug(".maps relo #%d: map '%s' slot [%d] points to map '%s'\n",
			 i, map->name, moff, name);
	}

	return 0;
}

static int cmp_relocs(const void *_a, const void *_b)
{
	const struct reloc_desc *a = _a;
	const struct reloc_desc *b = _b;

	if (a->insn_idx != b->insn_idx)
		return a->insn_idx < b->insn_idx ? -1 : 1;

	/* no two relocations should have the same insn_idx, but ... */
	if (a->type != b->type)
		return a->type < b->type ? -1 : 1;

	return 0;
}

static int bpf_object__collect_relos(struct bpf_object *obj)
{
	int i, err;

	for (i = 0; i < obj->efile.nr_reloc_sects; i++) {
		GElf_Shdr *shdr = &obj->efile.reloc_sects[i].shdr;
		Elf_Data *data = obj->efile.reloc_sects[i].data;
		int idx = shdr->sh_info;

		if (shdr->sh_type != SHT_REL) {
			pr_warn("internal error at %d\n", __LINE__);
			return -LIBBPF_ERRNO__INTERNAL;
		}

		if (idx == obj->efile.st_ops_shndx)
			err = bpf_object__collect_st_ops_relos(obj, shdr, data);
		else if (idx == obj->efile.btf_maps_shndx)
			err = bpf_object__collect_map_relos(obj, shdr, data);
		else
			err = bpf_object__collect_prog_relos(obj, shdr, data);
		if (err)
			return err;
	}

	for (i = 0; i < obj->nr_programs; i++) {
		struct bpf_program *p = &obj->programs[i];
		
		if (!p->nr_reloc)
			continue;

		qsort(p->reloc_desc, p->nr_reloc, sizeof(*p->reloc_desc), cmp_relocs);
	}
	return 0;
}

static bool insn_is_helper_call(struct bpf_insn *insn, enum bpf_func_id *func_id)
{
	if (BPF_CLASS(insn->code) == BPF_JMP &&
	    BPF_OP(insn->code) == BPF_CALL &&
	    BPF_SRC(insn->code) == BPF_K &&
	    insn->src_reg == 0 &&
	    insn->dst_reg == 0) {
		    *func_id = insn->imm;
		    return true;
	}
	return false;
}

static int bpf_object__sanitize_prog(struct bpf_object *obj, struct bpf_program *prog)
{
	struct bpf_insn *insn = prog->insns;
	enum bpf_func_id func_id;
	int i;

	if (obj->gen_loader)
		return 0;

	for (i = 0; i < prog->insns_cnt; i++, insn++) {
		if (!insn_is_helper_call(insn, &func_id))
			continue;

		/* on kernels that don't yet support
		 * bpf_probe_read_{kernel,user}[_str] helpers, fall back
		 * to bpf_probe_read() which works well for old kernels
		 */
		switch (func_id) {
		case BPF_FUNC_probe_read_kernel:
		case BPF_FUNC_probe_read_user:
			if (!kernel_supports(obj, FEAT_PROBE_READ_KERN))
				insn->imm = BPF_FUNC_probe_read;
			break;
		case BPF_FUNC_probe_read_kernel_str:
		case BPF_FUNC_probe_read_user_str:
			if (!kernel_supports(obj, FEAT_PROBE_READ_KERN))
				insn->imm = BPF_FUNC_probe_read_str;
			break;
		default:
			break;
		}
	}
	return 0;
}

static int
load_program(struct bpf_program *prog, struct bpf_insn *insns, int insns_cnt,
	     char *license, __u32 kern_version, int *pfd)
{
	struct bpf_prog_load_params load_attr = {};
	char *cp, errmsg[STRERR_BUFSIZE];
	size_t log_buf_size = 0;
	char *log_buf = NULL;
	int btf_fd, ret;

	if (prog->type == BPF_PROG_TYPE_UNSPEC) {
		/*
		 * The program type must be set.  Most likely we couldn't find a proper
		 * section definition at load time, and thus we didn't infer the type.
		 */
		pr_warn("prog '%s': missing BPF prog type, check ELF section name '%s'\n",
			prog->name, prog->sec_name);
		return -EINVAL;
	}

	if (!insns || !insns_cnt)
		return -EINVAL;

	load_attr.prog_type = prog->type;
	/* old kernels might not support specifying expected_attach_type */
	if (!kernel_supports(prog->obj, FEAT_EXP_ATTACH_TYPE) && prog->sec_def &&
	    prog->sec_def->is_exp_attach_type_optional)
		load_attr.expected_attach_type = 0;
	else
		load_attr.expected_attach_type = prog->expected_attach_type;
	if (kernel_supports(prog->obj, FEAT_PROG_NAME))
		load_attr.name = prog->name;
	load_attr.insns = insns;
	load_attr.insn_cnt = insns_cnt;
	load_attr.license = license;
	load_attr.attach_btf_id = prog->attach_btf_id;
	if (prog->attach_prog_fd)
		load_attr.attach_prog_fd = prog->attach_prog_fd;
	else
		load_attr.attach_btf_obj_fd = prog->attach_btf_obj_fd;
	load_attr.attach_btf_id = prog->attach_btf_id;
	load_attr.kern_version = kern_version;
	load_attr.prog_ifindex = prog->prog_ifindex;

	/* specify func_info/line_info only if kernel supports them */
	btf_fd = bpf_object__btf_fd(prog->obj);
	if (btf_fd >= 0 && kernel_supports(prog->obj, FEAT_BTF_FUNC)) {
		load_attr.prog_btf_fd = btf_fd;
		load_attr.func_info = prog->func_info;
		load_attr.func_info_rec_size = prog->func_info_rec_size;
		load_attr.func_info_cnt = prog->func_info_cnt;
		load_attr.line_info = prog->line_info;
		load_attr.line_info_rec_size = prog->line_info_rec_size;
		load_attr.line_info_cnt = prog->line_info_cnt;
	}
	load_attr.log_level = prog->log_level;
	load_attr.prog_flags = prog->prog_flags;

	if (prog->obj->gen_loader) {
		bpf_gen__prog_load(prog->obj->gen_loader, &load_attr,
				   prog - prog->obj->programs);
		*pfd = -1;
		return 0;
	}
retry_load:
	if (log_buf_size) {
		log_buf = malloc(log_buf_size);
		if (!log_buf)
			return -ENOMEM;

		*log_buf = 0;
	}

	load_attr.log_buf = log_buf;
	load_attr.log_buf_sz = log_buf_size;
	ret = libbpf__bpf_prog_load(&load_attr);

	if (ret >= 0) {
		if (log_buf && load_attr.log_level)
			pr_debug("verifier log:\n%s", log_buf);

		if (prog->obj->rodata_map_idx >= 0 &&
		    kernel_supports(prog->obj, FEAT_PROG_BIND_MAP)) {
			struct bpf_map *rodata_map =
				&prog->obj->maps[prog->obj->rodata_map_idx];

			if (bpf_prog_bind_map(ret, bpf_map__fd(rodata_map), NULL)) {
				cp = libbpf_strerror_r(errno, errmsg, sizeof(errmsg));
				pr_warn("prog '%s': failed to bind .rodata map: %s\n",
					prog->name, cp);
				/* Don't fail hard if can't bind rodata. */
			}
		}

		*pfd = ret;
		ret = 0;
		goto out;
	}

	if (!log_buf || errno == ENOSPC) {
		log_buf_size = max((size_t)BPF_LOG_BUF_SIZE,
				   log_buf_size << 1);

		free(log_buf);
		goto retry_load;
	}
	ret = errno ? -errno : -LIBBPF_ERRNO__LOAD;
	cp = libbpf_strerror_r(errno, errmsg, sizeof(errmsg));
	pr_warn("load bpf program failed: %s\n", cp);
	pr_perm_msg(ret);

	if (log_buf && log_buf[0] != '\0') {
		ret = -LIBBPF_ERRNO__VERIFY;
		pr_warn("-- BEGIN DUMP LOG ---\n");
		pr_warn("\n%s\n", log_buf);
		pr_warn("-- END LOG --\n");
	} else if (load_attr.insn_cnt >= BPF_MAXINSNS) {
		pr_warn("Program too large (%zu insns), at most %d insns\n",
			load_attr.insn_cnt, BPF_MAXINSNS);
		ret = -LIBBPF_ERRNO__PROG2BIG;
	} else if (load_attr.prog_type != BPF_PROG_TYPE_KPROBE) {
		/* Wrong program type? */
		int fd;

		load_attr.prog_type = BPF_PROG_TYPE_KPROBE;
		load_attr.expected_attach_type = 0;
		load_attr.log_buf = NULL;
		load_attr.log_buf_sz = 0;
		fd = libbpf__bpf_prog_load(&load_attr);
		if (fd >= 0) {
			close(fd);
			ret = -LIBBPF_ERRNO__PROGTYPE;
			goto out;
		}
	}

out:
	free(log_buf);
	return ret;
}

static int bpf_program__record_externs(struct bpf_program *prog)
{
	struct bpf_object *obj = prog->obj;
	int i;

	for (i = 0; i < prog->nr_reloc; i++) {
		struct reloc_desc *relo = &prog->reloc_desc[i];
		struct extern_desc *ext = &obj->externs[relo->sym_off];

		switch (relo->type) {
		case RELO_EXTERN_VAR:
			if (ext->type != EXT_KSYM)
				continue;
			if (!ext->ksym.type_id) {
				pr_warn("typeless ksym %s is not supported yet\n",
					ext->name);
				return -ENOTSUP;
			}
			bpf_gen__record_extern(obj->gen_loader, ext->name, BTF_KIND_VAR,
					       relo->insn_idx);
			break;
		case RELO_EXTERN_FUNC:
			bpf_gen__record_extern(obj->gen_loader, ext->name, BTF_KIND_FUNC,
					       relo->insn_idx);
			break;
		default:
			continue;
		}
	}
	return 0;
}

static int libbpf_find_attach_btf_id(struct bpf_program *prog, int *btf_obj_fd, int *btf_type_id);

int bpf_program__load(struct bpf_program *prog, char *license, __u32 kern_ver)
{
	int err = 0, fd, i;

	if (prog->obj->loaded) {
		pr_warn("prog '%s': can't load after object was loaded\n", prog->name);
		return libbpf_err(-EINVAL);
	}

	if ((prog->type == BPF_PROG_TYPE_TRACING ||
	     prog->type == BPF_PROG_TYPE_LSM ||
	     prog->type == BPF_PROG_TYPE_EXT) && !prog->attach_btf_id) {
		int btf_obj_fd = 0, btf_type_id = 0;

		err = libbpf_find_attach_btf_id(prog, &btf_obj_fd, &btf_type_id);
		if (err)
			return libbpf_err(err);

		prog->attach_btf_obj_fd = btf_obj_fd;
		prog->attach_btf_id = btf_type_id;
	}

	if (prog->instances.nr < 0 || !prog->instances.fds) {
		if (prog->preprocessor) {
			pr_warn("Internal error: can't load program '%s'\n",
				prog->name);
			return libbpf_err(-LIBBPF_ERRNO__INTERNAL);
		}

		prog->instances.fds = malloc(sizeof(int));
		if (!prog->instances.fds) {
			pr_warn("Not enough memory for BPF fds\n");
			return libbpf_err(-ENOMEM);
		}
		prog->instances.nr = 1;
		prog->instances.fds[0] = -1;
	}

	if (!prog->preprocessor) {
		if (prog->instances.nr != 1) {
			pr_warn("prog '%s': inconsistent nr(%d) != 1\n",
				prog->name, prog->instances.nr);
		}
		if (prog->obj->gen_loader)
			bpf_program__record_externs(prog);
		err = load_program(prog, prog->insns, prog->insns_cnt,
				   license, kern_ver, &fd);
		if (!err)
			prog->instances.fds[0] = fd;
		goto out;
	}

	for (i = 0; i < prog->instances.nr; i++) {
		struct bpf_prog_prep_result result;
		bpf_program_prep_t preprocessor = prog->preprocessor;

		memset(&result, 0, sizeof(result));
		err = preprocessor(prog, i, prog->insns,
				   prog->insns_cnt, &result);
		if (err) {
			pr_warn("Preprocessing the %dth instance of program '%s' failed\n",
				i, prog->name);
			goto out;
		}

		if (!result.new_insn_ptr || !result.new_insn_cnt) {
			pr_debug("Skip loading the %dth instance of program '%s'\n",
				 i, prog->name);
			prog->instances.fds[i] = -1;
			if (result.pfd)
				*result.pfd = -1;
			continue;
		}

		err = load_program(prog, result.new_insn_ptr,
				   result.new_insn_cnt, license, kern_ver, &fd);
		if (err) {
			pr_warn("Loading the %dth instance of program '%s' failed\n",
				i, prog->name);
			goto out;
		}

		if (result.pfd)
			*result.pfd = fd;
		prog->instances.fds[i] = fd;
	}
out:
	if (err)
		pr_warn("failed to load program '%s'\n", prog->name);
	zfree(&prog->insns);
	prog->insns_cnt = 0;
	return libbpf_err(err);
}

static int
bpf_object__load_progs(struct bpf_object *obj, int log_level)
{
	struct bpf_program *prog;
	size_t i;
	int err;

	for (i = 0; i < obj->nr_programs; i++) {
		prog = &obj->programs[i];
		err = bpf_object__sanitize_prog(obj, prog);
		if (err)
			return err;
	}

	for (i = 0; i < obj->nr_programs; i++) {
		prog = &obj->programs[i];
		if (prog_is_subprog(obj, prog))
			continue;
		if (!prog->load) {
			pr_debug("prog '%s': skipped loading\n", prog->name);
			continue;
		}
		prog->log_level |= log_level;
		err = bpf_program__load(prog, obj->license, obj->kern_version);
		if (err)
			return err;
	}
	if (obj->gen_loader)
		bpf_object__free_relocs(obj);
	return 0;
}

static const struct bpf_sec_def *find_sec_def(const char *sec_name);

static struct bpf_object *
__bpf_object__open(const char *path, const void *obj_buf, size_t obj_buf_sz,
		   const struct bpf_object_open_opts *opts)
{
	const char *obj_name, *kconfig;
	struct bpf_program *prog;
	struct bpf_object *obj;
	char tmp_name[64];
	int err;

	if (elf_version(EV_CURRENT) == EV_NONE) {
		pr_warn("failed to init libelf for %s\n",
			path ? : "(mem buf)");
		return ERR_PTR(-LIBBPF_ERRNO__LIBELF);
	}

	if (!OPTS_VALID(opts, bpf_object_open_opts))
		return ERR_PTR(-EINVAL);

	obj_name = OPTS_GET(opts, object_name, NULL);
	if (obj_buf) {
		if (!obj_name) {
			snprintf(tmp_name, sizeof(tmp_name), "%lx-%lx",
				 (unsigned long)obj_buf,
				 (unsigned long)obj_buf_sz);
			obj_name = tmp_name;
		}
		path = obj_name;
		pr_debug("loading object '%s' from buffer\n", obj_name);
	}

	obj = bpf_object__new(path, obj_buf, obj_buf_sz, obj_name);
	if (IS_ERR(obj))
		return obj;

	kconfig = OPTS_GET(opts, kconfig, NULL);
	if (kconfig) {
		obj->kconfig = strdup(kconfig);
		if (!obj->kconfig) {
			err = -ENOMEM;
			goto out;
		}
	}

	err = bpf_object__elf_init(obj);
	err = err ? : bpf_object__check_endianness(obj);
	err = err ? : bpf_object__elf_collect(obj);
	err = err ? : bpf_object__collect_externs(obj);
	err = err ? : bpf_object__finalize_btf(obj);
	err = err ? : bpf_object__init_maps(obj, opts);
	err = err ? : bpf_object__collect_relos(obj);
	if (err)
		goto out;
	bpf_object__elf_finish(obj);

	bpf_object__for_each_program(prog, obj) {
		prog->sec_def = find_sec_def(prog->sec_name);
		if (!prog->sec_def) {
			/* couldn't guess, but user might manually specify */
			pr_debug("prog '%s': unrecognized ELF section name '%s'\n",
				prog->name, prog->sec_name);
			continue;
		}

		if (prog->sec_def->is_sleepable)
			prog->prog_flags |= BPF_F_SLEEPABLE;
		bpf_program__set_type(prog, prog->sec_def->prog_type);
		bpf_program__set_expected_attach_type(prog,
				prog->sec_def->expected_attach_type);

		if (prog->sec_def->prog_type == BPF_PROG_TYPE_TRACING ||
		    prog->sec_def->prog_type == BPF_PROG_TYPE_EXT)
			prog->attach_prog_fd = OPTS_GET(opts, attach_prog_fd, 0);
	}

	return obj;
out:
	bpf_object__close(obj);
	return ERR_PTR(err);
}

static struct bpf_object *
__bpf_object__open_xattr(struct bpf_object_open_attr *attr, int flags)
{
	DECLARE_LIBBPF_OPTS(bpf_object_open_opts, opts,
		.relaxed_maps = flags & MAPS_RELAX_COMPAT,
	);

	/* param validation */
	if (!attr->file)
		return NULL;

	pr_debug("loading %s\n", attr->file);
	return __bpf_object__open(attr->file, NULL, 0, &opts);
}

struct bpf_object *bpf_object__open_xattr(struct bpf_object_open_attr *attr)
{
	return libbpf_ptr(__bpf_object__open_xattr(attr, 0));
}

struct bpf_object *bpf_object__open(const char *path)
{
	struct bpf_object_open_attr attr = {
		.file		= path,
		.prog_type	= BPF_PROG_TYPE_UNSPEC,
	};

	return libbpf_ptr(__bpf_object__open_xattr(&attr, 0));
}

struct bpf_object *
bpf_object__open_file(const char *path, const struct bpf_object_open_opts *opts)
{
	if (!path)
		return libbpf_err_ptr(-EINVAL);

	pr_debug("loading %s\n", path);

	return libbpf_ptr(__bpf_object__open(path, NULL, 0, opts));
}

struct bpf_object *
bpf_object__open_mem(const void *obj_buf, size_t obj_buf_sz,
		     const struct bpf_object_open_opts *opts)
{
	if (!obj_buf || obj_buf_sz == 0)
		return libbpf_err_ptr(-EINVAL);

	return libbpf_ptr(__bpf_object__open(NULL, obj_buf, obj_buf_sz, opts));
}

struct bpf_object *
bpf_object__open_buffer(const void *obj_buf, size_t obj_buf_sz,
			const char *name)
{
	DECLARE_LIBBPF_OPTS(bpf_object_open_opts, opts,
		.object_name = name,
		/* wrong default, but backwards-compatible */
		.relaxed_maps = true,
	);

	/* returning NULL is wrong, but backwards-compatible */
	if (!obj_buf || obj_buf_sz == 0)
		return errno = EINVAL, NULL;

	return libbpf_ptr(__bpf_object__open(NULL, obj_buf, obj_buf_sz, &opts));
}

int bpf_object__unload(struct bpf_object *obj)
{
	size_t i;

	if (!obj)
		return libbpf_err(-EINVAL);

	for (i = 0; i < obj->nr_maps; i++) {
		zclose(obj->maps[i].fd);
		if (obj->maps[i].st_ops)
			zfree(&obj->maps[i].st_ops->kern_vdata);
	}

	for (i = 0; i < obj->nr_programs; i++)
		bpf_program__unload(&obj->programs[i]);

	return 0;
}

static int bpf_object__sanitize_maps(struct bpf_object *obj)
{
	struct bpf_map *m;

	bpf_object__for_each_map(m, obj) {
		if (!bpf_map__is_internal(m))
			continue;
		if (!kernel_supports(obj, FEAT_GLOBAL_DATA)) {
			pr_warn("kernel doesn't support global data\n");
			return -ENOTSUP;
		}
		if (!kernel_supports(obj, FEAT_ARRAY_MMAP))
			m->def.map_flags ^= BPF_F_MMAPABLE;
	}

	return 0;
}

static int bpf_object__read_kallsyms_file(struct bpf_object *obj)
{
	char sym_type, sym_name[500];
	unsigned long long sym_addr;
	const struct btf_type *t;
	struct extern_desc *ext;
	int ret, err = 0;
	FILE *f;

	f = fopen("/proc/kallsyms", "r");
	if (!f) {
		err = -errno;
		pr_warn("failed to open /proc/kallsyms: %d\n", err);
		return err;
	}

	while (true) {
		ret = fscanf(f, "%llx %c %499s%*[^\n]\n",
			     &sym_addr, &sym_type, sym_name);
		if (ret == EOF && feof(f))
			break;
		if (ret != 3) {
			pr_warn("failed to read kallsyms entry: %d\n", ret);
			err = -EINVAL;
			goto out;
		}

		ext = find_extern_by_name(obj, sym_name);
		if (!ext || ext->type != EXT_KSYM)
			continue;

		t = btf__type_by_id(obj->btf, ext->btf_id);
		if (!btf_is_var(t))
			continue;

		if (ext->is_set && ext->ksym.addr != sym_addr) {
			pr_warn("extern (ksym) '%s' resolution is ambiguous: 0x%llx or 0x%llx\n",
				sym_name, ext->ksym.addr, sym_addr);
			err = -EINVAL;
			goto out;
		}
		if (!ext->is_set) {
			ext->is_set = true;
			ext->ksym.addr = sym_addr;
			pr_debug("extern (ksym) %s=0x%llx\n", sym_name, sym_addr);
		}
	}

out:
	fclose(f);
	return err;
}

static int find_ksym_btf_id(struct bpf_object *obj, const char *ksym_name,
			    __u16 kind, struct btf **res_btf,
			    int *res_btf_fd)
{
	int i, id, btf_fd, err;
	struct btf *btf;

	btf = obj->btf_vmlinux;
	btf_fd = 0;
	id = btf__find_by_name_kind(btf, ksym_name, kind);

	if (id == -ENOENT) {
		err = load_module_btfs(obj);
		if (err)
			return err;

		for (i = 0; i < obj->btf_module_cnt; i++) {
			btf = obj->btf_modules[i].btf;
			/* we assume module BTF FD is always >0 */
			btf_fd = obj->btf_modules[i].fd;
			id = btf__find_by_name_kind(btf, ksym_name, kind);
			if (id != -ENOENT)
				break;
		}
	}
	if (id <= 0) {
		pr_warn("extern (%s ksym) '%s': failed to find BTF ID in kernel BTF(s).\n",
			__btf_kind_str(kind), ksym_name);
		return -ESRCH;
	}

	*res_btf = btf;
	*res_btf_fd = btf_fd;
	return id;
}

static int bpf_object__resolve_ksym_var_btf_id(struct bpf_object *obj,
					       struct extern_desc *ext)
{
	const struct btf_type *targ_var, *targ_type;
	__u32 targ_type_id, local_type_id;
	const char *targ_var_name;
	int id, btf_fd = 0, err;
	struct btf *btf = NULL;

	id = find_ksym_btf_id(obj, ext->name, BTF_KIND_VAR, &btf, &btf_fd);
	if (id < 0)
		return id;

	/* find local type_id */
	local_type_id = ext->ksym.type_id;

	/* find target type_id */
	targ_var = btf__type_by_id(btf, id);
	targ_var_name = btf__name_by_offset(btf, targ_var->name_off);
	targ_type = skip_mods_and_typedefs(btf, targ_var->type, &targ_type_id);

	err = bpf_core_types_are_compat(obj->btf, local_type_id,
					btf, targ_type_id);
	if (err <= 0) {
		const struct btf_type *local_type;
		const char *targ_name, *local_name;

		local_type = btf__type_by_id(obj->btf, local_type_id);
		local_name = btf__name_by_offset(obj->btf, local_type->name_off);
		targ_name = btf__name_by_offset(btf, targ_type->name_off);

		pr_warn("extern (var ksym) '%s': incompatible types, expected [%d] %s %s, but kernel has [%d] %s %s\n",
			ext->name, local_type_id,
			btf_kind_str(local_type), local_name, targ_type_id,
			btf_kind_str(targ_type), targ_name);
		return -EINVAL;
	}

	ext->is_set = true;
	ext->ksym.kernel_btf_obj_fd = btf_fd;
	ext->ksym.kernel_btf_id = id;
	pr_debug("extern (var ksym) '%s': resolved to [%d] %s %s\n",
		 ext->name, id, btf_kind_str(targ_var), targ_var_name);

	return 0;
}

static int bpf_object__resolve_ksym_func_btf_id(struct bpf_object *obj,
						struct extern_desc *ext)
{
	int local_func_proto_id, kfunc_proto_id, kfunc_id;
	const struct btf_type *kern_func;
	struct btf *kern_btf = NULL;
	int ret, kern_btf_fd = 0;

	local_func_proto_id = ext->ksym.type_id;

	kfunc_id = find_ksym_btf_id(obj, ext->name, BTF_KIND_FUNC,
				    &kern_btf, &kern_btf_fd);
	if (kfunc_id < 0) {
		pr_warn("extern (func ksym) '%s': not found in kernel BTF\n",
			ext->name);
		return kfunc_id;
	}

	if (kern_btf != obj->btf_vmlinux) {
		pr_warn("extern (func ksym) '%s': function in kernel module is not supported\n",
			ext->name);
		return -ENOTSUP;
	}

	kern_func = btf__type_by_id(kern_btf, kfunc_id);
	kfunc_proto_id = kern_func->type;

	ret = bpf_core_types_are_compat(obj->btf, local_func_proto_id,
					kern_btf, kfunc_proto_id);
	if (ret <= 0) {
		pr_warn("extern (func ksym) '%s': func_proto [%d] incompatible with kernel [%d]\n",
			ext->name, local_func_proto_id, kfunc_proto_id);
		return -EINVAL;
	}

	ext->is_set = true;
	ext->ksym.kernel_btf_obj_fd = kern_btf_fd;
	ext->ksym.kernel_btf_id = kfunc_id;
	pr_debug("extern (func ksym) '%s': resolved to kernel [%d]\n",
		 ext->name, kfunc_id);

	return 0;
}

static int bpf_object__resolve_ksyms_btf_id(struct bpf_object *obj)
{
	const struct btf_type *t;
	struct extern_desc *ext;
	int i, err;

	for (i = 0; i < obj->nr_extern; i++) {
		ext = &obj->externs[i];
		if (ext->type != EXT_KSYM || !ext->ksym.type_id)
			continue;

		if (obj->gen_loader) {
			ext->is_set = true;
			ext->ksym.kernel_btf_obj_fd = 0;
			ext->ksym.kernel_btf_id = 0;
			continue;
		}
		t = btf__type_by_id(obj->btf, ext->btf_id);
		if (btf_is_var(t))
			err = bpf_object__resolve_ksym_var_btf_id(obj, ext);
		else
			err = bpf_object__resolve_ksym_func_btf_id(obj, ext);
		if (err)
			return err;
	}
	return 0;
}

static int bpf_object__resolve_externs(struct bpf_object *obj,
				       const char *extra_kconfig)
{
	bool need_config = false, need_kallsyms = false;
	bool need_vmlinux_btf = false;
	struct extern_desc *ext;
	void *kcfg_data = NULL;
	int err, i;

	if (obj->nr_extern == 0)
		return 0;

	if (obj->kconfig_map_idx >= 0)
		kcfg_data = obj->maps[obj->kconfig_map_idx].mmaped;

	for (i = 0; i < obj->nr_extern; i++) {
		ext = &obj->externs[i];

		if (ext->type == EXT_KCFG &&
		    strcmp(ext->name, "LINUX_KERNEL_VERSION") == 0) {
			void *ext_val = kcfg_data + ext->kcfg.data_off;
			__u32 kver = get_kernel_version();

			if (!kver) {
				pr_warn("failed to get kernel version\n");
				return -EINVAL;
			}
			err = set_kcfg_value_num(ext, ext_val, kver);
			if (err)
				return err;
			pr_debug("extern (kcfg) %s=0x%x\n", ext->name, kver);
		} else if (ext->type == EXT_KCFG &&
			   strncmp(ext->name, "CONFIG_", 7) == 0) {
			need_config = true;
		} else if (ext->type == EXT_KSYM) {
			if (ext->ksym.type_id)
				need_vmlinux_btf = true;
			else
				need_kallsyms = true;
		} else {
			pr_warn("unrecognized extern '%s'\n", ext->name);
			return -EINVAL;
		}
	}
	if (need_config && extra_kconfig) {
		err = bpf_object__read_kconfig_mem(obj, extra_kconfig, kcfg_data);
		if (err)
			return -EINVAL;
		need_config = false;
		for (i = 0; i < obj->nr_extern; i++) {
			ext = &obj->externs[i];
			if (ext->type == EXT_KCFG && !ext->is_set) {
				need_config = true;
				break;
			}
		}
	}
	if (need_config) {
		err = bpf_object__read_kconfig_file(obj, kcfg_data);
		if (err)
			return -EINVAL;
	}
	if (need_kallsyms) {
		err = bpf_object__read_kallsyms_file(obj);
		if (err)
			return -EINVAL;
	}
	if (need_vmlinux_btf) {
		err = bpf_object__resolve_ksyms_btf_id(obj);
		if (err)
			return -EINVAL;
	}
	for (i = 0; i < obj->nr_extern; i++) {
		ext = &obj->externs[i];

		if (!ext->is_set && !ext->is_weak) {
			pr_warn("extern %s (strong) not resolved\n", ext->name);
			return -ESRCH;
		} else if (!ext->is_set) {
			pr_debug("extern %s (weak) not resolved, defaulting to zero\n",
				 ext->name);
		}
	}

	return 0;
}

int bpf_object__load_xattr(struct bpf_object_load_attr *attr)
{
	struct bpf_object *obj;
	int err, i;

	if (!attr)
		return libbpf_err(-EINVAL);
	obj = attr->obj;
	if (!obj)
		return libbpf_err(-EINVAL);

	if (obj->loaded) {
		pr_warn("object '%s': load can't be attempted twice\n", obj->name);
		return libbpf_err(-EINVAL);
	}

	if (obj->gen_loader)
		bpf_gen__init(obj->gen_loader, attr->log_level);

	err = bpf_object__probe_loading(obj);
	err = err ? : bpf_object__load_vmlinux_btf(obj, false);
	err = err ? : bpf_object__resolve_externs(obj, obj->kconfig);
	err = err ? : bpf_object__sanitize_and_load_btf(obj);
	err = err ? : bpf_object__sanitize_maps(obj);
	err = err ? : bpf_object__init_kern_struct_ops_maps(obj);
	err = err ? : bpf_object__create_maps(obj);
	err = err ? : bpf_object__relocate(obj, attr->target_btf_path);
	err = err ? : bpf_object__load_progs(obj, attr->log_level);

	if (obj->gen_loader) {
		/* reset FDs */
		btf__set_fd(obj->btf, -1);
		for (i = 0; i < obj->nr_maps; i++)
			obj->maps[i].fd = -1;
		if (!err)
			err = bpf_gen__finish(obj->gen_loader);
	}

	/* clean up module BTFs */
	for (i = 0; i < obj->btf_module_cnt; i++) {
		close(obj->btf_modules[i].fd);
		btf__free(obj->btf_modules[i].btf);
		free(obj->btf_modules[i].name);
	}
	free(obj->btf_modules);

	/* clean up vmlinux BTF */
	btf__free(obj->btf_vmlinux);
	obj->btf_vmlinux = NULL;

	obj->loaded = true; /* doesn't matter if successfully or not */

	if (err)
		goto out;

	return 0;
out:
	/* unpin any maps that were auto-pinned during load */
	for (i = 0; i < obj->nr_maps; i++)
		if (obj->maps[i].pinned && !obj->maps[i].reused)
			bpf_map__unpin(&obj->maps[i], NULL);

	bpf_object__unload(obj);
	pr_warn("failed to load object '%s'\n", obj->path);
	return libbpf_err(err);
}

int bpf_object__load(struct bpf_object *obj)
{
	struct bpf_object_load_attr attr = {
		.obj = obj,
	};

	return bpf_object__load_xattr(&attr);
}

static int make_parent_dir(const char *path)
{
	char *cp, errmsg[STRERR_BUFSIZE];
	char *dname, *dir;
	int err = 0;

	dname = strdup(path);
	if (dname == NULL)
		return -ENOMEM;

	dir = dirname(dname);
	if (mkdir(dir, 0700) && errno != EEXIST)
		err = -errno;

	free(dname);
	if (err) {
		cp = libbpf_strerror_r(-err, errmsg, sizeof(errmsg));
		pr_warn("failed to mkdir %s: %s\n", path, cp);
	}
	return err;
}

static int check_path(const char *path)
{
	char *cp, errmsg[STRERR_BUFSIZE];
	struct statfs st_fs;
	char *dname, *dir;
	int err = 0;

	if (path == NULL)
		return -EINVAL;

	dname = strdup(path);
	if (dname == NULL)
		return -ENOMEM;

	dir = dirname(dname);
	if (statfs(dir, &st_fs)) {
		cp = libbpf_strerror_r(errno, errmsg, sizeof(errmsg));
		pr_warn("failed to statfs %s: %s\n", dir, cp);
		err = -errno;
	}
	free(dname);

	if (!err && st_fs.f_type != BPF_FS_MAGIC) {
		pr_warn("specified path %s is not on BPF FS\n", path);
		err = -EINVAL;
	}

	return err;
}

int bpf_program__pin_instance(struct bpf_program *prog, const char *path,
			      int instance)
{
	char *cp, errmsg[STRERR_BUFSIZE];
	int err;

	err = make_parent_dir(path);
	if (err)
		return libbpf_err(err);

	err = check_path(path);
	if (err)
		return libbpf_err(err);

	if (prog == NULL) {
		pr_warn("invalid program pointer\n");
		return libbpf_err(-EINVAL);
	}

	if (instance < 0 || instance >= prog->instances.nr) {
		pr_warn("invalid prog instance %d of prog %s (max %d)\n",
			instance, prog->name, prog->instances.nr);
		return libbpf_err(-EINVAL);
	}

	if (bpf_obj_pin(prog->instances.fds[instance], path)) {
		err = -errno;
		cp = libbpf_strerror_r(err, errmsg, sizeof(errmsg));
		pr_warn("failed to pin program: %s\n", cp);
		return libbpf_err(err);
	}
	pr_debug("pinned program '%s'\n", path);

	return 0;
}

int bpf_program__unpin_instance(struct bpf_program *prog, const char *path,
				int instance)
{
	int err;

	err = check_path(path);
	if (err)
		return libbpf_err(err);

	if (prog == NULL) {
		pr_warn("invalid program pointer\n");
		return libbpf_err(-EINVAL);
	}

	if (instance < 0 || instance >= prog->instances.nr) {
		pr_warn("invalid prog instance %d of prog %s (max %d)\n",
			instance, prog->name, prog->instances.nr);
		return libbpf_err(-EINVAL);
	}

	err = unlink(path);
	if (err != 0)
		return libbpf_err(-errno);

	pr_debug("unpinned program '%s'\n", path);

	return 0;
}

int bpf_program__pin(struct bpf_program *prog, const char *path)
{
	int i, err;

	err = make_parent_dir(path);
	if (err)
		return libbpf_err(err);

	err = check_path(path);
	if (err)
		return libbpf_err(err);

	if (prog == NULL) {
		pr_warn("invalid program pointer\n");
		return libbpf_err(-EINVAL);
	}

	if (prog->instances.nr <= 0) {
		pr_warn("no instances of prog %s to pin\n", prog->name);
		return libbpf_err(-EINVAL);
	}

	if (prog->instances.nr == 1) {
		/* don't create subdirs when pinning single instance */
		return bpf_program__pin_instance(prog, path, 0);
	}

	for (i = 0; i < prog->instances.nr; i++) {
		char buf[PATH_MAX];
		int len;

		len = snprintf(buf, PATH_MAX, "%s/%d", path, i);
		if (len < 0) {
			err = -EINVAL;
			goto err_unpin;
		} else if (len >= PATH_MAX) {
			err = -ENAMETOOLONG;
			goto err_unpin;
		}

		err = bpf_program__pin_instance(prog, buf, i);
		if (err)
			goto err_unpin;
	}

	return 0;

err_unpin:
	for (i = i - 1; i >= 0; i--) {
		char buf[PATH_MAX];
		int len;

		len = snprintf(buf, PATH_MAX, "%s/%d", path, i);
		if (len < 0)
			continue;
		else if (len >= PATH_MAX)
			continue;

		bpf_program__unpin_instance(prog, buf, i);
	}

	rmdir(path);

	return libbpf_err(err);
}

int bpf_program__unpin(struct bpf_program *prog, const char *path)
{
	int i, err;

	err = check_path(path);
	if (err)
		return libbpf_err(err);

	if (prog == NULL) {
		pr_warn("invalid program pointer\n");
		return libbpf_err(-EINVAL);
	}

	if (prog->instances.nr <= 0) {
		pr_warn("no instances of prog %s to pin\n", prog->name);
		return libbpf_err(-EINVAL);
	}

	if (prog->instances.nr == 1) {
		/* don't create subdirs when pinning single instance */
		return bpf_program__unpin_instance(prog, path, 0);
	}

	for (i = 0; i < prog->instances.nr; i++) {
		char buf[PATH_MAX];
		int len;

		len = snprintf(buf, PATH_MAX, "%s/%d", path, i);
		if (len < 0)
			return libbpf_err(-EINVAL);
		else if (len >= PATH_MAX)
			return libbpf_err(-ENAMETOOLONG);

		err = bpf_program__unpin_instance(prog, buf, i);
		if (err)
			return err;
	}

	err = rmdir(path);
	if (err)
		return libbpf_err(-errno);

	return 0;
}

int bpf_map__pin(struct bpf_map *map, const char *path)
{
	char *cp, errmsg[STRERR_BUFSIZE];
	int err;

	if (map == NULL) {
		pr_warn("invalid map pointer\n");
		return libbpf_err(-EINVAL);
	}

	if (map->pin_path) {
		if (path && strcmp(path, map->pin_path)) {
			pr_warn("map '%s' already has pin path '%s' different from '%s'\n",
				bpf_map__name(map), map->pin_path, path);
			return libbpf_err(-EINVAL);
		} else if (map->pinned) {
			pr_debug("map '%s' already pinned at '%s'; not re-pinning\n",
				 bpf_map__name(map), map->pin_path);
			return 0;
		}
	} else {
		if (!path) {
			pr_warn("missing a path to pin map '%s' at\n",
				bpf_map__name(map));
			return libbpf_err(-EINVAL);
		} else if (map->pinned) {
			pr_warn("map '%s' already pinned\n", bpf_map__name(map));
			return libbpf_err(-EEXIST);
		}

		map->pin_path = strdup(path);
		if (!map->pin_path) {
			err = -errno;
			goto out_err;
		}
	}

	err = make_parent_dir(map->pin_path);
	if (err)
		return libbpf_err(err);

	err = check_path(map->pin_path);
	if (err)
		return libbpf_err(err);

	if (bpf_obj_pin(map->fd, map->pin_path)) {
		err = -errno;
		goto out_err;
	}

	map->pinned = true;
	pr_debug("pinned map '%s'\n", map->pin_path);

	return 0;

out_err:
	cp = libbpf_strerror_r(-err, errmsg, sizeof(errmsg));
	pr_warn("failed to pin map: %s\n", cp);
	return libbpf_err(err);
}

int bpf_map__unpin(struct bpf_map *map, const char *path)
{
	int err;

	if (map == NULL) {
		pr_warn("invalid map pointer\n");
		return libbpf_err(-EINVAL);
	}

	if (map->pin_path) {
		if (path && strcmp(path, map->pin_path)) {
			pr_warn("map '%s' already has pin path '%s' different from '%s'\n",
				bpf_map__name(map), map->pin_path, path);
			return libbpf_err(-EINVAL);
		}
		path = map->pin_path;
	} else if (!path) {
		pr_warn("no path to unpin map '%s' from\n",
			bpf_map__name(map));
		return libbpf_err(-EINVAL);
	}

	err = check_path(path);
	if (err)
		return libbpf_err(err);

	err = unlink(path);
	if (err != 0)
		return libbpf_err(-errno);

	map->pinned = false;
	pr_debug("unpinned map '%s' from '%s'\n", bpf_map__name(map), path);

	return 0;
}

int bpf_map__set_pin_path(struct bpf_map *map, const char *path)
{
	char *new = NULL;

	if (path) {
		new = strdup(path);
		if (!new)
			return libbpf_err(-errno);
	}

	free(map->pin_path);
	map->pin_path = new;
	return 0;
}

const char *bpf_map__get_pin_path(const struct bpf_map *map)
{
	return map->pin_path;
}

bool bpf_map__is_pinned(const struct bpf_map *map)
{
	return map->pinned;
}

static void sanitize_pin_path(char *s)
{
	/* bpffs disallows periods in path names */
	while (*s) {
		if (*s == '.')
			*s = '_';
		s++;
	}
}

int bpf_object__pin_maps(struct bpf_object *obj, const char *path)
{
	struct bpf_map *map;
	int err;

	if (!obj)
		return libbpf_err(-ENOENT);

	if (!obj->loaded) {
		pr_warn("object not yet loaded; load it first\n");
		return libbpf_err(-ENOENT);
	}

	bpf_object__for_each_map(map, obj) {
		char *pin_path = NULL;
		char buf[PATH_MAX];

		if (path) {
			int len;

			len = snprintf(buf, PATH_MAX, "%s/%s", path,
				       bpf_map__name(map));
			if (len < 0) {
				err = -EINVAL;
				goto err_unpin_maps;
			} else if (len >= PATH_MAX) {
				err = -ENAMETOOLONG;
				goto err_unpin_maps;
			}
			sanitize_pin_path(buf);
			pin_path = buf;
		} else if (!map->pin_path) {
			continue;
		}

		err = bpf_map__pin(map, pin_path);
		if (err)
			goto err_unpin_maps;
	}

	return 0;

err_unpin_maps:
	while ((map = bpf_map__prev(map, obj))) {
		if (!map->pin_path)
			continue;

		bpf_map__unpin(map, NULL);
	}

	return libbpf_err(err);
}

int bpf_object__unpin_maps(struct bpf_object *obj, const char *path)
{
	struct bpf_map *map;
	int err;

	if (!obj)
		return libbpf_err(-ENOENT);

	bpf_object__for_each_map(map, obj) {
		char *pin_path = NULL;
		char buf[PATH_MAX];

		if (path) {
			int len;

			len = snprintf(buf, PATH_MAX, "%s/%s", path,
				       bpf_map__name(map));
			if (len < 0)
				return libbpf_err(-EINVAL);
			else if (len >= PATH_MAX)
				return libbpf_err(-ENAMETOOLONG);
			sanitize_pin_path(buf);
			pin_path = buf;
		} else if (!map->pin_path) {
			continue;
		}

		err = bpf_map__unpin(map, pin_path);
		if (err)
			return libbpf_err(err);
	}

	return 0;
}

int bpf_object__pin_programs(struct bpf_object *obj, const char *path)
{
	struct bpf_program *prog;
	int err;

	if (!obj)
		return libbpf_err(-ENOENT);

	if (!obj->loaded) {
		pr_warn("object not yet loaded; load it first\n");
		return libbpf_err(-ENOENT);
	}

	bpf_object__for_each_program(prog, obj) {
		char buf[PATH_MAX];
		int len;

		len = snprintf(buf, PATH_MAX, "%s/%s", path,
			       prog->pin_name);
		if (len < 0) {
			err = -EINVAL;
			goto err_unpin_programs;
		} else if (len >= PATH_MAX) {
			err = -ENAMETOOLONG;
			goto err_unpin_programs;
		}

		err = bpf_program__pin(prog, buf);
		if (err)
			goto err_unpin_programs;
	}

	return 0;

err_unpin_programs:
	while ((prog = bpf_program__prev(prog, obj))) {
		char buf[PATH_MAX];
		int len;

		len = snprintf(buf, PATH_MAX, "%s/%s", path,
			       prog->pin_name);
		if (len < 0)
			continue;
		else if (len >= PATH_MAX)
			continue;

		bpf_program__unpin(prog, buf);
	}

	return libbpf_err(err);
}

int bpf_object__unpin_programs(struct bpf_object *obj, const char *path)
{
	struct bpf_program *prog;
	int err;

	if (!obj)
		return libbpf_err(-ENOENT);

	bpf_object__for_each_program(prog, obj) {
		char buf[PATH_MAX];
		int len;

		len = snprintf(buf, PATH_MAX, "%s/%s", path,
			       prog->pin_name);
		if (len < 0)
			return libbpf_err(-EINVAL);
		else if (len >= PATH_MAX)
			return libbpf_err(-ENAMETOOLONG);

		err = bpf_program__unpin(prog, buf);
		if (err)
			return libbpf_err(err);
	}

	return 0;
}

int bpf_object__pin(struct bpf_object *obj, const char *path)
{
	int err;

	err = bpf_object__pin_maps(obj, path);
	if (err)
		return libbpf_err(err);

	err = bpf_object__pin_programs(obj, path);
	if (err) {
		bpf_object__unpin_maps(obj, path);
		return libbpf_err(err);
	}

	return 0;
}

static void bpf_map__destroy(struct bpf_map *map)
{
	if (map->clear_priv)
		map->clear_priv(map, map->priv);
	map->priv = NULL;
	map->clear_priv = NULL;

	if (map->inner_map) {
		bpf_map__destroy(map->inner_map);
		zfree(&map->inner_map);
	}

	zfree(&map->init_slots);
	map->init_slots_sz = 0;

	if (map->mmaped) {
		munmap(map->mmaped, bpf_map_mmap_sz(map));
		map->mmaped = NULL;
	}

	if (map->st_ops) {
		zfree(&map->st_ops->data);
		zfree(&map->st_ops->progs);
		zfree(&map->st_ops->kern_func_off);
		zfree(&map->st_ops);
	}

	zfree(&map->name);
	zfree(&map->pin_path);

	if (map->fd >= 0)
		zclose(map->fd);
}

void bpf_object__close(struct bpf_object *obj)
{
	size_t i;

	if (IS_ERR_OR_NULL(obj))
		return;

	if (obj->clear_priv)
		obj->clear_priv(obj, obj->priv);

	bpf_gen__free(obj->gen_loader);
	bpf_object__elf_finish(obj);
	bpf_object__unload(obj);
	btf__free(obj->btf);
	btf_ext__free(obj->btf_ext);

	for (i = 0; i < obj->nr_maps; i++)
		bpf_map__destroy(&obj->maps[i]);

	zfree(&obj->kconfig);
	zfree(&obj->externs);
	obj->nr_extern = 0;

	zfree(&obj->maps);
	obj->nr_maps = 0;

	if (obj->programs && obj->nr_programs) {
		for (i = 0; i < obj->nr_programs; i++)
			bpf_program__exit(&obj->programs[i]);
	}
	zfree(&obj->programs);

	list_del(&obj->list);
	free(obj);
}

struct bpf_object *
bpf_object__next(struct bpf_object *prev)
{
	struct bpf_object *next;

	if (!prev)
		next = list_first_entry(&bpf_objects_list,
					struct bpf_object,
					list);
	else
		next = list_next_entry(prev, list);

	/* Empty list is noticed here so don't need checking on entry. */
	if (&next->list == &bpf_objects_list)
		return NULL;

	return next;
}

const char *bpf_object__name(const struct bpf_object *obj)
{
	return obj ? obj->name : libbpf_err_ptr(-EINVAL);
}

unsigned int bpf_object__kversion(const struct bpf_object *obj)
{
	return obj ? obj->kern_version : 0;
}

struct btf *bpf_object__btf(const struct bpf_object *obj)
{
	return obj ? obj->btf : NULL;
}

int bpf_object__btf_fd(const struct bpf_object *obj)
{
	return obj->btf ? btf__fd(obj->btf) : -1;
}

int bpf_object__set_kversion(struct bpf_object *obj, __u32 kern_version)
{
	if (obj->loaded)
		return libbpf_err(-EINVAL);

	obj->kern_version = kern_version;

	return 0;
}

int bpf_object__set_priv(struct bpf_object *obj, void *priv,
			 bpf_object_clear_priv_t clear_priv)
{
	if (obj->priv && obj->clear_priv)
		obj->clear_priv(obj, obj->priv);

	obj->priv = priv;
	obj->clear_priv = clear_priv;
	return 0;
}

void *bpf_object__priv(const struct bpf_object *obj)
{
	return obj ? obj->priv : libbpf_err_ptr(-EINVAL);
}

int bpf_object__gen_loader(struct bpf_object *obj, struct gen_loader_opts *opts)
{
	struct bpf_gen *gen;

	if (!opts)
		return -EFAULT;
	if (!OPTS_VALID(opts, gen_loader_opts))
		return -EINVAL;
	gen = calloc(sizeof(*gen), 1);
	if (!gen)
		return -ENOMEM;
	gen->opts = opts;
	obj->gen_loader = gen;
	return 0;
}

static struct bpf_program *
__bpf_program__iter(const struct bpf_program *p, const struct bpf_object *obj,
		    bool forward)
{
	size_t nr_programs = obj->nr_programs;
	ssize_t idx;

	if (!nr_programs)
		return NULL;

	if (!p)
		/* Iter from the beginning */
		return forward ? &obj->programs[0] :
			&obj->programs[nr_programs - 1];

	if (p->obj != obj) {
		pr_warn("error: program handler doesn't match object\n");
		return errno = EINVAL, NULL;
	}

	idx = (p - obj->programs) + (forward ? 1 : -1);
	if (idx >= obj->nr_programs || idx < 0)
		return NULL;
	return &obj->programs[idx];
}

struct bpf_program *
bpf_program__next(struct bpf_program *prev, const struct bpf_object *obj)
{
	struct bpf_program *prog = prev;

	do {
		prog = __bpf_program__iter(prog, obj, true);
	} while (prog && prog_is_subprog(obj, prog));

	return prog;
}

struct bpf_program *
bpf_program__prev(struct bpf_program *next, const struct bpf_object *obj)
{
	struct bpf_program *prog = next;

	do {
		prog = __bpf_program__iter(prog, obj, false);
	} while (prog && prog_is_subprog(obj, prog));

	return prog;
}

int bpf_program__set_priv(struct bpf_program *prog, void *priv,
			  bpf_program_clear_priv_t clear_priv)
{
	if (prog->priv && prog->clear_priv)
		prog->clear_priv(prog, prog->priv);

	prog->priv = priv;
	prog->clear_priv = clear_priv;
	return 0;
}

void *bpf_program__priv(const struct bpf_program *prog)
{
	return prog ? prog->priv : libbpf_err_ptr(-EINVAL);
}

void bpf_program__set_ifindex(struct bpf_program *prog, __u32 ifindex)
{
	prog->prog_ifindex = ifindex;
}

const char *bpf_program__name(const struct bpf_program *prog)
{
	return prog->name;
}

const char *bpf_program__section_name(const struct bpf_program *prog)
{
	return prog->sec_name;
}

const char *bpf_program__title(const struct bpf_program *prog, bool needs_copy)
{
	const char *title;

	title = prog->sec_name;
	if (needs_copy) {
		title = strdup(title);
		if (!title) {
			pr_warn("failed to strdup program title\n");
			return libbpf_err_ptr(-ENOMEM);
		}
	}

	return title;
}

bool bpf_program__autoload(const struct bpf_program *prog)
{
	return prog->load;
}

int bpf_program__set_autoload(struct bpf_program *prog, bool autoload)
{
	if (prog->obj->loaded)
		return libbpf_err(-EINVAL);

	prog->load = autoload;
	return 0;
}

int bpf_program__fd(const struct bpf_program *prog)
{
	return bpf_program__nth_fd(prog, 0);
}

size_t bpf_program__size(const struct bpf_program *prog)
{
	return prog->insns_cnt * BPF_INSN_SZ;
}

int bpf_program__set_prep(struct bpf_program *prog, int nr_instances,
			  bpf_program_prep_t prep)
{
	int *instances_fds;

	if (nr_instances <= 0 || !prep)
		return libbpf_err(-EINVAL);

	if (prog->instances.nr > 0 || prog->instances.fds) {
		pr_warn("Can't set pre-processor after loading\n");
		return libbpf_err(-EINVAL);
	}

	instances_fds = malloc(sizeof(int) * nr_instances);
	if (!instances_fds) {
		pr_warn("alloc memory failed for fds\n");
		return libbpf_err(-ENOMEM);
	}

	/* fill all fd with -1 */
	memset(instances_fds, -1, sizeof(int) * nr_instances);

	prog->instances.nr = nr_instances;
	prog->instances.fds = instances_fds;
	prog->preprocessor = prep;
	return 0;
}

int bpf_program__nth_fd(const struct bpf_program *prog, int n)
{
	int fd;

	if (!prog)
		return libbpf_err(-EINVAL);

	if (n >= prog->instances.nr || n < 0) {
		pr_warn("Can't get the %dth fd from program %s: only %d instances\n",
			n, prog->name, prog->instances.nr);
		return libbpf_err(-EINVAL);
	}

	fd = prog->instances.fds[n];
	if (fd < 0) {
		pr_warn("%dth instance of program '%s' is invalid\n",
			n, prog->name);
		return libbpf_err(-ENOENT);
	}

	return fd;
}

enum bpf_prog_type bpf_program__get_type(const struct bpf_program *prog)
{
	return prog->type;
}

void bpf_program__set_type(struct bpf_program *prog, enum bpf_prog_type type)
{
	prog->type = type;
}

static bool bpf_program__is_type(const struct bpf_program *prog,
				 enum bpf_prog_type type)
{
	return prog ? (prog->type == type) : false;
}

#define BPF_PROG_TYPE_FNS(NAME, TYPE)				\
int bpf_program__set_##NAME(struct bpf_program *prog)		\
{								\
	if (!prog)						\
		return libbpf_err(-EINVAL);			\
	bpf_program__set_type(prog, TYPE);			\
	return 0;						\
}								\
								\
bool bpf_program__is_##NAME(const struct bpf_program *prog)	\
{								\
	return bpf_program__is_type(prog, TYPE);		\
}								\

BPF_PROG_TYPE_FNS(socket_filter, BPF_PROG_TYPE_SOCKET_FILTER);
BPF_PROG_TYPE_FNS(lsm, BPF_PROG_TYPE_LSM);
BPF_PROG_TYPE_FNS(kprobe, BPF_PROG_TYPE_KPROBE);
BPF_PROG_TYPE_FNS(sched_cls, BPF_PROG_TYPE_SCHED_CLS);
BPF_PROG_TYPE_FNS(sched_act, BPF_PROG_TYPE_SCHED_ACT);
BPF_PROG_TYPE_FNS(tracepoint, BPF_PROG_TYPE_TRACEPOINT);
BPF_PROG_TYPE_FNS(raw_tracepoint, BPF_PROG_TYPE_RAW_TRACEPOINT);
BPF_PROG_TYPE_FNS(xdp, BPF_PROG_TYPE_XDP);
BPF_PROG_TYPE_FNS(perf_event, BPF_PROG_TYPE_PERF_EVENT);
BPF_PROG_TYPE_FNS(tracing, BPF_PROG_TYPE_TRACING);
BPF_PROG_TYPE_FNS(struct_ops, BPF_PROG_TYPE_STRUCT_OPS);
BPF_PROG_TYPE_FNS(extension, BPF_PROG_TYPE_EXT);
BPF_PROG_TYPE_FNS(sk_lookup, BPF_PROG_TYPE_SK_LOOKUP);

enum bpf_attach_type
bpf_program__get_expected_attach_type(const struct bpf_program *prog)
{
	return prog->expected_attach_type;
}

void bpf_program__set_expected_attach_type(struct bpf_program *prog,
					   enum bpf_attach_type type)
{
	prog->expected_attach_type = type;
}

#define BPF_PROG_SEC_IMPL(string, ptype, eatype, eatype_optional,	    \
			  attachable, attach_btf)			    \
	{								    \
		.sec = string,						    \
		.len = sizeof(string) - 1,				    \
		.prog_type = ptype,					    \
		.expected_attach_type = eatype,				    \
		.is_exp_attach_type_optional = eatype_optional,		    \
		.is_attachable = attachable,				    \
		.is_attach_btf = attach_btf,				    \
	}

/* Programs that can NOT be attached. */
#define BPF_PROG_SEC(string, ptype) BPF_PROG_SEC_IMPL(string, ptype, 0, 0, 0, 0)

/* Programs that can be attached. */
#define BPF_APROG_SEC(string, ptype, atype) \
	BPF_PROG_SEC_IMPL(string, ptype, atype, true, 1, 0)

/* Programs that must specify expected attach type at load time. */
#define BPF_EAPROG_SEC(string, ptype, eatype) \
	BPF_PROG_SEC_IMPL(string, ptype, eatype, false, 1, 0)

/* Programs that use BTF to identify attach point */
#define BPF_PROG_BTF(string, ptype, eatype) \
	BPF_PROG_SEC_IMPL(string, ptype, eatype, false, 0, 1)

/* Programs that can be attached but attach type can't be identified by section
 * name. Kept for backward compatibility.
 */
#define BPF_APROG_COMPAT(string, ptype) BPF_PROG_SEC(string, ptype)

#define SEC_DEF(sec_pfx, ptype, ...) {					    \
	.sec = sec_pfx,							    \
	.len = sizeof(sec_pfx) - 1,					    \
	.prog_type = BPF_PROG_TYPE_##ptype,				    \
	__VA_ARGS__							    \
}

static struct bpf_link *attach_kprobe(const struct bpf_sec_def *sec,
				      struct bpf_program *prog);
static struct bpf_link *attach_tp(const struct bpf_sec_def *sec,
				  struct bpf_program *prog);
static struct bpf_link *attach_raw_tp(const struct bpf_sec_def *sec,
				      struct bpf_program *prog);
static struct bpf_link *attach_trace(const struct bpf_sec_def *sec,
				     struct bpf_program *prog);
static struct bpf_link *attach_lsm(const struct bpf_sec_def *sec,
				   struct bpf_program *prog);
static struct bpf_link *attach_iter(const struct bpf_sec_def *sec,
				    struct bpf_program *prog);

static const struct bpf_sec_def section_defs[] = {
	BPF_PROG_SEC("socket",			BPF_PROG_TYPE_SOCKET_FILTER),
	BPF_EAPROG_SEC("sk_reuseport/migrate",	BPF_PROG_TYPE_SK_REUSEPORT,
						BPF_SK_REUSEPORT_SELECT_OR_MIGRATE),
	BPF_EAPROG_SEC("sk_reuseport",		BPF_PROG_TYPE_SK_REUSEPORT,
						BPF_SK_REUSEPORT_SELECT),
	SEC_DEF("kprobe/", KPROBE,
		.attach_fn = attach_kprobe),
	BPF_PROG_SEC("uprobe/",			BPF_PROG_TYPE_KPROBE),
	SEC_DEF("kretprobe/", KPROBE,
		.attach_fn = attach_kprobe),
	BPF_PROG_SEC("uretprobe/",		BPF_PROG_TYPE_KPROBE),
	BPF_PROG_SEC("classifier",		BPF_PROG_TYPE_SCHED_CLS),
	BPF_PROG_SEC("action",			BPF_PROG_TYPE_SCHED_ACT),
	SEC_DEF("tracepoint/", TRACEPOINT,
		.attach_fn = attach_tp),
	SEC_DEF("tp/", TRACEPOINT,
		.attach_fn = attach_tp),
	SEC_DEF("raw_tracepoint/", RAW_TRACEPOINT,
		.attach_fn = attach_raw_tp),
	SEC_DEF("raw_tp/", RAW_TRACEPOINT,
		.attach_fn = attach_raw_tp),
	SEC_DEF("tp_btf/", TRACING,
		.expected_attach_type = BPF_TRACE_RAW_TP,
		.is_attach_btf = true,
		.attach_fn = attach_trace),
	SEC_DEF("fentry/", TRACING,
		.expected_attach_type = BPF_TRACE_FENTRY,
		.is_attach_btf = true,
		.attach_fn = attach_trace),
	SEC_DEF("fmod_ret/", TRACING,
		.expected_attach_type = BPF_MODIFY_RETURN,
		.is_attach_btf = true,
		.attach_fn = attach_trace),
	SEC_DEF("fexit/", TRACING,
		.expected_attach_type = BPF_TRACE_FEXIT,
		.is_attach_btf = true,
		.attach_fn = attach_trace),
	SEC_DEF("fentry.s/", TRACING,
		.expected_attach_type = BPF_TRACE_FENTRY,
		.is_attach_btf = true,
		.is_sleepable = true,
		.attach_fn = attach_trace),
	SEC_DEF("fmod_ret.s/", TRACING,
		.expected_attach_type = BPF_MODIFY_RETURN,
		.is_attach_btf = true,
		.is_sleepable = true,
		.attach_fn = attach_trace),
	SEC_DEF("fexit.s/", TRACING,
		.expected_attach_type = BPF_TRACE_FEXIT,
		.is_attach_btf = true,
		.is_sleepable = true,
		.attach_fn = attach_trace),
	SEC_DEF("freplace/", EXT,
		.is_attach_btf = true,
		.attach_fn = attach_trace),
	SEC_DEF("lsm/", LSM,
		.is_attach_btf = true,
		.expected_attach_type = BPF_LSM_MAC,
		.attach_fn = attach_lsm),
	SEC_DEF("lsm.s/", LSM,
		.is_attach_btf = true,
		.is_sleepable = true,
		.expected_attach_type = BPF_LSM_MAC,
		.attach_fn = attach_lsm),
	SEC_DEF("iter/", TRACING,
		.expected_attach_type = BPF_TRACE_ITER,
		.is_attach_btf = true,
		.attach_fn = attach_iter),
	SEC_DEF("syscall", SYSCALL,
		.is_sleepable = true),
	BPF_EAPROG_SEC("xdp_devmap/",		BPF_PROG_TYPE_XDP,
						BPF_XDP_DEVMAP),
	BPF_EAPROG_SEC("xdp_cpumap/",		BPF_PROG_TYPE_XDP,
						BPF_XDP_CPUMAP),
	BPF_APROG_SEC("xdp",			BPF_PROG_TYPE_XDP,
						BPF_XDP),
	BPF_PROG_SEC("perf_event",		BPF_PROG_TYPE_PERF_EVENT),
	BPF_PROG_SEC("lwt_in",			BPF_PROG_TYPE_LWT_IN),
	BPF_PROG_SEC("lwt_out",			BPF_PROG_TYPE_LWT_OUT),
	BPF_PROG_SEC("lwt_xmit",		BPF_PROG_TYPE_LWT_XMIT),
	BPF_PROG_SEC("lwt_seg6local",		BPF_PROG_TYPE_LWT_SEG6LOCAL),
	BPF_APROG_SEC("cgroup_skb/ingress",	BPF_PROG_TYPE_CGROUP_SKB,
						BPF_CGROUP_INET_INGRESS),
	BPF_APROG_SEC("cgroup_skb/egress",	BPF_PROG_TYPE_CGROUP_SKB,
						BPF_CGROUP_INET_EGRESS),
	BPF_APROG_COMPAT("cgroup/skb",		BPF_PROG_TYPE_CGROUP_SKB),
	BPF_EAPROG_SEC("cgroup/sock_create",	BPF_PROG_TYPE_CGROUP_SOCK,
						BPF_CGROUP_INET_SOCK_CREATE),
	BPF_EAPROG_SEC("cgroup/sock_release",	BPF_PROG_TYPE_CGROUP_SOCK,
						BPF_CGROUP_INET_SOCK_RELEASE),
	BPF_APROG_SEC("cgroup/sock",		BPF_PROG_TYPE_CGROUP_SOCK,
						BPF_CGROUP_INET_SOCK_CREATE),
	BPF_EAPROG_SEC("cgroup/post_bind4",	BPF_PROG_TYPE_CGROUP_SOCK,
						BPF_CGROUP_INET4_POST_BIND),
	BPF_EAPROG_SEC("cgroup/post_bind6",	BPF_PROG_TYPE_CGROUP_SOCK,
						BPF_CGROUP_INET6_POST_BIND),
	BPF_APROG_SEC("cgroup/dev",		BPF_PROG_TYPE_CGROUP_DEVICE,
						BPF_CGROUP_DEVICE),
	BPF_APROG_SEC("sockops",		BPF_PROG_TYPE_SOCK_OPS,
						BPF_CGROUP_SOCK_OPS),
	BPF_APROG_SEC("sk_skb/stream_parser",	BPF_PROG_TYPE_SK_SKB,
						BPF_SK_SKB_STREAM_PARSER),
	BPF_APROG_SEC("sk_skb/stream_verdict",	BPF_PROG_TYPE_SK_SKB,
						BPF_SK_SKB_STREAM_VERDICT),
	BPF_APROG_COMPAT("sk_skb",		BPF_PROG_TYPE_SK_SKB),
	BPF_APROG_SEC("sk_msg",			BPF_PROG_TYPE_SK_MSG,
						BPF_SK_MSG_VERDICT),
	BPF_APROG_SEC("lirc_mode2",		BPF_PROG_TYPE_LIRC_MODE2,
						BPF_LIRC_MODE2),
	BPF_APROG_SEC("flow_dissector",		BPF_PROG_TYPE_FLOW_DISSECTOR,
						BPF_FLOW_DISSECTOR),
	BPF_EAPROG_SEC("cgroup/bind4",		BPF_PROG_TYPE_CGROUP_SOCK_ADDR,
						BPF_CGROUP_INET4_BIND),
	BPF_EAPROG_SEC("cgroup/bind6",		BPF_PROG_TYPE_CGROUP_SOCK_ADDR,
						BPF_CGROUP_INET6_BIND),
	BPF_EAPROG_SEC("cgroup/connect4",	BPF_PROG_TYPE_CGROUP_SOCK_ADDR,
						BPF_CGROUP_INET4_CONNECT),
	BPF_EAPROG_SEC("cgroup/connect6",	BPF_PROG_TYPE_CGROUP_SOCK_ADDR,
						BPF_CGROUP_INET6_CONNECT),
	BPF_EAPROG_SEC("cgroup/sendmsg4",	BPF_PROG_TYPE_CGROUP_SOCK_ADDR,
						BPF_CGROUP_UDP4_SENDMSG),
	BPF_EAPROG_SEC("cgroup/sendmsg6",	BPF_PROG_TYPE_CGROUP_SOCK_ADDR,
						BPF_CGROUP_UDP6_SENDMSG),
	BPF_EAPROG_SEC("cgroup/recvmsg4",	BPF_PROG_TYPE_CGROUP_SOCK_ADDR,
						BPF_CGROUP_UDP4_RECVMSG),
	BPF_EAPROG_SEC("cgroup/recvmsg6",	BPF_PROG_TYPE_CGROUP_SOCK_ADDR,
						BPF_CGROUP_UDP6_RECVMSG),
	BPF_EAPROG_SEC("cgroup/getpeername4",	BPF_PROG_TYPE_CGROUP_SOCK_ADDR,
						BPF_CGROUP_INET4_GETPEERNAME),
	BPF_EAPROG_SEC("cgroup/getpeername6",	BPF_PROG_TYPE_CGROUP_SOCK_ADDR,
						BPF_CGROUP_INET6_GETPEERNAME),
	BPF_EAPROG_SEC("cgroup/getsockname4",	BPF_PROG_TYPE_CGROUP_SOCK_ADDR,
						BPF_CGROUP_INET4_GETSOCKNAME),
	BPF_EAPROG_SEC("cgroup/getsockname6",	BPF_PROG_TYPE_CGROUP_SOCK_ADDR,
						BPF_CGROUP_INET6_GETSOCKNAME),
	BPF_EAPROG_SEC("cgroup/sysctl",		BPF_PROG_TYPE_CGROUP_SYSCTL,
						BPF_CGROUP_SYSCTL),
	BPF_EAPROG_SEC("cgroup/getsockopt",	BPF_PROG_TYPE_CGROUP_SOCKOPT,
						BPF_CGROUP_GETSOCKOPT),
	BPF_EAPROG_SEC("cgroup/setsockopt",	BPF_PROG_TYPE_CGROUP_SOCKOPT,
						BPF_CGROUP_SETSOCKOPT),
	BPF_PROG_SEC("struct_ops",		BPF_PROG_TYPE_STRUCT_OPS),
	BPF_EAPROG_SEC("sk_lookup/",		BPF_PROG_TYPE_SK_LOOKUP,
						BPF_SK_LOOKUP),
};

#undef BPF_PROG_SEC_IMPL
#undef BPF_PROG_SEC
#undef BPF_APROG_SEC
#undef BPF_EAPROG_SEC
#undef BPF_APROG_COMPAT
#undef SEC_DEF

#define MAX_TYPE_NAME_SIZE 32

static const struct bpf_sec_def *find_sec_def(const char *sec_name)
{
	int i, n = ARRAY_SIZE(section_defs);

	for (i = 0; i < n; i++) {
		if (strncmp(sec_name,
			    section_defs[i].sec, section_defs[i].len))
			continue;
		return &section_defs[i];
	}
	return NULL;
}

static char *libbpf_get_type_names(bool attach_type)
{
	int i, len = ARRAY_SIZE(section_defs) * MAX_TYPE_NAME_SIZE;
	char *buf;

	buf = malloc(len);
	if (!buf)
		return NULL;

	buf[0] = '\0';
	/* Forge string buf with all available names */
	for (i = 0; i < ARRAY_SIZE(section_defs); i++) {
		if (attach_type && !section_defs[i].is_attachable)
			continue;

		if (strlen(buf) + strlen(section_defs[i].sec) + 2 > len) {
			free(buf);
			return NULL;
		}
		strcat(buf, " ");
		strcat(buf, section_defs[i].sec);
	}

	return buf;
}

int libbpf_prog_type_by_name(const char *name, enum bpf_prog_type *prog_type,
			     enum bpf_attach_type *expected_attach_type)
{
	const struct bpf_sec_def *sec_def;
	char *type_names;

	if (!name)
		return libbpf_err(-EINVAL);

	sec_def = find_sec_def(name);
	if (sec_def) {
		*prog_type = sec_def->prog_type;
		*expected_attach_type = sec_def->expected_attach_type;
		return 0;
	}

	pr_debug("failed to guess program type from ELF section '%s'\n", name);
	type_names = libbpf_get_type_names(false);
	if (type_names != NULL) {
		pr_debug("supported section(type) names are:%s\n", type_names);
		free(type_names);
	}

	return libbpf_err(-ESRCH);
}

static struct bpf_map *find_struct_ops_map_by_offset(struct bpf_object *obj,
						     size_t offset)
{
	struct bpf_map *map;
	size_t i;

	for (i = 0; i < obj->nr_maps; i++) {
		map = &obj->maps[i];
		if (!bpf_map__is_struct_ops(map))
			continue;
		if (map->sec_offset <= offset &&
		    offset - map->sec_offset < map->def.value_size)
			return map;
	}

	return NULL;
}

/* Collect the reloc from ELF and populate the st_ops->progs[] */
static int bpf_object__collect_st_ops_relos(struct bpf_object *obj,
					    GElf_Shdr *shdr, Elf_Data *data)
{
	const struct btf_member *member;
	struct bpf_struct_ops *st_ops;
	struct bpf_program *prog;
	unsigned int shdr_idx;
	const struct btf *btf;
	struct bpf_map *map;
	Elf_Data *symbols;
	unsigned int moff, insn_idx;
	const char *name;
	__u32 member_idx;
	GElf_Sym sym;
	GElf_Rel rel;
	int i, nrels;

	symbols = obj->efile.symbols;
	btf = obj->btf;
	nrels = shdr->sh_size / shdr->sh_entsize;
	for (i = 0; i < nrels; i++) {
		if (!gelf_getrel(data, i, &rel)) {
			pr_warn("struct_ops reloc: failed to get %d reloc\n", i);
			return -LIBBPF_ERRNO__FORMAT;
		}

		if (!gelf_getsym(symbols, GELF_R_SYM(rel.r_info), &sym)) {
			pr_warn("struct_ops reloc: symbol %zx not found\n",
				(size_t)GELF_R_SYM(rel.r_info));
			return -LIBBPF_ERRNO__FORMAT;
		}

		name = elf_sym_str(obj, sym.st_name) ?: "<?>";
		map = find_struct_ops_map_by_offset(obj, rel.r_offset);
		if (!map) {
			pr_warn("struct_ops reloc: cannot find map at rel.r_offset %zu\n",
				(size_t)rel.r_offset);
			return -EINVAL;
		}

		moff = rel.r_offset - map->sec_offset;
		shdr_idx = sym.st_shndx;
		st_ops = map->st_ops;
		pr_debug("struct_ops reloc %s: for %lld value %lld shdr_idx %u rel.r_offset %zu map->sec_offset %zu name %d (\'%s\')\n",
			 map->name,
			 (long long)(rel.r_info >> 32),
			 (long long)sym.st_value,
			 shdr_idx, (size_t)rel.r_offset,
			 map->sec_offset, sym.st_name, name);

		if (shdr_idx >= SHN_LORESERVE) {
			pr_warn("struct_ops reloc %s: rel.r_offset %zu shdr_idx %u unsupported non-static function\n",
				map->name, (size_t)rel.r_offset, shdr_idx);
			return -LIBBPF_ERRNO__RELOC;
		}
		if (sym.st_value % BPF_INSN_SZ) {
			pr_warn("struct_ops reloc %s: invalid target program offset %llu\n",
				map->name, (unsigned long long)sym.st_value);
			return -LIBBPF_ERRNO__FORMAT;
		}
		insn_idx = sym.st_value / BPF_INSN_SZ;

		member = find_member_by_offset(st_ops->type, moff * 8);
		if (!member) {
			pr_warn("struct_ops reloc %s: cannot find member at moff %u\n",
				map->name, moff);
			return -EINVAL;
		}
		member_idx = member - btf_members(st_ops->type);
		name = btf__name_by_offset(btf, member->name_off);

		if (!resolve_func_ptr(btf, member->type, NULL)) {
			pr_warn("struct_ops reloc %s: cannot relocate non func ptr %s\n",
				map->name, name);
			return -EINVAL;
		}

		prog = find_prog_by_sec_insn(obj, shdr_idx, insn_idx);
		if (!prog) {
			pr_warn("struct_ops reloc %s: cannot find prog at shdr_idx %u to relocate func ptr %s\n",
				map->name, shdr_idx, name);
			return -EINVAL;
		}

		if (prog->type == BPF_PROG_TYPE_UNSPEC) {
			const struct bpf_sec_def *sec_def;

			sec_def = find_sec_def(prog->sec_name);
			if (sec_def &&
			    sec_def->prog_type != BPF_PROG_TYPE_STRUCT_OPS) {
				/* for pr_warn */
				prog->type = sec_def->prog_type;
				goto invalid_prog;
			}

			prog->type = BPF_PROG_TYPE_STRUCT_OPS;
			prog->attach_btf_id = st_ops->type_id;
			prog->expected_attach_type = member_idx;
		} else if (prog->type != BPF_PROG_TYPE_STRUCT_OPS ||
			   prog->attach_btf_id != st_ops->type_id ||
			   prog->expected_attach_type != member_idx) {
			goto invalid_prog;
		}
		st_ops->progs[member_idx] = prog;
	}

	return 0;

invalid_prog:
	pr_warn("struct_ops reloc %s: cannot use prog %s in sec %s with type %u attach_btf_id %u expected_attach_type %u for func ptr %s\n",
		map->name, prog->name, prog->sec_name, prog->type,
		prog->attach_btf_id, prog->expected_attach_type, name);
	return -EINVAL;
}

#define BTF_TRACE_PREFIX "btf_trace_"
#define BTF_LSM_PREFIX "bpf_lsm_"
#define BTF_ITER_PREFIX "bpf_iter_"
#define BTF_MAX_NAME_SIZE 128

void btf_get_kernel_prefix_kind(enum bpf_attach_type attach_type,
				const char **prefix, int *kind)
{
	switch (attach_type) {
	case BPF_TRACE_RAW_TP:
		*prefix = BTF_TRACE_PREFIX;
		*kind = BTF_KIND_TYPEDEF;
		break;
	case BPF_LSM_MAC:
		*prefix = BTF_LSM_PREFIX;
		*kind = BTF_KIND_FUNC;
		break;
	case BPF_TRACE_ITER:
		*prefix = BTF_ITER_PREFIX;
		*kind = BTF_KIND_FUNC;
		break;
	default:
		*prefix = "";
		*kind = BTF_KIND_FUNC;
	}
}

static int find_btf_by_prefix_kind(const struct btf *btf, const char *prefix,
				   const char *name, __u32 kind)
{
	char btf_type_name[BTF_MAX_NAME_SIZE];
	int ret;

	ret = snprintf(btf_type_name, sizeof(btf_type_name),
		       "%s%s", prefix, name);
	/* snprintf returns the number of characters written excluding the
	 * the terminating null. So, if >= BTF_MAX_NAME_SIZE are written, it
	 * indicates truncation.
	 */
	if (ret < 0 || ret >= sizeof(btf_type_name))
		return -ENAMETOOLONG;
	return btf__find_by_name_kind(btf, btf_type_name, kind);
}

static inline int find_attach_btf_id(struct btf *btf, const char *name,
				     enum bpf_attach_type attach_type)
{
	const char *prefix;
	int kind;

	btf_get_kernel_prefix_kind(attach_type, &prefix, &kind);
	return find_btf_by_prefix_kind(btf, prefix, name, kind);
}

int libbpf_find_vmlinux_btf_id(const char *name,
			       enum bpf_attach_type attach_type)
{
	struct btf *btf;
	int err;

	btf = libbpf_find_kernel_btf();
	err = libbpf_get_error(btf);
	if (err) {
		pr_warn("vmlinux BTF is not found\n");
		return libbpf_err(err);
	}

	err = find_attach_btf_id(btf, name, attach_type);
	if (err <= 0)
		pr_warn("%s is not found in vmlinux BTF\n", name);

	btf__free(btf);
	return libbpf_err(err);
}

static int libbpf_find_prog_btf_id(const char *name, __u32 attach_prog_fd)
{
	struct bpf_prog_info_linear *info_linear;
	struct bpf_prog_info *info;
	struct btf *btf = NULL;
	int err;

	info_linear = bpf_program__get_prog_info_linear(attach_prog_fd, 0);
	err = libbpf_get_error(info_linear);
	if (err) {
		pr_warn("failed get_prog_info_linear for FD %d\n",
			attach_prog_fd);
		return err;
	}

	err = -EINVAL;
	info = &info_linear->info;
	if (!info->btf_id) {
		pr_warn("The target program doesn't have BTF\n");
		goto out;
	}
	if (btf__get_from_id(info->btf_id, &btf)) {
		pr_warn("Failed to get BTF of the program\n");
		goto out;
	}
	err = btf__find_by_name_kind(btf, name, BTF_KIND_FUNC);
	btf__free(btf);
	if (err <= 0) {
		pr_warn("%s is not found in prog's BTF\n", name);
		goto out;
	}
out:
	free(info_linear);
	return err;
}

static int find_kernel_btf_id(struct bpf_object *obj, const char *attach_name,
			      enum bpf_attach_type attach_type,
			      int *btf_obj_fd, int *btf_type_id)
{
	int ret, i;

	ret = find_attach_btf_id(obj->btf_vmlinux, attach_name, attach_type);
	if (ret > 0) {
		*btf_obj_fd = 0; /* vmlinux BTF */
		*btf_type_id = ret;
		return 0;
	}
	if (ret != -ENOENT)
		return ret;

	ret = load_module_btfs(obj);
	if (ret)
		return ret;

	for (i = 0; i < obj->btf_module_cnt; i++) {
		const struct module_btf *mod = &obj->btf_modules[i];

		ret = find_attach_btf_id(mod->btf, attach_name, attach_type);
		if (ret > 0) {
			*btf_obj_fd = mod->fd;
			*btf_type_id = ret;
			return 0;
		}
		if (ret == -ENOENT)
			continue;

		return ret;
	}

	return -ESRCH;
}

static int libbpf_find_attach_btf_id(struct bpf_program *prog, int *btf_obj_fd, int *btf_type_id)
{
	enum bpf_attach_type attach_type = prog->expected_attach_type;
	__u32 attach_prog_fd = prog->attach_prog_fd;
	const char *name = prog->sec_name, *attach_name;
	const struct bpf_sec_def *sec = NULL;
	int i, err = 0;

	if (!name)
		return -EINVAL;

	for (i = 0; i < ARRAY_SIZE(section_defs); i++) {
		if (!section_defs[i].is_attach_btf)
			continue;
		if (strncmp(name, section_defs[i].sec, section_defs[i].len))
			continue;

		sec = &section_defs[i];
		break;
	}

	if (!sec) {
		pr_warn("failed to identify BTF ID based on ELF section name '%s'\n", name);
		return -ESRCH;
	}
	attach_name = name + sec->len;

	/* BPF program's BTF ID */
	if (attach_prog_fd) {
		err = libbpf_find_prog_btf_id(attach_name, attach_prog_fd);
		if (err < 0) {
			pr_warn("failed to find BPF program (FD %d) BTF ID for '%s': %d\n",
				 attach_prog_fd, attach_name, err);
			return err;
		}
		*btf_obj_fd = 0;
		*btf_type_id = err;
		return 0;
	}

	/* kernel/module BTF ID */
	if (prog->obj->gen_loader) {
		bpf_gen__record_attach_target(prog->obj->gen_loader, attach_name, attach_type);
		*btf_obj_fd = 0;
		*btf_type_id = 1;
	} else {
		err = find_kernel_btf_id(prog->obj, attach_name, attach_type, btf_obj_fd, btf_type_id);
	}
	if (err) {
		pr_warn("failed to find kernel BTF type ID of '%s': %d\n", attach_name, err);
		return err;
	}
	return 0;
}

int libbpf_attach_type_by_name(const char *name,
			       enum bpf_attach_type *attach_type)
{
	char *type_names;
	int i;

	if (!name)
		return libbpf_err(-EINVAL);

	for (i = 0; i < ARRAY_SIZE(section_defs); i++) {
		if (strncmp(name, section_defs[i].sec, section_defs[i].len))
			continue;
		if (!section_defs[i].is_attachable)
			return libbpf_err(-EINVAL);
		*attach_type = section_defs[i].expected_attach_type;
		return 0;
	}
	pr_debug("failed to guess attach type based on ELF section name '%s'\n", name);
	type_names = libbpf_get_type_names(true);
	if (type_names != NULL) {
		pr_debug("attachable section(type) names are:%s\n", type_names);
		free(type_names);
	}

	return libbpf_err(-EINVAL);
}

int bpf_map__fd(const struct bpf_map *map)
{
	return map ? map->fd : libbpf_err(-EINVAL);
}

const struct bpf_map_def *bpf_map__def(const struct bpf_map *map)
{
	return map ? &map->def : libbpf_err_ptr(-EINVAL);
}

const char *bpf_map__name(const struct bpf_map *map)
{
	return map ? map->name : NULL;
}

enum bpf_map_type bpf_map__type(const struct bpf_map *map)
{
	return map->def.type;
}

int bpf_map__set_type(struct bpf_map *map, enum bpf_map_type type)
{
	if (map->fd >= 0)
		return libbpf_err(-EBUSY);
	map->def.type = type;
	return 0;
}

__u32 bpf_map__map_flags(const struct bpf_map *map)
{
	return map->def.map_flags;
}

int bpf_map__set_map_flags(struct bpf_map *map, __u32 flags)
{
	if (map->fd >= 0)
		return libbpf_err(-EBUSY);
	map->def.map_flags = flags;
	return 0;
}

__u32 bpf_map__numa_node(const struct bpf_map *map)
{
	return map->numa_node;
}

int bpf_map__set_numa_node(struct bpf_map *map, __u32 numa_node)
{
	if (map->fd >= 0)
		return libbpf_err(-EBUSY);
	map->numa_node = numa_node;
	return 0;
}

__u32 bpf_map__key_size(const struct bpf_map *map)
{
	return map->def.key_size;
}

int bpf_map__set_key_size(struct bpf_map *map, __u32 size)
{
	if (map->fd >= 0)
		return libbpf_err(-EBUSY);
	map->def.key_size = size;
	return 0;
}

__u32 bpf_map__value_size(const struct bpf_map *map)
{
	return map->def.value_size;
}

int bpf_map__set_value_size(struct bpf_map *map, __u32 size)
{
	if (map->fd >= 0)
		return libbpf_err(-EBUSY);
	map->def.value_size = size;
	return 0;
}

__u32 bpf_map__btf_key_type_id(const struct bpf_map *map)
{
	return map ? map->btf_key_type_id : 0;
}

__u32 bpf_map__btf_value_type_id(const struct bpf_map *map)
{
	return map ? map->btf_value_type_id : 0;
}

int bpf_map__set_priv(struct bpf_map *map, void *priv,
		     bpf_map_clear_priv_t clear_priv)
{
	if (!map)
		return libbpf_err(-EINVAL);

	if (map->priv) {
		if (map->clear_priv)
			map->clear_priv(map, map->priv);
	}

	map->priv = priv;
	map->clear_priv = clear_priv;
	return 0;
}

void *bpf_map__priv(const struct bpf_map *map)
{
	return map ? map->priv : libbpf_err_ptr(-EINVAL);
}

int bpf_map__set_initial_value(struct bpf_map *map,
			       const void *data, size_t size)
{
	if (!map->mmaped || map->libbpf_type == LIBBPF_MAP_KCONFIG ||
	    size != map->def.value_size || map->fd >= 0)
		return libbpf_err(-EINVAL);

	memcpy(map->mmaped, data, size);
	return 0;
}

const void *bpf_map__initial_value(struct bpf_map *map, size_t *psize)
{
	if (!map->mmaped)
		return NULL;
	*psize = map->def.value_size;
	return map->mmaped;
}

bool bpf_map__is_offload_neutral(const struct bpf_map *map)
{
	return map->def.type == BPF_MAP_TYPE_PERF_EVENT_ARRAY;
}

bool bpf_map__is_internal(const struct bpf_map *map)
{
	return map->libbpf_type != LIBBPF_MAP_UNSPEC;
}

__u32 bpf_map__ifindex(const struct bpf_map *map)
{
	return map->map_ifindex;
}

int bpf_map__set_ifindex(struct bpf_map *map, __u32 ifindex)
{
	if (map->fd >= 0)
		return libbpf_err(-EBUSY);
	map->map_ifindex = ifindex;
	return 0;
}

int bpf_map__set_inner_map_fd(struct bpf_map *map, int fd)
{
	if (!bpf_map_type__is_map_in_map(map->def.type)) {
		pr_warn("error: unsupported map type\n");
		return libbpf_err(-EINVAL);
	}
	if (map->inner_map_fd != -1) {
		pr_warn("error: inner_map_fd already specified\n");
		return libbpf_err(-EINVAL);
	}
	zfree(&map->inner_map);
	map->inner_map_fd = fd;
	return 0;
}

static struct bpf_map *
__bpf_map__iter(const struct bpf_map *m, const struct bpf_object *obj, int i)
{
	ssize_t idx;
	struct bpf_map *s, *e;

	if (!obj || !obj->maps)
		return errno = EINVAL, NULL;

	s = obj->maps;
	e = obj->maps + obj->nr_maps;

	if ((m < s) || (m >= e)) {
		pr_warn("error in %s: map handler doesn't belong to object\n",
			 __func__);
		return errno = EINVAL, NULL;
	}

	idx = (m - obj->maps) + i;
	if (idx >= obj->nr_maps || idx < 0)
		return NULL;
	return &obj->maps[idx];
}

struct bpf_map *
bpf_map__next(const struct bpf_map *prev, const struct bpf_object *obj)
{
	if (prev == NULL)
		return obj->maps;

	return __bpf_map__iter(prev, obj, 1);
}

struct bpf_map *
bpf_map__prev(const struct bpf_map *next, const struct bpf_object *obj)
{
	if (next == NULL) {
		if (!obj->nr_maps)
			return NULL;
		return obj->maps + obj->nr_maps - 1;
	}

	return __bpf_map__iter(next, obj, -1);
}

struct bpf_map *
bpf_object__find_map_by_name(const struct bpf_object *obj, const char *name)
{
	struct bpf_map *pos;

	bpf_object__for_each_map(pos, obj) {
		if (pos->name && !strcmp(pos->name, name))
			return pos;
	}
	return errno = ENOENT, NULL;
}

int
bpf_object__find_map_fd_by_name(const struct bpf_object *obj, const char *name)
{
	return bpf_map__fd(bpf_object__find_map_by_name(obj, name));
}

struct bpf_map *
bpf_object__find_map_by_offset(struct bpf_object *obj, size_t offset)
{
	return libbpf_err_ptr(-ENOTSUP);
}

long libbpf_get_error(const void *ptr)
{
	if (!IS_ERR_OR_NULL(ptr))
		return 0;

	if (IS_ERR(ptr))
		errno = -PTR_ERR(ptr);

	/* If ptr == NULL, then errno should be already set by the failing
	 * API, because libbpf never returns NULL on success and it now always
	 * sets errno on error. So no extra errno handling for ptr == NULL
	 * case.
	 */
	return -errno;
}

int bpf_prog_load(const char *file, enum bpf_prog_type type,
		  struct bpf_object **pobj, int *prog_fd)
{
	struct bpf_prog_load_attr attr;

	memset(&attr, 0, sizeof(struct bpf_prog_load_attr));
	attr.file = file;
	attr.prog_type = type;
	attr.expected_attach_type = 0;

	return bpf_prog_load_xattr(&attr, pobj, prog_fd);
}

int bpf_prog_load_xattr(const struct bpf_prog_load_attr *attr,
			struct bpf_object **pobj, int *prog_fd)
{
	struct bpf_object_open_attr open_attr = {};
	struct bpf_program *prog, *first_prog = NULL;
	struct bpf_object *obj;
	struct bpf_map *map;
	int err;

	if (!attr)
		return libbpf_err(-EINVAL);
	if (!attr->file)
		return libbpf_err(-EINVAL);

	open_attr.file = attr->file;
	open_attr.prog_type = attr->prog_type;

	obj = bpf_object__open_xattr(&open_attr);
	err = libbpf_get_error(obj);
	if (err)
		return libbpf_err(-ENOENT);

	bpf_object__for_each_program(prog, obj) {
		enum bpf_attach_type attach_type = attr->expected_attach_type;
		/*
		 * to preserve backwards compatibility, bpf_prog_load treats
		 * attr->prog_type, if specified, as an override to whatever
		 * bpf_object__open guessed
		 */
		if (attr->prog_type != BPF_PROG_TYPE_UNSPEC) {
			bpf_program__set_type(prog, attr->prog_type);
			bpf_program__set_expected_attach_type(prog,
							      attach_type);
		}
		if (bpf_program__get_type(prog) == BPF_PROG_TYPE_UNSPEC) {
			/*
			 * we haven't guessed from section name and user
			 * didn't provide a fallback type, too bad...
			 */
			bpf_object__close(obj);
			return libbpf_err(-EINVAL);
		}

		prog->prog_ifindex = attr->ifindex;
		prog->log_level = attr->log_level;
		prog->prog_flags |= attr->prog_flags;
		if (!first_prog)
			first_prog = prog;
	}

	bpf_object__for_each_map(map, obj) {
		if (!bpf_map__is_offload_neutral(map))
			map->map_ifindex = attr->ifindex;
	}

	if (!first_prog) {
		pr_warn("object file doesn't contain bpf program\n");
		bpf_object__close(obj);
		return libbpf_err(-ENOENT);
	}

	err = bpf_object__load(obj);
	if (err) {
		bpf_object__close(obj);
		return libbpf_err(err);
	}

	*pobj = obj;
	*prog_fd = bpf_program__fd(first_prog);
	return 0;
}

struct bpf_link {
	int (*detach)(struct bpf_link *link);
	int (*destroy)(struct bpf_link *link);
	char *pin_path;		/* NULL, if not pinned */
	int fd;			/* hook FD, -1 if not applicable */
	bool disconnected;
};

/* Replace link's underlying BPF program with the new one */
int bpf_link__update_program(struct bpf_link *link, struct bpf_program *prog)
{
	int ret;
	
	ret = bpf_link_update(bpf_link__fd(link), bpf_program__fd(prog), NULL);
	return libbpf_err_errno(ret);
}

/* Release "ownership" of underlying BPF resource (typically, BPF program
 * attached to some BPF hook, e.g., tracepoint, kprobe, etc). Disconnected
 * link, when destructed through bpf_link__destroy() call won't attempt to
 * detach/unregisted that BPF resource. This is useful in situations where,
 * say, attached BPF program has to outlive userspace program that attached it
 * in the system. Depending on type of BPF program, though, there might be
 * additional steps (like pinning BPF program in BPF FS) necessary to ensure
 * exit of userspace program doesn't trigger automatic detachment and clean up
 * inside the kernel.
 */
void bpf_link__disconnect(struct bpf_link *link)
{
	link->disconnected = true;
}

int bpf_link__destroy(struct bpf_link *link)
{
	int err = 0;

	if (IS_ERR_OR_NULL(link))
		return 0;

	if (!link->disconnected && link->detach)
		err = link->detach(link);
	if (link->destroy)
		link->destroy(link);
	if (link->pin_path)
		free(link->pin_path);
	free(link);

	return libbpf_err(err);
}

int bpf_link__fd(const struct bpf_link *link)
{
	return link->fd;
}

const char *bpf_link__pin_path(const struct bpf_link *link)
{
	return link->pin_path;
}

static int bpf_link__detach_fd(struct bpf_link *link)
{
	return libbpf_err_errno(close(link->fd));
}

struct bpf_link *bpf_link__open(const char *path)
{
	struct bpf_link *link;
	int fd;

	fd = bpf_obj_get(path);
	if (fd < 0) {
		fd = -errno;
		pr_warn("failed to open link at %s: %d\n", path, fd);
		return libbpf_err_ptr(fd);
	}

	link = calloc(1, sizeof(*link));
	if (!link) {
		close(fd);
		return libbpf_err_ptr(-ENOMEM);
	}
	link->detach = &bpf_link__detach_fd;
	link->fd = fd;

	link->pin_path = strdup(path);
	if (!link->pin_path) {
		bpf_link__destroy(link);
		return libbpf_err_ptr(-ENOMEM);
	}

	return link;
}

int bpf_link__detach(struct bpf_link *link)
{
	return bpf_link_detach(link->fd) ? -errno : 0;
}

int bpf_link__pin(struct bpf_link *link, const char *path)
{
	int err;

	if (link->pin_path)
		return libbpf_err(-EBUSY);
	err = make_parent_dir(path);
	if (err)
		return libbpf_err(err);
	err = check_path(path);
	if (err)
		return libbpf_err(err);

	link->pin_path = strdup(path);
	if (!link->pin_path)
		return libbpf_err(-ENOMEM);

	if (bpf_obj_pin(link->fd, link->pin_path)) {
		err = -errno;
		zfree(&link->pin_path);
		return libbpf_err(err);
	}

	pr_debug("link fd=%d: pinned at %s\n", link->fd, link->pin_path);
	return 0;
}

int bpf_link__unpin(struct bpf_link *link)
{
	int err;

	if (!link->pin_path)
		return libbpf_err(-EINVAL);

	err = unlink(link->pin_path);
	if (err != 0)
		return -errno;

	pr_debug("link fd=%d: unpinned from %s\n", link->fd, link->pin_path);
	zfree(&link->pin_path);
	return 0;
}

static int bpf_link__detach_perf_event(struct bpf_link *link)
{
	int err;

	err = ioctl(link->fd, PERF_EVENT_IOC_DISABLE, 0);
	if (err)
		err = -errno;

	close(link->fd);
	return libbpf_err(err);
}

struct bpf_link *bpf_program__attach_perf_event(struct bpf_program *prog, int pfd)
{
	char errmsg[STRERR_BUFSIZE];
	struct bpf_link *link;
	int prog_fd, err;

	if (pfd < 0) {
		pr_warn("prog '%s': invalid perf event FD %d\n",
			prog->name, pfd);
		return libbpf_err_ptr(-EINVAL);
	}
	prog_fd = bpf_program__fd(prog);
	if (prog_fd < 0) {
		pr_warn("prog '%s': can't attach BPF program w/o FD (did you load it?)\n",
			prog->name);
		return libbpf_err_ptr(-EINVAL);
	}

	link = calloc(1, sizeof(*link));
	if (!link)
		return libbpf_err_ptr(-ENOMEM);
	link->detach = &bpf_link__detach_perf_event;
	link->fd = pfd;

	if (ioctl(pfd, PERF_EVENT_IOC_SET_BPF, prog_fd) < 0) {
		err = -errno;
		free(link);
		pr_warn("prog '%s': failed to attach to pfd %d: %s\n",
			prog->name, pfd, libbpf_strerror_r(err, errmsg, sizeof(errmsg)));
		if (err == -EPROTO)
			pr_warn("prog '%s': try add PERF_SAMPLE_CALLCHAIN to or remove exclude_callchain_[kernel|user] from pfd %d\n",
				prog->name, pfd);
		return libbpf_err_ptr(err);
	}
	if (ioctl(pfd, PERF_EVENT_IOC_ENABLE, 0) < 0) {
		err = -errno;
		free(link);
		pr_warn("prog '%s': failed to enable pfd %d: %s\n",
			prog->name, pfd, libbpf_strerror_r(err, errmsg, sizeof(errmsg)));
		return libbpf_err_ptr(err);
	}
	return link;
}

/*
 * this function is expected to parse integer in the range of [0, 2^31-1] from
 * given file using scanf format string fmt. If actual parsed value is
 * negative, the result might be indistinguishable from error
 */
static int parse_uint_from_file(const char *file, const char *fmt)
{
	char buf[STRERR_BUFSIZE];
	int err, ret;
	FILE *f;

	f = fopen(file, "r");
	if (!f) {
		err = -errno;
		pr_debug("failed to open '%s': %s\n", file,
			 libbpf_strerror_r(err, buf, sizeof(buf)));
		return err;
	}
	err = fscanf(f, fmt, &ret);
	if (err != 1) {
		err = err == EOF ? -EIO : -errno;
		pr_debug("failed to parse '%s': %s\n", file,
			libbpf_strerror_r(err, buf, sizeof(buf)));
		fclose(f);
		return err;
	}
	fclose(f);
	return ret;
}

static int determine_kprobe_perf_type(void)
{
	const char *file = "/sys/bus/event_source/devices/kprobe/type";

	return parse_uint_from_file(file, "%d\n");
}

static int determine_uprobe_perf_type(void)
{
	const char *file = "/sys/bus/event_source/devices/uprobe/type";

	return parse_uint_from_file(file, "%d\n");
}

static int determine_kprobe_retprobe_bit(void)
{
	const char *file = "/sys/bus/event_source/devices/kprobe/format/retprobe";

	return parse_uint_from_file(file, "config:%d\n");
}

static int determine_uprobe_retprobe_bit(void)
{
	const char *file = "/sys/bus/event_source/devices/uprobe/format/retprobe";

	return parse_uint_from_file(file, "config:%d\n");
}

static int perf_event_open_probe(bool uprobe, bool retprobe, const char *name,
				 uint64_t offset, int pid)
{
	struct perf_event_attr attr = {};
	char errmsg[STRERR_BUFSIZE];
	int type, pfd, err;

	type = uprobe ? determine_uprobe_perf_type()
		      : determine_kprobe_perf_type();
	if (type < 0) {
		pr_warn("failed to determine %s perf type: %s\n",
			uprobe ? "uprobe" : "kprobe",
			libbpf_strerror_r(type, errmsg, sizeof(errmsg)));
		return type;
	}
	if (retprobe) {
		int bit = uprobe ? determine_uprobe_retprobe_bit()
				 : determine_kprobe_retprobe_bit();

		if (bit < 0) {
			pr_warn("failed to determine %s retprobe bit: %s\n",
				uprobe ? "uprobe" : "kprobe",
				libbpf_strerror_r(bit, errmsg, sizeof(errmsg)));
			return bit;
		}
		attr.config |= 1 << bit;
	}
	attr.size = sizeof(attr);
	attr.type = type;
	attr.config1 = ptr_to_u64(name); /* kprobe_func or uprobe_path */
	attr.config2 = offset;		 /* kprobe_addr or probe_offset */

	/* pid filter is meaningful only for uprobes */
	pfd = syscall(__NR_perf_event_open, &attr,
		      pid < 0 ? -1 : pid /* pid */,
		      pid == -1 ? 0 : -1 /* cpu */,
		      -1 /* group_fd */, PERF_FLAG_FD_CLOEXEC);
	if (pfd < 0) {
		err = -errno;
		pr_warn("%s perf_event_open() failed: %s\n",
			uprobe ? "uprobe" : "kprobe",
			libbpf_strerror_r(err, errmsg, sizeof(errmsg)));
		return err;
	}
	return pfd;
}

struct bpf_link *bpf_program__attach_kprobe(struct bpf_program *prog,
					    bool retprobe,
					    const char *func_name)
{
	char errmsg[STRERR_BUFSIZE];
	struct bpf_link *link;
	int pfd, err;

	pfd = perf_event_open_probe(false /* uprobe */, retprobe, func_name,
				    0 /* offset */, -1 /* pid */);
	if (pfd < 0) {
		pr_warn("prog '%s': failed to create %s '%s' perf event: %s\n",
			prog->name, retprobe ? "kretprobe" : "kprobe", func_name,
			libbpf_strerror_r(pfd, errmsg, sizeof(errmsg)));
		return libbpf_err_ptr(pfd);
	}
	link = bpf_program__attach_perf_event(prog, pfd);
	err = libbpf_get_error(link);
	if (err) {
		close(pfd);
		pr_warn("prog '%s': failed to attach to %s '%s': %s\n",
			prog->name, retprobe ? "kretprobe" : "kprobe", func_name,
			libbpf_strerror_r(err, errmsg, sizeof(errmsg)));
		return libbpf_err_ptr(err);
	}
	return link;
}

static struct bpf_link *attach_kprobe(const struct bpf_sec_def *sec,
				      struct bpf_program *prog)
{
	const char *func_name;
	bool retprobe;

	func_name = prog->sec_name + sec->len;
	retprobe = strcmp(sec->sec, "kretprobe/") == 0;

	return bpf_program__attach_kprobe(prog, retprobe, func_name);
}

struct bpf_link *bpf_program__attach_uprobe(struct bpf_program *prog,
					    bool retprobe, pid_t pid,
					    const char *binary_path,
					    size_t func_offset)
{
	char errmsg[STRERR_BUFSIZE];
	struct bpf_link *link;
	int pfd, err;

	pfd = perf_event_open_probe(true /* uprobe */, retprobe,
				    binary_path, func_offset, pid);
	if (pfd < 0) {
		pr_warn("prog '%s': failed to create %s '%s:0x%zx' perf event: %s\n",
			prog->name, retprobe ? "uretprobe" : "uprobe",
			binary_path, func_offset,
			libbpf_strerror_r(pfd, errmsg, sizeof(errmsg)));
		return libbpf_err_ptr(pfd);
	}
	link = bpf_program__attach_perf_event(prog, pfd);
	err = libbpf_get_error(link);
	if (err) {
		close(pfd);
		pr_warn("prog '%s': failed to attach to %s '%s:0x%zx': %s\n",
			prog->name, retprobe ? "uretprobe" : "uprobe",
			binary_path, func_offset,
			libbpf_strerror_r(err, errmsg, sizeof(errmsg)));
		return libbpf_err_ptr(err);
	}
	return link;
}

static int determine_tracepoint_id(const char *tp_category,
				   const char *tp_name)
{
	char file[PATH_MAX];
	int ret;

	ret = snprintf(file, sizeof(file),
		       "/sys/kernel/debug/tracing/events/%s/%s/id",
		       tp_category, tp_name);
	if (ret < 0)
		return -errno;
	if (ret >= sizeof(file)) {
		pr_debug("tracepoint %s/%s path is too long\n",
			 tp_category, tp_name);
		return -E2BIG;
	}
	return parse_uint_from_file(file, "%d\n");
}

static int perf_event_open_tracepoint(const char *tp_category,
				      const char *tp_name)
{
	struct perf_event_attr attr = {};
	char errmsg[STRERR_BUFSIZE];
	int tp_id, pfd, err;

	tp_id = determine_tracepoint_id(tp_category, tp_name);
	if (tp_id < 0) {
		pr_warn("failed to determine tracepoint '%s/%s' perf event ID: %s\n",
			tp_category, tp_name,
			libbpf_strerror_r(tp_id, errmsg, sizeof(errmsg)));
		return tp_id;
	}

	attr.type = PERF_TYPE_TRACEPOINT;
	attr.size = sizeof(attr);
	attr.config = tp_id;

	pfd = syscall(__NR_perf_event_open, &attr, -1 /* pid */, 0 /* cpu */,
		      -1 /* group_fd */, PERF_FLAG_FD_CLOEXEC);
	if (pfd < 0) {
		err = -errno;
		pr_warn("tracepoint '%s/%s' perf_event_open() failed: %s\n",
			tp_category, tp_name,
			libbpf_strerror_r(err, errmsg, sizeof(errmsg)));
		return err;
	}
	return pfd;
}

struct bpf_link *bpf_program__attach_tracepoint(struct bpf_program *prog,
						const char *tp_category,
						const char *tp_name)
{
	char errmsg[STRERR_BUFSIZE];
	struct bpf_link *link;
	int pfd, err;

	pfd = perf_event_open_tracepoint(tp_category, tp_name);
	if (pfd < 0) {
		pr_warn("prog '%s': failed to create tracepoint '%s/%s' perf event: %s\n",
			prog->name, tp_category, tp_name,
			libbpf_strerror_r(pfd, errmsg, sizeof(errmsg)));
		return libbpf_err_ptr(pfd);
	}
	link = bpf_program__attach_perf_event(prog, pfd);
	err = libbpf_get_error(link);
	if (err) {
		close(pfd);
		pr_warn("prog '%s': failed to attach to tracepoint '%s/%s': %s\n",
			prog->name, tp_category, tp_name,
			libbpf_strerror_r(err, errmsg, sizeof(errmsg)));
		return libbpf_err_ptr(err);
	}
	return link;
}

static struct bpf_link *attach_tp(const struct bpf_sec_def *sec,
				  struct bpf_program *prog)
{
	char *sec_name, *tp_cat, *tp_name;
	struct bpf_link *link;

	sec_name = strdup(prog->sec_name);
	if (!sec_name)
		return libbpf_err_ptr(-ENOMEM);

	/* extract "tp/<category>/<name>" */
	tp_cat = sec_name + sec->len;
	tp_name = strchr(tp_cat, '/');
	if (!tp_name) {
		free(sec_name);
		return libbpf_err_ptr(-EINVAL);
	}
	*tp_name = '\0';
	tp_name++;

	link = bpf_program__attach_tracepoint(prog, tp_cat, tp_name);
	free(sec_name);
	return link;
}

struct bpf_link *bpf_program__attach_raw_tracepoint(struct bpf_program *prog,
						    const char *tp_name)
{
	char errmsg[STRERR_BUFSIZE];
	struct bpf_link *link;
	int prog_fd, pfd;

	prog_fd = bpf_program__fd(prog);
	if (prog_fd < 0) {
		pr_warn("prog '%s': can't attach before loaded\n", prog->name);
		return libbpf_err_ptr(-EINVAL);
	}

	link = calloc(1, sizeof(*link));
	if (!link)
		return libbpf_err_ptr(-ENOMEM);
	link->detach = &bpf_link__detach_fd;

	pfd = bpf_raw_tracepoint_open(tp_name, prog_fd);
	if (pfd < 0) {
		pfd = -errno;
		free(link);
		pr_warn("prog '%s': failed to attach to raw tracepoint '%s': %s\n",
			prog->name, tp_name, libbpf_strerror_r(pfd, errmsg, sizeof(errmsg)));
		return libbpf_err_ptr(pfd);
	}
	link->fd = pfd;
	return link;
}

static struct bpf_link *attach_raw_tp(const struct bpf_sec_def *sec,
				      struct bpf_program *prog)
{
	const char *tp_name = prog->sec_name + sec->len;

	return bpf_program__attach_raw_tracepoint(prog, tp_name);
}

/* Common logic for all BPF program types that attach to a btf_id */
static struct bpf_link *bpf_program__attach_btf_id(struct bpf_program *prog)
{
	char errmsg[STRERR_BUFSIZE];
	struct bpf_link *link;
	int prog_fd, pfd;

	prog_fd = bpf_program__fd(prog);
	if (prog_fd < 0) {
		pr_warn("prog '%s': can't attach before loaded\n", prog->name);
		return libbpf_err_ptr(-EINVAL);
	}

	link = calloc(1, sizeof(*link));
	if (!link)
		return libbpf_err_ptr(-ENOMEM);
	link->detach = &bpf_link__detach_fd;

	pfd = bpf_raw_tracepoint_open(NULL, prog_fd);
	if (pfd < 0) {
		pfd = -errno;
		free(link);
		pr_warn("prog '%s': failed to attach: %s\n",
			prog->name, libbpf_strerror_r(pfd, errmsg, sizeof(errmsg)));
		return libbpf_err_ptr(pfd);
	}
	link->fd = pfd;
	return (struct bpf_link *)link;
}

struct bpf_link *bpf_program__attach_trace(struct bpf_program *prog)
{
	return bpf_program__attach_btf_id(prog);
}

struct bpf_link *bpf_program__attach_lsm(struct bpf_program *prog)
{
	return bpf_program__attach_btf_id(prog);
}

static struct bpf_link *attach_trace(const struct bpf_sec_def *sec,
				     struct bpf_program *prog)
{
	return bpf_program__attach_trace(prog);
}

static struct bpf_link *attach_lsm(const struct bpf_sec_def *sec,
				   struct bpf_program *prog)
{
	return bpf_program__attach_lsm(prog);
}

static struct bpf_link *
bpf_program__attach_fd(struct bpf_program *prog, int target_fd, int btf_id,
		       const char *target_name)
{
	DECLARE_LIBBPF_OPTS(bpf_link_create_opts, opts,
			    .target_btf_id = btf_id);
	enum bpf_attach_type attach_type;
	char errmsg[STRERR_BUFSIZE];
	struct bpf_link *link;
	int prog_fd, link_fd;

	prog_fd = bpf_program__fd(prog);
	if (prog_fd < 0) {
		pr_warn("prog '%s': can't attach before loaded\n", prog->name);
		return libbpf_err_ptr(-EINVAL);
	}

	link = calloc(1, sizeof(*link));
	if (!link)
		return libbpf_err_ptr(-ENOMEM);
	link->detach = &bpf_link__detach_fd;

	attach_type = bpf_program__get_expected_attach_type(prog);
	link_fd = bpf_link_create(prog_fd, target_fd, attach_type, &opts);
	if (link_fd < 0) {
		link_fd = -errno;
		free(link);
		pr_warn("prog '%s': failed to attach to %s: %s\n",
			prog->name, target_name,
			libbpf_strerror_r(link_fd, errmsg, sizeof(errmsg)));
		return libbpf_err_ptr(link_fd);
	}
	link->fd = link_fd;
	return link;
}

struct bpf_link *
bpf_program__attach_cgroup(struct bpf_program *prog, int cgroup_fd)
{
	return bpf_program__attach_fd(prog, cgroup_fd, 0, "cgroup");
}

struct bpf_link *
bpf_program__attach_netns(struct bpf_program *prog, int netns_fd)
{
	return bpf_program__attach_fd(prog, netns_fd, 0, "netns");
}

struct bpf_link *bpf_program__attach_xdp(struct bpf_program *prog, int ifindex)
{
	/* target_fd/target_ifindex use the same field in LINK_CREATE */
	return bpf_program__attach_fd(prog, ifindex, 0, "xdp");
}

struct bpf_link *bpf_program__attach_freplace(struct bpf_program *prog,
					      int target_fd,
					      const char *attach_func_name)
{
	int btf_id;

	if (!!target_fd != !!attach_func_name) {
		pr_warn("prog '%s': supply none or both of target_fd and attach_func_name\n",
			prog->name);
		return libbpf_err_ptr(-EINVAL);
	}

	if (prog->type != BPF_PROG_TYPE_EXT) {
		pr_warn("prog '%s': only BPF_PROG_TYPE_EXT can attach as freplace",
			prog->name);
		return libbpf_err_ptr(-EINVAL);
	}

	if (target_fd) {
		btf_id = libbpf_find_prog_btf_id(attach_func_name, target_fd);
		if (btf_id < 0)
			return libbpf_err_ptr(btf_id);

		return bpf_program__attach_fd(prog, target_fd, btf_id, "freplace");
	} else {
		/* no target, so use raw_tracepoint_open for compatibility
		 * with old kernels
		 */
		return bpf_program__attach_trace(prog);
	}
}

struct bpf_link *
bpf_program__attach_iter(struct bpf_program *prog,
			 const struct bpf_iter_attach_opts *opts)
{
	DECLARE_LIBBPF_OPTS(bpf_link_create_opts, link_create_opts);
	char errmsg[STRERR_BUFSIZE];
	struct bpf_link *link;
	int prog_fd, link_fd;
	__u32 target_fd = 0;

	if (!OPTS_VALID(opts, bpf_iter_attach_opts))
		return libbpf_err_ptr(-EINVAL);

	link_create_opts.iter_info = OPTS_GET(opts, link_info, (void *)0);
	link_create_opts.iter_info_len = OPTS_GET(opts, link_info_len, 0);

	prog_fd = bpf_program__fd(prog);
	if (prog_fd < 0) {
		pr_warn("prog '%s': can't attach before loaded\n", prog->name);
		return libbpf_err_ptr(-EINVAL);
	}

	link = calloc(1, sizeof(*link));
	if (!link)
		return libbpf_err_ptr(-ENOMEM);
	link->detach = &bpf_link__detach_fd;

	link_fd = bpf_link_create(prog_fd, target_fd, BPF_TRACE_ITER,
				  &link_create_opts);
	if (link_fd < 0) {
		link_fd = -errno;
		free(link);
		pr_warn("prog '%s': failed to attach to iterator: %s\n",
			prog->name, libbpf_strerror_r(link_fd, errmsg, sizeof(errmsg)));
		return libbpf_err_ptr(link_fd);
	}
	link->fd = link_fd;
	return link;
}

static struct bpf_link *attach_iter(const struct bpf_sec_def *sec,
				    struct bpf_program *prog)
{
	return bpf_program__attach_iter(prog, NULL);
}

struct bpf_link *bpf_program__attach(struct bpf_program *prog)
{
	const struct bpf_sec_def *sec_def;

	sec_def = find_sec_def(prog->sec_name);
	if (!sec_def || !sec_def->attach_fn)
		return libbpf_err_ptr(-ESRCH);

	return sec_def->attach_fn(sec_def, prog);
}

static int bpf_link__detach_struct_ops(struct bpf_link *link)
{
	__u32 zero = 0;

	if (bpf_map_delete_elem(link->fd, &zero))
		return -errno;

	return 0;
}

struct bpf_link *bpf_map__attach_struct_ops(struct bpf_map *map)
{
	struct bpf_struct_ops *st_ops;
	struct bpf_link *link;
	__u32 i, zero = 0;
	int err;

	if (!bpf_map__is_struct_ops(map) || map->fd == -1)
		return libbpf_err_ptr(-EINVAL);

	link = calloc(1, sizeof(*link));
	if (!link)
		return libbpf_err_ptr(-EINVAL);

	st_ops = map->st_ops;
	for (i = 0; i < btf_vlen(st_ops->type); i++) {
		struct bpf_program *prog = st_ops->progs[i];
		void *kern_data;
		int prog_fd;

		if (!prog)
			continue;

		prog_fd = bpf_program__fd(prog);
		kern_data = st_ops->kern_vdata + st_ops->kern_func_off[i];
		*(unsigned long *)kern_data = prog_fd;
	}

	err = bpf_map_update_elem(map->fd, &zero, st_ops->kern_vdata, 0);
	if (err) {
		err = -errno;
		free(link);
		return libbpf_err_ptr(err);
	}

	link->detach = bpf_link__detach_struct_ops;
	link->fd = map->fd;

	return link;
}

enum bpf_perf_event_ret
bpf_perf_event_read_simple(void *mmap_mem, size_t mmap_size, size_t page_size,
			   void **copy_mem, size_t *copy_size,
			   bpf_perf_event_print_t fn, void *private_data)
{
	struct perf_event_mmap_page *header = mmap_mem;
	__u64 data_head = ring_buffer_read_head(header);
	__u64 data_tail = header->data_tail;
	void *base = ((__u8 *)header) + page_size;
	int ret = LIBBPF_PERF_EVENT_CONT;
	struct perf_event_header *ehdr;
	size_t ehdr_size;

	while (data_head != data_tail) {
		ehdr = base + (data_tail & (mmap_size - 1));
		ehdr_size = ehdr->size;

		if (((void *)ehdr) + ehdr_size > base + mmap_size) {
			void *copy_start = ehdr;
			size_t len_first = base + mmap_size - copy_start;
			size_t len_secnd = ehdr_size - len_first;

			if (*copy_size < ehdr_size) {
				free(*copy_mem);
				*copy_mem = malloc(ehdr_size);
				if (!*copy_mem) {
					*copy_size = 0;
					ret = LIBBPF_PERF_EVENT_ERROR;
					break;
				}
				*copy_size = ehdr_size;
			}

			memcpy(*copy_mem, copy_start, len_first);
			memcpy(*copy_mem + len_first, base, len_secnd);
			ehdr = *copy_mem;
		}

		ret = fn(ehdr, private_data);
		data_tail += ehdr_size;
		if (ret != LIBBPF_PERF_EVENT_CONT)
			break;
	}

	ring_buffer_write_tail(header, data_tail);
	return libbpf_err(ret);
}

struct perf_buffer;

struct perf_buffer_params {
	struct perf_event_attr *attr;
	/* if event_cb is specified, it takes precendence */
	perf_buffer_event_fn event_cb;
	/* sample_cb and lost_cb are higher-level common-case callbacks */
	perf_buffer_sample_fn sample_cb;
	perf_buffer_lost_fn lost_cb;
	void *ctx;
	int cpu_cnt;
	int *cpus;
	int *map_keys;
};

struct perf_cpu_buf {
	struct perf_buffer *pb;
	void *base; /* mmap()'ed memory */
	void *buf; /* for reconstructing segmented data */
	size_t buf_size;
	int fd;
	int cpu;
	int map_key;
};

struct perf_buffer {
	perf_buffer_event_fn event_cb;
	perf_buffer_sample_fn sample_cb;
	perf_buffer_lost_fn lost_cb;
	void *ctx; /* passed into callbacks */

	size_t page_size;
	size_t mmap_size;
	struct perf_cpu_buf **cpu_bufs;
	struct epoll_event *events;
	int cpu_cnt; /* number of allocated CPU buffers */
	int epoll_fd; /* perf event FD */
	int map_fd; /* BPF_MAP_TYPE_PERF_EVENT_ARRAY BPF map FD */
};

static void perf_buffer__free_cpu_buf(struct perf_buffer *pb,
				      struct perf_cpu_buf *cpu_buf)
{
	if (!cpu_buf)
		return;
	if (cpu_buf->base &&
	    munmap(cpu_buf->base, pb->mmap_size + pb->page_size))
		pr_warn("failed to munmap cpu_buf #%d\n", cpu_buf->cpu);
	if (cpu_buf->fd >= 0) {
		ioctl(cpu_buf->fd, PERF_EVENT_IOC_DISABLE, 0);
		close(cpu_buf->fd);
	}
	free(cpu_buf->buf);
	free(cpu_buf);
}

void perf_buffer__free(struct perf_buffer *pb)
{
	int i;

	if (IS_ERR_OR_NULL(pb))
		return;
	if (pb->cpu_bufs) {
		for (i = 0; i < pb->cpu_cnt; i++) {
			struct perf_cpu_buf *cpu_buf = pb->cpu_bufs[i];

			if (!cpu_buf)
				continue;

			bpf_map_delete_elem(pb->map_fd, &cpu_buf->map_key);
			perf_buffer__free_cpu_buf(pb, cpu_buf);
		}
		free(pb->cpu_bufs);
	}
	if (pb->epoll_fd >= 0)
		close(pb->epoll_fd);
	free(pb->events);
	free(pb);
}

static struct perf_cpu_buf *
perf_buffer__open_cpu_buf(struct perf_buffer *pb, struct perf_event_attr *attr,
			  int cpu, int map_key)
{
	struct perf_cpu_buf *cpu_buf;
	char msg[STRERR_BUFSIZE];
	int err;

	cpu_buf = calloc(1, sizeof(*cpu_buf));
	if (!cpu_buf)
		return ERR_PTR(-ENOMEM);

	cpu_buf->pb = pb;
	cpu_buf->cpu = cpu;
	cpu_buf->map_key = map_key;

	cpu_buf->fd = syscall(__NR_perf_event_open, attr, -1 /* pid */, cpu,
			      -1, PERF_FLAG_FD_CLOEXEC);
	if (cpu_buf->fd < 0) {
		err = -errno;
		pr_warn("failed to open perf buffer event on cpu #%d: %s\n",
			cpu, libbpf_strerror_r(err, msg, sizeof(msg)));
		goto error;
	}

	cpu_buf->base = mmap(NULL, pb->mmap_size + pb->page_size,
			     PROT_READ | PROT_WRITE, MAP_SHARED,
			     cpu_buf->fd, 0);
	if (cpu_buf->base == MAP_FAILED) {
		cpu_buf->base = NULL;
		err = -errno;
		pr_warn("failed to mmap perf buffer on cpu #%d: %s\n",
			cpu, libbpf_strerror_r(err, msg, sizeof(msg)));
		goto error;
	}

	if (ioctl(cpu_buf->fd, PERF_EVENT_IOC_ENABLE, 0) < 0) {
		err = -errno;
		pr_warn("failed to enable perf buffer event on cpu #%d: %s\n",
			cpu, libbpf_strerror_r(err, msg, sizeof(msg)));
		goto error;
	}

	return cpu_buf;

error:
	perf_buffer__free_cpu_buf(pb, cpu_buf);
	return (struct perf_cpu_buf *)ERR_PTR(err);
}

static struct perf_buffer *__perf_buffer__new(int map_fd, size_t page_cnt,
					      struct perf_buffer_params *p);

struct perf_buffer *perf_buffer__new(int map_fd, size_t page_cnt,
				     const struct perf_buffer_opts *opts)
{
	struct perf_buffer_params p = {};
	struct perf_event_attr attr = { 0, };

	attr.config = PERF_COUNT_SW_BPF_OUTPUT;
	attr.type = PERF_TYPE_SOFTWARE;
	attr.sample_type = PERF_SAMPLE_RAW;
	attr.sample_period = 1;
	attr.wakeup_events = 1;

	p.attr = &attr;
	p.sample_cb = opts ? opts->sample_cb : NULL;
	p.lost_cb = opts ? opts->lost_cb : NULL;
	p.ctx = opts ? opts->ctx : NULL;

	return libbpf_ptr(__perf_buffer__new(map_fd, page_cnt, &p));
}

struct perf_buffer *
perf_buffer__new_raw(int map_fd, size_t page_cnt,
		     const struct perf_buffer_raw_opts *opts)
{
	struct perf_buffer_params p = {};

	p.attr = opts->attr;
	p.event_cb = opts->event_cb;
	p.ctx = opts->ctx;
	p.cpu_cnt = opts->cpu_cnt;
	p.cpus = opts->cpus;
	p.map_keys = opts->map_keys;

	return libbpf_ptr(__perf_buffer__new(map_fd, page_cnt, &p));
}

static struct perf_buffer *__perf_buffer__new(int map_fd, size_t page_cnt,
					      struct perf_buffer_params *p)
{
	const char *online_cpus_file = "/sys/devices/system/cpu/online";
	struct bpf_map_info map;
	char msg[STRERR_BUFSIZE];
	struct perf_buffer *pb;
	bool *online = NULL;
	__u32 map_info_len;
	int err, i, j, n;

	if (page_cnt & (page_cnt - 1)) {
		pr_warn("page count should be power of two, but is %zu\n",
			page_cnt);
		return ERR_PTR(-EINVAL);
	}

	/* best-effort sanity checks */
	memset(&map, 0, sizeof(map));
	map_info_len = sizeof(map);
	err = bpf_obj_get_info_by_fd(map_fd, &map, &map_info_len);
	if (err) {
		err = -errno;
		/* if BPF_OBJ_GET_INFO_BY_FD is supported, will return
		 * -EBADFD, -EFAULT, or -E2BIG on real error
		 */
		if (err != -EINVAL) {
			pr_warn("failed to get map info for map FD %d: %s\n",
				map_fd, libbpf_strerror_r(err, msg, sizeof(msg)));
			return ERR_PTR(err);
		}
		pr_debug("failed to get map info for FD %d; API not supported? Ignoring...\n",
			 map_fd);
	} else {
		if (map.type != BPF_MAP_TYPE_PERF_EVENT_ARRAY) {
			pr_warn("map '%s' should be BPF_MAP_TYPE_PERF_EVENT_ARRAY\n",
				map.name);
			return ERR_PTR(-EINVAL);
		}
	}

	pb = calloc(1, sizeof(*pb));
	if (!pb)
		return ERR_PTR(-ENOMEM);

	pb->event_cb = p->event_cb;
	pb->sample_cb = p->sample_cb;
	pb->lost_cb = p->lost_cb;
	pb->ctx = p->ctx;

	pb->page_size = getpagesize();
	pb->mmap_size = pb->page_size * page_cnt;
	pb->map_fd = map_fd;

	pb->epoll_fd = epoll_create1(EPOLL_CLOEXEC);
	if (pb->epoll_fd < 0) {
		err = -errno;
		pr_warn("failed to create epoll instance: %s\n",
			libbpf_strerror_r(err, msg, sizeof(msg)));
		goto error;
	}

	if (p->cpu_cnt > 0) {
		pb->cpu_cnt = p->cpu_cnt;
	} else {
		pb->cpu_cnt = libbpf_num_possible_cpus();
		if (pb->cpu_cnt < 0) {
			err = pb->cpu_cnt;
			goto error;
		}
		if (map.max_entries && map.max_entries < pb->cpu_cnt)
			pb->cpu_cnt = map.max_entries;
	}

	pb->events = calloc(pb->cpu_cnt, sizeof(*pb->events));
	if (!pb->events) {
		err = -ENOMEM;
		pr_warn("failed to allocate events: out of memory\n");
		goto error;
	}
	pb->cpu_bufs = calloc(pb->cpu_cnt, sizeof(*pb->cpu_bufs));
	if (!pb->cpu_bufs) {
		err = -ENOMEM;
		pr_warn("failed to allocate buffers: out of memory\n");
		goto error;
	}

	err = parse_cpu_mask_file(online_cpus_file, &online, &n);
	if (err) {
		pr_warn("failed to get online CPU mask: %d\n", err);
		goto error;
	}

	for (i = 0, j = 0; i < pb->cpu_cnt; i++) {
		struct perf_cpu_buf *cpu_buf;
		int cpu, map_key;

		cpu = p->cpu_cnt > 0 ? p->cpus[i] : i;
		map_key = p->cpu_cnt > 0 ? p->map_keys[i] : i;

		/* in case user didn't explicitly requested particular CPUs to
		 * be attached to, skip offline/not present CPUs
		 */
		if (p->cpu_cnt <= 0 && (cpu >= n || !online[cpu]))
			continue;

		cpu_buf = perf_buffer__open_cpu_buf(pb, p->attr, cpu, map_key);
		if (IS_ERR(cpu_buf)) {
			err = PTR_ERR(cpu_buf);
			goto error;
		}

		pb->cpu_bufs[j] = cpu_buf;

		err = bpf_map_update_elem(pb->map_fd, &map_key,
					  &cpu_buf->fd, 0);
		if (err) {
			err = -errno;
			pr_warn("failed to set cpu #%d, key %d -> perf FD %d: %s\n",
				cpu, map_key, cpu_buf->fd,
				libbpf_strerror_r(err, msg, sizeof(msg)));
			goto error;
		}

		pb->events[j].events = EPOLLIN;
		pb->events[j].data.ptr = cpu_buf;
		if (epoll_ctl(pb->epoll_fd, EPOLL_CTL_ADD, cpu_buf->fd,
			      &pb->events[j]) < 0) {
			err = -errno;
			pr_warn("failed to epoll_ctl cpu #%d perf FD %d: %s\n",
				cpu, cpu_buf->fd,
				libbpf_strerror_r(err, msg, sizeof(msg)));
			goto error;
		}
		j++;
	}
	pb->cpu_cnt = j;
	free(online);

	return pb;

error:
	free(online);
	if (pb)
		perf_buffer__free(pb);
	return ERR_PTR(err);
}

struct perf_sample_raw {
	struct perf_event_header header;
	uint32_t size;
	char data[];
};

struct perf_sample_lost {
	struct perf_event_header header;
	uint64_t id;
	uint64_t lost;
	uint64_t sample_id;
};

static enum bpf_perf_event_ret
perf_buffer__process_record(struct perf_event_header *e, void *ctx)
{
	struct perf_cpu_buf *cpu_buf = ctx;
	struct perf_buffer *pb = cpu_buf->pb;
	void *data = e;

	/* user wants full control over parsing perf event */
	if (pb->event_cb)
		return pb->event_cb(pb->ctx, cpu_buf->cpu, e);

	switch (e->type) {
	case PERF_RECORD_SAMPLE: {
		struct perf_sample_raw *s = data;

		if (pb->sample_cb)
			pb->sample_cb(pb->ctx, cpu_buf->cpu, s->data, s->size);
		break;
	}
	case PERF_RECORD_LOST: {
		struct perf_sample_lost *s = data;

		if (pb->lost_cb)
			pb->lost_cb(pb->ctx, cpu_buf->cpu, s->lost);
		break;
	}
	default:
		pr_warn("unknown perf sample type %d\n", e->type);
		return LIBBPF_PERF_EVENT_ERROR;
	}
	return LIBBPF_PERF_EVENT_CONT;
}

static int perf_buffer__process_records(struct perf_buffer *pb,
					struct perf_cpu_buf *cpu_buf)
{
	enum bpf_perf_event_ret ret;

	ret = bpf_perf_event_read_simple(cpu_buf->base, pb->mmap_size,
					 pb->page_size, &cpu_buf->buf,
					 &cpu_buf->buf_size,
					 perf_buffer__process_record, cpu_buf);
	if (ret != LIBBPF_PERF_EVENT_CONT)
		return ret;
	return 0;
}

int perf_buffer__epoll_fd(const struct perf_buffer *pb)
{
	return pb->epoll_fd;
}

int perf_buffer__poll(struct perf_buffer *pb, int timeout_ms)
{
	int i, cnt, err;

	cnt = epoll_wait(pb->epoll_fd, pb->events, pb->cpu_cnt, timeout_ms);
	if (cnt < 0)
		return -errno;

	for (i = 0; i < cnt; i++) {
		struct perf_cpu_buf *cpu_buf = pb->events[i].data.ptr;

		err = perf_buffer__process_records(pb, cpu_buf);
		if (err) {
			pr_warn("error while processing records: %d\n", err);
			return libbpf_err(err);
		}
	}
	return cnt;
}

/* Return number of PERF_EVENT_ARRAY map slots set up by this perf_buffer
 * manager.
 */
size_t perf_buffer__buffer_cnt(const struct perf_buffer *pb)
{
	return pb->cpu_cnt;
}

/*
 * Return perf_event FD of a ring buffer in *buf_idx* slot of
 * PERF_EVENT_ARRAY BPF map. This FD can be polled for new data using
 * select()/poll()/epoll() Linux syscalls.
 */
int perf_buffer__buffer_fd(const struct perf_buffer *pb, size_t buf_idx)
{
	struct perf_cpu_buf *cpu_buf;

	if (buf_idx >= pb->cpu_cnt)
		return libbpf_err(-EINVAL);

	cpu_buf = pb->cpu_bufs[buf_idx];
	if (!cpu_buf)
		return libbpf_err(-ENOENT);

	return cpu_buf->fd;
}

/*
 * Consume data from perf ring buffer corresponding to slot *buf_idx* in
 * PERF_EVENT_ARRAY BPF map without waiting/polling. If there is no data to
 * consume, do nothing and return success.
 * Returns:
 *   - 0 on success;
 *   - <0 on failure.
 */
int perf_buffer__consume_buffer(struct perf_buffer *pb, size_t buf_idx)
{
	struct perf_cpu_buf *cpu_buf;

	if (buf_idx >= pb->cpu_cnt)
		return libbpf_err(-EINVAL);

	cpu_buf = pb->cpu_bufs[buf_idx];
	if (!cpu_buf)
		return libbpf_err(-ENOENT);

	return perf_buffer__process_records(pb, cpu_buf);
}

int perf_buffer__consume(struct perf_buffer *pb)
{
	int i, err;

	for (i = 0; i < pb->cpu_cnt; i++) {
		struct perf_cpu_buf *cpu_buf = pb->cpu_bufs[i];

		if (!cpu_buf)
			continue;

		err = perf_buffer__process_records(pb, cpu_buf);
		if (err) {
			pr_warn("perf_buffer: failed to process records in buffer #%d: %d\n", i, err);
			return libbpf_err(err);
		}
	}
	return 0;
}

struct bpf_prog_info_array_desc {
	int	array_offset;	/* e.g. offset of jited_prog_insns */
	int	count_offset;	/* e.g. offset of jited_prog_len */
	int	size_offset;	/* > 0: offset of rec size,
				 * < 0: fix size of -size_offset
				 */
};

static struct bpf_prog_info_array_desc bpf_prog_info_array_desc[] = {
	[BPF_PROG_INFO_JITED_INSNS] = {
		offsetof(struct bpf_prog_info, jited_prog_insns),
		offsetof(struct bpf_prog_info, jited_prog_len),
		-1,
	},
	[BPF_PROG_INFO_XLATED_INSNS] = {
		offsetof(struct bpf_prog_info, xlated_prog_insns),
		offsetof(struct bpf_prog_info, xlated_prog_len),
		-1,
	},
	[BPF_PROG_INFO_MAP_IDS] = {
		offsetof(struct bpf_prog_info, map_ids),
		offsetof(struct bpf_prog_info, nr_map_ids),
		-(int)sizeof(__u32),
	},
	[BPF_PROG_INFO_JITED_KSYMS] = {
		offsetof(struct bpf_prog_info, jited_ksyms),
		offsetof(struct bpf_prog_info, nr_jited_ksyms),
		-(int)sizeof(__u64),
	},
	[BPF_PROG_INFO_JITED_FUNC_LENS] = {
		offsetof(struct bpf_prog_info, jited_func_lens),
		offsetof(struct bpf_prog_info, nr_jited_func_lens),
		-(int)sizeof(__u32),
	},
	[BPF_PROG_INFO_FUNC_INFO] = {
		offsetof(struct bpf_prog_info, func_info),
		offsetof(struct bpf_prog_info, nr_func_info),
		offsetof(struct bpf_prog_info, func_info_rec_size),
	},
	[BPF_PROG_INFO_LINE_INFO] = {
		offsetof(struct bpf_prog_info, line_info),
		offsetof(struct bpf_prog_info, nr_line_info),
		offsetof(struct bpf_prog_info, line_info_rec_size),
	},
	[BPF_PROG_INFO_JITED_LINE_INFO] = {
		offsetof(struct bpf_prog_info, jited_line_info),
		offsetof(struct bpf_prog_info, nr_jited_line_info),
		offsetof(struct bpf_prog_info, jited_line_info_rec_size),
	},
	[BPF_PROG_INFO_PROG_TAGS] = {
		offsetof(struct bpf_prog_info, prog_tags),
		offsetof(struct bpf_prog_info, nr_prog_tags),
		-(int)sizeof(__u8) * BPF_TAG_SIZE,
	},

};

static __u32 bpf_prog_info_read_offset_u32(struct bpf_prog_info *info,
					   int offset)
{
	__u32 *array = (__u32 *)info;

	if (offset >= 0)
		return array[offset / sizeof(__u32)];
	return -(int)offset;
}

static __u64 bpf_prog_info_read_offset_u64(struct bpf_prog_info *info,
					   int offset)
{
	__u64 *array = (__u64 *)info;

	if (offset >= 0)
		return array[offset / sizeof(__u64)];
	return -(int)offset;
}

static void bpf_prog_info_set_offset_u32(struct bpf_prog_info *info, int offset,
					 __u32 val)
{
	__u32 *array = (__u32 *)info;

	if (offset >= 0)
		array[offset / sizeof(__u32)] = val;
}

static void bpf_prog_info_set_offset_u64(struct bpf_prog_info *info, int offset,
					 __u64 val)
{
	__u64 *array = (__u64 *)info;

	if (offset >= 0)
		array[offset / sizeof(__u64)] = val;
}

struct bpf_prog_info_linear *
bpf_program__get_prog_info_linear(int fd, __u64 arrays)
{
	struct bpf_prog_info_linear *info_linear;
	struct bpf_prog_info info = {};
	__u32 info_len = sizeof(info);
	__u32 data_len = 0;
	int i, err;
	void *ptr;

	if (arrays >> BPF_PROG_INFO_LAST_ARRAY)
		return libbpf_err_ptr(-EINVAL);

	/* step 1: get array dimensions */
	err = bpf_obj_get_info_by_fd(fd, &info, &info_len);
	if (err) {
		pr_debug("can't get prog info: %s", strerror(errno));
		return libbpf_err_ptr(-EFAULT);
	}

	/* step 2: calculate total size of all arrays */
	for (i = BPF_PROG_INFO_FIRST_ARRAY; i < BPF_PROG_INFO_LAST_ARRAY; ++i) {
		bool include_array = (arrays & (1UL << i)) > 0;
		struct bpf_prog_info_array_desc *desc;
		__u32 count, size;

		desc = bpf_prog_info_array_desc + i;

		/* kernel is too old to support this field */
		if (info_len < desc->array_offset + sizeof(__u32) ||
		    info_len < desc->count_offset + sizeof(__u32) ||
		    (desc->size_offset > 0 && info_len < desc->size_offset))
			include_array = false;

		if (!include_array) {
			arrays &= ~(1UL << i);	/* clear the bit */
			continue;
		}

		count = bpf_prog_info_read_offset_u32(&info, desc->count_offset);
		size  = bpf_prog_info_read_offset_u32(&info, desc->size_offset);

		data_len += count * size;
	}

	/* step 3: allocate continuous memory */
	data_len = roundup(data_len, sizeof(__u64));
	info_linear = malloc(sizeof(struct bpf_prog_info_linear) + data_len);
	if (!info_linear)
		return libbpf_err_ptr(-ENOMEM);

	/* step 4: fill data to info_linear->info */
	info_linear->arrays = arrays;
	memset(&info_linear->info, 0, sizeof(info));
	ptr = info_linear->data;

	for (i = BPF_PROG_INFO_FIRST_ARRAY; i < BPF_PROG_INFO_LAST_ARRAY; ++i) {
		struct bpf_prog_info_array_desc *desc;
		__u32 count, size;

		if ((arrays & (1UL << i)) == 0)
			continue;

		desc  = bpf_prog_info_array_desc + i;
		count = bpf_prog_info_read_offset_u32(&info, desc->count_offset);
		size  = bpf_prog_info_read_offset_u32(&info, desc->size_offset);
		bpf_prog_info_set_offset_u32(&info_linear->info,
					     desc->count_offset, count);
		bpf_prog_info_set_offset_u32(&info_linear->info,
					     desc->size_offset, size);
		bpf_prog_info_set_offset_u64(&info_linear->info,
					     desc->array_offset,
					     ptr_to_u64(ptr));
		ptr += count * size;
	}

	/* step 5: call syscall again to get required arrays */
	err = bpf_obj_get_info_by_fd(fd, &info_linear->info, &info_len);
	if (err) {
		pr_debug("can't get prog info: %s", strerror(errno));
		free(info_linear);
		return libbpf_err_ptr(-EFAULT);
	}

	/* step 6: verify the data */
	for (i = BPF_PROG_INFO_FIRST_ARRAY; i < BPF_PROG_INFO_LAST_ARRAY; ++i) {
		struct bpf_prog_info_array_desc *desc;
		__u32 v1, v2;

		if ((arrays & (1UL << i)) == 0)
			continue;

		desc = bpf_prog_info_array_desc + i;
		v1 = bpf_prog_info_read_offset_u32(&info, desc->count_offset);
		v2 = bpf_prog_info_read_offset_u32(&info_linear->info,
						   desc->count_offset);
		if (v1 != v2)
			pr_warn("%s: mismatch in element count\n", __func__);

		v1 = bpf_prog_info_read_offset_u32(&info, desc->size_offset);
		v2 = bpf_prog_info_read_offset_u32(&info_linear->info,
						   desc->size_offset);
		if (v1 != v2)
			pr_warn("%s: mismatch in rec size\n", __func__);
	}

	/* step 7: update info_len and data_len */
	info_linear->info_len = sizeof(struct bpf_prog_info);
	info_linear->data_len = data_len;

	return info_linear;
}

void bpf_program__bpil_addr_to_offs(struct bpf_prog_info_linear *info_linear)
{
	int i;

	for (i = BPF_PROG_INFO_FIRST_ARRAY; i < BPF_PROG_INFO_LAST_ARRAY; ++i) {
		struct bpf_prog_info_array_desc *desc;
		__u64 addr, offs;

		if ((info_linear->arrays & (1UL << i)) == 0)
			continue;

		desc = bpf_prog_info_array_desc + i;
		addr = bpf_prog_info_read_offset_u64(&info_linear->info,
						     desc->array_offset);
		offs = addr - ptr_to_u64(info_linear->data);
		bpf_prog_info_set_offset_u64(&info_linear->info,
					     desc->array_offset, offs);
	}
}

void bpf_program__bpil_offs_to_addr(struct bpf_prog_info_linear *info_linear)
{
	int i;

	for (i = BPF_PROG_INFO_FIRST_ARRAY; i < BPF_PROG_INFO_LAST_ARRAY; ++i) {
		struct bpf_prog_info_array_desc *desc;
		__u64 addr, offs;

		if ((info_linear->arrays & (1UL << i)) == 0)
			continue;

		desc = bpf_prog_info_array_desc + i;
		offs = bpf_prog_info_read_offset_u64(&info_linear->info,
						     desc->array_offset);
		addr = offs + ptr_to_u64(info_linear->data);
		bpf_prog_info_set_offset_u64(&info_linear->info,
					     desc->array_offset, addr);
	}
}

int bpf_program__set_attach_target(struct bpf_program *prog,
				   int attach_prog_fd,
				   const char *attach_func_name)
{
	int btf_obj_fd = 0, btf_id = 0, err;

	if (!prog || attach_prog_fd < 0 || !attach_func_name)
		return libbpf_err(-EINVAL);

	if (prog->obj->loaded)
		return libbpf_err(-EINVAL);

	if (attach_prog_fd) {
		btf_id = libbpf_find_prog_btf_id(attach_func_name,
						 attach_prog_fd);
		if (btf_id < 0)
			return libbpf_err(btf_id);
	} else {
		/* load btf_vmlinux, if not yet */
		err = bpf_object__load_vmlinux_btf(prog->obj, true);
		if (err)
			return libbpf_err(err);
		err = find_kernel_btf_id(prog->obj, attach_func_name,
					 prog->expected_attach_type,
					 &btf_obj_fd, &btf_id);
		if (err)
			return libbpf_err(err);
	}

	prog->attach_btf_id = btf_id;
	prog->attach_btf_obj_fd = btf_obj_fd;
	prog->attach_prog_fd = attach_prog_fd;
	return 0;
}

int parse_cpu_mask_str(const char *s, bool **mask, int *mask_sz)
{
	int err = 0, n, len, start, end = -1;
	bool *tmp;

	*mask = NULL;
	*mask_sz = 0;

	/* Each sub string separated by ',' has format \d+-\d+ or \d+ */
	while (*s) {
		if (*s == ',' || *s == '\n') {
			s++;
			continue;
		}
		n = sscanf(s, "%d%n-%d%n", &start, &len, &end, &len);
		if (n <= 0 || n > 2) {
			pr_warn("Failed to get CPU range %s: %d\n", s, n);
			err = -EINVAL;
			goto cleanup;
		} else if (n == 1) {
			end = start;
		}
		if (start < 0 || start > end) {
			pr_warn("Invalid CPU range [%d,%d] in %s\n",
				start, end, s);
			err = -EINVAL;
			goto cleanup;
		}
		tmp = realloc(*mask, end + 1);
		if (!tmp) {
			err = -ENOMEM;
			goto cleanup;
		}
		*mask = tmp;
		memset(tmp + *mask_sz, 0, start - *mask_sz);
		memset(tmp + start, 1, end - start + 1);
		*mask_sz = end + 1;
		s += len;
	}
	if (!*mask_sz) {
		pr_warn("Empty CPU range\n");
		return -EINVAL;
	}
	return 0;
cleanup:
	free(*mask);
	*mask = NULL;
	return err;
}

int parse_cpu_mask_file(const char *fcpu, bool **mask, int *mask_sz)
{
	int fd, err = 0, len;
	char buf[128];

	fd = open(fcpu, O_RDONLY);
	if (fd < 0) {
		err = -errno;
		pr_warn("Failed to open cpu mask file %s: %d\n", fcpu, err);
		return err;
	}
	len = read(fd, buf, sizeof(buf));
	close(fd);
	if (len <= 0) {
		err = len ? -errno : -EINVAL;
		pr_warn("Failed to read cpu mask from %s: %d\n", fcpu, err);
		return err;
	}
	if (len >= sizeof(buf)) {
		pr_warn("CPU mask is too big in file %s\n", fcpu);
		return -E2BIG;
	}
	buf[len] = '\0';

	return parse_cpu_mask_str(buf, mask, mask_sz);
}

int libbpf_num_possible_cpus(void)
{
	static const char *fcpu = "/sys/devices/system/cpu/possible";
	static int cpus;
	int err, n, i, tmp_cpus;
	bool *mask;

	tmp_cpus = READ_ONCE(cpus);
	if (tmp_cpus > 0)
		return tmp_cpus;

	err = parse_cpu_mask_file(fcpu, &mask, &n);
	if (err)
		return libbpf_err(err);

	tmp_cpus = 0;
	for (i = 0; i < n; i++) {
		if (mask[i])
			tmp_cpus++;
	}
	free(mask);

	WRITE_ONCE(cpus, tmp_cpus);
	return tmp_cpus;
}

int bpf_object__open_skeleton(struct bpf_object_skeleton *s,
			      const struct bpf_object_open_opts *opts)
{
	DECLARE_LIBBPF_OPTS(bpf_object_open_opts, skel_opts,
		.object_name = s->name,
	);
	struct bpf_object *obj;
	int i, err;

	/* Attempt to preserve opts->object_name, unless overriden by user
	 * explicitly. Overwriting object name for skeletons is discouraged,
	 * as it breaks global data maps, because they contain object name
	 * prefix as their own map name prefix. When skeleton is generated,
	 * bpftool is making an assumption that this name will stay the same.
	 */
	if (opts) {
		memcpy(&skel_opts, opts, sizeof(*opts));
		if (!opts->object_name)
			skel_opts.object_name = s->name;
	}

	obj = bpf_object__open_mem(s->data, s->data_sz, &skel_opts);
	err = libbpf_get_error(obj);
	if (err) {
		pr_warn("failed to initialize skeleton BPF object '%s': %d\n",
			s->name, err);
		return libbpf_err(err);
	}

	*s->obj = obj;

	for (i = 0; i < s->map_cnt; i++) {
		struct bpf_map **map = s->maps[i].map;
		const char *name = s->maps[i].name;
		void **mmaped = s->maps[i].mmaped;

		*map = bpf_object__find_map_by_name(obj, name);
		if (!*map) {
			pr_warn("failed to find skeleton map '%s'\n", name);
			return libbpf_err(-ESRCH);
		}

		/* externs shouldn't be pre-setup from user code */
		if (mmaped && (*map)->libbpf_type != LIBBPF_MAP_KCONFIG)
			*mmaped = (*map)->mmaped;
	}

	for (i = 0; i < s->prog_cnt; i++) {
		struct bpf_program **prog = s->progs[i].prog;
		const char *name = s->progs[i].name;

		*prog = bpf_object__find_program_by_name(obj, name);
		if (!*prog) {
			pr_warn("failed to find skeleton program '%s'\n", name);
			return libbpf_err(-ESRCH);
		}
	}

	return 0;
}

int bpf_object__load_skeleton(struct bpf_object_skeleton *s)
{
	int i, err;

	err = bpf_object__load(*s->obj);
	if (err) {
		pr_warn("failed to load BPF skeleton '%s': %d\n", s->name, err);
		return libbpf_err(err);
	}

	for (i = 0; i < s->map_cnt; i++) {
		struct bpf_map *map = *s->maps[i].map;
		size_t mmap_sz = bpf_map_mmap_sz(map);
		int prot, map_fd = bpf_map__fd(map);
		void **mmaped = s->maps[i].mmaped;

		if (!mmaped)
			continue;

		if (!(map->def.map_flags & BPF_F_MMAPABLE)) {
			*mmaped = NULL;
			continue;
		}

		if (map->def.map_flags & BPF_F_RDONLY_PROG)
			prot = PROT_READ;
		else
			prot = PROT_READ | PROT_WRITE;

		/* Remap anonymous mmap()-ed "map initialization image" as
		 * a BPF map-backed mmap()-ed memory, but preserving the same
		 * memory address. This will cause kernel to change process'
		 * page table to point to a different piece of kernel memory,
		 * but from userspace point of view memory address (and its
		 * contents, being identical at this point) will stay the
		 * same. This mapping will be released by bpf_object__close()
		 * as per normal clean up procedure, so we don't need to worry
		 * about it from skeleton's clean up perspective.
		 */
		*mmaped = mmap(map->mmaped, mmap_sz, prot,
				MAP_SHARED | MAP_FIXED, map_fd, 0);
		if (*mmaped == MAP_FAILED) {
			err = -errno;
			*mmaped = NULL;
			pr_warn("failed to re-mmap() map '%s': %d\n",
				 bpf_map__name(map), err);
			return libbpf_err(err);
		}
	}

	return 0;
}

int bpf_object__attach_skeleton(struct bpf_object_skeleton *s)
{
	int i, err;

	for (i = 0; i < s->prog_cnt; i++) {
		struct bpf_program *prog = *s->progs[i].prog;
		struct bpf_link **link = s->progs[i].link;
		const struct bpf_sec_def *sec_def;

		if (!prog->load)
			continue;

		sec_def = find_sec_def(prog->sec_name);
		if (!sec_def || !sec_def->attach_fn)
			continue;

		*link = sec_def->attach_fn(sec_def, prog);
		err = libbpf_get_error(*link);
		if (err) {
			pr_warn("failed to auto-attach program '%s': %d\n",
				bpf_program__name(prog), err);
			return libbpf_err(err);
		}
	}

	return 0;
}

void bpf_object__detach_skeleton(struct bpf_object_skeleton *s)
{
	int i;

	for (i = 0; i < s->prog_cnt; i++) {
		struct bpf_link **link = s->progs[i].link;

		bpf_link__destroy(*link);
		*link = NULL;
	}
}

void bpf_object__destroy_skeleton(struct bpf_object_skeleton *s)
{
	if (s->progs)
		bpf_object__detach_skeleton(s);
	if (s->obj)
		bpf_object__close(*s->obj);
	free(s->maps);
	free(s->progs);
	free(s);
}<|MERGE_RESOLUTION|>--- conflicted
+++ resolved
@@ -4522,11 +4522,7 @@
 
 	if (bpf_map_type__is_map_in_map(def->type)) {
 		if (map->inner_map) {
-<<<<<<< HEAD
-			err = bpf_object__create_map(obj, map->inner_map);
-=======
 			err = bpf_object__create_map(obj, map->inner_map, true);
->>>>>>> d92805b6
 			if (err) {
 				pr_warn("map '%s': failed to create inner map: %d\n",
 					map->name, err);
