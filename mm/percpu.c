// SPDX-License-Identifier: GPL-2.0-only
/*
 * mm/percpu.c - percpu memory allocator
 *
 * Copyright (C) 2009		SUSE Linux Products GmbH
 * Copyright (C) 2009		Tejun Heo <tj@kernel.org>
 *
 * Copyright (C) 2017		Facebook Inc.
 * Copyright (C) 2017		Dennis Zhou <dennis@kernel.org>
 *
 * The percpu allocator handles both static and dynamic areas.  Percpu
 * areas are allocated in chunks which are divided into units.  There is
 * a 1-to-1 mapping for units to possible cpus.  These units are grouped
 * based on NUMA properties of the machine.
 *
 *  c0                           c1                         c2
 *  -------------------          -------------------        ------------
 * | u0 | u1 | u2 | u3 |        | u0 | u1 | u2 | u3 |      | u0 | u1 | u
 *  -------------------  ......  -------------------  ....  ------------
 *
 * Allocation is done by offsets into a unit's address space.  Ie., an
 * area of 512 bytes at 6k in c1 occupies 512 bytes at 6k in c1:u0,
 * c1:u1, c1:u2, etc.  On NUMA machines, the mapping may be non-linear
 * and even sparse.  Access is handled by configuring percpu base
 * registers according to the cpu to unit mappings and offsetting the
 * base address using pcpu_unit_size.
 *
 * There is special consideration for the first chunk which must handle
 * the static percpu variables in the kernel image as allocation services
 * are not online yet.  In short, the first chunk is structured like so:
 *
 *                  <Static | [Reserved] | Dynamic>
 *
 * The static data is copied from the original section managed by the
 * linker.  The reserved section, if non-zero, primarily manages static
 * percpu variables from kernel modules.  Finally, the dynamic section
 * takes care of normal allocations.
 *
 * The allocator organizes chunks into lists according to free size and
 * memcg-awareness.  To make a percpu allocation memcg-aware the __GFP_ACCOUNT
 * flag should be passed.  All memcg-aware allocations are sharing one set
 * of chunks and all unaccounted allocations and allocations performed
 * by processes belonging to the root memory cgroup are using the second set.
 *
 * The allocator tries to allocate from the fullest chunk first. Each chunk
 * is managed by a bitmap with metadata blocks.  The allocation map is updated
 * on every allocation and free to reflect the current state while the boundary
 * map is only updated on allocation.  Each metadata block contains
 * information to help mitigate the need to iterate over large portions
 * of the bitmap.  The reverse mapping from page to chunk is stored in
 * the page's index.  Lastly, units are lazily backed and grow in unison.
 *
 * There is a unique conversion that goes on here between bytes and bits.
 * Each bit represents a fragment of size PCPU_MIN_ALLOC_SIZE.  The chunk
 * tracks the number of pages it is responsible for in nr_pages.  Helper
 * functions are used to convert from between the bytes, bits, and blocks.
 * All hints are managed in bits unless explicitly stated.
 *
 * To use this allocator, arch code should do the following:
 *
 * - define __addr_to_pcpu_ptr() and __pcpu_ptr_to_addr() to translate
 *   regular address to percpu pointer and back if they need to be
 *   different from the default
 *
 * - use pcpu_setup_first_chunk() during percpu area initialization to
 *   setup the first chunk containing the kernel static percpu area
 */

#define pr_fmt(fmt) KBUILD_MODNAME ": " fmt

#include <linux/bitmap.h>
#include <linux/memblock.h>
#include <linux/err.h>
#include <linux/lcm.h>
#include <linux/list.h>
#include <linux/log2.h>
#include <linux/mm.h>
#include <linux/module.h>
#include <linux/mutex.h>
#include <linux/percpu.h>
#include <linux/pfn.h>
#include <linux/slab.h>
#include <linux/spinlock.h>
#include <linux/vmalloc.h>
#include <linux/workqueue.h>
#include <linux/kmemleak.h>
#include <linux/sched.h>
#include <linux/sched/mm.h>
#include <linux/memcontrol.h>

#include <asm/cacheflush.h>
#include <asm/sections.h>
#include <asm/tlbflush.h>
#include <asm/io.h>

#define CREATE_TRACE_POINTS
#include <trace/events/percpu.h>

#include "percpu-internal.h"

/* the slots are sorted by free bytes left, 1-31 bytes share the same slot */
#define PCPU_SLOT_BASE_SHIFT		5
/* chunks in slots below this are subject to being sidelined on failed alloc */
#define PCPU_SLOT_FAIL_THRESHOLD	3

#define PCPU_EMPTY_POP_PAGES_LOW	2
#define PCPU_EMPTY_POP_PAGES_HIGH	4

#ifdef CONFIG_SMP
/* default addr <-> pcpu_ptr mapping, override in asm/percpu.h if necessary */
#ifndef __addr_to_pcpu_ptr
#define __addr_to_pcpu_ptr(addr)					\
	(void __percpu *)((unsigned long)(addr) -			\
			  (unsigned long)pcpu_base_addr	+		\
			  (unsigned long)__per_cpu_start)
#endif
#ifndef __pcpu_ptr_to_addr
#define __pcpu_ptr_to_addr(ptr)						\
	(void __force *)((unsigned long)(ptr) +				\
			 (unsigned long)pcpu_base_addr -		\
			 (unsigned long)__per_cpu_start)
#endif
#else	/* CONFIG_SMP */
/* on UP, it's always identity mapped */
#define __addr_to_pcpu_ptr(addr)	(void __percpu *)(addr)
#define __pcpu_ptr_to_addr(ptr)		(void __force *)(ptr)
#endif	/* CONFIG_SMP */

static int pcpu_unit_pages __ro_after_init;
static int pcpu_unit_size __ro_after_init;
static int pcpu_nr_units __ro_after_init;
static int pcpu_atom_size __ro_after_init;
int pcpu_nr_slots __ro_after_init;
static size_t pcpu_chunk_struct_size __ro_after_init;

/* cpus with the lowest and highest unit addresses */
static unsigned int pcpu_low_unit_cpu __ro_after_init;
static unsigned int pcpu_high_unit_cpu __ro_after_init;

/* the address of the first chunk which starts with the kernel static area */
void *pcpu_base_addr __ro_after_init;
EXPORT_SYMBOL_GPL(pcpu_base_addr);

static const int *pcpu_unit_map __ro_after_init;		/* cpu -> unit */
const unsigned long *pcpu_unit_offsets __ro_after_init;	/* cpu -> unit offset */

/* group information, used for vm allocation */
static int pcpu_nr_groups __ro_after_init;
static const unsigned long *pcpu_group_offsets __ro_after_init;
static const size_t *pcpu_group_sizes __ro_after_init;

/*
 * The first chunk which always exists.  Note that unlike other
 * chunks, this one can be allocated and mapped in several different
 * ways and thus often doesn't live in the vmalloc area.
 */
struct pcpu_chunk *pcpu_first_chunk __ro_after_init;

/*
 * Optional reserved chunk.  This chunk reserves part of the first
 * chunk and serves it for reserved allocations.  When the reserved
 * region doesn't exist, the following variable is NULL.
 */
struct pcpu_chunk *pcpu_reserved_chunk __ro_after_init;

DEFINE_SPINLOCK(pcpu_lock);	/* all internal data structures */
static DEFINE_MUTEX(pcpu_alloc_mutex);	/* chunk create/destroy, [de]pop, map ext */

struct list_head *pcpu_chunk_lists __ro_after_init; /* chunk list slots */

/* chunks which need their map areas extended, protected by pcpu_lock */
static LIST_HEAD(pcpu_map_extend_chunks);

/*
 * The number of empty populated pages, protected by pcpu_lock.  The
 * reserved chunk doesn't contribute to the count.
 */
int pcpu_nr_empty_pop_pages;

/*
 * The number of populated pages in use by the allocator, protected by
 * pcpu_lock.  This number is kept per a unit per chunk (i.e. when a page gets
 * allocated/deallocated, it is allocated/deallocated in all units of a chunk
 * and increments/decrements this count by 1).
 */
static unsigned long pcpu_nr_populated;

/*
 * Balance work is used to populate or destroy chunks asynchronously.  We
 * try to keep the number of populated free pages between
 * PCPU_EMPTY_POP_PAGES_LOW and HIGH for atomic allocations and at most one
 * empty chunk.
 */
static void pcpu_balance_workfn(struct work_struct *work);
static DECLARE_WORK(pcpu_balance_work, pcpu_balance_workfn);
static bool pcpu_async_enabled __read_mostly;
static bool pcpu_atomic_alloc_failed;

static void pcpu_schedule_balance_work(void)
{
	if (pcpu_async_enabled)
		schedule_work(&pcpu_balance_work);
}

/**
 * pcpu_addr_in_chunk - check if the address is served from this chunk
 * @chunk: chunk of interest
 * @addr: percpu address
 *
 * RETURNS:
 * True if the address is served from this chunk.
 */
static bool pcpu_addr_in_chunk(struct pcpu_chunk *chunk, void *addr)
{
	void *start_addr, *end_addr;

	if (!chunk)
		return false;

	start_addr = chunk->base_addr + chunk->start_offset;
	end_addr = chunk->base_addr + chunk->nr_pages * PAGE_SIZE -
		   chunk->end_offset;

	return addr >= start_addr && addr < end_addr;
}

static int __pcpu_size_to_slot(int size)
{
	int highbit = fls(size);	/* size is in bytes */
	return max(highbit - PCPU_SLOT_BASE_SHIFT + 2, 1);
}

static int pcpu_size_to_slot(int size)
{
	if (size == pcpu_unit_size)
		return pcpu_nr_slots - 1;
	return __pcpu_size_to_slot(size);
}

static int pcpu_chunk_slot(const struct pcpu_chunk *chunk)
{
	const struct pcpu_block_md *chunk_md = &chunk->chunk_md;

	if (chunk->free_bytes < PCPU_MIN_ALLOC_SIZE ||
	    chunk_md->contig_hint == 0)
		return 0;

	return pcpu_size_to_slot(chunk_md->contig_hint * PCPU_MIN_ALLOC_SIZE);
}

/* set the pointer to a chunk in a page struct */
static void pcpu_set_page_chunk(struct page *page, struct pcpu_chunk *pcpu)
{
	page->index = (unsigned long)pcpu;
}

/* obtain pointer to a chunk from a page struct */
static struct pcpu_chunk *pcpu_get_page_chunk(struct page *page)
{
	return (struct pcpu_chunk *)page->index;
}

static int __maybe_unused pcpu_page_idx(unsigned int cpu, int page_idx)
{
	return pcpu_unit_map[cpu] * pcpu_unit_pages + page_idx;
}

static unsigned long pcpu_unit_page_offset(unsigned int cpu, int page_idx)
{
	return pcpu_unit_offsets[cpu] + (page_idx << PAGE_SHIFT);
}

static unsigned long pcpu_chunk_addr(struct pcpu_chunk *chunk,
				     unsigned int cpu, int page_idx)
{
	return (unsigned long)chunk->base_addr +
	       pcpu_unit_page_offset(cpu, page_idx);
}

/*
 * The following are helper functions to help access bitmaps and convert
 * between bitmap offsets to address offsets.
 */
static unsigned long *pcpu_index_alloc_map(struct pcpu_chunk *chunk, int index)
{
	return chunk->alloc_map +
	       (index * PCPU_BITMAP_BLOCK_BITS / BITS_PER_LONG);
}

static unsigned long pcpu_off_to_block_index(int off)
{
	return off / PCPU_BITMAP_BLOCK_BITS;
}

static unsigned long pcpu_off_to_block_off(int off)
{
	return off & (PCPU_BITMAP_BLOCK_BITS - 1);
}

static unsigned long pcpu_block_off_to_off(int index, int off)
{
	return index * PCPU_BITMAP_BLOCK_BITS + off;
}

/*
 * pcpu_next_hint - determine which hint to use
 * @block: block of interest
 * @alloc_bits: size of allocation
 *
 * This determines if we should scan based on the scan_hint or first_free.
 * In general, we want to scan from first_free to fulfill allocations by
 * first fit.  However, if we know a scan_hint at position scan_hint_start
 * cannot fulfill an allocation, we can begin scanning from there knowing
 * the contig_hint will be our fallback.
 */
static int pcpu_next_hint(struct pcpu_block_md *block, int alloc_bits)
{
	/*
	 * The three conditions below determine if we can skip past the
	 * scan_hint.  First, does the scan hint exist.  Second, is the
	 * contig_hint after the scan_hint (possibly not true iff
	 * contig_hint == scan_hint).  Third, is the allocation request
	 * larger than the scan_hint.
	 */
	if (block->scan_hint &&
	    block->contig_hint_start > block->scan_hint_start &&
	    alloc_bits > block->scan_hint)
		return block->scan_hint_start + block->scan_hint;

	return block->first_free;
}

/**
 * pcpu_next_md_free_region - finds the next hint free area
 * @chunk: chunk of interest
 * @bit_off: chunk offset
 * @bits: size of free area
 *
 * Helper function for pcpu_for_each_md_free_region.  It checks
 * block->contig_hint and performs aggregation across blocks to find the
 * next hint.  It modifies bit_off and bits in-place to be consumed in the
 * loop.
 */
static void pcpu_next_md_free_region(struct pcpu_chunk *chunk, int *bit_off,
				     int *bits)
{
	int i = pcpu_off_to_block_index(*bit_off);
	int block_off = pcpu_off_to_block_off(*bit_off);
	struct pcpu_block_md *block;

	*bits = 0;
	for (block = chunk->md_blocks + i; i < pcpu_chunk_nr_blocks(chunk);
	     block++, i++) {
		/* handles contig area across blocks */
		if (*bits) {
			*bits += block->left_free;
			if (block->left_free == PCPU_BITMAP_BLOCK_BITS)
				continue;
			return;
		}

		/*
		 * This checks three things.  First is there a contig_hint to
		 * check.  Second, have we checked this hint before by
		 * comparing the block_off.  Third, is this the same as the
		 * right contig hint.  In the last case, it spills over into
		 * the next block and should be handled by the contig area
		 * across blocks code.
		 */
		*bits = block->contig_hint;
		if (*bits && block->contig_hint_start >= block_off &&
		    *bits + block->contig_hint_start < PCPU_BITMAP_BLOCK_BITS) {
			*bit_off = pcpu_block_off_to_off(i,
					block->contig_hint_start);
			return;
		}
		/* reset to satisfy the second predicate above */
		block_off = 0;

		*bits = block->right_free;
		*bit_off = (i + 1) * PCPU_BITMAP_BLOCK_BITS - block->right_free;
	}
}

/**
 * pcpu_next_fit_region - finds fit areas for a given allocation request
 * @chunk: chunk of interest
 * @alloc_bits: size of allocation
 * @align: alignment of area (max PAGE_SIZE)
 * @bit_off: chunk offset
 * @bits: size of free area
 *
 * Finds the next free region that is viable for use with a given size and
 * alignment.  This only returns if there is a valid area to be used for this
 * allocation.  block->first_free is returned if the allocation request fits
 * within the block to see if the request can be fulfilled prior to the contig
 * hint.
 */
static void pcpu_next_fit_region(struct pcpu_chunk *chunk, int alloc_bits,
				 int align, int *bit_off, int *bits)
{
	int i = pcpu_off_to_block_index(*bit_off);
	int block_off = pcpu_off_to_block_off(*bit_off);
	struct pcpu_block_md *block;

	*bits = 0;
	for (block = chunk->md_blocks + i; i < pcpu_chunk_nr_blocks(chunk);
	     block++, i++) {
		/* handles contig area across blocks */
		if (*bits) {
			*bits += block->left_free;
			if (*bits >= alloc_bits)
				return;
			if (block->left_free == PCPU_BITMAP_BLOCK_BITS)
				continue;
		}

		/* check block->contig_hint */
		*bits = ALIGN(block->contig_hint_start, align) -
			block->contig_hint_start;
		/*
		 * This uses the block offset to determine if this has been
		 * checked in the prior iteration.
		 */
		if (block->contig_hint &&
		    block->contig_hint_start >= block_off &&
		    block->contig_hint >= *bits + alloc_bits) {
			int start = pcpu_next_hint(block, alloc_bits);

			*bits += alloc_bits + block->contig_hint_start -
				 start;
			*bit_off = pcpu_block_off_to_off(i, start);
			return;
		}
		/* reset to satisfy the second predicate above */
		block_off = 0;

		*bit_off = ALIGN(PCPU_BITMAP_BLOCK_BITS - block->right_free,
				 align);
		*bits = PCPU_BITMAP_BLOCK_BITS - *bit_off;
		*bit_off = pcpu_block_off_to_off(i, *bit_off);
		if (*bits >= alloc_bits)
			return;
	}

	/* no valid offsets were found - fail condition */
	*bit_off = pcpu_chunk_map_bits(chunk);
}

/*
 * Metadata free area iterators.  These perform aggregation of free areas
 * based on the metadata blocks and return the offset @bit_off and size in
 * bits of the free area @bits.  pcpu_for_each_fit_region only returns when
 * a fit is found for the allocation request.
 */
#define pcpu_for_each_md_free_region(chunk, bit_off, bits)		\
	for (pcpu_next_md_free_region((chunk), &(bit_off), &(bits));	\
	     (bit_off) < pcpu_chunk_map_bits((chunk));			\
	     (bit_off) += (bits) + 1,					\
	     pcpu_next_md_free_region((chunk), &(bit_off), &(bits)))

#define pcpu_for_each_fit_region(chunk, alloc_bits, align, bit_off, bits)     \
	for (pcpu_next_fit_region((chunk), (alloc_bits), (align), &(bit_off), \
				  &(bits));				      \
	     (bit_off) < pcpu_chunk_map_bits((chunk));			      \
	     (bit_off) += (bits),					      \
	     pcpu_next_fit_region((chunk), (alloc_bits), (align), &(bit_off), \
				  &(bits)))

/**
 * pcpu_mem_zalloc - allocate memory
 * @size: bytes to allocate
 * @gfp: allocation flags
 *
 * Allocate @size bytes.  If @size is smaller than PAGE_SIZE,
 * kzalloc() is used; otherwise, the equivalent of vzalloc() is used.
 * This is to facilitate passing through whitelisted flags.  The
 * returned memory is always zeroed.
 *
 * RETURNS:
 * Pointer to the allocated area on success, NULL on failure.
 */
static void *pcpu_mem_zalloc(size_t size, gfp_t gfp)
{
	if (WARN_ON_ONCE(!slab_is_available()))
		return NULL;

	if (size <= PAGE_SIZE)
		return kzalloc(size, gfp);
	else
		return __vmalloc(size, gfp | __GFP_ZERO);
}

/**
 * pcpu_mem_free - free memory
 * @ptr: memory to free
 *
 * Free @ptr.  @ptr should have been allocated using pcpu_mem_zalloc().
 */
static void pcpu_mem_free(void *ptr)
{
	kvfree(ptr);
}

static void __pcpu_chunk_move(struct pcpu_chunk *chunk, int slot,
			      bool move_front)
{
	if (chunk != pcpu_reserved_chunk) {
		struct list_head *pcpu_slot;

		pcpu_slot = pcpu_chunk_list(pcpu_chunk_type(chunk));
		if (move_front)
			list_move(&chunk->list, &pcpu_slot[slot]);
		else
			list_move_tail(&chunk->list, &pcpu_slot[slot]);
	}
}

static void pcpu_chunk_move(struct pcpu_chunk *chunk, int slot)
{
	__pcpu_chunk_move(chunk, slot, true);
}

/**
 * pcpu_chunk_relocate - put chunk in the appropriate chunk slot
 * @chunk: chunk of interest
 * @oslot: the previous slot it was on
 *
 * This function is called after an allocation or free changed @chunk.
 * New slot according to the changed state is determined and @chunk is
 * moved to the slot.  Note that the reserved chunk is never put on
 * chunk slots.
 *
 * CONTEXT:
 * pcpu_lock.
 */
static void pcpu_chunk_relocate(struct pcpu_chunk *chunk, int oslot)
{
	int nslot = pcpu_chunk_slot(chunk);

	if (oslot != nslot)
		__pcpu_chunk_move(chunk, nslot, oslot < nslot);
}

/*
 * pcpu_update_empty_pages - update empty page counters
 * @chunk: chunk of interest
 * @nr: nr of empty pages
 *
 * This is used to keep track of the empty pages now based on the premise
 * a md_block covers a page.  The hint update functions recognize if a block
 * is made full or broken to calculate deltas for keeping track of free pages.
 */
static inline void pcpu_update_empty_pages(struct pcpu_chunk *chunk, int nr)
{
	chunk->nr_empty_pop_pages += nr;
	if (chunk != pcpu_reserved_chunk)
		pcpu_nr_empty_pop_pages += nr;
}

/*
 * pcpu_region_overlap - determines if two regions overlap
 * @a: start of first region, inclusive
 * @b: end of first region, exclusive
 * @x: start of second region, inclusive
 * @y: end of second region, exclusive
 *
 * This is used to determine if the hint region [a, b) overlaps with the
 * allocated region [x, y).
 */
static inline bool pcpu_region_overlap(int a, int b, int x, int y)
{
	return (a < y) && (x < b);
}

/**
 * pcpu_block_update - updates a block given a free area
 * @block: block of interest
 * @start: start offset in block
 * @end: end offset in block
 *
 * Updates a block given a known free area.  The region [start, end) is
 * expected to be the entirety of the free area within a block.  Chooses
 * the best starting offset if the contig hints are equal.
 */
static void pcpu_block_update(struct pcpu_block_md *block, int start, int end)
{
	int contig = end - start;

	block->first_free = min(block->first_free, start);
	if (start == 0)
		block->left_free = contig;

	if (end == block->nr_bits)
		block->right_free = contig;

	if (contig > block->contig_hint) {
		/* promote the old contig_hint to be the new scan_hint */
		if (start > block->contig_hint_start) {
			if (block->contig_hint > block->scan_hint) {
				block->scan_hint_start =
					block->contig_hint_start;
				block->scan_hint = block->contig_hint;
			} else if (start < block->scan_hint_start) {
				/*
				 * The old contig_hint == scan_hint.  But, the
				 * new contig is larger so hold the invariant
				 * scan_hint_start < contig_hint_start.
				 */
				block->scan_hint = 0;
			}
		} else {
			block->scan_hint = 0;
		}
		block->contig_hint_start = start;
		block->contig_hint = contig;
	} else if (contig == block->contig_hint) {
		if (block->contig_hint_start &&
		    (!start ||
		     __ffs(start) > __ffs(block->contig_hint_start))) {
			/* start has a better alignment so use it */
			block->contig_hint_start = start;
			if (start < block->scan_hint_start &&
			    block->contig_hint > block->scan_hint)
				block->scan_hint = 0;
		} else if (start > block->scan_hint_start ||
			   block->contig_hint > block->scan_hint) {
			/*
			 * Knowing contig == contig_hint, update the scan_hint
			 * if it is farther than or larger than the current
			 * scan_hint.
			 */
			block->scan_hint_start = start;
			block->scan_hint = contig;
		}
	} else {
		/*
		 * The region is smaller than the contig_hint.  So only update
		 * the scan_hint if it is larger than or equal and farther than
		 * the current scan_hint.
		 */
		if ((start < block->contig_hint_start &&
		     (contig > block->scan_hint ||
		      (contig == block->scan_hint &&
		       start > block->scan_hint_start)))) {
			block->scan_hint_start = start;
			block->scan_hint = contig;
		}
	}
}

/*
 * pcpu_block_update_scan - update a block given a free area from a scan
 * @chunk: chunk of interest
 * @bit_off: chunk offset
 * @bits: size of free area
 *
 * Finding the final allocation spot first goes through pcpu_find_block_fit()
 * to find a block that can hold the allocation and then pcpu_alloc_area()
 * where a scan is used.  When allocations require specific alignments,
 * we can inadvertently create holes which will not be seen in the alloc
 * or free paths.
 *
 * This takes a given free area hole and updates a block as it may change the
 * scan_hint.  We need to scan backwards to ensure we don't miss free bits
 * from alignment.
 */
static void pcpu_block_update_scan(struct pcpu_chunk *chunk, int bit_off,
				   int bits)
{
	int s_off = pcpu_off_to_block_off(bit_off);
	int e_off = s_off + bits;
	int s_index, l_bit;
	struct pcpu_block_md *block;

	if (e_off > PCPU_BITMAP_BLOCK_BITS)
		return;

	s_index = pcpu_off_to_block_index(bit_off);
	block = chunk->md_blocks + s_index;

	/* scan backwards in case of alignment skipping free bits */
	l_bit = find_last_bit(pcpu_index_alloc_map(chunk, s_index), s_off);
	s_off = (s_off == l_bit) ? 0 : l_bit + 1;

	pcpu_block_update(block, s_off, e_off);
}

/**
 * pcpu_chunk_refresh_hint - updates metadata about a chunk
 * @chunk: chunk of interest
 * @full_scan: if we should scan from the beginning
 *
 * Iterates over the metadata blocks to find the largest contig area.
 * A full scan can be avoided on the allocation path as this is triggered
 * if we broke the contig_hint.  In doing so, the scan_hint will be before
 * the contig_hint or after if the scan_hint == contig_hint.  This cannot
 * be prevented on freeing as we want to find the largest area possibly
 * spanning blocks.
 */
static void pcpu_chunk_refresh_hint(struct pcpu_chunk *chunk, bool full_scan)
{
	struct pcpu_block_md *chunk_md = &chunk->chunk_md;
	int bit_off, bits;

	/* promote scan_hint to contig_hint */
	if (!full_scan && chunk_md->scan_hint) {
		bit_off = chunk_md->scan_hint_start + chunk_md->scan_hint;
		chunk_md->contig_hint_start = chunk_md->scan_hint_start;
		chunk_md->contig_hint = chunk_md->scan_hint;
		chunk_md->scan_hint = 0;
	} else {
		bit_off = chunk_md->first_free;
		chunk_md->contig_hint = 0;
	}

	bits = 0;
	pcpu_for_each_md_free_region(chunk, bit_off, bits)
		pcpu_block_update(chunk_md, bit_off, bit_off + bits);
}

/**
 * pcpu_block_refresh_hint
 * @chunk: chunk of interest
 * @index: index of the metadata block
 *
 * Scans over the block beginning at first_free and updates the block
 * metadata accordingly.
 */
static void pcpu_block_refresh_hint(struct pcpu_chunk *chunk, int index)
{
	struct pcpu_block_md *block = chunk->md_blocks + index;
	unsigned long *alloc_map = pcpu_index_alloc_map(chunk, index);
	unsigned int rs, re, start;	/* region start, region end */

	/* promote scan_hint to contig_hint */
	if (block->scan_hint) {
		start = block->scan_hint_start + block->scan_hint;
		block->contig_hint_start = block->scan_hint_start;
		block->contig_hint = block->scan_hint;
		block->scan_hint = 0;
	} else {
		start = block->first_free;
		block->contig_hint = 0;
	}

	block->right_free = 0;

	/* iterate over free areas and update the contig hints */
	bitmap_for_each_clear_region(alloc_map, rs, re, start,
				     PCPU_BITMAP_BLOCK_BITS)
		pcpu_block_update(block, rs, re);
}

/**
 * pcpu_block_update_hint_alloc - update hint on allocation path
 * @chunk: chunk of interest
 * @bit_off: chunk offset
 * @bits: size of request
 *
 * Updates metadata for the allocation path.  The metadata only has to be
 * refreshed by a full scan iff the chunk's contig hint is broken.  Block level
 * scans are required if the block's contig hint is broken.
 */
static void pcpu_block_update_hint_alloc(struct pcpu_chunk *chunk, int bit_off,
					 int bits)
{
	struct pcpu_block_md *chunk_md = &chunk->chunk_md;
	int nr_empty_pages = 0;
	struct pcpu_block_md *s_block, *e_block, *block;
	int s_index, e_index;	/* block indexes of the freed allocation */
	int s_off, e_off;	/* block offsets of the freed allocation */

	/*
	 * Calculate per block offsets.
	 * The calculation uses an inclusive range, but the resulting offsets
	 * are [start, end).  e_index always points to the last block in the
	 * range.
	 */
	s_index = pcpu_off_to_block_index(bit_off);
	e_index = pcpu_off_to_block_index(bit_off + bits - 1);
	s_off = pcpu_off_to_block_off(bit_off);
	e_off = pcpu_off_to_block_off(bit_off + bits - 1) + 1;

	s_block = chunk->md_blocks + s_index;
	e_block = chunk->md_blocks + e_index;

	/*
	 * Update s_block.
	 * block->first_free must be updated if the allocation takes its place.
	 * If the allocation breaks the contig_hint, a scan is required to
	 * restore this hint.
	 */
	if (s_block->contig_hint == PCPU_BITMAP_BLOCK_BITS)
		nr_empty_pages++;

	if (s_off == s_block->first_free)
		s_block->first_free = find_next_zero_bit(
					pcpu_index_alloc_map(chunk, s_index),
					PCPU_BITMAP_BLOCK_BITS,
					s_off + bits);

	if (pcpu_region_overlap(s_block->scan_hint_start,
				s_block->scan_hint_start + s_block->scan_hint,
				s_off,
				s_off + bits))
		s_block->scan_hint = 0;

	if (pcpu_region_overlap(s_block->contig_hint_start,
				s_block->contig_hint_start +
				s_block->contig_hint,
				s_off,
				s_off + bits)) {
		/* block contig hint is broken - scan to fix it */
		if (!s_off)
			s_block->left_free = 0;
		pcpu_block_refresh_hint(chunk, s_index);
	} else {
		/* update left and right contig manually */
		s_block->left_free = min(s_block->left_free, s_off);
		if (s_index == e_index)
			s_block->right_free = min_t(int, s_block->right_free,
					PCPU_BITMAP_BLOCK_BITS - e_off);
		else
			s_block->right_free = 0;
	}

	/*
	 * Update e_block.
	 */
	if (s_index != e_index) {
		if (e_block->contig_hint == PCPU_BITMAP_BLOCK_BITS)
			nr_empty_pages++;

		/*
		 * When the allocation is across blocks, the end is along
		 * the left part of the e_block.
		 */
		e_block->first_free = find_next_zero_bit(
				pcpu_index_alloc_map(chunk, e_index),
				PCPU_BITMAP_BLOCK_BITS, e_off);

		if (e_off == PCPU_BITMAP_BLOCK_BITS) {
			/* reset the block */
			e_block++;
		} else {
			if (e_off > e_block->scan_hint_start)
				e_block->scan_hint = 0;

			e_block->left_free = 0;
			if (e_off > e_block->contig_hint_start) {
				/* contig hint is broken - scan to fix it */
				pcpu_block_refresh_hint(chunk, e_index);
			} else {
				e_block->right_free =
					min_t(int, e_block->right_free,
					      PCPU_BITMAP_BLOCK_BITS - e_off);
			}
		}

		/* update in-between md_blocks */
		nr_empty_pages += (e_index - s_index - 1);
		for (block = s_block + 1; block < e_block; block++) {
			block->scan_hint = 0;
			block->contig_hint = 0;
			block->left_free = 0;
			block->right_free = 0;
		}
	}

	if (nr_empty_pages)
		pcpu_update_empty_pages(chunk, -nr_empty_pages);

	if (pcpu_region_overlap(chunk_md->scan_hint_start,
				chunk_md->scan_hint_start +
				chunk_md->scan_hint,
				bit_off,
				bit_off + bits))
		chunk_md->scan_hint = 0;

	/*
	 * The only time a full chunk scan is required is if the chunk
	 * contig hint is broken.  Otherwise, it means a smaller space
	 * was used and therefore the chunk contig hint is still correct.
	 */
	if (pcpu_region_overlap(chunk_md->contig_hint_start,
				chunk_md->contig_hint_start +
				chunk_md->contig_hint,
				bit_off,
				bit_off + bits))
		pcpu_chunk_refresh_hint(chunk, false);
}

/**
 * pcpu_block_update_hint_free - updates the block hints on the free path
 * @chunk: chunk of interest
 * @bit_off: chunk offset
 * @bits: size of request
 *
 * Updates metadata for the allocation path.  This avoids a blind block
 * refresh by making use of the block contig hints.  If this fails, it scans
 * forward and backward to determine the extent of the free area.  This is
 * capped at the boundary of blocks.
 *
 * A chunk update is triggered if a page becomes free, a block becomes free,
 * or the free spans across blocks.  This tradeoff is to minimize iterating
 * over the block metadata to update chunk_md->contig_hint.
 * chunk_md->contig_hint may be off by up to a page, but it will never be more
 * than the available space.  If the contig hint is contained in one block, it
 * will be accurate.
 */
static void pcpu_block_update_hint_free(struct pcpu_chunk *chunk, int bit_off,
					int bits)
{
	int nr_empty_pages = 0;
	struct pcpu_block_md *s_block, *e_block, *block;
	int s_index, e_index;	/* block indexes of the freed allocation */
	int s_off, e_off;	/* block offsets of the freed allocation */
	int start, end;		/* start and end of the whole free area */

	/*
	 * Calculate per block offsets.
	 * The calculation uses an inclusive range, but the resulting offsets
	 * are [start, end).  e_index always points to the last block in the
	 * range.
	 */
	s_index = pcpu_off_to_block_index(bit_off);
	e_index = pcpu_off_to_block_index(bit_off + bits - 1);
	s_off = pcpu_off_to_block_off(bit_off);
	e_off = pcpu_off_to_block_off(bit_off + bits - 1) + 1;

	s_block = chunk->md_blocks + s_index;
	e_block = chunk->md_blocks + e_index;

	/*
	 * Check if the freed area aligns with the block->contig_hint.
	 * If it does, then the scan to find the beginning/end of the
	 * larger free area can be avoided.
	 *
	 * start and end refer to beginning and end of the free area
	 * within each their respective blocks.  This is not necessarily
	 * the entire free area as it may span blocks past the beginning
	 * or end of the block.
	 */
	start = s_off;
	if (s_off == s_block->contig_hint + s_block->contig_hint_start) {
		start = s_block->contig_hint_start;
	} else {
		/*
		 * Scan backwards to find the extent of the free area.
		 * find_last_bit returns the starting bit, so if the start bit
		 * is returned, that means there was no last bit and the
		 * remainder of the chunk is free.
		 */
		int l_bit = find_last_bit(pcpu_index_alloc_map(chunk, s_index),
					  start);
		start = (start == l_bit) ? 0 : l_bit + 1;
	}

	end = e_off;
	if (e_off == e_block->contig_hint_start)
		end = e_block->contig_hint_start + e_block->contig_hint;
	else
		end = find_next_bit(pcpu_index_alloc_map(chunk, e_index),
				    PCPU_BITMAP_BLOCK_BITS, end);

	/* update s_block */
	e_off = (s_index == e_index) ? end : PCPU_BITMAP_BLOCK_BITS;
	if (!start && e_off == PCPU_BITMAP_BLOCK_BITS)
		nr_empty_pages++;
	pcpu_block_update(s_block, start, e_off);

	/* freeing in the same block */
	if (s_index != e_index) {
		/* update e_block */
		if (end == PCPU_BITMAP_BLOCK_BITS)
			nr_empty_pages++;
		pcpu_block_update(e_block, 0, end);

		/* reset md_blocks in the middle */
		nr_empty_pages += (e_index - s_index - 1);
		for (block = s_block + 1; block < e_block; block++) {
			block->first_free = 0;
			block->scan_hint = 0;
			block->contig_hint_start = 0;
			block->contig_hint = PCPU_BITMAP_BLOCK_BITS;
			block->left_free = PCPU_BITMAP_BLOCK_BITS;
			block->right_free = PCPU_BITMAP_BLOCK_BITS;
		}
	}

	if (nr_empty_pages)
		pcpu_update_empty_pages(chunk, nr_empty_pages);

	/*
	 * Refresh chunk metadata when the free makes a block free or spans
	 * across blocks.  The contig_hint may be off by up to a page, but if
	 * the contig_hint is contained in a block, it will be accurate with
	 * the else condition below.
	 */
	if (((end - start) >= PCPU_BITMAP_BLOCK_BITS) || s_index != e_index)
		pcpu_chunk_refresh_hint(chunk, true);
	else
		pcpu_block_update(&chunk->chunk_md,
				  pcpu_block_off_to_off(s_index, start),
				  end);
}

/**
 * pcpu_is_populated - determines if the region is populated
 * @chunk: chunk of interest
 * @bit_off: chunk offset
 * @bits: size of area
 * @next_off: return value for the next offset to start searching
 *
 * For atomic allocations, check if the backing pages are populated.
 *
 * RETURNS:
 * Bool if the backing pages are populated.
 * next_index is to skip over unpopulated blocks in pcpu_find_block_fit.
 */
static bool pcpu_is_populated(struct pcpu_chunk *chunk, int bit_off, int bits,
			      int *next_off)
{
	unsigned int page_start, page_end, rs, re;

	page_start = PFN_DOWN(bit_off * PCPU_MIN_ALLOC_SIZE);
	page_end = PFN_UP((bit_off + bits) * PCPU_MIN_ALLOC_SIZE);

	rs = page_start;
	bitmap_next_clear_region(chunk->populated, &rs, &re, page_end);
	if (rs >= page_end)
		return true;

	*next_off = re * PAGE_SIZE / PCPU_MIN_ALLOC_SIZE;
	return false;
}

/**
 * pcpu_find_block_fit - finds the block index to start searching
 * @chunk: chunk of interest
 * @alloc_bits: size of request in allocation units
 * @align: alignment of area (max PAGE_SIZE bytes)
 * @pop_only: use populated regions only
 *
 * Given a chunk and an allocation spec, find the offset to begin searching
 * for a free region.  This iterates over the bitmap metadata blocks to
 * find an offset that will be guaranteed to fit the requirements.  It is
 * not quite first fit as if the allocation does not fit in the contig hint
 * of a block or chunk, it is skipped.  This errs on the side of caution
 * to prevent excess iteration.  Poor alignment can cause the allocator to
 * skip over blocks and chunks that have valid free areas.
 *
 * RETURNS:
 * The offset in the bitmap to begin searching.
 * -1 if no offset is found.
 */
static int pcpu_find_block_fit(struct pcpu_chunk *chunk, int alloc_bits,
			       size_t align, bool pop_only)
{
	struct pcpu_block_md *chunk_md = &chunk->chunk_md;
	int bit_off, bits, next_off;

	/*
	 * Check to see if the allocation can fit in the chunk's contig hint.
	 * This is an optimization to prevent scanning by assuming if it
	 * cannot fit in the global hint, there is memory pressure and creating
	 * a new chunk would happen soon.
	 */
	bit_off = ALIGN(chunk_md->contig_hint_start, align) -
		  chunk_md->contig_hint_start;
	if (bit_off + alloc_bits > chunk_md->contig_hint)
		return -1;

	bit_off = pcpu_next_hint(chunk_md, alloc_bits);
	bits = 0;
	pcpu_for_each_fit_region(chunk, alloc_bits, align, bit_off, bits) {
		if (!pop_only || pcpu_is_populated(chunk, bit_off, bits,
						   &next_off))
			break;

		bit_off = next_off;
		bits = 0;
	}

	if (bit_off == pcpu_chunk_map_bits(chunk))
		return -1;

	return bit_off;
}

/*
 * pcpu_find_zero_area - modified from bitmap_find_next_zero_area_off()
 * @map: the address to base the search on
 * @size: the bitmap size in bits
 * @start: the bitnumber to start searching at
 * @nr: the number of zeroed bits we're looking for
 * @align_mask: alignment mask for zero area
 * @largest_off: offset of the largest area skipped
 * @largest_bits: size of the largest area skipped
 *
 * The @align_mask should be one less than a power of 2.
 *
 * This is a modified version of bitmap_find_next_zero_area_off() to remember
 * the largest area that was skipped.  This is imperfect, but in general is
 * good enough.  The largest remembered region is the largest failed region
 * seen.  This does not include anything we possibly skipped due to alignment.
 * pcpu_block_update_scan() does scan backwards to try and recover what was
 * lost to alignment.  While this can cause scanning to miss earlier possible
 * free areas, smaller allocations will eventually fill those holes.
 */
static unsigned long pcpu_find_zero_area(unsigned long *map,
					 unsigned long size,
					 unsigned long start,
					 unsigned long nr,
					 unsigned long align_mask,
					 unsigned long *largest_off,
					 unsigned long *largest_bits)
{
	unsigned long index, end, i, area_off, area_bits;
again:
	index = find_next_zero_bit(map, size, start);

	/* Align allocation */
	index = __ALIGN_MASK(index, align_mask);
	area_off = index;

	end = index + nr;
	if (end > size)
		return end;
	i = find_next_bit(map, end, index);
	if (i < end) {
		area_bits = i - area_off;
		/* remember largest unused area with best alignment */
		if (area_bits > *largest_bits ||
		    (area_bits == *largest_bits && *largest_off &&
		     (!area_off || __ffs(area_off) > __ffs(*largest_off)))) {
			*largest_off = area_off;
			*largest_bits = area_bits;
		}

		start = i + 1;
		goto again;
	}
	return index;
}

/**
 * pcpu_alloc_area - allocates an area from a pcpu_chunk
 * @chunk: chunk of interest
 * @alloc_bits: size of request in allocation units
 * @align: alignment of area (max PAGE_SIZE)
 * @start: bit_off to start searching
 *
 * This function takes in a @start offset to begin searching to fit an
 * allocation of @alloc_bits with alignment @align.  It needs to scan
 * the allocation map because if it fits within the block's contig hint,
 * @start will be block->first_free. This is an attempt to fill the
 * allocation prior to breaking the contig hint.  The allocation and
 * boundary maps are updated accordingly if it confirms a valid
 * free area.
 *
 * RETURNS:
 * Allocated addr offset in @chunk on success.
 * -1 if no matching area is found.
 */
static int pcpu_alloc_area(struct pcpu_chunk *chunk, int alloc_bits,
			   size_t align, int start)
{
	struct pcpu_block_md *chunk_md = &chunk->chunk_md;
	size_t align_mask = (align) ? (align - 1) : 0;
	unsigned long area_off = 0, area_bits = 0;
	int bit_off, end, oslot;

	lockdep_assert_held(&pcpu_lock);

	oslot = pcpu_chunk_slot(chunk);

	/*
	 * Search to find a fit.
	 */
	end = min_t(int, start + alloc_bits + PCPU_BITMAP_BLOCK_BITS,
		    pcpu_chunk_map_bits(chunk));
	bit_off = pcpu_find_zero_area(chunk->alloc_map, end, start, alloc_bits,
				      align_mask, &area_off, &area_bits);
	if (bit_off >= end)
		return -1;

	if (area_bits)
		pcpu_block_update_scan(chunk, area_off, area_bits);

	/* update alloc map */
	bitmap_set(chunk->alloc_map, bit_off, alloc_bits);

	/* update boundary map */
	set_bit(bit_off, chunk->bound_map);
	bitmap_clear(chunk->bound_map, bit_off + 1, alloc_bits - 1);
	set_bit(bit_off + alloc_bits, chunk->bound_map);

	chunk->free_bytes -= alloc_bits * PCPU_MIN_ALLOC_SIZE;

	/* update first free bit */
	if (bit_off == chunk_md->first_free)
		chunk_md->first_free = find_next_zero_bit(
					chunk->alloc_map,
					pcpu_chunk_map_bits(chunk),
					bit_off + alloc_bits);

	pcpu_block_update_hint_alloc(chunk, bit_off, alloc_bits);

	pcpu_chunk_relocate(chunk, oslot);

	return bit_off * PCPU_MIN_ALLOC_SIZE;
}

/**
 * pcpu_free_area - frees the corresponding offset
 * @chunk: chunk of interest
 * @off: addr offset into chunk
 *
 * This function determines the size of an allocation to free using
 * the boundary bitmap and clears the allocation map.
 *
 * RETURNS:
 * Number of freed bytes.
 */
static int pcpu_free_area(struct pcpu_chunk *chunk, int off)
{
	struct pcpu_block_md *chunk_md = &chunk->chunk_md;
	int bit_off, bits, end, oslot, freed;

	lockdep_assert_held(&pcpu_lock);
	pcpu_stats_area_dealloc(chunk);

	oslot = pcpu_chunk_slot(chunk);

	bit_off = off / PCPU_MIN_ALLOC_SIZE;

	/* find end index */
	end = find_next_bit(chunk->bound_map, pcpu_chunk_map_bits(chunk),
			    bit_off + 1);
	bits = end - bit_off;
	bitmap_clear(chunk->alloc_map, bit_off, bits);

	freed = bits * PCPU_MIN_ALLOC_SIZE;

	/* update metadata */
	chunk->free_bytes += freed;

	/* update first free bit */
	chunk_md->first_free = min(chunk_md->first_free, bit_off);

	pcpu_block_update_hint_free(chunk, bit_off, bits);

	pcpu_chunk_relocate(chunk, oslot);

	return freed;
}

static void pcpu_init_md_block(struct pcpu_block_md *block, int nr_bits)
{
	block->scan_hint = 0;
	block->contig_hint = nr_bits;
	block->left_free = nr_bits;
	block->right_free = nr_bits;
	block->first_free = 0;
	block->nr_bits = nr_bits;
}

static void pcpu_init_md_blocks(struct pcpu_chunk *chunk)
{
	struct pcpu_block_md *md_block;

	/* init the chunk's block */
	pcpu_init_md_block(&chunk->chunk_md, pcpu_chunk_map_bits(chunk));

	for (md_block = chunk->md_blocks;
	     md_block != chunk->md_blocks + pcpu_chunk_nr_blocks(chunk);
	     md_block++)
		pcpu_init_md_block(md_block, PCPU_BITMAP_BLOCK_BITS);
}

/**
 * pcpu_alloc_first_chunk - creates chunks that serve the first chunk
 * @tmp_addr: the start of the region served
 * @map_size: size of the region served
 *
 * This is responsible for creating the chunks that serve the first chunk.  The
 * base_addr is page aligned down of @tmp_addr while the region end is page
 * aligned up.  Offsets are kept track of to determine the region served. All
 * this is done to appease the bitmap allocator in avoiding partial blocks.
 *
 * RETURNS:
 * Chunk serving the region at @tmp_addr of @map_size.
 */
static struct pcpu_chunk * __init pcpu_alloc_first_chunk(unsigned long tmp_addr,
							 int map_size)
{
	struct pcpu_chunk *chunk;
	unsigned long aligned_addr, lcm_align;
	int start_offset, offset_bits, region_size, region_bits;
	size_t alloc_size;

	/* region calculations */
	aligned_addr = tmp_addr & PAGE_MASK;

	start_offset = tmp_addr - aligned_addr;

	/*
	 * Align the end of the region with the LCM of PAGE_SIZE and
	 * PCPU_BITMAP_BLOCK_SIZE.  One of these constants is a multiple of
	 * the other.
	 */
	lcm_align = lcm(PAGE_SIZE, PCPU_BITMAP_BLOCK_SIZE);
	region_size = ALIGN(start_offset + map_size, lcm_align);

	/* allocate chunk */
<<<<<<< HEAD
	alloc_size = sizeof(struct pcpu_chunk) +
		BITS_TO_LONGS(region_size >> PAGE_SHIFT) * sizeof(unsigned long);
=======
	alloc_size = struct_size(chunk, populated,
				 BITS_TO_LONGS(region_size >> PAGE_SHIFT));
>>>>>>> d1988041
	chunk = memblock_alloc(alloc_size, SMP_CACHE_BYTES);
	if (!chunk)
		panic("%s: Failed to allocate %zu bytes\n", __func__,
		      alloc_size);

	INIT_LIST_HEAD(&chunk->list);

	chunk->base_addr = (void *)aligned_addr;
	chunk->start_offset = start_offset;
	chunk->end_offset = region_size - chunk->start_offset - map_size;

	chunk->nr_pages = region_size >> PAGE_SHIFT;
	region_bits = pcpu_chunk_map_bits(chunk);

	alloc_size = BITS_TO_LONGS(region_bits) * sizeof(chunk->alloc_map[0]);
	chunk->alloc_map = memblock_alloc(alloc_size, SMP_CACHE_BYTES);
	if (!chunk->alloc_map)
		panic("%s: Failed to allocate %zu bytes\n", __func__,
		      alloc_size);

	alloc_size =
		BITS_TO_LONGS(region_bits + 1) * sizeof(chunk->bound_map[0]);
	chunk->bound_map = memblock_alloc(alloc_size, SMP_CACHE_BYTES);
	if (!chunk->bound_map)
		panic("%s: Failed to allocate %zu bytes\n", __func__,
		      alloc_size);

	alloc_size = pcpu_chunk_nr_blocks(chunk) * sizeof(chunk->md_blocks[0]);
	chunk->md_blocks = memblock_alloc(alloc_size, SMP_CACHE_BYTES);
	if (!chunk->md_blocks)
		panic("%s: Failed to allocate %zu bytes\n", __func__,
		      alloc_size);

#ifdef CONFIG_MEMCG_KMEM
	/* first chunk isn't memcg-aware */
	chunk->obj_cgroups = NULL;
#endif
	pcpu_init_md_blocks(chunk);

	/* manage populated page bitmap */
	chunk->immutable = true;
	bitmap_fill(chunk->populated, chunk->nr_pages);
	chunk->nr_populated = chunk->nr_pages;
	chunk->nr_empty_pop_pages = chunk->nr_pages;

	chunk->free_bytes = map_size;

	if (chunk->start_offset) {
		/* hide the beginning of the bitmap */
		offset_bits = chunk->start_offset / PCPU_MIN_ALLOC_SIZE;
		bitmap_set(chunk->alloc_map, 0, offset_bits);
		set_bit(0, chunk->bound_map);
		set_bit(offset_bits, chunk->bound_map);

		chunk->chunk_md.first_free = offset_bits;

		pcpu_block_update_hint_alloc(chunk, 0, offset_bits);
	}

	if (chunk->end_offset) {
		/* hide the end of the bitmap */
		offset_bits = chunk->end_offset / PCPU_MIN_ALLOC_SIZE;
		bitmap_set(chunk->alloc_map,
			   pcpu_chunk_map_bits(chunk) - offset_bits,
			   offset_bits);
		set_bit((start_offset + map_size) / PCPU_MIN_ALLOC_SIZE,
			chunk->bound_map);
		set_bit(region_bits, chunk->bound_map);

		pcpu_block_update_hint_alloc(chunk, pcpu_chunk_map_bits(chunk)
					     - offset_bits, offset_bits);
	}

	return chunk;
}

static struct pcpu_chunk *pcpu_alloc_chunk(enum pcpu_chunk_type type, gfp_t gfp)
{
	struct pcpu_chunk *chunk;
	int region_bits;

	chunk = pcpu_mem_zalloc(pcpu_chunk_struct_size, gfp);
	if (!chunk)
		return NULL;

	INIT_LIST_HEAD(&chunk->list);
	chunk->nr_pages = pcpu_unit_pages;
	region_bits = pcpu_chunk_map_bits(chunk);

	chunk->alloc_map = pcpu_mem_zalloc(BITS_TO_LONGS(region_bits) *
					   sizeof(chunk->alloc_map[0]), gfp);
	if (!chunk->alloc_map)
		goto alloc_map_fail;

	chunk->bound_map = pcpu_mem_zalloc(BITS_TO_LONGS(region_bits + 1) *
					   sizeof(chunk->bound_map[0]), gfp);
	if (!chunk->bound_map)
		goto bound_map_fail;

	chunk->md_blocks = pcpu_mem_zalloc(pcpu_chunk_nr_blocks(chunk) *
					   sizeof(chunk->md_blocks[0]), gfp);
	if (!chunk->md_blocks)
		goto md_blocks_fail;

#ifdef CONFIG_MEMCG_KMEM
	if (pcpu_is_memcg_chunk(type)) {
		chunk->obj_cgroups =
			pcpu_mem_zalloc(pcpu_chunk_map_bits(chunk) *
					sizeof(struct obj_cgroup *), gfp);
		if (!chunk->obj_cgroups)
			goto objcg_fail;
	}
#endif

	pcpu_init_md_blocks(chunk);

	/* init metadata */
	chunk->free_bytes = chunk->nr_pages * PAGE_SIZE;

	return chunk;

#ifdef CONFIG_MEMCG_KMEM
objcg_fail:
	pcpu_mem_free(chunk->md_blocks);
#endif
md_blocks_fail:
	pcpu_mem_free(chunk->bound_map);
bound_map_fail:
	pcpu_mem_free(chunk->alloc_map);
alloc_map_fail:
	pcpu_mem_free(chunk);

	return NULL;
}

static void pcpu_free_chunk(struct pcpu_chunk *chunk)
{
	if (!chunk)
		return;
#ifdef CONFIG_MEMCG_KMEM
	pcpu_mem_free(chunk->obj_cgroups);
#endif
	pcpu_mem_free(chunk->md_blocks);
	pcpu_mem_free(chunk->bound_map);
	pcpu_mem_free(chunk->alloc_map);
	pcpu_mem_free(chunk);
}

/**
 * pcpu_chunk_populated - post-population bookkeeping
 * @chunk: pcpu_chunk which got populated
 * @page_start: the start page
 * @page_end: the end page
 *
 * Pages in [@page_start,@page_end) have been populated to @chunk.  Update
 * the bookkeeping information accordingly.  Must be called after each
 * successful population.
 *
 * If this is @for_alloc, do not increment pcpu_nr_empty_pop_pages because it
 * is to serve an allocation in that area.
 */
static void pcpu_chunk_populated(struct pcpu_chunk *chunk, int page_start,
				 int page_end)
{
	int nr = page_end - page_start;

	lockdep_assert_held(&pcpu_lock);

	bitmap_set(chunk->populated, page_start, nr);
	chunk->nr_populated += nr;
	pcpu_nr_populated += nr;

	pcpu_update_empty_pages(chunk, nr);
}

/**
 * pcpu_chunk_depopulated - post-depopulation bookkeeping
 * @chunk: pcpu_chunk which got depopulated
 * @page_start: the start page
 * @page_end: the end page
 *
 * Pages in [@page_start,@page_end) have been depopulated from @chunk.
 * Update the bookkeeping information accordingly.  Must be called after
 * each successful depopulation.
 */
static void pcpu_chunk_depopulated(struct pcpu_chunk *chunk,
				   int page_start, int page_end)
{
	int nr = page_end - page_start;

	lockdep_assert_held(&pcpu_lock);

	bitmap_clear(chunk->populated, page_start, nr);
	chunk->nr_populated -= nr;
	pcpu_nr_populated -= nr;

	pcpu_update_empty_pages(chunk, -nr);
}

/*
 * Chunk management implementation.
 *
 * To allow different implementations, chunk alloc/free and
 * [de]population are implemented in a separate file which is pulled
 * into this file and compiled together.  The following functions
 * should be implemented.
 *
 * pcpu_populate_chunk		- populate the specified range of a chunk
 * pcpu_depopulate_chunk	- depopulate the specified range of a chunk
 * pcpu_create_chunk		- create a new chunk
 * pcpu_destroy_chunk		- destroy a chunk, always preceded by full depop
 * pcpu_addr_to_page		- translate address to physical address
 * pcpu_verify_alloc_info	- check alloc_info is acceptable during init
 */
static int pcpu_populate_chunk(struct pcpu_chunk *chunk,
			       int page_start, int page_end, gfp_t gfp);
static void pcpu_depopulate_chunk(struct pcpu_chunk *chunk,
				  int page_start, int page_end);
static struct pcpu_chunk *pcpu_create_chunk(enum pcpu_chunk_type type,
					    gfp_t gfp);
static void pcpu_destroy_chunk(struct pcpu_chunk *chunk);
static struct page *pcpu_addr_to_page(void *addr);
static int __init pcpu_verify_alloc_info(const struct pcpu_alloc_info *ai);

#ifdef CONFIG_NEED_PER_CPU_KM
#include "percpu-km.c"
#else
#include "percpu-vm.c"
#endif

/**
 * pcpu_chunk_addr_search - determine chunk containing specified address
 * @addr: address for which the chunk needs to be determined.
 *
 * This is an internal function that handles all but static allocations.
 * Static percpu address values should never be passed into the allocator.
 *
 * RETURNS:
 * The address of the found chunk.
 */
static struct pcpu_chunk *pcpu_chunk_addr_search(void *addr)
{
	/* is it in the dynamic region (first chunk)? */
	if (pcpu_addr_in_chunk(pcpu_first_chunk, addr))
		return pcpu_first_chunk;

	/* is it in the reserved region? */
	if (pcpu_addr_in_chunk(pcpu_reserved_chunk, addr))
		return pcpu_reserved_chunk;

	/*
	 * The address is relative to unit0 which might be unused and
	 * thus unmapped.  Offset the address to the unit space of the
	 * current processor before looking it up in the vmalloc
	 * space.  Note that any possible cpu id can be used here, so
	 * there's no need to worry about preemption or cpu hotplug.
	 */
	addr += pcpu_unit_offsets[raw_smp_processor_id()];
	return pcpu_get_page_chunk(pcpu_addr_to_page(addr));
}

#ifdef CONFIG_MEMCG_KMEM
static enum pcpu_chunk_type pcpu_memcg_pre_alloc_hook(size_t size, gfp_t gfp,
						     struct obj_cgroup **objcgp)
{
	struct obj_cgroup *objcg;

	if (!memcg_kmem_enabled() || !(gfp & __GFP_ACCOUNT))
		return PCPU_CHUNK_ROOT;

	objcg = get_obj_cgroup_from_current();
	if (!objcg)
		return PCPU_CHUNK_ROOT;

	if (obj_cgroup_charge(objcg, gfp, size * num_possible_cpus())) {
		obj_cgroup_put(objcg);
		return PCPU_FAIL_ALLOC;
	}

	*objcgp = objcg;
	return PCPU_CHUNK_MEMCG;
}

static void pcpu_memcg_post_alloc_hook(struct obj_cgroup *objcg,
				       struct pcpu_chunk *chunk, int off,
				       size_t size)
{
	if (!objcg)
		return;

	if (chunk) {
		chunk->obj_cgroups[off >> PCPU_MIN_ALLOC_SHIFT] = objcg;

		rcu_read_lock();
		mod_memcg_state(obj_cgroup_memcg(objcg), MEMCG_PERCPU_B,
				size * num_possible_cpus());
		rcu_read_unlock();
	} else {
		obj_cgroup_uncharge(objcg, size * num_possible_cpus());
		obj_cgroup_put(objcg);
	}
}

static void pcpu_memcg_free_hook(struct pcpu_chunk *chunk, int off, size_t size)
{
	struct obj_cgroup *objcg;

	if (!pcpu_is_memcg_chunk(pcpu_chunk_type(chunk)))
		return;

	objcg = chunk->obj_cgroups[off >> PCPU_MIN_ALLOC_SHIFT];
	chunk->obj_cgroups[off >> PCPU_MIN_ALLOC_SHIFT] = NULL;

	obj_cgroup_uncharge(objcg, size * num_possible_cpus());

	rcu_read_lock();
	mod_memcg_state(obj_cgroup_memcg(objcg), MEMCG_PERCPU_B,
			-(size * num_possible_cpus()));
	rcu_read_unlock();

	obj_cgroup_put(objcg);
}

#else /* CONFIG_MEMCG_KMEM */
static enum pcpu_chunk_type
pcpu_memcg_pre_alloc_hook(size_t size, gfp_t gfp, struct obj_cgroup **objcgp)
{
	return PCPU_CHUNK_ROOT;
}

static void pcpu_memcg_post_alloc_hook(struct obj_cgroup *objcg,
				       struct pcpu_chunk *chunk, int off,
				       size_t size)
{
}

static void pcpu_memcg_free_hook(struct pcpu_chunk *chunk, int off, size_t size)
{
}
#endif /* CONFIG_MEMCG_KMEM */

/**
 * pcpu_alloc - the percpu allocator
 * @size: size of area to allocate in bytes
 * @align: alignment of area (max PAGE_SIZE)
 * @reserved: allocate from the reserved chunk if available
 * @gfp: allocation flags
 *
 * Allocate percpu area of @size bytes aligned at @align.  If @gfp doesn't
 * contain %GFP_KERNEL, the allocation is atomic. If @gfp has __GFP_NOWARN
 * then no warning will be triggered on invalid or failed allocation
 * requests.
 *
 * RETURNS:
 * Percpu pointer to the allocated area on success, NULL on failure.
 */
static void __percpu *pcpu_alloc(size_t size, size_t align, bool reserved,
				 gfp_t gfp)
{
	gfp_t pcpu_gfp;
	bool is_atomic;
	bool do_warn;
	enum pcpu_chunk_type type;
	struct list_head *pcpu_slot;
	struct obj_cgroup *objcg = NULL;
	static int warn_limit = 10;
	struct pcpu_chunk *chunk, *next;
	const char *err;
	int slot, off, cpu, ret;
	unsigned long flags;
	void __percpu *ptr;
	size_t bits, bit_align;

	gfp = current_gfp_context(gfp);
	/* whitelisted flags that can be passed to the backing allocators */
	pcpu_gfp = gfp & (GFP_KERNEL | __GFP_NORETRY | __GFP_NOWARN);
	is_atomic = (gfp & GFP_KERNEL) != GFP_KERNEL;
	do_warn = !(gfp & __GFP_NOWARN);

	/*
	 * There is now a minimum allocation size of PCPU_MIN_ALLOC_SIZE,
	 * therefore alignment must be a minimum of that many bytes.
	 * An allocation may have internal fragmentation from rounding up
	 * of up to PCPU_MIN_ALLOC_SIZE - 1 bytes.
	 */
	if (unlikely(align < PCPU_MIN_ALLOC_SIZE))
		align = PCPU_MIN_ALLOC_SIZE;

	size = ALIGN(size, PCPU_MIN_ALLOC_SIZE);
	bits = size >> PCPU_MIN_ALLOC_SHIFT;
	bit_align = align >> PCPU_MIN_ALLOC_SHIFT;

	if (unlikely(!size || size > PCPU_MIN_UNIT_SIZE || align > PAGE_SIZE ||
		     !is_power_of_2(align))) {
		WARN(do_warn, "illegal size (%zu) or align (%zu) for percpu allocation\n",
		     size, align);
		return NULL;
	}

	type = pcpu_memcg_pre_alloc_hook(size, gfp, &objcg);
	if (unlikely(type == PCPU_FAIL_ALLOC))
		return NULL;
	pcpu_slot = pcpu_chunk_list(type);

	if (!is_atomic) {
		/*
		 * pcpu_balance_workfn() allocates memory under this mutex,
		 * and it may wait for memory reclaim. Allow current task
		 * to become OOM victim, in case of memory pressure.
		 */
		if (gfp & __GFP_NOFAIL) {
			mutex_lock(&pcpu_alloc_mutex);
		} else if (mutex_lock_killable(&pcpu_alloc_mutex)) {
			pcpu_memcg_post_alloc_hook(objcg, NULL, 0, size);
			return NULL;
		}
	}

	spin_lock_irqsave(&pcpu_lock, flags);

	/* serve reserved allocations from the reserved chunk if available */
	if (reserved && pcpu_reserved_chunk) {
		chunk = pcpu_reserved_chunk;

		off = pcpu_find_block_fit(chunk, bits, bit_align, is_atomic);
		if (off < 0) {
			err = "alloc from reserved chunk failed";
			goto fail_unlock;
		}

		off = pcpu_alloc_area(chunk, bits, bit_align, off);
		if (off >= 0)
			goto area_found;

		err = "alloc from reserved chunk failed";
		goto fail_unlock;
	}

restart:
	/* search through normal chunks */
	for (slot = pcpu_size_to_slot(size); slot < pcpu_nr_slots; slot++) {
		list_for_each_entry_safe(chunk, next, &pcpu_slot[slot], list) {
			off = pcpu_find_block_fit(chunk, bits, bit_align,
						  is_atomic);
			if (off < 0) {
				if (slot < PCPU_SLOT_FAIL_THRESHOLD)
					pcpu_chunk_move(chunk, 0);
				continue;
			}

			off = pcpu_alloc_area(chunk, bits, bit_align, off);
			if (off >= 0)
				goto area_found;

		}
	}

	spin_unlock_irqrestore(&pcpu_lock, flags);

	/*
	 * No space left.  Create a new chunk.  We don't want multiple
	 * tasks to create chunks simultaneously.  Serialize and create iff
	 * there's still no empty chunk after grabbing the mutex.
	 */
	if (is_atomic) {
		err = "atomic alloc failed, no space left";
		goto fail;
	}

	if (list_empty(&pcpu_slot[pcpu_nr_slots - 1])) {
		chunk = pcpu_create_chunk(type, pcpu_gfp);
		if (!chunk) {
			err = "failed to allocate new chunk";
			goto fail;
		}

		spin_lock_irqsave(&pcpu_lock, flags);
		pcpu_chunk_relocate(chunk, -1);
	} else {
		spin_lock_irqsave(&pcpu_lock, flags);
	}

	goto restart;

area_found:
	pcpu_stats_area_alloc(chunk, size);
	spin_unlock_irqrestore(&pcpu_lock, flags);

	/* populate if not all pages are already there */
	if (!is_atomic) {
		unsigned int page_start, page_end, rs, re;

		page_start = PFN_DOWN(off);
		page_end = PFN_UP(off + size);

		bitmap_for_each_clear_region(chunk->populated, rs, re,
					     page_start, page_end) {
			WARN_ON(chunk->immutable);

			ret = pcpu_populate_chunk(chunk, rs, re, pcpu_gfp);

			spin_lock_irqsave(&pcpu_lock, flags);
			if (ret) {
				pcpu_free_area(chunk, off);
				err = "failed to populate";
				goto fail_unlock;
			}
			pcpu_chunk_populated(chunk, rs, re);
			spin_unlock_irqrestore(&pcpu_lock, flags);
		}

		mutex_unlock(&pcpu_alloc_mutex);
	}

	if (pcpu_nr_empty_pop_pages < PCPU_EMPTY_POP_PAGES_LOW)
		pcpu_schedule_balance_work();

	/* clear the areas and return address relative to base address */
	for_each_possible_cpu(cpu)
		memset((void *)pcpu_chunk_addr(chunk, cpu, 0) + off, 0, size);

	ptr = __addr_to_pcpu_ptr(chunk->base_addr + off);
	kmemleak_alloc_percpu(ptr, size, gfp);

	trace_percpu_alloc_percpu(reserved, is_atomic, size, align,
			chunk->base_addr, off, ptr);

	pcpu_memcg_post_alloc_hook(objcg, chunk, off, size);

	return ptr;

fail_unlock:
	spin_unlock_irqrestore(&pcpu_lock, flags);
fail:
	trace_percpu_alloc_percpu_fail(reserved, is_atomic, size, align);

	if (!is_atomic && do_warn && warn_limit) {
		pr_warn("allocation failed, size=%zu align=%zu atomic=%d, %s\n",
			size, align, is_atomic, err);
		dump_stack();
		if (!--warn_limit)
			pr_info("limit reached, disable warning\n");
	}
	if (is_atomic) {
		/* see the flag handling in pcpu_blance_workfn() */
		pcpu_atomic_alloc_failed = true;
		pcpu_schedule_balance_work();
	} else {
		mutex_unlock(&pcpu_alloc_mutex);
	}

	pcpu_memcg_post_alloc_hook(objcg, NULL, 0, size);

	return NULL;
}

/**
 * __alloc_percpu_gfp - allocate dynamic percpu area
 * @size: size of area to allocate in bytes
 * @align: alignment of area (max PAGE_SIZE)
 * @gfp: allocation flags
 *
 * Allocate zero-filled percpu area of @size bytes aligned at @align.  If
 * @gfp doesn't contain %GFP_KERNEL, the allocation doesn't block and can
 * be called from any context but is a lot more likely to fail. If @gfp
 * has __GFP_NOWARN then no warning will be triggered on invalid or failed
 * allocation requests.
 *
 * RETURNS:
 * Percpu pointer to the allocated area on success, NULL on failure.
 */
void __percpu *__alloc_percpu_gfp(size_t size, size_t align, gfp_t gfp)
{
	return pcpu_alloc(size, align, false, gfp);
}
EXPORT_SYMBOL_GPL(__alloc_percpu_gfp);

/**
 * __alloc_percpu - allocate dynamic percpu area
 * @size: size of area to allocate in bytes
 * @align: alignment of area (max PAGE_SIZE)
 *
 * Equivalent to __alloc_percpu_gfp(size, align, %GFP_KERNEL).
 */
void __percpu *__alloc_percpu(size_t size, size_t align)
{
	return pcpu_alloc(size, align, false, GFP_KERNEL);
}
EXPORT_SYMBOL_GPL(__alloc_percpu);

/**
 * __alloc_reserved_percpu - allocate reserved percpu area
 * @size: size of area to allocate in bytes
 * @align: alignment of area (max PAGE_SIZE)
 *
 * Allocate zero-filled percpu area of @size bytes aligned at @align
 * from reserved percpu area if arch has set it up; otherwise,
 * allocation is served from the same dynamic area.  Might sleep.
 * Might trigger writeouts.
 *
 * CONTEXT:
 * Does GFP_KERNEL allocation.
 *
 * RETURNS:
 * Percpu pointer to the allocated area on success, NULL on failure.
 */
void __percpu *__alloc_reserved_percpu(size_t size, size_t align)
{
	return pcpu_alloc(size, align, true, GFP_KERNEL);
}

/**
 * __pcpu_balance_workfn - manage the amount of free chunks and populated pages
 * @type: chunk type
 *
 * Reclaim all fully free chunks except for the first one.  This is also
 * responsible for maintaining the pool of empty populated pages.  However,
 * it is possible that this is called when physical memory is scarce causing
 * OOM killer to be triggered.  We should avoid doing so until an actual
 * allocation causes the failure as it is possible that requests can be
 * serviced from already backed regions.
 */
static void __pcpu_balance_workfn(enum pcpu_chunk_type type)
{
	/* gfp flags passed to underlying allocators */
	const gfp_t gfp = GFP_KERNEL | __GFP_NORETRY | __GFP_NOWARN;
	LIST_HEAD(to_free);
	struct list_head *pcpu_slot = pcpu_chunk_list(type);
	struct list_head *free_head = &pcpu_slot[pcpu_nr_slots - 1];
	struct pcpu_chunk *chunk, *next;
	int slot, nr_to_pop, ret;

	/*
	 * There's no reason to keep around multiple unused chunks and VM
	 * areas can be scarce.  Destroy all free chunks except for one.
	 */
	mutex_lock(&pcpu_alloc_mutex);
	spin_lock_irq(&pcpu_lock);

	list_for_each_entry_safe(chunk, next, free_head, list) {
		WARN_ON(chunk->immutable);

		/* spare the first one */
		if (chunk == list_first_entry(free_head, struct pcpu_chunk, list))
			continue;

		list_move(&chunk->list, &to_free);
	}

	spin_unlock_irq(&pcpu_lock);

	list_for_each_entry_safe(chunk, next, &to_free, list) {
		unsigned int rs, re;

		bitmap_for_each_set_region(chunk->populated, rs, re, 0,
					   chunk->nr_pages) {
			pcpu_depopulate_chunk(chunk, rs, re);
			spin_lock_irq(&pcpu_lock);
			pcpu_chunk_depopulated(chunk, rs, re);
			spin_unlock_irq(&pcpu_lock);
		}
		pcpu_destroy_chunk(chunk);
		cond_resched();
	}

	/*
	 * Ensure there are certain number of free populated pages for
	 * atomic allocs.  Fill up from the most packed so that atomic
	 * allocs don't increase fragmentation.  If atomic allocation
	 * failed previously, always populate the maximum amount.  This
	 * should prevent atomic allocs larger than PAGE_SIZE from keeping
	 * failing indefinitely; however, large atomic allocs are not
	 * something we support properly and can be highly unreliable and
	 * inefficient.
	 */
retry_pop:
	if (pcpu_atomic_alloc_failed) {
		nr_to_pop = PCPU_EMPTY_POP_PAGES_HIGH;
		/* best effort anyway, don't worry about synchronization */
		pcpu_atomic_alloc_failed = false;
	} else {
		nr_to_pop = clamp(PCPU_EMPTY_POP_PAGES_HIGH -
				  pcpu_nr_empty_pop_pages,
				  0, PCPU_EMPTY_POP_PAGES_HIGH);
	}

	for (slot = pcpu_size_to_slot(PAGE_SIZE); slot < pcpu_nr_slots; slot++) {
		unsigned int nr_unpop = 0, rs, re;

		if (!nr_to_pop)
			break;

		spin_lock_irq(&pcpu_lock);
		list_for_each_entry(chunk, &pcpu_slot[slot], list) {
			nr_unpop = chunk->nr_pages - chunk->nr_populated;
			if (nr_unpop)
				break;
		}
		spin_unlock_irq(&pcpu_lock);

		if (!nr_unpop)
			continue;

		/* @chunk can't go away while pcpu_alloc_mutex is held */
		bitmap_for_each_clear_region(chunk->populated, rs, re, 0,
					     chunk->nr_pages) {
			int nr = min_t(int, re - rs, nr_to_pop);

			ret = pcpu_populate_chunk(chunk, rs, rs + nr, gfp);
			if (!ret) {
				nr_to_pop -= nr;
				spin_lock_irq(&pcpu_lock);
				pcpu_chunk_populated(chunk, rs, rs + nr);
				spin_unlock_irq(&pcpu_lock);
			} else {
				nr_to_pop = 0;
			}

			if (!nr_to_pop)
				break;
		}
	}

	if (nr_to_pop) {
		/* ran out of chunks to populate, create a new one and retry */
		chunk = pcpu_create_chunk(type, gfp);
		if (chunk) {
			spin_lock_irq(&pcpu_lock);
			pcpu_chunk_relocate(chunk, -1);
			spin_unlock_irq(&pcpu_lock);
			goto retry_pop;
		}
	}

	mutex_unlock(&pcpu_alloc_mutex);
}

/**
 * pcpu_balance_workfn - manage the amount of free chunks and populated pages
 * @work: unused
 *
 * Call __pcpu_balance_workfn() for each chunk type.
 */
static void pcpu_balance_workfn(struct work_struct *work)
{
	enum pcpu_chunk_type type;

	for (type = 0; type < PCPU_NR_CHUNK_TYPES; type++)
		__pcpu_balance_workfn(type);
}

/**
 * free_percpu - free percpu area
 * @ptr: pointer to area to free
 *
 * Free percpu area @ptr.
 *
 * CONTEXT:
 * Can be called from atomic context.
 */
void free_percpu(void __percpu *ptr)
{
	void *addr;
	struct pcpu_chunk *chunk;
	unsigned long flags;
	int size, off;
	bool need_balance = false;
	struct list_head *pcpu_slot;

	if (!ptr)
		return;

	kmemleak_free_percpu(ptr);

	addr = __pcpu_ptr_to_addr(ptr);

	spin_lock_irqsave(&pcpu_lock, flags);

	chunk = pcpu_chunk_addr_search(addr);
	off = addr - chunk->base_addr;

	size = pcpu_free_area(chunk, off);

	pcpu_slot = pcpu_chunk_list(pcpu_chunk_type(chunk));

	pcpu_memcg_free_hook(chunk, off, size);

	/* if there are more than one fully free chunks, wake up grim reaper */
	if (chunk->free_bytes == pcpu_unit_size) {
		struct pcpu_chunk *pos;

		list_for_each_entry(pos, &pcpu_slot[pcpu_nr_slots - 1], list)
			if (pos != chunk) {
				need_balance = true;
				break;
			}
	}

	trace_percpu_free_percpu(chunk->base_addr, off, ptr);

	spin_unlock_irqrestore(&pcpu_lock, flags);

	if (need_balance)
		pcpu_schedule_balance_work();
}
EXPORT_SYMBOL_GPL(free_percpu);

bool __is_kernel_percpu_address(unsigned long addr, unsigned long *can_addr)
{
#ifdef CONFIG_SMP
	const size_t static_size = __per_cpu_end - __per_cpu_start;
	void __percpu *base = __addr_to_pcpu_ptr(pcpu_base_addr);
	unsigned int cpu;

	for_each_possible_cpu(cpu) {
		void *start = per_cpu_ptr(base, cpu);
		void *va = (void *)addr;

		if (va >= start && va < start + static_size) {
			if (can_addr) {
				*can_addr = (unsigned long) (va - start);
				*can_addr += (unsigned long)
					per_cpu_ptr(base, get_boot_cpu_id());
			}
			return true;
		}
	}
#endif
	/* on UP, can't distinguish from other static vars, always false */
	return false;
}

/**
 * is_kernel_percpu_address - test whether address is from static percpu area
 * @addr: address to test
 *
 * Test whether @addr belongs to in-kernel static percpu area.  Module
 * static percpu areas are not considered.  For those, use
 * is_module_percpu_address().
 *
 * RETURNS:
 * %true if @addr is from in-kernel static percpu area, %false otherwise.
 */
bool is_kernel_percpu_address(unsigned long addr)
{
	return __is_kernel_percpu_address(addr, NULL);
}

/**
 * per_cpu_ptr_to_phys - convert translated percpu address to physical address
 * @addr: the address to be converted to physical address
 *
 * Given @addr which is dereferenceable address obtained via one of
 * percpu access macros, this function translates it into its physical
 * address.  The caller is responsible for ensuring @addr stays valid
 * until this function finishes.
 *
 * percpu allocator has special setup for the first chunk, which currently
 * supports either embedding in linear address space or vmalloc mapping,
 * and, from the second one, the backing allocator (currently either vm or
 * km) provides translation.
 *
 * The addr can be translated simply without checking if it falls into the
 * first chunk. But the current code reflects better how percpu allocator
 * actually works, and the verification can discover both bugs in percpu
 * allocator itself and per_cpu_ptr_to_phys() callers. So we keep current
 * code.
 *
 * RETURNS:
 * The physical address for @addr.
 */
phys_addr_t per_cpu_ptr_to_phys(void *addr)
{
	void __percpu *base = __addr_to_pcpu_ptr(pcpu_base_addr);
	bool in_first_chunk = false;
	unsigned long first_low, first_high;
	unsigned int cpu;

	/*
	 * The following test on unit_low/high isn't strictly
	 * necessary but will speed up lookups of addresses which
	 * aren't in the first chunk.
	 *
	 * The address check is against full chunk sizes.  pcpu_base_addr
	 * points to the beginning of the first chunk including the
	 * static region.  Assumes good intent as the first chunk may
	 * not be full (ie. < pcpu_unit_pages in size).
	 */
	first_low = (unsigned long)pcpu_base_addr +
		    pcpu_unit_page_offset(pcpu_low_unit_cpu, 0);
	first_high = (unsigned long)pcpu_base_addr +
		     pcpu_unit_page_offset(pcpu_high_unit_cpu, pcpu_unit_pages);
	if ((unsigned long)addr >= first_low &&
	    (unsigned long)addr < first_high) {
		for_each_possible_cpu(cpu) {
			void *start = per_cpu_ptr(base, cpu);

			if (addr >= start && addr < start + pcpu_unit_size) {
				in_first_chunk = true;
				break;
			}
		}
	}

	if (in_first_chunk) {
		if (!is_vmalloc_addr(addr))
			return __pa(addr);
		else
			return page_to_phys(vmalloc_to_page(addr)) +
			       offset_in_page(addr);
	} else
		return page_to_phys(pcpu_addr_to_page(addr)) +
		       offset_in_page(addr);
}

/**
 * pcpu_alloc_alloc_info - allocate percpu allocation info
 * @nr_groups: the number of groups
 * @nr_units: the number of units
 *
 * Allocate ai which is large enough for @nr_groups groups containing
 * @nr_units units.  The returned ai's groups[0].cpu_map points to the
 * cpu_map array which is long enough for @nr_units and filled with
 * NR_CPUS.  It's the caller's responsibility to initialize cpu_map
 * pointer of other groups.
 *
 * RETURNS:
 * Pointer to the allocated pcpu_alloc_info on success, NULL on
 * failure.
 */
struct pcpu_alloc_info * __init pcpu_alloc_alloc_info(int nr_groups,
						      int nr_units)
{
	struct pcpu_alloc_info *ai;
	size_t base_size, ai_size;
	void *ptr;
	int unit;

	base_size = ALIGN(struct_size(ai, groups, nr_groups),
			  __alignof__(ai->groups[0].cpu_map[0]));
	ai_size = base_size + nr_units * sizeof(ai->groups[0].cpu_map[0]);

	ptr = memblock_alloc(PFN_ALIGN(ai_size), PAGE_SIZE);
	if (!ptr)
		return NULL;
	ai = ptr;
	ptr += base_size;

	ai->groups[0].cpu_map = ptr;

	for (unit = 0; unit < nr_units; unit++)
		ai->groups[0].cpu_map[unit] = NR_CPUS;

	ai->nr_groups = nr_groups;
	ai->__ai_size = PFN_ALIGN(ai_size);

	return ai;
}

/**
 * pcpu_free_alloc_info - free percpu allocation info
 * @ai: pcpu_alloc_info to free
 *
 * Free @ai which was allocated by pcpu_alloc_alloc_info().
 */
void __init pcpu_free_alloc_info(struct pcpu_alloc_info *ai)
{
	memblock_free_early(__pa(ai), ai->__ai_size);
}

/**
 * pcpu_dump_alloc_info - print out information about pcpu_alloc_info
 * @lvl: loglevel
 * @ai: allocation info to dump
 *
 * Print out information about @ai using loglevel @lvl.
 */
static void pcpu_dump_alloc_info(const char *lvl,
				 const struct pcpu_alloc_info *ai)
{
	int group_width = 1, cpu_width = 1, width;
	char empty_str[] = "--------";
	int alloc = 0, alloc_end = 0;
	int group, v;
	int upa, apl;	/* units per alloc, allocs per line */

	v = ai->nr_groups;
	while (v /= 10)
		group_width++;

	v = num_possible_cpus();
	while (v /= 10)
		cpu_width++;
	empty_str[min_t(int, cpu_width, sizeof(empty_str) - 1)] = '\0';

	upa = ai->alloc_size / ai->unit_size;
	width = upa * (cpu_width + 1) + group_width + 3;
	apl = rounddown_pow_of_two(max(60 / width, 1));

	printk("%spcpu-alloc: s%zu r%zu d%zu u%zu alloc=%zu*%zu",
	       lvl, ai->static_size, ai->reserved_size, ai->dyn_size,
	       ai->unit_size, ai->alloc_size / ai->atom_size, ai->atom_size);

	for (group = 0; group < ai->nr_groups; group++) {
		const struct pcpu_group_info *gi = &ai->groups[group];
		int unit = 0, unit_end = 0;

		BUG_ON(gi->nr_units % upa);
		for (alloc_end += gi->nr_units / upa;
		     alloc < alloc_end; alloc++) {
			if (!(alloc % apl)) {
				pr_cont("\n");
				printk("%spcpu-alloc: ", lvl);
			}
			pr_cont("[%0*d] ", group_width, group);

			for (unit_end += upa; unit < unit_end; unit++)
				if (gi->cpu_map[unit] != NR_CPUS)
					pr_cont("%0*d ",
						cpu_width, gi->cpu_map[unit]);
				else
					pr_cont("%s ", empty_str);
		}
	}
	pr_cont("\n");
}

/**
 * pcpu_setup_first_chunk - initialize the first percpu chunk
 * @ai: pcpu_alloc_info describing how to percpu area is shaped
 * @base_addr: mapped address
 *
 * Initialize the first percpu chunk which contains the kernel static
 * percpu area.  This function is to be called from arch percpu area
 * setup path.
 *
 * @ai contains all information necessary to initialize the first
 * chunk and prime the dynamic percpu allocator.
 *
 * @ai->static_size is the size of static percpu area.
 *
 * @ai->reserved_size, if non-zero, specifies the amount of bytes to
 * reserve after the static area in the first chunk.  This reserves
 * the first chunk such that it's available only through reserved
 * percpu allocation.  This is primarily used to serve module percpu
 * static areas on architectures where the addressing model has
 * limited offset range for symbol relocations to guarantee module
 * percpu symbols fall inside the relocatable range.
 *
 * @ai->dyn_size determines the number of bytes available for dynamic
 * allocation in the first chunk.  The area between @ai->static_size +
 * @ai->reserved_size + @ai->dyn_size and @ai->unit_size is unused.
 *
 * @ai->unit_size specifies unit size and must be aligned to PAGE_SIZE
 * and equal to or larger than @ai->static_size + @ai->reserved_size +
 * @ai->dyn_size.
 *
 * @ai->atom_size is the allocation atom size and used as alignment
 * for vm areas.
 *
 * @ai->alloc_size is the allocation size and always multiple of
 * @ai->atom_size.  This is larger than @ai->atom_size if
 * @ai->unit_size is larger than @ai->atom_size.
 *
 * @ai->nr_groups and @ai->groups describe virtual memory layout of
 * percpu areas.  Units which should be colocated are put into the
 * same group.  Dynamic VM areas will be allocated according to these
 * groupings.  If @ai->nr_groups is zero, a single group containing
 * all units is assumed.
 *
 * The caller should have mapped the first chunk at @base_addr and
 * copied static data to each unit.
 *
 * The first chunk will always contain a static and a dynamic region.
 * However, the static region is not managed by any chunk.  If the first
 * chunk also contains a reserved region, it is served by two chunks -
 * one for the reserved region and one for the dynamic region.  They
 * share the same vm, but use offset regions in the area allocation map.
 * The chunk serving the dynamic region is circulated in the chunk slots
 * and available for dynamic allocation like any other chunk.
 */
void __init pcpu_setup_first_chunk(const struct pcpu_alloc_info *ai,
				   void *base_addr)
{
	size_t size_sum = ai->static_size + ai->reserved_size + ai->dyn_size;
	size_t static_size, dyn_size;
	struct pcpu_chunk *chunk;
	unsigned long *group_offsets;
	size_t *group_sizes;
	unsigned long *unit_off;
	unsigned int cpu;
	int *unit_map;
	int group, unit, i;
	int map_size;
	unsigned long tmp_addr;
	size_t alloc_size;
	enum pcpu_chunk_type type;

#define PCPU_SETUP_BUG_ON(cond)	do {					\
	if (unlikely(cond)) {						\
		pr_emerg("failed to initialize, %s\n", #cond);		\
		pr_emerg("cpu_possible_mask=%*pb\n",			\
			 cpumask_pr_args(cpu_possible_mask));		\
		pcpu_dump_alloc_info(KERN_EMERG, ai);			\
		BUG();							\
	}								\
} while (0)

	/* sanity checks */
	PCPU_SETUP_BUG_ON(ai->nr_groups <= 0);
#ifdef CONFIG_SMP
	PCPU_SETUP_BUG_ON(!ai->static_size);
	PCPU_SETUP_BUG_ON(offset_in_page(__per_cpu_start));
#endif
	PCPU_SETUP_BUG_ON(!base_addr);
	PCPU_SETUP_BUG_ON(offset_in_page(base_addr));
	PCPU_SETUP_BUG_ON(ai->unit_size < size_sum);
	PCPU_SETUP_BUG_ON(offset_in_page(ai->unit_size));
	PCPU_SETUP_BUG_ON(ai->unit_size < PCPU_MIN_UNIT_SIZE);
	PCPU_SETUP_BUG_ON(!IS_ALIGNED(ai->unit_size, PCPU_BITMAP_BLOCK_SIZE));
	PCPU_SETUP_BUG_ON(ai->dyn_size < PERCPU_DYNAMIC_EARLY_SIZE);
	PCPU_SETUP_BUG_ON(!ai->dyn_size);
	PCPU_SETUP_BUG_ON(!IS_ALIGNED(ai->reserved_size, PCPU_MIN_ALLOC_SIZE));
	PCPU_SETUP_BUG_ON(!(IS_ALIGNED(PCPU_BITMAP_BLOCK_SIZE, PAGE_SIZE) ||
			    IS_ALIGNED(PAGE_SIZE, PCPU_BITMAP_BLOCK_SIZE)));
	PCPU_SETUP_BUG_ON(pcpu_verify_alloc_info(ai) < 0);

	/* process group information and build config tables accordingly */
	alloc_size = ai->nr_groups * sizeof(group_offsets[0]);
	group_offsets = memblock_alloc(alloc_size, SMP_CACHE_BYTES);
	if (!group_offsets)
		panic("%s: Failed to allocate %zu bytes\n", __func__,
		      alloc_size);

	alloc_size = ai->nr_groups * sizeof(group_sizes[0]);
	group_sizes = memblock_alloc(alloc_size, SMP_CACHE_BYTES);
	if (!group_sizes)
		panic("%s: Failed to allocate %zu bytes\n", __func__,
		      alloc_size);

	alloc_size = nr_cpu_ids * sizeof(unit_map[0]);
	unit_map = memblock_alloc(alloc_size, SMP_CACHE_BYTES);
	if (!unit_map)
		panic("%s: Failed to allocate %zu bytes\n", __func__,
		      alloc_size);

	alloc_size = nr_cpu_ids * sizeof(unit_off[0]);
	unit_off = memblock_alloc(alloc_size, SMP_CACHE_BYTES);
	if (!unit_off)
		panic("%s: Failed to allocate %zu bytes\n", __func__,
		      alloc_size);

	for (cpu = 0; cpu < nr_cpu_ids; cpu++)
		unit_map[cpu] = UINT_MAX;

	pcpu_low_unit_cpu = NR_CPUS;
	pcpu_high_unit_cpu = NR_CPUS;

	for (group = 0, unit = 0; group < ai->nr_groups; group++, unit += i) {
		const struct pcpu_group_info *gi = &ai->groups[group];

		group_offsets[group] = gi->base_offset;
		group_sizes[group] = gi->nr_units * ai->unit_size;

		for (i = 0; i < gi->nr_units; i++) {
			cpu = gi->cpu_map[i];
			if (cpu == NR_CPUS)
				continue;

			PCPU_SETUP_BUG_ON(cpu >= nr_cpu_ids);
			PCPU_SETUP_BUG_ON(!cpu_possible(cpu));
			PCPU_SETUP_BUG_ON(unit_map[cpu] != UINT_MAX);

			unit_map[cpu] = unit + i;
			unit_off[cpu] = gi->base_offset + i * ai->unit_size;

			/* determine low/high unit_cpu */
			if (pcpu_low_unit_cpu == NR_CPUS ||
			    unit_off[cpu] < unit_off[pcpu_low_unit_cpu])
				pcpu_low_unit_cpu = cpu;
			if (pcpu_high_unit_cpu == NR_CPUS ||
			    unit_off[cpu] > unit_off[pcpu_high_unit_cpu])
				pcpu_high_unit_cpu = cpu;
		}
	}
	pcpu_nr_units = unit;

	for_each_possible_cpu(cpu)
		PCPU_SETUP_BUG_ON(unit_map[cpu] == UINT_MAX);

	/* we're done parsing the input, undefine BUG macro and dump config */
#undef PCPU_SETUP_BUG_ON
	pcpu_dump_alloc_info(KERN_DEBUG, ai);

	pcpu_nr_groups = ai->nr_groups;
	pcpu_group_offsets = group_offsets;
	pcpu_group_sizes = group_sizes;
	pcpu_unit_map = unit_map;
	pcpu_unit_offsets = unit_off;

	/* determine basic parameters */
	pcpu_unit_pages = ai->unit_size >> PAGE_SHIFT;
	pcpu_unit_size = pcpu_unit_pages << PAGE_SHIFT;
	pcpu_atom_size = ai->atom_size;
	pcpu_chunk_struct_size = struct_size(chunk, populated,
					     BITS_TO_LONGS(pcpu_unit_pages));

	pcpu_stats_save_ai(ai);

	/*
	 * Allocate chunk slots.  The additional last slot is for
	 * empty chunks.
	 */
	pcpu_nr_slots = __pcpu_size_to_slot(pcpu_unit_size) + 2;
	pcpu_chunk_lists = memblock_alloc(pcpu_nr_slots *
					  sizeof(pcpu_chunk_lists[0]) *
					  PCPU_NR_CHUNK_TYPES,
					  SMP_CACHE_BYTES);
	if (!pcpu_chunk_lists)
		panic("%s: Failed to allocate %zu bytes\n", __func__,
		      pcpu_nr_slots * sizeof(pcpu_chunk_lists[0]) *
		      PCPU_NR_CHUNK_TYPES);

	for (type = 0; type < PCPU_NR_CHUNK_TYPES; type++)
		for (i = 0; i < pcpu_nr_slots; i++)
			INIT_LIST_HEAD(&pcpu_chunk_list(type)[i]);

	/*
	 * The end of the static region needs to be aligned with the
	 * minimum allocation size as this offsets the reserved and
	 * dynamic region.  The first chunk ends page aligned by
	 * expanding the dynamic region, therefore the dynamic region
	 * can be shrunk to compensate while still staying above the
	 * configured sizes.
	 */
	static_size = ALIGN(ai->static_size, PCPU_MIN_ALLOC_SIZE);
	dyn_size = ai->dyn_size - (static_size - ai->static_size);

	/*
	 * Initialize first chunk.
	 * If the reserved_size is non-zero, this initializes the reserved
	 * chunk.  If the reserved_size is zero, the reserved chunk is NULL
	 * and the dynamic region is initialized here.  The first chunk,
	 * pcpu_first_chunk, will always point to the chunk that serves
	 * the dynamic region.
	 */
	tmp_addr = (unsigned long)base_addr + static_size;
	map_size = ai->reserved_size ?: dyn_size;
	chunk = pcpu_alloc_first_chunk(tmp_addr, map_size);

	/* init dynamic chunk if necessary */
	if (ai->reserved_size) {
		pcpu_reserved_chunk = chunk;

		tmp_addr = (unsigned long)base_addr + static_size +
			   ai->reserved_size;
		map_size = dyn_size;
		chunk = pcpu_alloc_first_chunk(tmp_addr, map_size);
	}

	/* link the first chunk in */
	pcpu_first_chunk = chunk;
	pcpu_nr_empty_pop_pages = pcpu_first_chunk->nr_empty_pop_pages;
	pcpu_chunk_relocate(pcpu_first_chunk, -1);

	/* include all regions of the first chunk */
	pcpu_nr_populated += PFN_DOWN(size_sum);

	pcpu_stats_chunk_alloc();
	trace_percpu_create_chunk(base_addr);

	/* we're done */
	pcpu_base_addr = base_addr;
}

#ifdef CONFIG_SMP

const char * const pcpu_fc_names[PCPU_FC_NR] __initconst = {
	[PCPU_FC_AUTO]	= "auto",
	[PCPU_FC_EMBED]	= "embed",
	[PCPU_FC_PAGE]	= "page",
};

enum pcpu_fc pcpu_chosen_fc __initdata = PCPU_FC_AUTO;

static int __init percpu_alloc_setup(char *str)
{
	if (!str)
		return -EINVAL;

	if (0)
		/* nada */;
#ifdef CONFIG_NEED_PER_CPU_EMBED_FIRST_CHUNK
	else if (!strcmp(str, "embed"))
		pcpu_chosen_fc = PCPU_FC_EMBED;
#endif
#ifdef CONFIG_NEED_PER_CPU_PAGE_FIRST_CHUNK
	else if (!strcmp(str, "page"))
		pcpu_chosen_fc = PCPU_FC_PAGE;
#endif
	else
		pr_warn("unknown allocator %s specified\n", str);

	return 0;
}
early_param("percpu_alloc", percpu_alloc_setup);

/*
 * pcpu_embed_first_chunk() is used by the generic percpu setup.
 * Build it if needed by the arch config or the generic setup is going
 * to be used.
 */
#if defined(CONFIG_NEED_PER_CPU_EMBED_FIRST_CHUNK) || \
	!defined(CONFIG_HAVE_SETUP_PER_CPU_AREA)
#define BUILD_EMBED_FIRST_CHUNK
#endif

/* build pcpu_page_first_chunk() iff needed by the arch config */
#if defined(CONFIG_NEED_PER_CPU_PAGE_FIRST_CHUNK)
#define BUILD_PAGE_FIRST_CHUNK
#endif

/* pcpu_build_alloc_info() is used by both embed and page first chunk */
#if defined(BUILD_EMBED_FIRST_CHUNK) || defined(BUILD_PAGE_FIRST_CHUNK)
/**
 * pcpu_build_alloc_info - build alloc_info considering distances between CPUs
 * @reserved_size: the size of reserved percpu area in bytes
 * @dyn_size: minimum free size for dynamic allocation in bytes
 * @atom_size: allocation atom size
 * @cpu_distance_fn: callback to determine distance between cpus, optional
 *
 * This function determines grouping of units, their mappings to cpus
 * and other parameters considering needed percpu size, allocation
 * atom size and distances between CPUs.
 *
 * Groups are always multiples of atom size and CPUs which are of
 * LOCAL_DISTANCE both ways are grouped together and share space for
 * units in the same group.  The returned configuration is guaranteed
 * to have CPUs on different nodes on different groups and >=75% usage
 * of allocated virtual address space.
 *
 * RETURNS:
 * On success, pointer to the new allocation_info is returned.  On
 * failure, ERR_PTR value is returned.
 */
static struct pcpu_alloc_info * __init pcpu_build_alloc_info(
				size_t reserved_size, size_t dyn_size,
				size_t atom_size,
				pcpu_fc_cpu_distance_fn_t cpu_distance_fn)
{
	static int group_map[NR_CPUS] __initdata;
	static int group_cnt[NR_CPUS] __initdata;
	const size_t static_size = __per_cpu_end - __per_cpu_start;
	int nr_groups = 1, nr_units = 0;
	size_t size_sum, min_unit_size, alloc_size;
	int upa, max_upa, best_upa;	/* units_per_alloc */
	int last_allocs, group, unit;
	unsigned int cpu, tcpu;
	struct pcpu_alloc_info *ai;
	unsigned int *cpu_map;

	/* this function may be called multiple times */
	memset(group_map, 0, sizeof(group_map));
	memset(group_cnt, 0, sizeof(group_cnt));

	/* calculate size_sum and ensure dyn_size is enough for early alloc */
	size_sum = PFN_ALIGN(static_size + reserved_size +
			    max_t(size_t, dyn_size, PERCPU_DYNAMIC_EARLY_SIZE));
	dyn_size = size_sum - static_size - reserved_size;

	/*
	 * Determine min_unit_size, alloc_size and max_upa such that
	 * alloc_size is multiple of atom_size and is the smallest
	 * which can accommodate 4k aligned segments which are equal to
	 * or larger than min_unit_size.
	 */
	min_unit_size = max_t(size_t, size_sum, PCPU_MIN_UNIT_SIZE);

	/* determine the maximum # of units that can fit in an allocation */
	alloc_size = roundup(min_unit_size, atom_size);
	upa = alloc_size / min_unit_size;
	while (alloc_size % upa || (offset_in_page(alloc_size / upa)))
		upa--;
	max_upa = upa;

	/* group cpus according to their proximity */
	for_each_possible_cpu(cpu) {
		group = 0;
	next_group:
		for_each_possible_cpu(tcpu) {
			if (cpu == tcpu)
				break;
			if (group_map[tcpu] == group && cpu_distance_fn &&
			    (cpu_distance_fn(cpu, tcpu) > LOCAL_DISTANCE ||
			     cpu_distance_fn(tcpu, cpu) > LOCAL_DISTANCE)) {
				group++;
				nr_groups = max(nr_groups, group + 1);
				goto next_group;
			}
		}
		group_map[cpu] = group;
		group_cnt[group]++;
	}

	/*
	 * Wasted space is caused by a ratio imbalance of upa to group_cnt.
	 * Expand the unit_size until we use >= 75% of the units allocated.
	 * Related to atom_size, which could be much larger than the unit_size.
	 */
	last_allocs = INT_MAX;
	for (upa = max_upa; upa; upa--) {
		int allocs = 0, wasted = 0;

		if (alloc_size % upa || (offset_in_page(alloc_size / upa)))
			continue;

		for (group = 0; group < nr_groups; group++) {
			int this_allocs = DIV_ROUND_UP(group_cnt[group], upa);
			allocs += this_allocs;
			wasted += this_allocs * upa - group_cnt[group];
		}

		/*
		 * Don't accept if wastage is over 1/3.  The
		 * greater-than comparison ensures upa==1 always
		 * passes the following check.
		 */
		if (wasted > num_possible_cpus() / 3)
			continue;

		/* and then don't consume more memory */
		if (allocs > last_allocs)
			break;
		last_allocs = allocs;
		best_upa = upa;
	}
	upa = best_upa;

	/* allocate and fill alloc_info */
	for (group = 0; group < nr_groups; group++)
		nr_units += roundup(group_cnt[group], upa);

	ai = pcpu_alloc_alloc_info(nr_groups, nr_units);
	if (!ai)
		return ERR_PTR(-ENOMEM);
	cpu_map = ai->groups[0].cpu_map;

	for (group = 0; group < nr_groups; group++) {
		ai->groups[group].cpu_map = cpu_map;
		cpu_map += roundup(group_cnt[group], upa);
	}

	ai->static_size = static_size;
	ai->reserved_size = reserved_size;
	ai->dyn_size = dyn_size;
	ai->unit_size = alloc_size / upa;
	ai->atom_size = atom_size;
	ai->alloc_size = alloc_size;

	for (group = 0, unit = 0; group < nr_groups; group++) {
		struct pcpu_group_info *gi = &ai->groups[group];

		/*
		 * Initialize base_offset as if all groups are located
		 * back-to-back.  The caller should update this to
		 * reflect actual allocation.
		 */
		gi->base_offset = unit * ai->unit_size;

		for_each_possible_cpu(cpu)
			if (group_map[cpu] == group)
				gi->cpu_map[gi->nr_units++] = cpu;
		gi->nr_units = roundup(gi->nr_units, upa);
		unit += gi->nr_units;
	}
	BUG_ON(unit != nr_units);

	return ai;
}
#endif /* BUILD_EMBED_FIRST_CHUNK || BUILD_PAGE_FIRST_CHUNK */

#if defined(BUILD_EMBED_FIRST_CHUNK)
/**
 * pcpu_embed_first_chunk - embed the first percpu chunk into bootmem
 * @reserved_size: the size of reserved percpu area in bytes
 * @dyn_size: minimum free size for dynamic allocation in bytes
 * @atom_size: allocation atom size
 * @cpu_distance_fn: callback to determine distance between cpus, optional
 * @alloc_fn: function to allocate percpu page
 * @free_fn: function to free percpu page
 *
 * This is a helper to ease setting up embedded first percpu chunk and
 * can be called where pcpu_setup_first_chunk() is expected.
 *
 * If this function is used to setup the first chunk, it is allocated
 * by calling @alloc_fn and used as-is without being mapped into
 * vmalloc area.  Allocations are always whole multiples of @atom_size
 * aligned to @atom_size.
 *
 * This enables the first chunk to piggy back on the linear physical
 * mapping which often uses larger page size.  Please note that this
 * can result in very sparse cpu->unit mapping on NUMA machines thus
 * requiring large vmalloc address space.  Don't use this allocator if
 * vmalloc space is not orders of magnitude larger than distances
 * between node memory addresses (ie. 32bit NUMA machines).
 *
 * @dyn_size specifies the minimum dynamic area size.
 *
 * If the needed size is smaller than the minimum or specified unit
 * size, the leftover is returned using @free_fn.
 *
 * RETURNS:
 * 0 on success, -errno on failure.
 */
int __init pcpu_embed_first_chunk(size_t reserved_size, size_t dyn_size,
				  size_t atom_size,
				  pcpu_fc_cpu_distance_fn_t cpu_distance_fn,
				  pcpu_fc_alloc_fn_t alloc_fn,
				  pcpu_fc_free_fn_t free_fn)
{
	void *base = (void *)ULONG_MAX;
	void **areas = NULL;
	struct pcpu_alloc_info *ai;
	size_t size_sum, areas_size;
	unsigned long max_distance;
	int group, i, highest_group, rc = 0;

	ai = pcpu_build_alloc_info(reserved_size, dyn_size, atom_size,
				   cpu_distance_fn);
	if (IS_ERR(ai))
		return PTR_ERR(ai);

	size_sum = ai->static_size + ai->reserved_size + ai->dyn_size;
	areas_size = PFN_ALIGN(ai->nr_groups * sizeof(void *));

	areas = memblock_alloc(areas_size, SMP_CACHE_BYTES);
	if (!areas) {
		rc = -ENOMEM;
		goto out_free;
	}

	/* allocate, copy and determine base address & max_distance */
	highest_group = 0;
	for (group = 0; group < ai->nr_groups; group++) {
		struct pcpu_group_info *gi = &ai->groups[group];
		unsigned int cpu = NR_CPUS;
		void *ptr;

		for (i = 0; i < gi->nr_units && cpu == NR_CPUS; i++)
			cpu = gi->cpu_map[i];
		BUG_ON(cpu == NR_CPUS);

		/* allocate space for the whole group */
		ptr = alloc_fn(cpu, gi->nr_units * ai->unit_size, atom_size);
		if (!ptr) {
			rc = -ENOMEM;
			goto out_free_areas;
		}
		/* kmemleak tracks the percpu allocations separately */
		kmemleak_free(ptr);
		areas[group] = ptr;

		base = min(ptr, base);
		if (ptr > areas[highest_group])
			highest_group = group;
	}
	max_distance = areas[highest_group] - base;
	max_distance += ai->unit_size * ai->groups[highest_group].nr_units;

	/* warn if maximum distance is further than 75% of vmalloc space */
	if (max_distance > VMALLOC_TOTAL * 3 / 4) {
		pr_warn("max_distance=0x%lx too large for vmalloc space 0x%lx\n",
				max_distance, VMALLOC_TOTAL);
#ifdef CONFIG_NEED_PER_CPU_PAGE_FIRST_CHUNK
		/* and fail if we have fallback */
		rc = -EINVAL;
		goto out_free_areas;
#endif
	}

	/*
	 * Copy data and free unused parts.  This should happen after all
	 * allocations are complete; otherwise, we may end up with
	 * overlapping groups.
	 */
	for (group = 0; group < ai->nr_groups; group++) {
		struct pcpu_group_info *gi = &ai->groups[group];
		void *ptr = areas[group];

		for (i = 0; i < gi->nr_units; i++, ptr += ai->unit_size) {
			if (gi->cpu_map[i] == NR_CPUS) {
				/* unused unit, free whole */
				free_fn(ptr, ai->unit_size);
				continue;
			}
			/* copy and return the unused part */
			memcpy(ptr, __per_cpu_load, ai->static_size);
			free_fn(ptr + size_sum, ai->unit_size - size_sum);
		}
	}

	/* base address is now known, determine group base offsets */
	for (group = 0; group < ai->nr_groups; group++) {
		ai->groups[group].base_offset = areas[group] - base;
	}

	pr_info("Embedded %zu pages/cpu s%zu r%zu d%zu u%zu\n",
		PFN_DOWN(size_sum), ai->static_size, ai->reserved_size,
		ai->dyn_size, ai->unit_size);

	pcpu_setup_first_chunk(ai, base);
	goto out_free;

out_free_areas:
	for (group = 0; group < ai->nr_groups; group++)
		if (areas[group])
			free_fn(areas[group],
				ai->groups[group].nr_units * ai->unit_size);
out_free:
	pcpu_free_alloc_info(ai);
	if (areas)
		memblock_free_early(__pa(areas), areas_size);
	return rc;
}
#endif /* BUILD_EMBED_FIRST_CHUNK */

#ifdef BUILD_PAGE_FIRST_CHUNK
/**
 * pcpu_page_first_chunk - map the first chunk using PAGE_SIZE pages
 * @reserved_size: the size of reserved percpu area in bytes
 * @alloc_fn: function to allocate percpu page, always called with PAGE_SIZE
 * @free_fn: function to free percpu page, always called with PAGE_SIZE
 * @populate_pte_fn: function to populate pte
 *
 * This is a helper to ease setting up page-remapped first percpu
 * chunk and can be called where pcpu_setup_first_chunk() is expected.
 *
 * This is the basic allocator.  Static percpu area is allocated
 * page-by-page into vmalloc area.
 *
 * RETURNS:
 * 0 on success, -errno on failure.
 */
int __init pcpu_page_first_chunk(size_t reserved_size,
				 pcpu_fc_alloc_fn_t alloc_fn,
				 pcpu_fc_free_fn_t free_fn,
				 pcpu_fc_populate_pte_fn_t populate_pte_fn)
{
	static struct vm_struct vm;
	struct pcpu_alloc_info *ai;
	char psize_str[16];
	int unit_pages;
	size_t pages_size;
	struct page **pages;
	int unit, i, j, rc = 0;
	int upa;
	int nr_g0_units;

	snprintf(psize_str, sizeof(psize_str), "%luK", PAGE_SIZE >> 10);

	ai = pcpu_build_alloc_info(reserved_size, 0, PAGE_SIZE, NULL);
	if (IS_ERR(ai))
		return PTR_ERR(ai);
	BUG_ON(ai->nr_groups != 1);
	upa = ai->alloc_size/ai->unit_size;
	nr_g0_units = roundup(num_possible_cpus(), upa);
	if (WARN_ON(ai->groups[0].nr_units != nr_g0_units)) {
		pcpu_free_alloc_info(ai);
		return -EINVAL;
	}

	unit_pages = ai->unit_size >> PAGE_SHIFT;

	/* unaligned allocations can't be freed, round up to page size */
	pages_size = PFN_ALIGN(unit_pages * num_possible_cpus() *
			       sizeof(pages[0]));
	pages = memblock_alloc(pages_size, SMP_CACHE_BYTES);
	if (!pages)
		panic("%s: Failed to allocate %zu bytes\n", __func__,
		      pages_size);

	/* allocate pages */
	j = 0;
	for (unit = 0; unit < num_possible_cpus(); unit++) {
		unsigned int cpu = ai->groups[0].cpu_map[unit];
		for (i = 0; i < unit_pages; i++) {
			void *ptr;

			ptr = alloc_fn(cpu, PAGE_SIZE, PAGE_SIZE);
			if (!ptr) {
				pr_warn("failed to allocate %s page for cpu%u\n",
						psize_str, cpu);
				goto enomem;
			}
			/* kmemleak tracks the percpu allocations separately */
			kmemleak_free(ptr);
			pages[j++] = virt_to_page(ptr);
		}
	}

	/* allocate vm area, map the pages and copy static data */
	vm.flags = VM_ALLOC;
	vm.size = num_possible_cpus() * ai->unit_size;
	vm_area_register_early(&vm, PAGE_SIZE);

	for (unit = 0; unit < num_possible_cpus(); unit++) {
		unsigned long unit_addr =
			(unsigned long)vm.addr + unit * ai->unit_size;

		for (i = 0; i < unit_pages; i++)
			populate_pte_fn(unit_addr + (i << PAGE_SHIFT));

		/* pte already populated, the following shouldn't fail */
		rc = __pcpu_map_pages(unit_addr, &pages[unit * unit_pages],
				      unit_pages);
		if (rc < 0)
			panic("failed to map percpu area, err=%d\n", rc);

		/*
		 * FIXME: Archs with virtual cache should flush local
		 * cache for the linear mapping here - something
		 * equivalent to flush_cache_vmap() on the local cpu.
		 * flush_cache_vmap() can't be used as most supporting
		 * data structures are not set up yet.
		 */

		/* copy static data */
		memcpy((void *)unit_addr, __per_cpu_load, ai->static_size);
	}

	/* we're ready, commit */
	pr_info("%d %s pages/cpu s%zu r%zu d%zu\n",
		unit_pages, psize_str, ai->static_size,
		ai->reserved_size, ai->dyn_size);

	pcpu_setup_first_chunk(ai, vm.addr);
	goto out_free_ar;

enomem:
	while (--j >= 0)
		free_fn(page_address(pages[j]), PAGE_SIZE);
	rc = -ENOMEM;
out_free_ar:
	memblock_free_early(__pa(pages), pages_size);
	pcpu_free_alloc_info(ai);
	return rc;
}
#endif /* BUILD_PAGE_FIRST_CHUNK */

#ifndef	CONFIG_HAVE_SETUP_PER_CPU_AREA
/*
 * Generic SMP percpu area setup.
 *
 * The embedding helper is used because its behavior closely resembles
 * the original non-dynamic generic percpu area setup.  This is
 * important because many archs have addressing restrictions and might
 * fail if the percpu area is located far away from the previous
 * location.  As an added bonus, in non-NUMA cases, embedding is
 * generally a good idea TLB-wise because percpu area can piggy back
 * on the physical linear memory mapping which uses large page
 * mappings on applicable archs.
 */
unsigned long __per_cpu_offset[NR_CPUS] __read_mostly;
EXPORT_SYMBOL(__per_cpu_offset);

static void * __init pcpu_dfl_fc_alloc(unsigned int cpu, size_t size,
				       size_t align)
{
	return  memblock_alloc_from(size, align, __pa(MAX_DMA_ADDRESS));
}

static void __init pcpu_dfl_fc_free(void *ptr, size_t size)
{
	memblock_free_early(__pa(ptr), size);
}

void __init setup_per_cpu_areas(void)
{
	unsigned long delta;
	unsigned int cpu;
	int rc;

	/*
	 * Always reserve area for module percpu variables.  That's
	 * what the legacy allocator did.
	 */
	rc = pcpu_embed_first_chunk(PERCPU_MODULE_RESERVE,
				    PERCPU_DYNAMIC_RESERVE, PAGE_SIZE, NULL,
				    pcpu_dfl_fc_alloc, pcpu_dfl_fc_free);
	if (rc < 0)
		panic("Failed to initialize percpu areas.");

	delta = (unsigned long)pcpu_base_addr - (unsigned long)__per_cpu_start;
	for_each_possible_cpu(cpu)
		__per_cpu_offset[cpu] = delta + pcpu_unit_offsets[cpu];
}
#endif	/* CONFIG_HAVE_SETUP_PER_CPU_AREA */

#else	/* CONFIG_SMP */

/*
 * UP percpu area setup.
 *
 * UP always uses km-based percpu allocator with identity mapping.
 * Static percpu variables are indistinguishable from the usual static
 * variables and don't require any special preparation.
 */
void __init setup_per_cpu_areas(void)
{
	const size_t unit_size =
		roundup_pow_of_two(max_t(size_t, PCPU_MIN_UNIT_SIZE,
					 PERCPU_DYNAMIC_RESERVE));
	struct pcpu_alloc_info *ai;
	void *fc;

	ai = pcpu_alloc_alloc_info(1, 1);
	fc = memblock_alloc_from(unit_size, PAGE_SIZE, __pa(MAX_DMA_ADDRESS));
	if (!ai || !fc)
		panic("Failed to allocate memory for percpu areas.");
	/* kmemleak tracks the percpu allocations separately */
	kmemleak_free(fc);

	ai->dyn_size = unit_size;
	ai->unit_size = unit_size;
	ai->atom_size = unit_size;
	ai->alloc_size = unit_size;
	ai->groups[0].nr_units = 1;
	ai->groups[0].cpu_map[0] = 0;

	pcpu_setup_first_chunk(ai, fc);
	pcpu_free_alloc_info(ai);
}

#endif	/* CONFIG_SMP */

/*
 * pcpu_nr_pages - calculate total number of populated backing pages
 *
 * This reflects the number of pages populated to back chunks.  Metadata is
 * excluded in the number exposed in meminfo as the number of backing pages
 * scales with the number of cpus and can quickly outweigh the memory used for
 * metadata.  It also keeps this calculation nice and simple.
 *
 * RETURNS:
 * Total number of populated backing pages in use by the allocator.
 */
unsigned long pcpu_nr_pages(void)
{
	return pcpu_nr_populated * pcpu_nr_units;
}

/*
 * Percpu allocator is initialized early during boot when neither slab or
 * workqueue is available.  Plug async management until everything is up
 * and running.
 */
static int __init percpu_enable_async(void)
{
	pcpu_async_enabled = true;
	return 0;
}
subsys_initcall(percpu_enable_async);<|MERGE_RESOLUTION|>--- conflicted
+++ resolved
@@ -1315,13 +1315,8 @@
 	region_size = ALIGN(start_offset + map_size, lcm_align);
 
 	/* allocate chunk */
-<<<<<<< HEAD
-	alloc_size = sizeof(struct pcpu_chunk) +
-		BITS_TO_LONGS(region_size >> PAGE_SHIFT) * sizeof(unsigned long);
-=======
 	alloc_size = struct_size(chunk, populated,
 				 BITS_TO_LONGS(region_size >> PAGE_SHIFT));
->>>>>>> d1988041
 	chunk = memblock_alloc(alloc_size, SMP_CACHE_BYTES);
 	if (!chunk)
 		panic("%s: Failed to allocate %zu bytes\n", __func__,
