// SPDX-License-Identifier: GPL-2.0-only
/*
 *  linux/mm/memory_hotplug.c
 *
 *  Copyright (C)
 */

#include <linux/stddef.h>
#include <linux/mm.h>
#include <linux/sched/signal.h>
#include <linux/swap.h>
#include <linux/interrupt.h>
#include <linux/pagemap.h>
#include <linux/compiler.h>
#include <linux/export.h>
#include <linux/pagevec.h>
#include <linux/writeback.h>
#include <linux/slab.h>
#include <linux/sysctl.h>
#include <linux/cpu.h>
#include <linux/memory.h>
#include <linux/memremap.h>
#include <linux/memory_hotplug.h>
#include <linux/highmem.h>
#include <linux/vmalloc.h>
#include <linux/ioport.h>
#include <linux/delay.h>
#include <linux/migrate.h>
#include <linux/page-isolation.h>
#include <linux/pfn.h>
#include <linux/suspend.h>
#include <linux/mm_inline.h>
#include <linux/firmware-map.h>
#include <linux/stop_machine.h>
#include <linux/hugetlb.h>
#include <linux/memblock.h>
#include <linux/compaction.h>
#include <linux/rmap.h>

#include <asm/tlbflush.h>

#include "internal.h"
#include "shuffle.h"

/*
 * online_page_callback contains pointer to current page onlining function.
 * Initially it is generic_online_page(). If it is required it could be
 * changed by calling set_online_page_callback() for callback registration
 * and restore_online_page_callback() for generic callback restore.
 */

static online_page_callback_t online_page_callback = generic_online_page;
static DEFINE_MUTEX(online_page_callback_lock);

DEFINE_STATIC_PERCPU_RWSEM(mem_hotplug_lock);

void get_online_mems(void)
{
	percpu_down_read(&mem_hotplug_lock);
}

void put_online_mems(void)
{
	percpu_up_read(&mem_hotplug_lock);
}

bool movable_node_enabled = false;

#ifndef CONFIG_MEMORY_HOTPLUG_DEFAULT_ONLINE
int memhp_default_online_type = MMOP_OFFLINE;
#else
int memhp_default_online_type = MMOP_ONLINE;
#endif

static int __init setup_memhp_default_state(char *str)
{
	const int online_type = memhp_online_type_from_str(str);

	if (online_type >= 0)
		memhp_default_online_type = online_type;

	return 1;
}
__setup("memhp_default_state=", setup_memhp_default_state);

void mem_hotplug_begin(void)
{
	cpus_read_lock();
	percpu_down_write(&mem_hotplug_lock);
}

void mem_hotplug_done(void)
{
	percpu_up_write(&mem_hotplug_lock);
	cpus_read_unlock();
}

u64 max_mem_size = U64_MAX;

/* add this memory to iomem resource */
static struct resource *register_memory_resource(u64 start, u64 size,
						 const char *resource_name)
{
	struct resource *res;
	unsigned long flags =  IORESOURCE_SYSTEM_RAM | IORESOURCE_BUSY;

	if (strcmp(resource_name, "System RAM"))
		flags |= IORESOURCE_SYSRAM_DRIVER_MANAGED;

	/*
	 * Make sure value parsed from 'mem=' only restricts memory adding
	 * while booting, so that memory hotplug won't be impacted. Please
	 * refer to document of 'mem=' in kernel-parameters.txt for more
	 * details.
	 */
	if (start + size > max_mem_size && system_state < SYSTEM_RUNNING)
		return ERR_PTR(-E2BIG);

	/*
	 * Request ownership of the new memory range.  This might be
	 * a child of an existing resource that was present but
	 * not marked as busy.
	 */
	res = __request_region(&iomem_resource, start, size,
			       resource_name, flags);

	if (!res) {
		pr_debug("Unable to reserve System RAM region: %016llx->%016llx\n",
				start, start + size);
		return ERR_PTR(-EEXIST);
	}
	return res;
}

static void release_memory_resource(struct resource *res)
{
	if (!res)
		return;
	release_resource(res);
	kfree(res);
}

#ifdef CONFIG_MEMORY_HOTPLUG_SPARSE
void get_page_bootmem(unsigned long info,  struct page *page,
		      unsigned long type)
{
	page->freelist = (void *)type;
	SetPagePrivate(page);
	set_page_private(page, info);
	page_ref_inc(page);
}

void put_page_bootmem(struct page *page)
{
	unsigned long type;

	type = (unsigned long) page->freelist;
	BUG_ON(type < MEMORY_HOTPLUG_MIN_BOOTMEM_TYPE ||
	       type > MEMORY_HOTPLUG_MAX_BOOTMEM_TYPE);

	if (page_ref_dec_return(page) == 1) {
		page->freelist = NULL;
		ClearPagePrivate(page);
		set_page_private(page, 0);
		INIT_LIST_HEAD(&page->lru);
		free_reserved_page(page);
	}
}

#ifdef CONFIG_HAVE_BOOTMEM_INFO_NODE
#ifndef CONFIG_SPARSEMEM_VMEMMAP
static void register_page_bootmem_info_section(unsigned long start_pfn)
{
	unsigned long mapsize, section_nr, i;
	struct mem_section *ms;
	struct page *page, *memmap;
	struct mem_section_usage *usage;

	section_nr = pfn_to_section_nr(start_pfn);
	ms = __nr_to_section(section_nr);

	/* Get section's memmap address */
	memmap = sparse_decode_mem_map(ms->section_mem_map, section_nr);

	/*
	 * Get page for the memmap's phys address
	 * XXX: need more consideration for sparse_vmemmap...
	 */
	page = virt_to_page(memmap);
	mapsize = sizeof(struct page) * PAGES_PER_SECTION;
	mapsize = PAGE_ALIGN(mapsize) >> PAGE_SHIFT;

	/* remember memmap's page */
	for (i = 0; i < mapsize; i++, page++)
		get_page_bootmem(section_nr, page, SECTION_INFO);

	usage = ms->usage;
	page = virt_to_page(usage);

	mapsize = PAGE_ALIGN(mem_section_usage_size()) >> PAGE_SHIFT;

	for (i = 0; i < mapsize; i++, page++)
		get_page_bootmem(section_nr, page, MIX_SECTION_INFO);

}
#else /* CONFIG_SPARSEMEM_VMEMMAP */
static void register_page_bootmem_info_section(unsigned long start_pfn)
{
	unsigned long mapsize, section_nr, i;
	struct mem_section *ms;
	struct page *page, *memmap;
	struct mem_section_usage *usage;

	section_nr = pfn_to_section_nr(start_pfn);
	ms = __nr_to_section(section_nr);

	memmap = sparse_decode_mem_map(ms->section_mem_map, section_nr);

	register_page_bootmem_memmap(section_nr, memmap, PAGES_PER_SECTION);

	usage = ms->usage;
	page = virt_to_page(usage);

	mapsize = PAGE_ALIGN(mem_section_usage_size()) >> PAGE_SHIFT;

	for (i = 0; i < mapsize; i++, page++)
		get_page_bootmem(section_nr, page, MIX_SECTION_INFO);
}
#endif /* !CONFIG_SPARSEMEM_VMEMMAP */

void __init register_page_bootmem_info_node(struct pglist_data *pgdat)
{
	unsigned long i, pfn, end_pfn, nr_pages;
	int node = pgdat->node_id;
	struct page *page;

	nr_pages = PAGE_ALIGN(sizeof(struct pglist_data)) >> PAGE_SHIFT;
	page = virt_to_page(pgdat);

	for (i = 0; i < nr_pages; i++, page++)
		get_page_bootmem(node, page, NODE_INFO);

	pfn = pgdat->node_start_pfn;
	end_pfn = pgdat_end_pfn(pgdat);

	/* register section info */
	for (; pfn < end_pfn; pfn += PAGES_PER_SECTION) {
		/*
		 * Some platforms can assign the same pfn to multiple nodes - on
		 * node0 as well as nodeN.  To avoid registering a pfn against
		 * multiple nodes we check that this pfn does not already
		 * reside in some other nodes.
		 */
		if (pfn_valid(pfn) && (early_pfn_to_nid(pfn) == node))
			register_page_bootmem_info_section(pfn);
	}
}
#endif /* CONFIG_HAVE_BOOTMEM_INFO_NODE */

static int check_pfn_span(unsigned long pfn, unsigned long nr_pages,
		const char *reason)
{
	/*
	 * Disallow all operations smaller than a sub-section and only
	 * allow operations smaller than a section for
	 * SPARSEMEM_VMEMMAP. Note that check_hotplug_memory_range()
	 * enforces a larger memory_block_size_bytes() granularity for
	 * memory that will be marked online, so this check should only
	 * fire for direct arch_{add,remove}_memory() users outside of
	 * add_memory_resource().
	 */
	unsigned long min_align;

	if (IS_ENABLED(CONFIG_SPARSEMEM_VMEMMAP))
		min_align = PAGES_PER_SUBSECTION;
	else
		min_align = PAGES_PER_SECTION;
	if (!IS_ALIGNED(pfn, min_align)
			|| !IS_ALIGNED(nr_pages, min_align)) {
		WARN(1, "Misaligned __%s_pages start: %#lx end: #%lx\n",
				reason, pfn, pfn + nr_pages - 1);
		return -EINVAL;
	}
	return 0;
}

static int check_hotplug_memory_addressable(unsigned long pfn,
					    unsigned long nr_pages)
{
	const u64 max_addr = PFN_PHYS(pfn + nr_pages) - 1;

	if (max_addr >> MAX_PHYSMEM_BITS) {
		const u64 max_allowed = (1ull << (MAX_PHYSMEM_BITS + 1)) - 1;
		WARN(1,
		     "Hotplugged memory exceeds maximum addressable address, range=%#llx-%#llx, maximum=%#llx\n",
		     (u64)PFN_PHYS(pfn), max_addr, max_allowed);
		return -E2BIG;
	}

	return 0;
}

/*
 * Reasonably generic function for adding memory.  It is
 * expected that archs that support memory hotplug will
 * call this function after deciding the zone to which to
 * add the new pages.
 */
int __ref __add_pages(int nid, unsigned long pfn, unsigned long nr_pages,
		struct mhp_params *params)
{
	const unsigned long end_pfn = pfn + nr_pages;
	unsigned long cur_nr_pages;
	int err;
	struct vmem_altmap *altmap = params->altmap;

	if (WARN_ON_ONCE(!params->pgprot.pgprot))
		return -EINVAL;

	err = check_hotplug_memory_addressable(pfn, nr_pages);
	if (err)
		return err;

	if (altmap) {
		/*
		 * Validate altmap is within bounds of the total request
		 */
		if (altmap->base_pfn != pfn
				|| vmem_altmap_offset(altmap) > nr_pages) {
			pr_warn_once("memory add fail, invalid altmap\n");
			return -EINVAL;
		}
		altmap->alloc = 0;
	}

	err = check_pfn_span(pfn, nr_pages, "add");
	if (err)
		return err;

	for (; pfn < end_pfn; pfn += cur_nr_pages) {
		/* Select all remaining pages up to the next section boundary */
		cur_nr_pages = min(end_pfn - pfn,
				   SECTION_ALIGN_UP(pfn + 1) - pfn);
		err = sparse_add_section(nid, pfn, cur_nr_pages, altmap);
		if (err)
			break;
		cond_resched();
	}
	vmemmap_populate_print_last();
	return err;
}

/* find the smallest valid pfn in the range [start_pfn, end_pfn) */
static unsigned long find_smallest_section_pfn(int nid, struct zone *zone,
				     unsigned long start_pfn,
				     unsigned long end_pfn)
{
	for (; start_pfn < end_pfn; start_pfn += PAGES_PER_SUBSECTION) {
		if (unlikely(!pfn_to_online_page(start_pfn)))
			continue;

		if (unlikely(pfn_to_nid(start_pfn) != nid))
			continue;

		if (zone != page_zone(pfn_to_page(start_pfn)))
			continue;

		return start_pfn;
	}

	return 0;
}

/* find the biggest valid pfn in the range [start_pfn, end_pfn). */
static unsigned long find_biggest_section_pfn(int nid, struct zone *zone,
				    unsigned long start_pfn,
				    unsigned long end_pfn)
{
	unsigned long pfn;

	/* pfn is the end pfn of a memory section. */
	pfn = end_pfn - 1;
	for (; pfn >= start_pfn; pfn -= PAGES_PER_SUBSECTION) {
		if (unlikely(!pfn_to_online_page(pfn)))
			continue;

		if (unlikely(pfn_to_nid(pfn) != nid))
			continue;

		if (zone != page_zone(pfn_to_page(pfn)))
			continue;

		return pfn;
	}

	return 0;
}

static void shrink_zone_span(struct zone *zone, unsigned long start_pfn,
			     unsigned long end_pfn)
{
	unsigned long pfn;
	int nid = zone_to_nid(zone);

	zone_span_writelock(zone);
	if (zone->zone_start_pfn == start_pfn) {
		/*
		 * If the section is smallest section in the zone, it need
		 * shrink zone->zone_start_pfn and zone->zone_spanned_pages.
		 * In this case, we find second smallest valid mem_section
		 * for shrinking zone.
		 */
		pfn = find_smallest_section_pfn(nid, zone, end_pfn,
						zone_end_pfn(zone));
		if (pfn) {
			zone->spanned_pages = zone_end_pfn(zone) - pfn;
			zone->zone_start_pfn = pfn;
		} else {
			zone->zone_start_pfn = 0;
			zone->spanned_pages = 0;
		}
	} else if (zone_end_pfn(zone) == end_pfn) {
		/*
		 * If the section is biggest section in the zone, it need
		 * shrink zone->spanned_pages.
		 * In this case, we find second biggest valid mem_section for
		 * shrinking zone.
		 */
		pfn = find_biggest_section_pfn(nid, zone, zone->zone_start_pfn,
					       start_pfn);
		if (pfn)
			zone->spanned_pages = pfn - zone->zone_start_pfn + 1;
		else {
			zone->zone_start_pfn = 0;
			zone->spanned_pages = 0;
		}
	}
	zone_span_writeunlock(zone);
}

static void update_pgdat_span(struct pglist_data *pgdat)
{
	unsigned long node_start_pfn = 0, node_end_pfn = 0;
	struct zone *zone;

	for (zone = pgdat->node_zones;
	     zone < pgdat->node_zones + MAX_NR_ZONES; zone++) {
		unsigned long zone_end_pfn = zone->zone_start_pfn +
					     zone->spanned_pages;

		/* No need to lock the zones, they can't change. */
		if (!zone->spanned_pages)
			continue;
		if (!node_end_pfn) {
			node_start_pfn = zone->zone_start_pfn;
			node_end_pfn = zone_end_pfn;
			continue;
		}

		if (zone_end_pfn > node_end_pfn)
			node_end_pfn = zone_end_pfn;
		if (zone->zone_start_pfn < node_start_pfn)
			node_start_pfn = zone->zone_start_pfn;
	}

	pgdat->node_start_pfn = node_start_pfn;
	pgdat->node_spanned_pages = node_end_pfn - node_start_pfn;
}

void __ref remove_pfn_range_from_zone(struct zone *zone,
				      unsigned long start_pfn,
				      unsigned long nr_pages)
{
	const unsigned long end_pfn = start_pfn + nr_pages;
	struct pglist_data *pgdat = zone->zone_pgdat;
	unsigned long pfn, cur_nr_pages, flags;

	/* Poison struct pages because they are now uninitialized again. */
	for (pfn = start_pfn; pfn < end_pfn; pfn += cur_nr_pages) {
		cond_resched();

		/* Select all remaining pages up to the next section boundary */
		cur_nr_pages =
			min(end_pfn - pfn, SECTION_ALIGN_UP(pfn + 1) - pfn);
		page_init_poison(pfn_to_page(pfn),
				 sizeof(struct page) * cur_nr_pages);
	}

#ifdef CONFIG_ZONE_DEVICE
	/*
	 * Zone shrinking code cannot properly deal with ZONE_DEVICE. So
	 * we will not try to shrink the zones - which is okay as
	 * set_zone_contiguous() cannot deal with ZONE_DEVICE either way.
	 */
	if (zone_idx(zone) == ZONE_DEVICE)
		return;
#endif

	clear_zone_contiguous(zone);

	pgdat_resize_lock(zone->zone_pgdat, &flags);
	shrink_zone_span(zone, start_pfn, start_pfn + nr_pages);
	update_pgdat_span(pgdat);
	pgdat_resize_unlock(zone->zone_pgdat, &flags);

	set_zone_contiguous(zone);
}

static void __remove_section(unsigned long pfn, unsigned long nr_pages,
			     unsigned long map_offset,
			     struct vmem_altmap *altmap)
{
	struct mem_section *ms = __pfn_to_section(pfn);

	if (WARN_ON_ONCE(!valid_section(ms)))
		return;

	sparse_remove_section(ms, pfn, nr_pages, map_offset, altmap);
}

/**
 * __remove_pages() - remove sections of pages
 * @pfn: starting pageframe (must be aligned to start of a section)
 * @nr_pages: number of pages to remove (must be multiple of section size)
 * @altmap: alternative device page map or %NULL if default memmap is used
 *
 * Generic helper function to remove section mappings and sysfs entries
 * for the section of the memory we are removing. Caller needs to make
 * sure that pages are marked reserved and zones are adjust properly by
 * calling offline_pages().
 */
void __remove_pages(unsigned long pfn, unsigned long nr_pages,
		    struct vmem_altmap *altmap)
{
	const unsigned long end_pfn = pfn + nr_pages;
	unsigned long cur_nr_pages;
	unsigned long map_offset = 0;

	map_offset = vmem_altmap_offset(altmap);

	if (check_pfn_span(pfn, nr_pages, "remove"))
		return;

	for (; pfn < end_pfn; pfn += cur_nr_pages) {
		cond_resched();
<<<<<<< HEAD
		pfns = min(nr_pages, PAGES_PER_SECTION
				- (pfn & ~PAGE_SECTION_MASK));
		__remove_section(pfn, pfns, map_offset, altmap);
		pfn += pfns;
		nr_pages -= pfns;
=======
		/* Select all remaining pages up to the next section boundary */
		cur_nr_pages = min(end_pfn - pfn,
				   SECTION_ALIGN_UP(pfn + 1) - pfn);
		__remove_section(pfn, cur_nr_pages, map_offset, altmap);
>>>>>>> d1988041
		map_offset = 0;
	}
}

int set_online_page_callback(online_page_callback_t callback)
{
	int rc = -EINVAL;

	get_online_mems();
	mutex_lock(&online_page_callback_lock);

	if (online_page_callback == generic_online_page) {
		online_page_callback = callback;
		rc = 0;
	}

	mutex_unlock(&online_page_callback_lock);
	put_online_mems();

	return rc;
}
EXPORT_SYMBOL_GPL(set_online_page_callback);

int restore_online_page_callback(online_page_callback_t callback)
{
	int rc = -EINVAL;

	get_online_mems();
	mutex_lock(&online_page_callback_lock);

	if (online_page_callback == callback) {
		online_page_callback = generic_online_page;
		rc = 0;
	}

	mutex_unlock(&online_page_callback_lock);
	put_online_mems();

	return rc;
}
EXPORT_SYMBOL_GPL(restore_online_page_callback);

void generic_online_page(struct page *page, unsigned int order)
{
	/*
	 * Freeing the page with debug_pagealloc enabled will try to unmap it,
	 * so we should map it first. This is better than introducing a special
	 * case in page freeing fast path.
	 */
	if (debug_pagealloc_enabled_static())
		kernel_map_pages(page, 1 << order, 1);
	__free_pages_core(page, order);
	totalram_pages_add(1UL << order);
#ifdef CONFIG_HIGHMEM
	if (PageHighMem(page))
		totalhigh_pages_add(1UL << order);
#endif
}
EXPORT_SYMBOL_GPL(generic_online_page);

static void online_pages_range(unsigned long start_pfn, unsigned long nr_pages)
{
	const unsigned long end_pfn = start_pfn + nr_pages;
	unsigned long pfn;

	/*
	 * Online the pages in MAX_ORDER - 1 aligned chunks. The callback might
	 * decide to not expose all pages to the buddy (e.g., expose them
	 * later). We account all pages as being online and belonging to this
	 * zone ("present").
	 */
	for (pfn = start_pfn; pfn < end_pfn; pfn += MAX_ORDER_NR_PAGES)
		(*online_page_callback)(pfn_to_page(pfn), MAX_ORDER - 1);

	/* mark all involved sections as online */
	online_mem_sections(start_pfn, end_pfn);
}

/* check which state of node_states will be changed when online memory */
static void node_states_check_changes_online(unsigned long nr_pages,
	struct zone *zone, struct memory_notify *arg)
{
	int nid = zone_to_nid(zone);

	arg->status_change_nid = NUMA_NO_NODE;
	arg->status_change_nid_normal = NUMA_NO_NODE;
	arg->status_change_nid_high = NUMA_NO_NODE;

	if (!node_state(nid, N_MEMORY))
		arg->status_change_nid = nid;
	if (zone_idx(zone) <= ZONE_NORMAL && !node_state(nid, N_NORMAL_MEMORY))
		arg->status_change_nid_normal = nid;
#ifdef CONFIG_HIGHMEM
	if (zone_idx(zone) <= ZONE_HIGHMEM && !node_state(nid, N_HIGH_MEMORY))
		arg->status_change_nid_high = nid;
#endif
}

static void node_states_set_node(int node, struct memory_notify *arg)
{
	if (arg->status_change_nid_normal >= 0)
		node_set_state(node, N_NORMAL_MEMORY);

	if (arg->status_change_nid_high >= 0)
		node_set_state(node, N_HIGH_MEMORY);

	if (arg->status_change_nid >= 0)
		node_set_state(node, N_MEMORY);
}

static void __meminit resize_zone_range(struct zone *zone, unsigned long start_pfn,
		unsigned long nr_pages)
{
	unsigned long old_end_pfn = zone_end_pfn(zone);

	if (zone_is_empty(zone) || start_pfn < zone->zone_start_pfn)
		zone->zone_start_pfn = start_pfn;

	zone->spanned_pages = max(start_pfn + nr_pages, old_end_pfn) - zone->zone_start_pfn;
}

static void __meminit resize_pgdat_range(struct pglist_data *pgdat, unsigned long start_pfn,
                                     unsigned long nr_pages)
{
	unsigned long old_end_pfn = pgdat_end_pfn(pgdat);

	if (!pgdat->node_spanned_pages || start_pfn < pgdat->node_start_pfn)
		pgdat->node_start_pfn = start_pfn;

	pgdat->node_spanned_pages = max(start_pfn + nr_pages, old_end_pfn) - pgdat->node_start_pfn;

}
/*
 * Associate the pfn range with the given zone, initializing the memmaps
 * and resizing the pgdat/zone data to span the added pages. After this
 * call, all affected pages are PG_reserved.
 *
 * All aligned pageblocks are initialized to the specified migratetype
 * (usually MIGRATE_MOVABLE). Besides setting the migratetype, no related
 * zone stats (e.g., nr_isolate_pageblock) are touched.
 */
void __ref move_pfn_range_to_zone(struct zone *zone, unsigned long start_pfn,
				  unsigned long nr_pages,
				  struct vmem_altmap *altmap, int migratetype)
{
	struct pglist_data *pgdat = zone->zone_pgdat;
	int nid = pgdat->node_id;
	unsigned long flags;

	clear_zone_contiguous(zone);

	/* TODO Huh pgdat is irqsave while zone is not. It used to be like that before */
	pgdat_resize_lock(pgdat, &flags);
	zone_span_writelock(zone);
	if (zone_is_empty(zone))
		init_currently_empty_zone(zone, start_pfn, nr_pages);
	resize_zone_range(zone, start_pfn, nr_pages);
	zone_span_writeunlock(zone);
	resize_pgdat_range(pgdat, start_pfn, nr_pages);
	pgdat_resize_unlock(pgdat, &flags);

	/*
	 * TODO now we have a visible range of pages which are not associated
	 * with their zone properly. Not nice but set_pfnblock_flags_mask
	 * expects the zone spans the pfn range. All the pages in the range
	 * are reserved so nobody should be touching them so we should be safe
	 */
	memmap_init_zone(nr_pages, nid, zone_idx(zone), start_pfn,
<<<<<<< HEAD
			 MEMINIT_HOTPLUG, altmap);
=======
			 MEMINIT_HOTPLUG, altmap, migratetype);
>>>>>>> d1988041

	set_zone_contiguous(zone);
}

/*
 * Returns a default kernel memory zone for the given pfn range.
 * If no kernel zone covers this pfn range it will automatically go
 * to the ZONE_NORMAL.
 */
static struct zone *default_kernel_zone_for_pfn(int nid, unsigned long start_pfn,
		unsigned long nr_pages)
{
	struct pglist_data *pgdat = NODE_DATA(nid);
	int zid;

	for (zid = 0; zid <= ZONE_NORMAL; zid++) {
		struct zone *zone = &pgdat->node_zones[zid];

		if (zone_intersects(zone, start_pfn, nr_pages))
			return zone;
	}

	return &pgdat->node_zones[ZONE_NORMAL];
}

static inline struct zone *default_zone_for_pfn(int nid, unsigned long start_pfn,
		unsigned long nr_pages)
{
	struct zone *kernel_zone = default_kernel_zone_for_pfn(nid, start_pfn,
			nr_pages);
	struct zone *movable_zone = &NODE_DATA(nid)->node_zones[ZONE_MOVABLE];
	bool in_kernel = zone_intersects(kernel_zone, start_pfn, nr_pages);
	bool in_movable = zone_intersects(movable_zone, start_pfn, nr_pages);

	/*
	 * We inherit the existing zone in a simple case where zones do not
	 * overlap in the given range
	 */
	if (in_kernel ^ in_movable)
		return (in_kernel) ? kernel_zone : movable_zone;

	/*
	 * If the range doesn't belong to any zone or two zones overlap in the
	 * given range then we use movable zone only if movable_node is
	 * enabled because we always online to a kernel zone by default.
	 */
	return movable_node_enabled ? movable_zone : kernel_zone;
}

struct zone * zone_for_pfn_range(int online_type, int nid, unsigned start_pfn,
		unsigned long nr_pages)
{
	if (online_type == MMOP_ONLINE_KERNEL)
		return default_kernel_zone_for_pfn(nid, start_pfn, nr_pages);

	if (online_type == MMOP_ONLINE_MOVABLE)
		return &NODE_DATA(nid)->node_zones[ZONE_MOVABLE];

	return default_zone_for_pfn(nid, start_pfn, nr_pages);
}

int __ref online_pages(unsigned long pfn, unsigned long nr_pages,
		       int online_type, int nid)
{
	unsigned long flags;
	struct zone *zone;
	int need_zonelists_rebuild = 0;
	int ret;
	struct memory_notify arg;

	/* We can only online full sections (e.g., SECTION_IS_ONLINE) */
	if (WARN_ON_ONCE(!nr_pages ||
			 !IS_ALIGNED(pfn | nr_pages, PAGES_PER_SECTION)))
		return -EINVAL;

	mem_hotplug_begin();

	/* associate pfn range with the zone */
	zone = zone_for_pfn_range(online_type, nid, pfn, nr_pages);
	move_pfn_range_to_zone(zone, pfn, nr_pages, NULL, MIGRATE_ISOLATE);

	arg.start_pfn = pfn;
	arg.nr_pages = nr_pages;
	node_states_check_changes_online(nr_pages, zone, &arg);

	ret = memory_notify(MEM_GOING_ONLINE, &arg);
	ret = notifier_to_errno(ret);
	if (ret)
		goto failed_addition;

	/*
	 * Fixup the number of isolated pageblocks before marking the sections
	 * onlining, such that undo_isolate_page_range() works correctly.
	 */
	spin_lock_irqsave(&zone->lock, flags);
	zone->nr_isolate_pageblock += nr_pages / pageblock_nr_pages;
	spin_unlock_irqrestore(&zone->lock, flags);

	/*
	 * If this zone is not populated, then it is not in zonelist.
	 * This means the page allocator ignores this zone.
	 * So, zonelist must be updated after online.
	 */
	if (!populated_zone(zone)) {
		need_zonelists_rebuild = 1;
		setup_zone_pageset(zone);
	}

	online_pages_range(pfn, nr_pages);
	zone->present_pages += nr_pages;

	pgdat_resize_lock(zone->zone_pgdat, &flags);
	zone->zone_pgdat->node_present_pages += nr_pages;
	pgdat_resize_unlock(zone->zone_pgdat, &flags);

	node_states_set_node(nid, &arg);
	if (need_zonelists_rebuild)
		build_all_zonelists(NULL);
	zone_pcp_update(zone);

	/* Basic onlining is complete, allow allocation of onlined pages. */
	undo_isolate_page_range(pfn, pfn + nr_pages, MIGRATE_MOVABLE);

	/*
	 * Freshly onlined pages aren't shuffled (e.g., all pages are placed to
	 * the tail of the freelist when undoing isolation). Shuffle the whole
	 * zone to make sure the just onlined pages are properly distributed
	 * across the whole freelist - to create an initial shuffle.
	 */
	shuffle_zone(zone);

	init_per_zone_wmark_min();

	kswapd_run(nid);
	kcompactd_run(nid);

	writeback_set_ratelimit();

	memory_notify(MEM_ONLINE, &arg);
	mem_hotplug_done();
	return 0;

failed_addition:
	pr_debug("online_pages [mem %#010llx-%#010llx] failed\n",
		 (unsigned long long) pfn << PAGE_SHIFT,
		 (((unsigned long long) pfn + nr_pages) << PAGE_SHIFT) - 1);
	memory_notify(MEM_CANCEL_ONLINE, &arg);
	remove_pfn_range_from_zone(zone, pfn, nr_pages);
	mem_hotplug_done();
	return ret;
}
#endif /* CONFIG_MEMORY_HOTPLUG_SPARSE */

static void reset_node_present_pages(pg_data_t *pgdat)
{
	struct zone *z;

	for (z = pgdat->node_zones; z < pgdat->node_zones + MAX_NR_ZONES; z++)
		z->present_pages = 0;

	pgdat->node_present_pages = 0;
}

/* we are OK calling __meminit stuff here - we have CONFIG_MEMORY_HOTPLUG */
static pg_data_t __ref *hotadd_new_pgdat(int nid)
{
	struct pglist_data *pgdat;

	pgdat = NODE_DATA(nid);
	if (!pgdat) {
		pgdat = arch_alloc_nodedata(nid);
		if (!pgdat)
			return NULL;

		pgdat->per_cpu_nodestats =
			alloc_percpu(struct per_cpu_nodestat);
		arch_refresh_nodedata(nid, pgdat);
	} else {
		int cpu;
		/*
		 * Reset the nr_zones, order and highest_zoneidx before reuse.
		 * Note that kswapd will init kswapd_highest_zoneidx properly
		 * when it starts in the near future.
		 */
		pgdat->nr_zones = 0;
		pgdat->kswapd_order = 0;
		pgdat->kswapd_highest_zoneidx = 0;
		for_each_online_cpu(cpu) {
			struct per_cpu_nodestat *p;

			p = per_cpu_ptr(pgdat->per_cpu_nodestats, cpu);
			memset(p, 0, sizeof(*p));
		}
	}

	/* we can use NODE_DATA(nid) from here */
	pgdat->node_id = nid;
	pgdat->node_start_pfn = 0;

	/* init node's zones as empty zones, we don't have any present pages.*/
	free_area_init_core_hotplug(nid);

	/*
	 * The node we allocated has no zone fallback lists. For avoiding
	 * to access not-initialized zonelist, build here.
	 */
	build_all_zonelists(pgdat);

	/*
	 * When memory is hot-added, all the memory is in offline state. So
	 * clear all zones' present_pages because they will be updated in
	 * online_pages() and offline_pages().
	 */
	reset_node_managed_pages(pgdat);
	reset_node_present_pages(pgdat);

	return pgdat;
}

static void rollback_node_hotadd(int nid)
{
	pg_data_t *pgdat = NODE_DATA(nid);

	arch_refresh_nodedata(nid, NULL);
	free_percpu(pgdat->per_cpu_nodestats);
	arch_free_nodedata(pgdat);
}


/**
 * try_online_node - online a node if offlined
 * @nid: the node ID
 * @set_node_online: Whether we want to online the node
 * called by cpu_up() to online a node without onlined memory.
 *
 * Returns:
 * 1 -> a new node has been allocated
 * 0 -> the node is already online
 * -ENOMEM -> the node could not be allocated
 */
static int __try_online_node(int nid, bool set_node_online)
{
	pg_data_t *pgdat;
	int ret = 1;

	if (node_online(nid))
		return 0;

	pgdat = hotadd_new_pgdat(nid);
	if (!pgdat) {
		pr_err("Cannot online node %d due to NULL pgdat\n", nid);
		ret = -ENOMEM;
		goto out;
	}

	if (set_node_online) {
		node_set_online(nid);
		ret = register_one_node(nid);
		BUG_ON(ret);
	}
out:
	return ret;
}

/*
 * Users of this function always want to online/register the node
 */
int try_online_node(int nid)
{
	int ret;

	mem_hotplug_begin();
	ret =  __try_online_node(nid, true);
	mem_hotplug_done();
	return ret;
}

static int check_hotplug_memory_range(u64 start, u64 size)
{
	/* memory range must be block size aligned */
	if (!size || !IS_ALIGNED(start, memory_block_size_bytes()) ||
	    !IS_ALIGNED(size, memory_block_size_bytes())) {
		pr_err("Block size [%#lx] unaligned hotplug range: start %#llx, size %#llx",
		       memory_block_size_bytes(), start, size);
		return -EINVAL;
	}

	return 0;
}

static int online_memory_block(struct memory_block *mem, void *arg)
{
	mem->online_type = memhp_default_online_type;
	return device_online(&mem->dev);
}

/*
 * NOTE: The caller must call lock_device_hotplug() to serialize hotplug
 * and online/offline operations (triggered e.g. by sysfs).
 *
 * we are OK calling __meminit stuff here - we have CONFIG_MEMORY_HOTPLUG
 */
int __ref add_memory_resource(int nid, struct resource *res, mhp_t mhp_flags)
{
	struct mhp_params params = { .pgprot = PAGE_KERNEL };
	u64 start, size;
	bool new_node = false;
	int ret;

	start = res->start;
	size = resource_size(res);

	ret = check_hotplug_memory_range(start, size);
	if (ret)
		return ret;

	if (!node_possible(nid)) {
		WARN(1, "node %d was absent from the node_possible_map\n", nid);
		return -EINVAL;
	}

	mem_hotplug_begin();

	if (IS_ENABLED(CONFIG_ARCH_KEEP_MEMBLOCK))
		memblock_add_node(start, size, nid);

	ret = __try_online_node(nid, false);
	if (ret < 0)
		goto error;
	new_node = ret;

	/* call arch's memory hotadd */
	ret = arch_add_memory(nid, start, size, &params);
	if (ret < 0)
		goto error;

	/* create memory block devices after memory was added */
	ret = create_memory_block_devices(start, size);
	if (ret) {
		arch_remove_memory(nid, start, size, NULL);
		goto error;
	}

	if (new_node) {
		/* If sysfs file of new node can't be created, cpu on the node
		 * can't be hot-added. There is no rollback way now.
		 * So, check by BUG_ON() to catch it reluctantly..
		 * We online node here. We can't roll back from here.
		 */
		node_set_online(nid);
		ret = __register_one_node(nid);
		BUG_ON(ret);
	}

	/* link memory sections under this node.*/
<<<<<<< HEAD
	ret = link_mem_sections(nid, PFN_DOWN(start), PFN_UP(start + size - 1),
				MEMINIT_HOTPLUG);
	BUG_ON(ret);
=======
	link_mem_sections(nid, PFN_DOWN(start), PFN_UP(start + size - 1),
			  MEMINIT_HOTPLUG);
>>>>>>> d1988041

	/* create new memmap entry */
	if (!strcmp(res->name, "System RAM"))
		firmware_map_add_hotplug(start, start + size, "System RAM");

	/* device_online() will take the lock when calling online_pages() */
	mem_hotplug_done();

	/*
	 * In case we're allowed to merge the resource, flag it and trigger
	 * merging now that adding succeeded.
	 */
	if (mhp_flags & MEMHP_MERGE_RESOURCE)
		merge_system_ram_resource(res);

	/* online pages if requested */
	if (memhp_default_online_type != MMOP_OFFLINE)
		walk_memory_blocks(start, size, NULL, online_memory_block);

	return ret;
error:
	/* rollback pgdat allocation and others */
	if (new_node)
		rollback_node_hotadd(nid);
	if (IS_ENABLED(CONFIG_ARCH_KEEP_MEMBLOCK))
		memblock_remove(start, size);
	mem_hotplug_done();
	return ret;
}

/* requires device_hotplug_lock, see add_memory_resource() */
int __ref __add_memory(int nid, u64 start, u64 size, mhp_t mhp_flags)
{
	struct resource *res;
	int ret;

	res = register_memory_resource(start, size, "System RAM");
	if (IS_ERR(res))
		return PTR_ERR(res);

	ret = add_memory_resource(nid, res, mhp_flags);
	if (ret < 0)
		release_memory_resource(res);
	return ret;
}

int add_memory(int nid, u64 start, u64 size, mhp_t mhp_flags)
{
	int rc;

	lock_device_hotplug();
	rc = __add_memory(nid, start, size, mhp_flags);
	unlock_device_hotplug();

	return rc;
}
EXPORT_SYMBOL_GPL(add_memory);

/*
 * Add special, driver-managed memory to the system as system RAM. Such
 * memory is not exposed via the raw firmware-provided memmap as system
 * RAM, instead, it is detected and added by a driver - during cold boot,
 * after a reboot, and after kexec.
 *
 * Reasons why this memory should not be used for the initial memmap of a
 * kexec kernel or for placing kexec images:
 * - The booting kernel is in charge of determining how this memory will be
 *   used (e.g., use persistent memory as system RAM)
 * - Coordination with a hypervisor is required before this memory
 *   can be used (e.g., inaccessible parts).
 *
 * For this memory, no entries in /sys/firmware/memmap ("raw firmware-provided
 * memory map") are created. Also, the created memory resource is flagged
 * with IORESOURCE_SYSRAM_DRIVER_MANAGED, so in-kernel users can special-case
 * this memory as well (esp., not place kexec images onto it).
 *
 * The resource_name (visible via /proc/iomem) has to have the format
 * "System RAM ($DRIVER)".
 */
int add_memory_driver_managed(int nid, u64 start, u64 size,
			      const char *resource_name, mhp_t mhp_flags)
{
	struct resource *res;
	int rc;

	if (!resource_name ||
	    strstr(resource_name, "System RAM (") != resource_name ||
	    resource_name[strlen(resource_name) - 1] != ')')
		return -EINVAL;

	lock_device_hotplug();

	res = register_memory_resource(start, size, resource_name);
	if (IS_ERR(res)) {
		rc = PTR_ERR(res);
		goto out_unlock;
	}

	rc = add_memory_resource(nid, res, mhp_flags);
	if (rc < 0)
		release_memory_resource(res);

out_unlock:
	unlock_device_hotplug();
	return rc;
}
EXPORT_SYMBOL_GPL(add_memory_driver_managed);

#ifdef CONFIG_MEMORY_HOTREMOVE
/*
 * Confirm all pages in a range [start, end) belong to the same zone (skipping
 * memory holes). When true, return the zone.
 */
struct zone *test_pages_in_a_zone(unsigned long start_pfn,
				  unsigned long end_pfn)
{
	unsigned long pfn, sec_end_pfn;
	struct zone *zone = NULL;
	struct page *page;
	int i;
	for (pfn = start_pfn, sec_end_pfn = SECTION_ALIGN_UP(start_pfn + 1);
	     pfn < end_pfn;
	     pfn = sec_end_pfn, sec_end_pfn += PAGES_PER_SECTION) {
		/* Make sure the memory section is present first */
		if (!present_section_nr(pfn_to_section_nr(pfn)))
			continue;
		for (; pfn < sec_end_pfn && pfn < end_pfn;
		     pfn += MAX_ORDER_NR_PAGES) {
			i = 0;
			/* This is just a CONFIG_HOLES_IN_ZONE check.*/
			while ((i < MAX_ORDER_NR_PAGES) &&
				!pfn_valid_within(pfn + i))
				i++;
			if (i == MAX_ORDER_NR_PAGES || pfn + i >= end_pfn)
				continue;
			/* Check if we got outside of the zone */
			if (zone && !zone_spans_pfn(zone, pfn + i))
				return NULL;
			page = pfn_to_page(pfn + i);
			if (zone && page_zone(page) != zone)
				return NULL;
			zone = page_zone(page);
		}
	}

	return zone;
}

/*
 * Scan pfn range [start,end) to find movable/migratable pages (LRU pages,
 * non-lru movable pages and hugepages). Will skip over most unmovable
 * pages (esp., pages that can be skipped when offlining), but bail out on
 * definitely unmovable pages.
 *
 * Returns:
 *	0 in case a movable page is found and movable_pfn was updated.
 *	-ENOENT in case no movable page was found.
 *	-EBUSY in case a definitely unmovable page was found.
 */
static int scan_movable_pages(unsigned long start, unsigned long end,
			      unsigned long *movable_pfn)
{
	unsigned long pfn;

	for (pfn = start; pfn < end; pfn++) {
		struct page *page, *head;
		unsigned long skip;

		if (!pfn_valid(pfn))
			continue;
		page = pfn_to_page(pfn);
		if (PageLRU(page))
			goto found;
		if (__PageMovable(page))
			goto found;

		/*
		 * PageOffline() pages that are not marked __PageMovable() and
		 * have a reference count > 0 (after MEM_GOING_OFFLINE) are
		 * definitely unmovable. If their reference count would be 0,
		 * they could at least be skipped when offlining memory.
		 */
		if (PageOffline(page) && page_count(page))
			return -EBUSY;

		if (!PageHuge(page))
			continue;
		head = compound_head(page);
		if (page_huge_active(head))
			goto found;
		skip = compound_nr(head) - (page - head);
		pfn += skip - 1;
	}
	return -ENOENT;
found:
	*movable_pfn = pfn;
	return 0;
}

static int
do_migrate_range(unsigned long start_pfn, unsigned long end_pfn)
{
	unsigned long pfn;
	struct page *page, *head;
	int ret = 0;
	LIST_HEAD(source);

	for (pfn = start_pfn; pfn < end_pfn; pfn++) {
		if (!pfn_valid(pfn))
			continue;
		page = pfn_to_page(pfn);
		head = compound_head(page);

		if (PageHuge(page)) {
			pfn = page_to_pfn(head) + compound_nr(head) - 1;
			isolate_huge_page(head, &source);
			continue;
		} else if (PageTransHuge(page))
			pfn = page_to_pfn(head) + thp_nr_pages(page) - 1;

		/*
		 * HWPoison pages have elevated reference counts so the migration would
		 * fail on them. It also doesn't make any sense to migrate them in the
		 * first place. Still try to unmap such a page in case it is still mapped
		 * (e.g. current hwpoison implementation doesn't unmap KSM pages but keep
		 * the unmap as the catch all safety net).
		 */
		if (PageHWPoison(page)) {
			if (WARN_ON(PageLRU(page)))
				isolate_lru_page(page);
			if (page_mapped(page))
				try_to_unmap(page, TTU_IGNORE_MLOCK | TTU_IGNORE_ACCESS);
			continue;
		}

		if (!get_page_unless_zero(page))
			continue;
		/*
		 * We can skip free pages. And we can deal with pages on
		 * LRU and non-lru movable pages.
		 */
		if (PageLRU(page))
			ret = isolate_lru_page(page);
		else
			ret = isolate_movable_page(page, ISOLATE_UNEVICTABLE);
		if (!ret) { /* Success */
			list_add_tail(&page->lru, &source);
			if (!__PageMovable(page))
				inc_node_page_state(page, NR_ISOLATED_ANON +
						    page_is_file_lru(page));

		} else {
			pr_warn("failed to isolate pfn %lx\n", pfn);
			dump_page(page, "isolation failed");
		}
		put_page(page);
	}
	if (!list_empty(&source)) {
		nodemask_t nmask = node_states[N_MEMORY];
		struct migration_target_control mtc = {
			.nmask = &nmask,
			.gfp_mask = GFP_USER | __GFP_MOVABLE | __GFP_RETRY_MAYFAIL,
		};

		/*
		 * We have checked that migration range is on a single zone so
		 * we can use the nid of the first page to all the others.
		 */
		mtc.nid = page_to_nid(list_first_entry(&source, struct page, lru));

		/*
		 * try to allocate from a different node but reuse this node
		 * if there are no other online nodes to be used (e.g. we are
		 * offlining a part of the only existing node)
		 */
		node_clear(mtc.nid, nmask);
		if (nodes_empty(nmask))
			node_set(mtc.nid, nmask);
		ret = migrate_pages(&source, alloc_migration_target, NULL,
			(unsigned long)&mtc, MIGRATE_SYNC, MR_MEMORY_HOTPLUG);
		if (ret) {
			list_for_each_entry(page, &source, lru) {
				pr_warn("migrating pfn %lx failed ret:%d ",
				       page_to_pfn(page), ret);
				dump_page(page, "migration failure");
			}
			putback_movable_pages(&source);
		}
	}

	return ret;
}

static int __init cmdline_parse_movable_node(char *p)
{
	movable_node_enabled = true;
	return 0;
}
early_param("movable_node", cmdline_parse_movable_node);

/* check which state of node_states will be changed when offline memory */
static void node_states_check_changes_offline(unsigned long nr_pages,
		struct zone *zone, struct memory_notify *arg)
{
	struct pglist_data *pgdat = zone->zone_pgdat;
	unsigned long present_pages = 0;
	enum zone_type zt;

	arg->status_change_nid = NUMA_NO_NODE;
	arg->status_change_nid_normal = NUMA_NO_NODE;
	arg->status_change_nid_high = NUMA_NO_NODE;

	/*
	 * Check whether node_states[N_NORMAL_MEMORY] will be changed.
	 * If the memory to be offline is within the range
	 * [0..ZONE_NORMAL], and it is the last present memory there,
	 * the zones in that range will become empty after the offlining,
	 * thus we can determine that we need to clear the node from
	 * node_states[N_NORMAL_MEMORY].
	 */
	for (zt = 0; zt <= ZONE_NORMAL; zt++)
		present_pages += pgdat->node_zones[zt].present_pages;
	if (zone_idx(zone) <= ZONE_NORMAL && nr_pages >= present_pages)
		arg->status_change_nid_normal = zone_to_nid(zone);

#ifdef CONFIG_HIGHMEM
	/*
	 * node_states[N_HIGH_MEMORY] contains nodes which
	 * have normal memory or high memory.
	 * Here we add the present_pages belonging to ZONE_HIGHMEM.
	 * If the zone is within the range of [0..ZONE_HIGHMEM), and
	 * we determine that the zones in that range become empty,
	 * we need to clear the node for N_HIGH_MEMORY.
	 */
	present_pages += pgdat->node_zones[ZONE_HIGHMEM].present_pages;
	if (zone_idx(zone) <= ZONE_HIGHMEM && nr_pages >= present_pages)
		arg->status_change_nid_high = zone_to_nid(zone);
#endif

	/*
	 * We have accounted the pages from [0..ZONE_NORMAL), and
	 * in case of CONFIG_HIGHMEM the pages from ZONE_HIGHMEM
	 * as well.
	 * Here we count the possible pages from ZONE_MOVABLE.
	 * If after having accounted all the pages, we see that the nr_pages
	 * to be offlined is over or equal to the accounted pages,
	 * we know that the node will become empty, and so, we can clear
	 * it for N_MEMORY as well.
	 */
	present_pages += pgdat->node_zones[ZONE_MOVABLE].present_pages;

	if (nr_pages >= present_pages)
		arg->status_change_nid = zone_to_nid(zone);
}

static void node_states_clear_node(int node, struct memory_notify *arg)
{
	if (arg->status_change_nid_normal >= 0)
		node_clear_state(node, N_NORMAL_MEMORY);

	if (arg->status_change_nid_high >= 0)
		node_clear_state(node, N_HIGH_MEMORY);

	if (arg->status_change_nid >= 0)
		node_clear_state(node, N_MEMORY);
}

static int count_system_ram_pages_cb(unsigned long start_pfn,
				     unsigned long nr_pages, void *data)
{
	unsigned long *nr_system_ram_pages = data;

	*nr_system_ram_pages += nr_pages;
	return 0;
}

int __ref offline_pages(unsigned long start_pfn, unsigned long nr_pages)
{
	const unsigned long end_pfn = start_pfn + nr_pages;
	unsigned long pfn, system_ram_pages = 0;
	unsigned long flags;
	struct zone *zone;
	struct memory_notify arg;
	int ret, node;
	char *reason;

	/* We can only offline full sections (e.g., SECTION_IS_ONLINE) */
	if (WARN_ON_ONCE(!nr_pages ||
			 !IS_ALIGNED(start_pfn | nr_pages, PAGES_PER_SECTION)))
		return -EINVAL;

	mem_hotplug_begin();

	/*
	 * Don't allow to offline memory blocks that contain holes.
	 * Consequently, memory blocks with holes can never get onlined
	 * via the hotplug path - online_pages() - as hotplugged memory has
	 * no holes. This way, we e.g., don't have to worry about marking
	 * memory holes PG_reserved, don't need pfn_valid() checks, and can
	 * avoid using walk_system_ram_range() later.
	 */
	walk_system_ram_range(start_pfn, nr_pages, &system_ram_pages,
			      count_system_ram_pages_cb);
	if (system_ram_pages != nr_pages) {
		ret = -EINVAL;
		reason = "memory holes";
		goto failed_removal;
	}

	/* This makes hotplug much easier...and readable.
	   we assume this for now. .*/
	zone = test_pages_in_a_zone(start_pfn, end_pfn);
	if (!zone) {
		ret = -EINVAL;
		reason = "multizone range";
		goto failed_removal;
	}
	node = zone_to_nid(zone);

	/* set above range as isolated */
	ret = start_isolate_page_range(start_pfn, end_pfn,
				       MIGRATE_MOVABLE,
				       MEMORY_OFFLINE | REPORT_FAILURE);
	if (ret) {
		reason = "failure to isolate range";
		goto failed_removal;
	}

	arg.start_pfn = start_pfn;
	arg.nr_pages = nr_pages;
	node_states_check_changes_offline(nr_pages, zone, &arg);

	ret = memory_notify(MEM_GOING_OFFLINE, &arg);
	ret = notifier_to_errno(ret);
	if (ret) {
		reason = "notifier failure";
		goto failed_removal_isolated;
	}

	do {
		pfn = start_pfn;
		do {
			if (signal_pending(current)) {
				ret = -EINTR;
				reason = "signal backoff";
				goto failed_removal_isolated;
			}

			cond_resched();
			lru_add_drain_all();

			ret = scan_movable_pages(pfn, end_pfn, &pfn);
			if (!ret) {
				/*
				 * TODO: fatal migration failures should bail
				 * out
				 */
				do_migrate_range(pfn, end_pfn);
			}
		} while (!ret);

		if (ret != -ENOENT) {
			reason = "unmovable page";
			goto failed_removal_isolated;
		}

		/*
		 * Dissolve free hugepages in the memory block before doing
		 * offlining actually in order to make hugetlbfs's object
		 * counting consistent.
		 */
		ret = dissolve_free_huge_pages(start_pfn, end_pfn);
		if (ret) {
			reason = "failure to dissolve huge pages";
			goto failed_removal_isolated;
		}
<<<<<<< HEAD
		/* check again */
		ret = walk_system_ram_range(start_pfn, end_pfn - start_pfn,
					    NULL, check_pages_isolated_cb);
=======

>>>>>>> d1988041
		/*
		 * per-cpu pages are drained in start_isolate_page_range, but if
		 * there are still pages that are not free, make sure that we
		 * drain again, because when we isolated range we might
		 * have raced with another thread that was adding pages to pcp
		 * list.
		 *
		 * Forward progress should be still guaranteed because
		 * pages on the pcp list can only belong to MOVABLE_ZONE
		 * because has_unmovable_pages explicitly checks for
		 * PageBuddy on freed pages on other zones.
		 */
<<<<<<< HEAD
=======
		ret = test_pages_isolated(start_pfn, end_pfn, MEMORY_OFFLINE);
>>>>>>> d1988041
		if (ret)
			drain_all_pages(zone);
	} while (ret);

	/* Mark all sections offline and remove free pages from the buddy. */
	__offline_isolated_pages(start_pfn, end_pfn);
	pr_info("Offlined Pages %ld\n", nr_pages);

	/*
	 * The memory sections are marked offline, and the pageblock flags
	 * effectively stale; nobody should be touching them. Fixup the number
	 * of isolated pageblocks, memory onlining will properly revert this.
	 */
	spin_lock_irqsave(&zone->lock, flags);
	zone->nr_isolate_pageblock -= nr_pages / pageblock_nr_pages;
	spin_unlock_irqrestore(&zone->lock, flags);

	/* removal success */
	adjust_managed_page_count(pfn_to_page(start_pfn), -nr_pages);
	zone->present_pages -= nr_pages;

	pgdat_resize_lock(zone->zone_pgdat, &flags);
	zone->zone_pgdat->node_present_pages -= nr_pages;
	pgdat_resize_unlock(zone->zone_pgdat, &flags);

	init_per_zone_wmark_min();

	if (!populated_zone(zone)) {
		zone_pcp_reset(zone);
		build_all_zonelists(NULL);
	} else
		zone_pcp_update(zone);

	node_states_clear_node(node, &arg);
	if (arg.status_change_nid >= 0) {
		kswapd_stop(node);
		kcompactd_stop(node);
	}

	writeback_set_ratelimit();

	memory_notify(MEM_OFFLINE, &arg);
	remove_pfn_range_from_zone(zone, start_pfn, nr_pages);
	mem_hotplug_done();
	return 0;

failed_removal_isolated:
	undo_isolate_page_range(start_pfn, end_pfn, MIGRATE_MOVABLE);
	memory_notify(MEM_CANCEL_OFFLINE, &arg);
failed_removal:
	pr_debug("memory offlining [mem %#010llx-%#010llx] failed due to %s\n",
		 (unsigned long long) start_pfn << PAGE_SHIFT,
		 ((unsigned long long) end_pfn << PAGE_SHIFT) - 1,
		 reason);
	/* pushback to free area */
	mem_hotplug_done();
	return ret;
}

static int check_memblock_offlined_cb(struct memory_block *mem, void *arg)
{
	int ret = !is_memblock_offlined(mem);

	if (unlikely(ret)) {
		phys_addr_t beginpa, endpa;

		beginpa = PFN_PHYS(section_nr_to_pfn(mem->start_section_nr));
		endpa = beginpa + memory_block_size_bytes() - 1;
		pr_warn("removing memory fails, because memory [%pa-%pa] is onlined\n",
			&beginpa, &endpa);

		return -EBUSY;
	}
	return 0;
}

static int check_cpu_on_node(pg_data_t *pgdat)
{
	int cpu;

	for_each_present_cpu(cpu) {
		if (cpu_to_node(cpu) == pgdat->node_id)
			/*
			 * the cpu on this node isn't removed, and we can't
			 * offline this node.
			 */
			return -EBUSY;
	}

	return 0;
}

static int check_no_memblock_for_node_cb(struct memory_block *mem, void *arg)
{
	int nid = *(int *)arg;

	/*
	 * If a memory block belongs to multiple nodes, the stored nid is not
	 * reliable. However, such blocks are always online (e.g., cannot get
	 * offlined) and, therefore, are still spanned by the node.
	 */
	return mem->nid == nid ? -EEXIST : 0;
}

/**
 * try_offline_node
 * @nid: the node ID
 *
 * Offline a node if all memory sections and cpus of the node are removed.
 *
 * NOTE: The caller must call lock_device_hotplug() to serialize hotplug
 * and online/offline operations before this call.
 */
void try_offline_node(int nid)
{
	pg_data_t *pgdat = NODE_DATA(nid);
	int rc;

	/*
	 * If the node still spans pages (especially ZONE_DEVICE), don't
	 * offline it. A node spans memory after move_pfn_range_to_zone(),
	 * e.g., after the memory block was onlined.
	 */
	if (pgdat->node_spanned_pages)
		return;

	/*
	 * Especially offline memory blocks might not be spanned by the
	 * node. They will get spanned by the node once they get onlined.
	 * However, they link to the node in sysfs and can get onlined later.
	 */
	rc = for_each_memory_block(&nid, check_no_memblock_for_node_cb);
	if (rc)
		return;

	if (check_cpu_on_node(pgdat))
		return;

	/*
	 * all memory/cpu of this node are removed, we can offline this
	 * node now.
	 */
	node_set_offline(nid);
	unregister_one_node(nid);
}
EXPORT_SYMBOL(try_offline_node);

static int __ref try_remove_memory(int nid, u64 start, u64 size)
{
	int rc = 0;

	BUG_ON(check_hotplug_memory_range(start, size));

	/*
	 * All memory blocks must be offlined before removing memory.  Check
	 * whether all memory blocks in question are offline and return error
	 * if this is not the case.
	 */
	rc = walk_memory_blocks(start, size, NULL, check_memblock_offlined_cb);
	if (rc)
		return rc;

	/* remove memmap entry */
	firmware_map_remove(start, start + size, "System RAM");

	/*
	 * Memory block device removal under the device_hotplug_lock is
	 * a barrier against racing online attempts.
	 */
	remove_memory_block_devices(start, size);

	mem_hotplug_begin();

	arch_remove_memory(nid, start, size, NULL);

	if (IS_ENABLED(CONFIG_ARCH_KEEP_MEMBLOCK)) {
		memblock_free(start, size);
		memblock_remove(start, size);
	}

	release_mem_region_adjustable(start, size);

	try_offline_node(nid);

	mem_hotplug_done();
	return 0;
}

/**
 * remove_memory
 * @nid: the node ID
 * @start: physical address of the region to remove
 * @size: size of the region to remove
 *
 * NOTE: The caller must call lock_device_hotplug() to serialize hotplug
 * and online/offline operations before this call, as required by
 * try_offline_node().
 */
void __remove_memory(int nid, u64 start, u64 size)
{

	/*
	 * trigger BUG() if some memory is not offlined prior to calling this
	 * function
	 */
	if (try_remove_memory(nid, start, size))
		BUG();
}

/*
 * Remove memory if every memory block is offline, otherwise return -EBUSY is
 * some memory is not offline
 */
int remove_memory(int nid, u64 start, u64 size)
{
	int rc;

	lock_device_hotplug();
	rc  = try_remove_memory(nid, start, size);
	unlock_device_hotplug();

	return rc;
}
EXPORT_SYMBOL_GPL(remove_memory);

/*
 * Try to offline and remove a memory block. Might take a long time to
 * finish in case memory is still in use. Primarily useful for memory devices
 * that logically unplugged all memory (so it's no longer in use) and want to
 * offline + remove the memory block.
 */
int offline_and_remove_memory(int nid, u64 start, u64 size)
{
	struct memory_block *mem;
	int rc = -EINVAL;

	if (!IS_ALIGNED(start, memory_block_size_bytes()) ||
	    size != memory_block_size_bytes())
		return rc;

	lock_device_hotplug();
	mem = find_memory_block(__pfn_to_section(PFN_DOWN(start)));
	if (mem)
		rc = device_offline(&mem->dev);
	/* Ignore if the device is already offline. */
	if (rc > 0)
		rc = 0;

	/*
	 * In case we succeeded to offline the memory block, remove it.
	 * This cannot fail as it cannot get onlined in the meantime.
	 */
	if (!rc) {
		rc = try_remove_memory(nid, start, size);
		WARN_ON_ONCE(rc);
	}
	unlock_device_hotplug();

	return rc;
}
EXPORT_SYMBOL_GPL(offline_and_remove_memory);
#endif /* CONFIG_MEMORY_HOTREMOVE */<|MERGE_RESOLUTION|>--- conflicted
+++ resolved
@@ -543,18 +543,10 @@
 
 	for (; pfn < end_pfn; pfn += cur_nr_pages) {
 		cond_resched();
-<<<<<<< HEAD
-		pfns = min(nr_pages, PAGES_PER_SECTION
-				- (pfn & ~PAGE_SECTION_MASK));
-		__remove_section(pfn, pfns, map_offset, altmap);
-		pfn += pfns;
-		nr_pages -= pfns;
-=======
 		/* Select all remaining pages up to the next section boundary */
 		cur_nr_pages = min(end_pfn - pfn,
 				   SECTION_ALIGN_UP(pfn + 1) - pfn);
 		__remove_section(pfn, cur_nr_pages, map_offset, altmap);
->>>>>>> d1988041
 		map_offset = 0;
 	}
 }
@@ -723,11 +715,7 @@
 	 * are reserved so nobody should be touching them so we should be safe
 	 */
 	memmap_init_zone(nr_pages, nid, zone_idx(zone), start_pfn,
-<<<<<<< HEAD
-			 MEMINIT_HOTPLUG, altmap);
-=======
 			 MEMINIT_HOTPLUG, altmap, migratetype);
->>>>>>> d1988041
 
 	set_zone_contiguous(zone);
 }
@@ -1083,14 +1071,8 @@
 	}
 
 	/* link memory sections under this node.*/
-<<<<<<< HEAD
-	ret = link_mem_sections(nid, PFN_DOWN(start), PFN_UP(start + size - 1),
-				MEMINIT_HOTPLUG);
-	BUG_ON(ret);
-=======
 	link_mem_sections(nid, PFN_DOWN(start), PFN_UP(start + size - 1),
 			  MEMINIT_HOTPLUG);
->>>>>>> d1988041
 
 	/* create new memmap entry */
 	if (!strcmp(res->name, "System RAM"))
@@ -1567,13 +1549,7 @@
 			reason = "failure to dissolve huge pages";
 			goto failed_removal_isolated;
 		}
-<<<<<<< HEAD
-		/* check again */
-		ret = walk_system_ram_range(start_pfn, end_pfn - start_pfn,
-					    NULL, check_pages_isolated_cb);
-=======
-
->>>>>>> d1988041
+
 		/*
 		 * per-cpu pages are drained in start_isolate_page_range, but if
 		 * there are still pages that are not free, make sure that we
@@ -1586,10 +1562,7 @@
 		 * because has_unmovable_pages explicitly checks for
 		 * PageBuddy on freed pages on other zones.
 		 */
-<<<<<<< HEAD
-=======
 		ret = test_pages_isolated(start_pfn, end_pfn, MEMORY_OFFLINE);
->>>>>>> d1988041
 		if (ret)
 			drain_all_pages(zone);
 	} while (ret);
