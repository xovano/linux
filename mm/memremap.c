--- conflicted
+++ resolved
@@ -137,13 +137,8 @@
 	remove_pfn_range_from_zone(page_zone(first_page), PHYS_PFN(range->start),
 				   PHYS_PFN(range_len(range)));
 	if (pgmap->type == MEMORY_DEVICE_PRIVATE) {
-<<<<<<< HEAD
-		__remove_pages(PHYS_PFN(res->start),
-			       PHYS_PFN(resource_size(res)), NULL);
-=======
 		__remove_pages(PHYS_PFN(range->start),
 			       PHYS_PFN(range_len(range)), NULL);
->>>>>>> d1988041
 	} else {
 		arch_remove_memory(nid, range->start, range_len(range),
 				pgmap_altmap(pgmap));
