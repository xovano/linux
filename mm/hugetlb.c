--- conflicted
+++ resolved
@@ -2329,8 +2329,6 @@
 			 * No reservation present, do nothing
 			 */
 			 vma_end_reservation(h, vma, address);
-<<<<<<< HEAD
-=======
 	}
 }
 
@@ -2414,7 +2412,6 @@
 		 */
 		spin_unlock_irq(&hugetlb_lock);
 		update_and_free_page(h, old_page);
->>>>>>> 25423f4b
 	}
 
 	return ret;
@@ -4962,19 +4959,6 @@
 			goto out;
 		}
 
-<<<<<<< HEAD
-	if (!*pagep) {
-		/* If a page already exists, then it's UFFDIO_COPY for
-		 * a non-missing case. Return -EEXIST.
-		 */
-		if (vm_shared &&
-		    hugetlbfs_pagecache_present(h, dst_vma, dst_addr)) {
-			ret = -EEXIST;
-			goto out;
-		}
-
-=======
->>>>>>> 25423f4b
 		page = alloc_huge_page(dst_vma, dst_addr, 0);
 		if (IS_ERR(page)) {
 			ret = -ENOMEM;
@@ -5951,21 +5935,6 @@
 	return ret;
 }
 
-int get_hwpoison_huge_page(struct page *page, bool *hugetlb)
-{
-	int ret = 0;
-
-	*hugetlb = false;
-	spin_lock_irq(&hugetlb_lock);
-	if (PageHeadHuge(page)) {
-		*hugetlb = true;
-		if (HPageFreed(page) || HPageMigratable(page))
-			ret = get_page_unless_zero(page);
-	}
-	spin_unlock_irq(&hugetlb_lock);
-	return ret;
-}
-
 void putback_active_hugepage(struct page *page)
 {
 	spin_lock_irq(&hugetlb_lock);
