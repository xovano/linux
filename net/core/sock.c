--- conflicted
+++ resolved
@@ -990,26 +990,7 @@
 		__sock_set_timestamps(sk, valbool, false, true);
 		break;
 	case SO_TIMESTAMPNS_NEW:
-<<<<<<< HEAD
-		if (valbool)  {
-			if (optname == SO_TIMESTAMP_NEW || optname == SO_TIMESTAMPNS_NEW)
-				sock_set_flag(sk, SOCK_TSTAMP_NEW);
-			else
-				sock_reset_flag(sk, SOCK_TSTAMP_NEW);
-
-			if (optname == SO_TIMESTAMP_OLD || optname == SO_TIMESTAMP_NEW)
-				sock_reset_flag(sk, SOCK_RCVTSTAMPNS);
-			else
-				sock_set_flag(sk, SOCK_RCVTSTAMPNS);
-			sock_set_flag(sk, SOCK_RCVTSTAMP);
-			sock_enable_timestamp(sk, SOCK_TIMESTAMP);
-		} else {
-			sock_reset_flag(sk, SOCK_RCVTSTAMP);
-			sock_reset_flag(sk, SOCK_RCVTSTAMPNS);
-		}
-=======
 		__sock_set_timestamps(sk, valbool, true, true);
->>>>>>> d1988041
 		break;
 	case SO_TIMESTAMPING_NEW:
 	case SO_TIMESTAMPING_OLD:
