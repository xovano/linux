/*
 * 	NET3	Protocol independent device support routines.
 *
 *		This program is free software; you can redistribute it and/or
 *		modify it under the terms of the GNU General Public License
 *		as published by the Free Software Foundation; either version
 *		2 of the License, or (at your option) any later version.
 *
 *	Derived from the non IP parts of dev.c 1.0.19
 * 		Authors:	Ross Biro
 *				Fred N. van Kempen, <waltje@uWalt.NL.Mugnet.ORG>
 *				Mark Evans, <evansmp@uhura.aston.ac.uk>
 *
 *	Additional Authors:
 *		Florian la Roche <rzsfl@rz.uni-sb.de>
 *		Alan Cox <gw4pts@gw4pts.ampr.org>
 *		David Hinds <dahinds@users.sourceforge.net>
 *		Alexey Kuznetsov <kuznet@ms2.inr.ac.ru>
 *		Adam Sulmicki <adam@cfar.umd.edu>
 *              Pekka Riikonen <priikone@poesidon.pspt.fi>
 *
 *	Changes:
 *              D.J. Barrow     :       Fixed bug where dev->refcnt gets set
 *              			to 2 if register_netdev gets called
 *              			before net_dev_init & also removed a
 *              			few lines of code in the process.
 *		Alan Cox	:	device private ioctl copies fields back.
 *		Alan Cox	:	Transmit queue code does relevant
 *					stunts to keep the queue safe.
 *		Alan Cox	:	Fixed double lock.
 *		Alan Cox	:	Fixed promisc NULL pointer trap
 *		????????	:	Support the full private ioctl range
 *		Alan Cox	:	Moved ioctl permission check into
 *					drivers
 *		Tim Kordas	:	SIOCADDMULTI/SIOCDELMULTI
 *		Alan Cox	:	100 backlog just doesn't cut it when
 *					you start doing multicast video 8)
 *		Alan Cox	:	Rewrote net_bh and list manager.
 *		Alan Cox	: 	Fix ETH_P_ALL echoback lengths.
 *		Alan Cox	:	Took out transmit every packet pass
 *					Saved a few bytes in the ioctl handler
 *		Alan Cox	:	Network driver sets packet type before
 *					calling netif_rx. Saves a function
 *					call a packet.
 *		Alan Cox	:	Hashed net_bh()
 *		Richard Kooijman:	Timestamp fixes.
 *		Alan Cox	:	Wrong field in SIOCGIFDSTADDR
 *		Alan Cox	:	Device lock protection.
 *		Alan Cox	: 	Fixed nasty side effect of device close
 *					changes.
 *		Rudi Cilibrasi	:	Pass the right thing to
 *					set_mac_address()
 *		Dave Miller	:	32bit quantity for the device lock to
 *					make it work out on a Sparc.
 *		Bjorn Ekwall	:	Added KERNELD hack.
 *		Alan Cox	:	Cleaned up the backlog initialise.
 *		Craig Metz	:	SIOCGIFCONF fix if space for under
 *					1 device.
 *	    Thomas Bogendoerfer :	Return ENODEV for dev_open, if there
 *					is no device open function.
 *		Andi Kleen	:	Fix error reporting for SIOCGIFCONF
 *	    Michael Chastain	:	Fix signed/unsigned for SIOCGIFCONF
 *		Cyrus Durgin	:	Cleaned for KMOD
 *		Adam Sulmicki   :	Bug Fix : Network Device Unload
 *					A network device unload needs to purge
 *					the backlog queue.
 *	Paul Rusty Russell	:	SIOCSIFNAME
 *              Pekka Riikonen  :	Netdev boot-time settings code
 *              Andrew Morton   :       Make unregister_netdevice wait
 *              			indefinitely on dev->refcnt
 * 		J Hadi Salim	:	- Backlog queue sampling
 *				        - netif_rx() feedback
 */

#include <asm/uaccess.h>
#include <linux/bitops.h>
#include <linux/capability.h>
#include <linux/cpu.h>
#include <linux/types.h>
#include <linux/kernel.h>
#include <linux/hash.h>
#include <linux/slab.h>
#include <linux/sched.h>
#include <linux/mutex.h>
#include <linux/string.h>
#include <linux/mm.h>
#include <linux/socket.h>
#include <linux/sockios.h>
#include <linux/errno.h>
#include <linux/interrupt.h>
#include <linux/if_ether.h>
#include <linux/netdevice.h>
#include <linux/etherdevice.h>
#include <linux/ethtool.h>
#include <linux/notifier.h>
#include <linux/skbuff.h>
#include <net/net_namespace.h>
#include <net/sock.h>
#include <linux/rtnetlink.h>
#include <linux/stat.h>
#include <net/dst.h>
#include <net/pkt_sched.h>
#include <net/checksum.h>
#include <net/xfrm.h>
#include <linux/highmem.h>
#include <linux/init.h>
#include <linux/module.h>
#include <linux/netpoll.h>
#include <linux/rcupdate.h>
#include <linux/delay.h>
#include <net/iw_handler.h>
#include <asm/current.h>
#include <linux/audit.h>
#include <linux/dmaengine.h>
#include <linux/err.h>
#include <linux/ctype.h>
#include <linux/if_arp.h>
#include <linux/if_vlan.h>
#include <linux/ip.h>
#include <net/ip.h>
#include <linux/ipv6.h>
#include <linux/in.h>
#include <linux/jhash.h>
#include <linux/random.h>
#include <trace/events/napi.h>
#include <trace/events/net.h>
#include <trace/events/skb.h>
#include <linux/pci.h>
#include <linux/inetdevice.h>
#include <linux/cpu_rmap.h>
#include <linux/static_key.h>
#include <linux/hashtable.h>
#include <linux/vmalloc.h>
#include <linux/if_macvlan.h>

#include "net-sysfs.h"

/* Instead of increasing this, you should create a hash table. */
#define MAX_GRO_SKBS 8

/* This should be increased if a protocol with a bigger head is added. */
#define GRO_MAX_HEAD (MAX_HEADER + 128)

static DEFINE_SPINLOCK(ptype_lock);
static DEFINE_SPINLOCK(offload_lock);
struct list_head ptype_base[PTYPE_HASH_SIZE] __read_mostly;
struct list_head ptype_all __read_mostly;	/* Taps */
static struct list_head offload_base __read_mostly;

static int netif_rx_internal(struct sk_buff *skb);

/*
 * The @dev_base_head list is protected by @dev_base_lock and the rtnl
 * semaphore.
 *
 * Pure readers hold dev_base_lock for reading, or rcu_read_lock()
 *
 * Writers must hold the rtnl semaphore while they loop through the
 * dev_base_head list, and hold dev_base_lock for writing when they do the
 * actual updates.  This allows pure readers to access the list even
 * while a writer is preparing to update it.
 *
 * To put it another way, dev_base_lock is held for writing only to
 * protect against pure readers; the rtnl semaphore provides the
 * protection against other writers.
 *
 * See, for example usages, register_netdevice() and
 * unregister_netdevice(), which must be called with the rtnl
 * semaphore held.
 */
DEFINE_RWLOCK(dev_base_lock);
EXPORT_SYMBOL(dev_base_lock);

/* protects napi_hash addition/deletion and napi_gen_id */
static DEFINE_SPINLOCK(napi_hash_lock);

static unsigned int napi_gen_id;
static DEFINE_HASHTABLE(napi_hash, 8);

static seqcount_t devnet_rename_seq;

static inline void dev_base_seq_inc(struct net *net)
{
	while (++net->dev_base_seq == 0);
}

static inline struct hlist_head *dev_name_hash(struct net *net, const char *name)
{
	unsigned int hash = full_name_hash(name, strnlen(name, IFNAMSIZ));

	return &net->dev_name_head[hash_32(hash, NETDEV_HASHBITS)];
}

static inline struct hlist_head *dev_index_hash(struct net *net, int ifindex)
{
	return &net->dev_index_head[ifindex & (NETDEV_HASHENTRIES - 1)];
}

static inline void rps_lock(struct softnet_data *sd)
{
#ifdef CONFIG_RPS
	spin_lock(&sd->input_pkt_queue.lock);
#endif
}

static inline void rps_unlock(struct softnet_data *sd)
{
#ifdef CONFIG_RPS
	spin_unlock(&sd->input_pkt_queue.lock);
#endif
}

/* Device list insertion */
static void list_netdevice(struct net_device *dev)
{
	struct net *net = dev_net(dev);

	ASSERT_RTNL();

	write_lock_bh(&dev_base_lock);
	list_add_tail_rcu(&dev->dev_list, &net->dev_base_head);
	hlist_add_head_rcu(&dev->name_hlist, dev_name_hash(net, dev->name));
	hlist_add_head_rcu(&dev->index_hlist,
			   dev_index_hash(net, dev->ifindex));
	write_unlock_bh(&dev_base_lock);

	dev_base_seq_inc(net);
}

/* Device list removal
 * caller must respect a RCU grace period before freeing/reusing dev
 */
static void unlist_netdevice(struct net_device *dev)
{
	ASSERT_RTNL();

	/* Unlink dev from the device chain */
	write_lock_bh(&dev_base_lock);
	list_del_rcu(&dev->dev_list);
	hlist_del_rcu(&dev->name_hlist);
	hlist_del_rcu(&dev->index_hlist);
	write_unlock_bh(&dev_base_lock);

	dev_base_seq_inc(dev_net(dev));
}

/*
 *	Our notifier list
 */

static RAW_NOTIFIER_HEAD(netdev_chain);

/*
 *	Device drivers call our routines to queue packets here. We empty the
 *	queue in the local softnet handler.
 */

DEFINE_PER_CPU_ALIGNED(struct softnet_data, softnet_data);
EXPORT_PER_CPU_SYMBOL(softnet_data);

#ifdef CONFIG_LOCKDEP
/*
 * register_netdevice() inits txq->_xmit_lock and sets lockdep class
 * according to dev->type
 */
static const unsigned short netdev_lock_type[] =
	{ARPHRD_NETROM, ARPHRD_ETHER, ARPHRD_EETHER, ARPHRD_AX25,
	 ARPHRD_PRONET, ARPHRD_CHAOS, ARPHRD_IEEE802, ARPHRD_ARCNET,
	 ARPHRD_APPLETLK, ARPHRD_DLCI, ARPHRD_ATM, ARPHRD_METRICOM,
	 ARPHRD_IEEE1394, ARPHRD_EUI64, ARPHRD_INFINIBAND, ARPHRD_SLIP,
	 ARPHRD_CSLIP, ARPHRD_SLIP6, ARPHRD_CSLIP6, ARPHRD_RSRVD,
	 ARPHRD_ADAPT, ARPHRD_ROSE, ARPHRD_X25, ARPHRD_HWX25,
	 ARPHRD_PPP, ARPHRD_CISCO, ARPHRD_LAPB, ARPHRD_DDCMP,
	 ARPHRD_RAWHDLC, ARPHRD_TUNNEL, ARPHRD_TUNNEL6, ARPHRD_FRAD,
	 ARPHRD_SKIP, ARPHRD_LOOPBACK, ARPHRD_LOCALTLK, ARPHRD_FDDI,
	 ARPHRD_BIF, ARPHRD_SIT, ARPHRD_IPDDP, ARPHRD_IPGRE,
	 ARPHRD_PIMREG, ARPHRD_HIPPI, ARPHRD_ASH, ARPHRD_ECONET,
	 ARPHRD_IRDA, ARPHRD_FCPP, ARPHRD_FCAL, ARPHRD_FCPL,
	 ARPHRD_FCFABRIC, ARPHRD_IEEE80211, ARPHRD_IEEE80211_PRISM,
	 ARPHRD_IEEE80211_RADIOTAP, ARPHRD_PHONET, ARPHRD_PHONET_PIPE,
	 ARPHRD_IEEE802154, ARPHRD_VOID, ARPHRD_NONE};

static const char *const netdev_lock_name[] =
	{"_xmit_NETROM", "_xmit_ETHER", "_xmit_EETHER", "_xmit_AX25",
	 "_xmit_PRONET", "_xmit_CHAOS", "_xmit_IEEE802", "_xmit_ARCNET",
	 "_xmit_APPLETLK", "_xmit_DLCI", "_xmit_ATM", "_xmit_METRICOM",
	 "_xmit_IEEE1394", "_xmit_EUI64", "_xmit_INFINIBAND", "_xmit_SLIP",
	 "_xmit_CSLIP", "_xmit_SLIP6", "_xmit_CSLIP6", "_xmit_RSRVD",
	 "_xmit_ADAPT", "_xmit_ROSE", "_xmit_X25", "_xmit_HWX25",
	 "_xmit_PPP", "_xmit_CISCO", "_xmit_LAPB", "_xmit_DDCMP",
	 "_xmit_RAWHDLC", "_xmit_TUNNEL", "_xmit_TUNNEL6", "_xmit_FRAD",
	 "_xmit_SKIP", "_xmit_LOOPBACK", "_xmit_LOCALTLK", "_xmit_FDDI",
	 "_xmit_BIF", "_xmit_SIT", "_xmit_IPDDP", "_xmit_IPGRE",
	 "_xmit_PIMREG", "_xmit_HIPPI", "_xmit_ASH", "_xmit_ECONET",
	 "_xmit_IRDA", "_xmit_FCPP", "_xmit_FCAL", "_xmit_FCPL",
	 "_xmit_FCFABRIC", "_xmit_IEEE80211", "_xmit_IEEE80211_PRISM",
	 "_xmit_IEEE80211_RADIOTAP", "_xmit_PHONET", "_xmit_PHONET_PIPE",
	 "_xmit_IEEE802154", "_xmit_VOID", "_xmit_NONE"};

static struct lock_class_key netdev_xmit_lock_key[ARRAY_SIZE(netdev_lock_type)];
static struct lock_class_key netdev_addr_lock_key[ARRAY_SIZE(netdev_lock_type)];

static inline unsigned short netdev_lock_pos(unsigned short dev_type)
{
	int i;

	for (i = 0; i < ARRAY_SIZE(netdev_lock_type); i++)
		if (netdev_lock_type[i] == dev_type)
			return i;
	/* the last key is used by default */
	return ARRAY_SIZE(netdev_lock_type) - 1;
}

static inline void netdev_set_xmit_lockdep_class(spinlock_t *lock,
						 unsigned short dev_type)
{
	int i;

	i = netdev_lock_pos(dev_type);
	lockdep_set_class_and_name(lock, &netdev_xmit_lock_key[i],
				   netdev_lock_name[i]);
}

static inline void netdev_set_addr_lockdep_class(struct net_device *dev)
{
	int i;

	i = netdev_lock_pos(dev->type);
	lockdep_set_class_and_name(&dev->addr_list_lock,
				   &netdev_addr_lock_key[i],
				   netdev_lock_name[i]);
}
#else
static inline void netdev_set_xmit_lockdep_class(spinlock_t *lock,
						 unsigned short dev_type)
{
}
static inline void netdev_set_addr_lockdep_class(struct net_device *dev)
{
}
#endif

/*******************************************************************************

		Protocol management and registration routines

*******************************************************************************/

/*
 *	Add a protocol ID to the list. Now that the input handler is
 *	smarter we can dispense with all the messy stuff that used to be
 *	here.
 *
 *	BEWARE!!! Protocol handlers, mangling input packets,
 *	MUST BE last in hash buckets and checking protocol handlers
 *	MUST start from promiscuous ptype_all chain in net_bh.
 *	It is true now, do not change it.
 *	Explanation follows: if protocol handler, mangling packet, will
 *	be the first on list, it is not able to sense, that packet
 *	is cloned and should be copied-on-write, so that it will
 *	change it and subsequent readers will get broken packet.
 *							--ANK (980803)
 */

static inline struct list_head *ptype_head(const struct packet_type *pt)
{
	if (pt->type == htons(ETH_P_ALL))
		return &ptype_all;
	else
		return &ptype_base[ntohs(pt->type) & PTYPE_HASH_MASK];
}

/**
 *	dev_add_pack - add packet handler
 *	@pt: packet type declaration
 *
 *	Add a protocol handler to the networking stack. The passed &packet_type
 *	is linked into kernel lists and may not be freed until it has been
 *	removed from the kernel lists.
 *
 *	This call does not sleep therefore it can not
 *	guarantee all CPU's that are in middle of receiving packets
 *	will see the new packet type (until the next received packet).
 */

void dev_add_pack(struct packet_type *pt)
{
	struct list_head *head = ptype_head(pt);

	spin_lock(&ptype_lock);
	list_add_rcu(&pt->list, head);
	spin_unlock(&ptype_lock);
}
EXPORT_SYMBOL(dev_add_pack);

/**
 *	__dev_remove_pack	 - remove packet handler
 *	@pt: packet type declaration
 *
 *	Remove a protocol handler that was previously added to the kernel
 *	protocol handlers by dev_add_pack(). The passed &packet_type is removed
 *	from the kernel lists and can be freed or reused once this function
 *	returns.
 *
 *      The packet type might still be in use by receivers
 *	and must not be freed until after all the CPU's have gone
 *	through a quiescent state.
 */
void __dev_remove_pack(struct packet_type *pt)
{
	struct list_head *head = ptype_head(pt);
	struct packet_type *pt1;

	spin_lock(&ptype_lock);

	list_for_each_entry(pt1, head, list) {
		if (pt == pt1) {
			list_del_rcu(&pt->list);
			goto out;
		}
	}

	pr_warn("dev_remove_pack: %p not found\n", pt);
out:
	spin_unlock(&ptype_lock);
}
EXPORT_SYMBOL(__dev_remove_pack);

/**
 *	dev_remove_pack	 - remove packet handler
 *	@pt: packet type declaration
 *
 *	Remove a protocol handler that was previously added to the kernel
 *	protocol handlers by dev_add_pack(). The passed &packet_type is removed
 *	from the kernel lists and can be freed or reused once this function
 *	returns.
 *
 *	This call sleeps to guarantee that no CPU is looking at the packet
 *	type after return.
 */
void dev_remove_pack(struct packet_type *pt)
{
	__dev_remove_pack(pt);

	synchronize_net();
}
EXPORT_SYMBOL(dev_remove_pack);


/**
 *	dev_add_offload - register offload handlers
 *	@po: protocol offload declaration
 *
 *	Add protocol offload handlers to the networking stack. The passed
 *	&proto_offload is linked into kernel lists and may not be freed until
 *	it has been removed from the kernel lists.
 *
 *	This call does not sleep therefore it can not
 *	guarantee all CPU's that are in middle of receiving packets
 *	will see the new offload handlers (until the next received packet).
 */
void dev_add_offload(struct packet_offload *po)
{
	struct list_head *head = &offload_base;

	spin_lock(&offload_lock);
	list_add_rcu(&po->list, head);
	spin_unlock(&offload_lock);
}
EXPORT_SYMBOL(dev_add_offload);

/**
 *	__dev_remove_offload	 - remove offload handler
 *	@po: packet offload declaration
 *
 *	Remove a protocol offload handler that was previously added to the
 *	kernel offload handlers by dev_add_offload(). The passed &offload_type
 *	is removed from the kernel lists and can be freed or reused once this
 *	function returns.
 *
 *      The packet type might still be in use by receivers
 *	and must not be freed until after all the CPU's have gone
 *	through a quiescent state.
 */
static void __dev_remove_offload(struct packet_offload *po)
{
	struct list_head *head = &offload_base;
	struct packet_offload *po1;

	spin_lock(&offload_lock);

	list_for_each_entry(po1, head, list) {
		if (po == po1) {
			list_del_rcu(&po->list);
			goto out;
		}
	}

	pr_warn("dev_remove_offload: %p not found\n", po);
out:
	spin_unlock(&offload_lock);
}

/**
 *	dev_remove_offload	 - remove packet offload handler
 *	@po: packet offload declaration
 *
 *	Remove a packet offload handler that was previously added to the kernel
 *	offload handlers by dev_add_offload(). The passed &offload_type is
 *	removed from the kernel lists and can be freed or reused once this
 *	function returns.
 *
 *	This call sleeps to guarantee that no CPU is looking at the packet
 *	type after return.
 */
void dev_remove_offload(struct packet_offload *po)
{
	__dev_remove_offload(po);

	synchronize_net();
}
EXPORT_SYMBOL(dev_remove_offload);

/******************************************************************************

		      Device Boot-time Settings Routines

*******************************************************************************/

/* Boot time configuration table */
static struct netdev_boot_setup dev_boot_setup[NETDEV_BOOT_SETUP_MAX];

/**
 *	netdev_boot_setup_add	- add new setup entry
 *	@name: name of the device
 *	@map: configured settings for the device
 *
 *	Adds new setup entry to the dev_boot_setup list.  The function
 *	returns 0 on error and 1 on success.  This is a generic routine to
 *	all netdevices.
 */
static int netdev_boot_setup_add(char *name, struct ifmap *map)
{
	struct netdev_boot_setup *s;
	int i;

	s = dev_boot_setup;
	for (i = 0; i < NETDEV_BOOT_SETUP_MAX; i++) {
		if (s[i].name[0] == '\0' || s[i].name[0] == ' ') {
			memset(s[i].name, 0, sizeof(s[i].name));
			strlcpy(s[i].name, name, IFNAMSIZ);
			memcpy(&s[i].map, map, sizeof(s[i].map));
			break;
		}
	}

	return i >= NETDEV_BOOT_SETUP_MAX ? 0 : 1;
}

/**
 *	netdev_boot_setup_check	- check boot time settings
 *	@dev: the netdevice
 *
 * 	Check boot time settings for the device.
 *	The found settings are set for the device to be used
 *	later in the device probing.
 *	Returns 0 if no settings found, 1 if they are.
 */
int netdev_boot_setup_check(struct net_device *dev)
{
	struct netdev_boot_setup *s = dev_boot_setup;
	int i;

	for (i = 0; i < NETDEV_BOOT_SETUP_MAX; i++) {
		if (s[i].name[0] != '\0' && s[i].name[0] != ' ' &&
		    !strcmp(dev->name, s[i].name)) {
			dev->irq 	= s[i].map.irq;
			dev->base_addr 	= s[i].map.base_addr;
			dev->mem_start 	= s[i].map.mem_start;
			dev->mem_end 	= s[i].map.mem_end;
			return 1;
		}
	}
	return 0;
}
EXPORT_SYMBOL(netdev_boot_setup_check);


/**
 *	netdev_boot_base	- get address from boot time settings
 *	@prefix: prefix for network device
 *	@unit: id for network device
 *
 * 	Check boot time settings for the base address of device.
 *	The found settings are set for the device to be used
 *	later in the device probing.
 *	Returns 0 if no settings found.
 */
unsigned long netdev_boot_base(const char *prefix, int unit)
{
	const struct netdev_boot_setup *s = dev_boot_setup;
	char name[IFNAMSIZ];
	int i;

	sprintf(name, "%s%d", prefix, unit);

	/*
	 * If device already registered then return base of 1
	 * to indicate not to probe for this interface
	 */
	if (__dev_get_by_name(&init_net, name))
		return 1;

	for (i = 0; i < NETDEV_BOOT_SETUP_MAX; i++)
		if (!strcmp(name, s[i].name))
			return s[i].map.base_addr;
	return 0;
}

/*
 * Saves at boot time configured settings for any netdevice.
 */
int __init netdev_boot_setup(char *str)
{
	int ints[5];
	struct ifmap map;

	str = get_options(str, ARRAY_SIZE(ints), ints);
	if (!str || !*str)
		return 0;

	/* Save settings */
	memset(&map, 0, sizeof(map));
	if (ints[0] > 0)
		map.irq = ints[1];
	if (ints[0] > 1)
		map.base_addr = ints[2];
	if (ints[0] > 2)
		map.mem_start = ints[3];
	if (ints[0] > 3)
		map.mem_end = ints[4];

	/* Add new entry to the list */
	return netdev_boot_setup_add(str, &map);
}

__setup("netdev=", netdev_boot_setup);

/*******************************************************************************

			    Device Interface Subroutines

*******************************************************************************/

/**
 *	__dev_get_by_name	- find a device by its name
 *	@net: the applicable net namespace
 *	@name: name to find
 *
 *	Find an interface by name. Must be called under RTNL semaphore
 *	or @dev_base_lock. If the name is found a pointer to the device
 *	is returned. If the name is not found then %NULL is returned. The
 *	reference counters are not incremented so the caller must be
 *	careful with locks.
 */

struct net_device *__dev_get_by_name(struct net *net, const char *name)
{
	struct net_device *dev;
	struct hlist_head *head = dev_name_hash(net, name);

	hlist_for_each_entry(dev, head, name_hlist)
		if (!strncmp(dev->name, name, IFNAMSIZ))
			return dev;

	return NULL;
}
EXPORT_SYMBOL(__dev_get_by_name);

/**
 *	dev_get_by_name_rcu	- find a device by its name
 *	@net: the applicable net namespace
 *	@name: name to find
 *
 *	Find an interface by name.
 *	If the name is found a pointer to the device is returned.
 * 	If the name is not found then %NULL is returned.
 *	The reference counters are not incremented so the caller must be
 *	careful with locks. The caller must hold RCU lock.
 */

struct net_device *dev_get_by_name_rcu(struct net *net, const char *name)
{
	struct net_device *dev;
	struct hlist_head *head = dev_name_hash(net, name);

	hlist_for_each_entry_rcu(dev, head, name_hlist)
		if (!strncmp(dev->name, name, IFNAMSIZ))
			return dev;

	return NULL;
}
EXPORT_SYMBOL(dev_get_by_name_rcu);

/**
 *	dev_get_by_name		- find a device by its name
 *	@net: the applicable net namespace
 *	@name: name to find
 *
 *	Find an interface by name. This can be called from any
 *	context and does its own locking. The returned handle has
 *	the usage count incremented and the caller must use dev_put() to
 *	release it when it is no longer needed. %NULL is returned if no
 *	matching device is found.
 */

struct net_device *dev_get_by_name(struct net *net, const char *name)
{
	struct net_device *dev;

	rcu_read_lock();
	dev = dev_get_by_name_rcu(net, name);
	if (dev)
		dev_hold(dev);
	rcu_read_unlock();
	return dev;
}
EXPORT_SYMBOL(dev_get_by_name);

/**
 *	__dev_get_by_index - find a device by its ifindex
 *	@net: the applicable net namespace
 *	@ifindex: index of device
 *
 *	Search for an interface by index. Returns %NULL if the device
 *	is not found or a pointer to the device. The device has not
 *	had its reference counter increased so the caller must be careful
 *	about locking. The caller must hold either the RTNL semaphore
 *	or @dev_base_lock.
 */

struct net_device *__dev_get_by_index(struct net *net, int ifindex)
{
	struct net_device *dev;
	struct hlist_head *head = dev_index_hash(net, ifindex);

	hlist_for_each_entry(dev, head, index_hlist)
		if (dev->ifindex == ifindex)
			return dev;

	return NULL;
}
EXPORT_SYMBOL(__dev_get_by_index);

/**
 *	dev_get_by_index_rcu - find a device by its ifindex
 *	@net: the applicable net namespace
 *	@ifindex: index of device
 *
 *	Search for an interface by index. Returns %NULL if the device
 *	is not found or a pointer to the device. The device has not
 *	had its reference counter increased so the caller must be careful
 *	about locking. The caller must hold RCU lock.
 */

struct net_device *dev_get_by_index_rcu(struct net *net, int ifindex)
{
	struct net_device *dev;
	struct hlist_head *head = dev_index_hash(net, ifindex);

	hlist_for_each_entry_rcu(dev, head, index_hlist)
		if (dev->ifindex == ifindex)
			return dev;

	return NULL;
}
EXPORT_SYMBOL(dev_get_by_index_rcu);


/**
 *	dev_get_by_index - find a device by its ifindex
 *	@net: the applicable net namespace
 *	@ifindex: index of device
 *
 *	Search for an interface by index. Returns NULL if the device
 *	is not found or a pointer to the device. The device returned has
 *	had a reference added and the pointer is safe until the user calls
 *	dev_put to indicate they have finished with it.
 */

struct net_device *dev_get_by_index(struct net *net, int ifindex)
{
	struct net_device *dev;

	rcu_read_lock();
	dev = dev_get_by_index_rcu(net, ifindex);
	if (dev)
		dev_hold(dev);
	rcu_read_unlock();
	return dev;
}
EXPORT_SYMBOL(dev_get_by_index);

/**
 *	netdev_get_name - get a netdevice name, knowing its ifindex.
 *	@net: network namespace
 *	@name: a pointer to the buffer where the name will be stored.
 *	@ifindex: the ifindex of the interface to get the name from.
 *
 *	The use of raw_seqcount_begin() and cond_resched() before
 *	retrying is required as we want to give the writers a chance
 *	to complete when CONFIG_PREEMPT is not set.
 */
int netdev_get_name(struct net *net, char *name, int ifindex)
{
	struct net_device *dev;
	unsigned int seq;

retry:
	seq = raw_seqcount_begin(&devnet_rename_seq);
	rcu_read_lock();
	dev = dev_get_by_index_rcu(net, ifindex);
	if (!dev) {
		rcu_read_unlock();
		return -ENODEV;
	}

	strcpy(name, dev->name);
	rcu_read_unlock();
	if (read_seqcount_retry(&devnet_rename_seq, seq)) {
		cond_resched();
		goto retry;
	}

	return 0;
}

/**
 *	dev_getbyhwaddr_rcu - find a device by its hardware address
 *	@net: the applicable net namespace
 *	@type: media type of device
 *	@ha: hardware address
 *
 *	Search for an interface by MAC address. Returns NULL if the device
 *	is not found or a pointer to the device.
 *	The caller must hold RCU or RTNL.
 *	The returned device has not had its ref count increased
 *	and the caller must therefore be careful about locking
 *
 */

struct net_device *dev_getbyhwaddr_rcu(struct net *net, unsigned short type,
				       const char *ha)
{
	struct net_device *dev;

	for_each_netdev_rcu(net, dev)
		if (dev->type == type &&
		    !memcmp(dev->dev_addr, ha, dev->addr_len))
			return dev;

	return NULL;
}
EXPORT_SYMBOL(dev_getbyhwaddr_rcu);

struct net_device *__dev_getfirstbyhwtype(struct net *net, unsigned short type)
{
	struct net_device *dev;

	ASSERT_RTNL();
	for_each_netdev(net, dev)
		if (dev->type == type)
			return dev;

	return NULL;
}
EXPORT_SYMBOL(__dev_getfirstbyhwtype);

struct net_device *dev_getfirstbyhwtype(struct net *net, unsigned short type)
{
	struct net_device *dev, *ret = NULL;

	rcu_read_lock();
	for_each_netdev_rcu(net, dev)
		if (dev->type == type) {
			dev_hold(dev);
			ret = dev;
			break;
		}
	rcu_read_unlock();
	return ret;
}
EXPORT_SYMBOL(dev_getfirstbyhwtype);

/**
 *	dev_get_by_flags_rcu - find any device with given flags
 *	@net: the applicable net namespace
 *	@if_flags: IFF_* values
 *	@mask: bitmask of bits in if_flags to check
 *
 *	Search for any interface with the given flags. Returns NULL if a device
 *	is not found or a pointer to the device. Must be called inside
 *	rcu_read_lock(), and result refcount is unchanged.
 */

struct net_device *dev_get_by_flags_rcu(struct net *net, unsigned short if_flags,
				    unsigned short mask)
{
	struct net_device *dev, *ret;

	ret = NULL;
	for_each_netdev_rcu(net, dev) {
		if (((dev->flags ^ if_flags) & mask) == 0) {
			ret = dev;
			break;
		}
	}
	return ret;
}
EXPORT_SYMBOL(dev_get_by_flags_rcu);

/**
 *	dev_valid_name - check if name is okay for network device
 *	@name: name string
 *
 *	Network device names need to be valid file names to
 *	to allow sysfs to work.  We also disallow any kind of
 *	whitespace.
 */
bool dev_valid_name(const char *name)
{
	if (*name == '\0')
		return false;
	if (strlen(name) >= IFNAMSIZ)
		return false;
	if (!strcmp(name, ".") || !strcmp(name, ".."))
		return false;

	while (*name) {
		if (*name == '/' || isspace(*name))
			return false;
		name++;
	}
	return true;
}
EXPORT_SYMBOL(dev_valid_name);

/**
 *	__dev_alloc_name - allocate a name for a device
 *	@net: network namespace to allocate the device name in
 *	@name: name format string
 *	@buf:  scratch buffer and result name string
 *
 *	Passed a format string - eg "lt%d" it will try and find a suitable
 *	id. It scans list of devices to build up a free map, then chooses
 *	the first empty slot. The caller must hold the dev_base or rtnl lock
 *	while allocating the name and adding the device in order to avoid
 *	duplicates.
 *	Limited to bits_per_byte * page size devices (ie 32K on most platforms).
 *	Returns the number of the unit assigned or a negative errno code.
 */

static int __dev_alloc_name(struct net *net, const char *name, char *buf)
{
	int i = 0;
	const char *p;
	const int max_netdevices = 8*PAGE_SIZE;
	unsigned long *inuse;
	struct net_device *d;

	p = strnchr(name, IFNAMSIZ-1, '%');
	if (p) {
		/*
		 * Verify the string as this thing may have come from
		 * the user.  There must be either one "%d" and no other "%"
		 * characters.
		 */
		if (p[1] != 'd' || strchr(p + 2, '%'))
			return -EINVAL;

		/* Use one page as a bit array of possible slots */
		inuse = (unsigned long *) get_zeroed_page(GFP_ATOMIC);
		if (!inuse)
			return -ENOMEM;

		for_each_netdev(net, d) {
			if (!sscanf(d->name, name, &i))
				continue;
			if (i < 0 || i >= max_netdevices)
				continue;

			/*  avoid cases where sscanf is not exact inverse of printf */
			snprintf(buf, IFNAMSIZ, name, i);
			if (!strncmp(buf, d->name, IFNAMSIZ))
				set_bit(i, inuse);
		}

		i = find_first_zero_bit(inuse, max_netdevices);
		free_page((unsigned long) inuse);
	}

	if (buf != name)
		snprintf(buf, IFNAMSIZ, name, i);
	if (!__dev_get_by_name(net, buf))
		return i;

	/* It is possible to run out of possible slots
	 * when the name is long and there isn't enough space left
	 * for the digits, or if all bits are used.
	 */
	return -ENFILE;
}

/**
 *	dev_alloc_name - allocate a name for a device
 *	@dev: device
 *	@name: name format string
 *
 *	Passed a format string - eg "lt%d" it will try and find a suitable
 *	id. It scans list of devices to build up a free map, then chooses
 *	the first empty slot. The caller must hold the dev_base or rtnl lock
 *	while allocating the name and adding the device in order to avoid
 *	duplicates.
 *	Limited to bits_per_byte * page size devices (ie 32K on most platforms).
 *	Returns the number of the unit assigned or a negative errno code.
 */

int dev_alloc_name(struct net_device *dev, const char *name)
{
	char buf[IFNAMSIZ];
	struct net *net;
	int ret;

	BUG_ON(!dev_net(dev));
	net = dev_net(dev);
	ret = __dev_alloc_name(net, name, buf);
	if (ret >= 0)
		strlcpy(dev->name, buf, IFNAMSIZ);
	return ret;
}
EXPORT_SYMBOL(dev_alloc_name);

static int dev_alloc_name_ns(struct net *net,
			     struct net_device *dev,
			     const char *name)
{
	char buf[IFNAMSIZ];
	int ret;

	ret = __dev_alloc_name(net, name, buf);
	if (ret >= 0)
		strlcpy(dev->name, buf, IFNAMSIZ);
	return ret;
}

static int dev_get_valid_name(struct net *net,
			      struct net_device *dev,
			      const char *name)
{
	BUG_ON(!net);

	if (!dev_valid_name(name))
		return -EINVAL;

	if (strchr(name, '%'))
		return dev_alloc_name_ns(net, dev, name);
	else if (__dev_get_by_name(net, name))
		return -EEXIST;
	else if (dev->name != name)
		strlcpy(dev->name, name, IFNAMSIZ);

	return 0;
}

/**
 *	dev_change_name - change name of a device
 *	@dev: device
 *	@newname: name (or format string) must be at least IFNAMSIZ
 *
 *	Change name of a device, can pass format strings "eth%d".
 *	for wildcarding.
 */
int dev_change_name(struct net_device *dev, const char *newname)
{
	char oldname[IFNAMSIZ];
	int err = 0;
	int ret;
	struct net *net;

	ASSERT_RTNL();
	BUG_ON(!dev_net(dev));

	net = dev_net(dev);
	if (dev->flags & IFF_UP)
		return -EBUSY;

	write_seqcount_begin(&devnet_rename_seq);

	if (strncmp(newname, dev->name, IFNAMSIZ) == 0) {
		write_seqcount_end(&devnet_rename_seq);
		return 0;
	}

	memcpy(oldname, dev->name, IFNAMSIZ);

	err = dev_get_valid_name(net, dev, newname);
	if (err < 0) {
		write_seqcount_end(&devnet_rename_seq);
		return err;
	}

rollback:
	ret = device_rename(&dev->dev, dev->name);
	if (ret) {
		memcpy(dev->name, oldname, IFNAMSIZ);
		write_seqcount_end(&devnet_rename_seq);
		return ret;
	}

	write_seqcount_end(&devnet_rename_seq);

	netdev_adjacent_rename_links(dev, oldname);

	write_lock_bh(&dev_base_lock);
	hlist_del_rcu(&dev->name_hlist);
	write_unlock_bh(&dev_base_lock);

	synchronize_rcu();

	write_lock_bh(&dev_base_lock);
	hlist_add_head_rcu(&dev->name_hlist, dev_name_hash(net, dev->name));
	write_unlock_bh(&dev_base_lock);

	ret = call_netdevice_notifiers(NETDEV_CHANGENAME, dev);
	ret = notifier_to_errno(ret);

	if (ret) {
		/* err >= 0 after dev_alloc_name() or stores the first errno */
		if (err >= 0) {
			err = ret;
			write_seqcount_begin(&devnet_rename_seq);
			memcpy(dev->name, oldname, IFNAMSIZ);
			memcpy(oldname, newname, IFNAMSIZ);
			goto rollback;
		} else {
			pr_err("%s: name change rollback failed: %d\n",
			       dev->name, ret);
		}
	}

	return err;
}

/**
 *	dev_set_alias - change ifalias of a device
 *	@dev: device
 *	@alias: name up to IFALIASZ
 *	@len: limit of bytes to copy from info
 *
 *	Set ifalias for a device,
 */
int dev_set_alias(struct net_device *dev, const char *alias, size_t len)
{
	char *new_ifalias;

	ASSERT_RTNL();

	if (len >= IFALIASZ)
		return -EINVAL;

	if (!len) {
		kfree(dev->ifalias);
		dev->ifalias = NULL;
		return 0;
	}

	new_ifalias = krealloc(dev->ifalias, len + 1, GFP_KERNEL);
	if (!new_ifalias)
		return -ENOMEM;
	dev->ifalias = new_ifalias;

	strlcpy(dev->ifalias, alias, len+1);
	return len;
}


/**
 *	netdev_features_change - device changes features
 *	@dev: device to cause notification
 *
 *	Called to indicate a device has changed features.
 */
void netdev_features_change(struct net_device *dev)
{
	call_netdevice_notifiers(NETDEV_FEAT_CHANGE, dev);
}
EXPORT_SYMBOL(netdev_features_change);

/**
 *	netdev_state_change - device changes state
 *	@dev: device to cause notification
 *
 *	Called to indicate a device has changed state. This function calls
 *	the notifier chains for netdev_chain and sends a NEWLINK message
 *	to the routing socket.
 */
void netdev_state_change(struct net_device *dev)
{
	if (dev->flags & IFF_UP) {
		call_netdevice_notifiers(NETDEV_CHANGE, dev);
		rtmsg_ifinfo(RTM_NEWLINK, dev, 0, GFP_KERNEL);
	}
}
EXPORT_SYMBOL(netdev_state_change);

/**
 * 	netdev_notify_peers - notify network peers about existence of @dev
 * 	@dev: network device
 *
 * Generate traffic such that interested network peers are aware of
 * @dev, such as by generating a gratuitous ARP. This may be used when
 * a device wants to inform the rest of the network about some sort of
 * reconfiguration such as a failover event or virtual machine
 * migration.
 */
void netdev_notify_peers(struct net_device *dev)
{
	rtnl_lock();
	call_netdevice_notifiers(NETDEV_NOTIFY_PEERS, dev);
	rtnl_unlock();
}
EXPORT_SYMBOL(netdev_notify_peers);

static int __dev_open(struct net_device *dev)
{
	const struct net_device_ops *ops = dev->netdev_ops;
	int ret;

	ASSERT_RTNL();

	if (!netif_device_present(dev))
		return -ENODEV;

	/* Block netpoll from trying to do any rx path servicing.
	 * If we don't do this there is a chance ndo_poll_controller
	 * or ndo_poll may be running while we open the device
	 */
	netpoll_poll_disable(dev);

	ret = call_netdevice_notifiers(NETDEV_PRE_UP, dev);
	ret = notifier_to_errno(ret);
	if (ret)
		return ret;

	set_bit(__LINK_STATE_START, &dev->state);

	if (ops->ndo_validate_addr)
		ret = ops->ndo_validate_addr(dev);

	if (!ret && ops->ndo_open)
		ret = ops->ndo_open(dev);

	netpoll_poll_enable(dev);

	if (ret)
		clear_bit(__LINK_STATE_START, &dev->state);
	else {
		dev->flags |= IFF_UP;
		net_dmaengine_get();
		dev_set_rx_mode(dev);
		dev_activate(dev);
		add_device_randomness(dev->dev_addr, dev->addr_len);
	}

	return ret;
}

/**
 *	dev_open	- prepare an interface for use.
 *	@dev:	device to open
 *
 *	Takes a device from down to up state. The device's private open
 *	function is invoked and then the multicast lists are loaded. Finally
 *	the device is moved into the up state and a %NETDEV_UP message is
 *	sent to the netdev notifier chain.
 *
 *	Calling this function on an active interface is a nop. On a failure
 *	a negative errno code is returned.
 */
int dev_open(struct net_device *dev)
{
	int ret;

	if (dev->flags & IFF_UP)
		return 0;

	ret = __dev_open(dev);
	if (ret < 0)
		return ret;

	rtmsg_ifinfo(RTM_NEWLINK, dev, IFF_UP|IFF_RUNNING, GFP_KERNEL);
	call_netdevice_notifiers(NETDEV_UP, dev);

	return ret;
}
EXPORT_SYMBOL(dev_open);

static int __dev_close_many(struct list_head *head)
{
	struct net_device *dev;

	ASSERT_RTNL();
	might_sleep();

	list_for_each_entry(dev, head, close_list) {
		/* Temporarily disable netpoll until the interface is down */
		netpoll_poll_disable(dev);

		call_netdevice_notifiers(NETDEV_GOING_DOWN, dev);

		clear_bit(__LINK_STATE_START, &dev->state);

		/* Synchronize to scheduled poll. We cannot touch poll list, it
		 * can be even on different cpu. So just clear netif_running().
		 *
		 * dev->stop() will invoke napi_disable() on all of it's
		 * napi_struct instances on this device.
		 */
		smp_mb__after_clear_bit(); /* Commit netif_running(). */
	}

	dev_deactivate_many(head);

	list_for_each_entry(dev, head, close_list) {
		const struct net_device_ops *ops = dev->netdev_ops;

		/*
		 *	Call the device specific close. This cannot fail.
		 *	Only if device is UP
		 *
		 *	We allow it to be called even after a DETACH hot-plug
		 *	event.
		 */
		if (ops->ndo_stop)
			ops->ndo_stop(dev);

		dev->flags &= ~IFF_UP;
		net_dmaengine_put();
		netpoll_poll_enable(dev);
	}

	return 0;
}

static int __dev_close(struct net_device *dev)
{
	int retval;
	LIST_HEAD(single);

	list_add(&dev->close_list, &single);
	retval = __dev_close_many(&single);
	list_del(&single);

	return retval;
}

static int dev_close_many(struct list_head *head)
{
	struct net_device *dev, *tmp;

	/* Remove the devices that don't need to be closed */
	list_for_each_entry_safe(dev, tmp, head, close_list)
		if (!(dev->flags & IFF_UP))
			list_del_init(&dev->close_list);

	__dev_close_many(head);

	list_for_each_entry_safe(dev, tmp, head, close_list) {
		rtmsg_ifinfo(RTM_NEWLINK, dev, IFF_UP|IFF_RUNNING, GFP_KERNEL);
		call_netdevice_notifiers(NETDEV_DOWN, dev);
		list_del_init(&dev->close_list);
	}

	return 0;
}

/**
 *	dev_close - shutdown an interface.
 *	@dev: device to shutdown
 *
 *	This function moves an active device into down state. A
 *	%NETDEV_GOING_DOWN is sent to the netdev notifier chain. The device
 *	is then deactivated and finally a %NETDEV_DOWN is sent to the notifier
 *	chain.
 */
int dev_close(struct net_device *dev)
{
	if (dev->flags & IFF_UP) {
		LIST_HEAD(single);

		list_add(&dev->close_list, &single);
		dev_close_many(&single);
		list_del(&single);
	}
	return 0;
}
EXPORT_SYMBOL(dev_close);


/**
 *	dev_disable_lro - disable Large Receive Offload on a device
 *	@dev: device
 *
 *	Disable Large Receive Offload (LRO) on a net device.  Must be
 *	called under RTNL.  This is needed if received packets may be
 *	forwarded to another interface.
 */
void dev_disable_lro(struct net_device *dev)
{
	/*
	 * If we're trying to disable lro on a vlan device
	 * use the underlying physical device instead
	 */
	if (is_vlan_dev(dev))
		dev = vlan_dev_real_dev(dev);

	/* the same for macvlan devices */
	if (netif_is_macvlan(dev))
		dev = macvlan_dev_real_dev(dev);

	dev->wanted_features &= ~NETIF_F_LRO;
	netdev_update_features(dev);

	if (unlikely(dev->features & NETIF_F_LRO))
		netdev_WARN(dev, "failed to disable LRO!\n");
}
EXPORT_SYMBOL(dev_disable_lro);

static int call_netdevice_notifier(struct notifier_block *nb, unsigned long val,
				   struct net_device *dev)
{
	struct netdev_notifier_info info;

	netdev_notifier_info_init(&info, dev);
	return nb->notifier_call(nb, val, &info);
}

static int dev_boot_phase = 1;

/**
 *	register_netdevice_notifier - register a network notifier block
 *	@nb: notifier
 *
 *	Register a notifier to be called when network device events occur.
 *	The notifier passed is linked into the kernel structures and must
 *	not be reused until it has been unregistered. A negative errno code
 *	is returned on a failure.
 *
 * 	When registered all registration and up events are replayed
 *	to the new notifier to allow device to have a race free
 *	view of the network device list.
 */

int register_netdevice_notifier(struct notifier_block *nb)
{
	struct net_device *dev;
	struct net_device *last;
	struct net *net;
	int err;

	rtnl_lock();
	err = raw_notifier_chain_register(&netdev_chain, nb);
	if (err)
		goto unlock;
	if (dev_boot_phase)
		goto unlock;
	for_each_net(net) {
		for_each_netdev(net, dev) {
			err = call_netdevice_notifier(nb, NETDEV_REGISTER, dev);
			err = notifier_to_errno(err);
			if (err)
				goto rollback;

			if (!(dev->flags & IFF_UP))
				continue;

			call_netdevice_notifier(nb, NETDEV_UP, dev);
		}
	}

unlock:
	rtnl_unlock();
	return err;

rollback:
	last = dev;
	for_each_net(net) {
		for_each_netdev(net, dev) {
			if (dev == last)
				goto outroll;

			if (dev->flags & IFF_UP) {
				call_netdevice_notifier(nb, NETDEV_GOING_DOWN,
							dev);
				call_netdevice_notifier(nb, NETDEV_DOWN, dev);
			}
			call_netdevice_notifier(nb, NETDEV_UNREGISTER, dev);
		}
	}

outroll:
	raw_notifier_chain_unregister(&netdev_chain, nb);
	goto unlock;
}
EXPORT_SYMBOL(register_netdevice_notifier);

/**
 *	unregister_netdevice_notifier - unregister a network notifier block
 *	@nb: notifier
 *
 *	Unregister a notifier previously registered by
 *	register_netdevice_notifier(). The notifier is unlinked into the
 *	kernel structures and may then be reused. A negative errno code
 *	is returned on a failure.
 *
 * 	After unregistering unregister and down device events are synthesized
 *	for all devices on the device list to the removed notifier to remove
 *	the need for special case cleanup code.
 */

int unregister_netdevice_notifier(struct notifier_block *nb)
{
	struct net_device *dev;
	struct net *net;
	int err;

	rtnl_lock();
	err = raw_notifier_chain_unregister(&netdev_chain, nb);
	if (err)
		goto unlock;

	for_each_net(net) {
		for_each_netdev(net, dev) {
			if (dev->flags & IFF_UP) {
				call_netdevice_notifier(nb, NETDEV_GOING_DOWN,
							dev);
				call_netdevice_notifier(nb, NETDEV_DOWN, dev);
			}
			call_netdevice_notifier(nb, NETDEV_UNREGISTER, dev);
		}
	}
unlock:
	rtnl_unlock();
	return err;
}
EXPORT_SYMBOL(unregister_netdevice_notifier);

/**
 *	call_netdevice_notifiers_info - call all network notifier blocks
 *	@val: value passed unmodified to notifier function
 *	@dev: net_device pointer passed unmodified to notifier function
 *	@info: notifier information data
 *
 *	Call all network notifier blocks.  Parameters and return value
 *	are as for raw_notifier_call_chain().
 */

static int call_netdevice_notifiers_info(unsigned long val,
					 struct net_device *dev,
					 struct netdev_notifier_info *info)
{
	ASSERT_RTNL();
	netdev_notifier_info_init(info, dev);
	return raw_notifier_call_chain(&netdev_chain, val, info);
}

/**
 *	call_netdevice_notifiers - call all network notifier blocks
 *      @val: value passed unmodified to notifier function
 *      @dev: net_device pointer passed unmodified to notifier function
 *
 *	Call all network notifier blocks.  Parameters and return value
 *	are as for raw_notifier_call_chain().
 */

int call_netdevice_notifiers(unsigned long val, struct net_device *dev)
{
	struct netdev_notifier_info info;

	return call_netdevice_notifiers_info(val, dev, &info);
}
EXPORT_SYMBOL(call_netdevice_notifiers);

static struct static_key netstamp_needed __read_mostly;
#ifdef HAVE_JUMP_LABEL
/* We are not allowed to call static_key_slow_dec() from irq context
 * If net_disable_timestamp() is called from irq context, defer the
 * static_key_slow_dec() calls.
 */
static atomic_t netstamp_needed_deferred;
#endif

void net_enable_timestamp(void)
{
#ifdef HAVE_JUMP_LABEL
	int deferred = atomic_xchg(&netstamp_needed_deferred, 0);

	if (deferred) {
		while (--deferred)
			static_key_slow_dec(&netstamp_needed);
		return;
	}
#endif
	static_key_slow_inc(&netstamp_needed);
}
EXPORT_SYMBOL(net_enable_timestamp);

void net_disable_timestamp(void)
{
#ifdef HAVE_JUMP_LABEL
	if (in_interrupt()) {
		atomic_inc(&netstamp_needed_deferred);
		return;
	}
#endif
	static_key_slow_dec(&netstamp_needed);
}
EXPORT_SYMBOL(net_disable_timestamp);

static inline void net_timestamp_set(struct sk_buff *skb)
{
	skb->tstamp.tv64 = 0;
	if (static_key_false(&netstamp_needed))
		__net_timestamp(skb);
}

#define net_timestamp_check(COND, SKB)			\
	if (static_key_false(&netstamp_needed)) {		\
		if ((COND) && !(SKB)->tstamp.tv64)	\
			__net_timestamp(SKB);		\
	}						\

bool is_skb_forwardable(struct net_device *dev, struct sk_buff *skb)
{
	unsigned int len;

	if (!(dev->flags & IFF_UP))
		return false;

	len = dev->mtu + dev->hard_header_len + VLAN_HLEN;
	if (skb->len <= len)
		return true;

	/* if TSO is enabled, we don't care about the length as the packet
	 * could be forwarded without being segmented before
	 */
	if (skb_is_gso(skb))
		return true;

	return false;
}
EXPORT_SYMBOL_GPL(is_skb_forwardable);

/**
 * dev_forward_skb - loopback an skb to another netif
 *
 * @dev: destination network device
 * @skb: buffer to forward
 *
 * return values:
 *	NET_RX_SUCCESS	(no congestion)
 *	NET_RX_DROP     (packet was dropped, but freed)
 *
 * dev_forward_skb can be used for injecting an skb from the
 * start_xmit function of one device into the receive queue
 * of another device.
 *
 * The receiving device may be in another namespace, so
 * we have to clear all information in the skb that could
 * impact namespace isolation.
 */
int dev_forward_skb(struct net_device *dev, struct sk_buff *skb)
{
	if (skb_shinfo(skb)->tx_flags & SKBTX_DEV_ZEROCOPY) {
		if (skb_copy_ubufs(skb, GFP_ATOMIC)) {
			atomic_long_inc(&dev->rx_dropped);
			kfree_skb(skb);
			return NET_RX_DROP;
		}
	}

	if (unlikely(!is_skb_forwardable(dev, skb))) {
		atomic_long_inc(&dev->rx_dropped);
		kfree_skb(skb);
		return NET_RX_DROP;
	}

	skb_scrub_packet(skb, true);
	skb->protocol = eth_type_trans(skb, dev);

	return netif_rx_internal(skb);
}
EXPORT_SYMBOL_GPL(dev_forward_skb);

static inline int deliver_skb(struct sk_buff *skb,
			      struct packet_type *pt_prev,
			      struct net_device *orig_dev)
{
	if (unlikely(skb_orphan_frags(skb, GFP_ATOMIC)))
		return -ENOMEM;
	atomic_inc(&skb->users);
	return pt_prev->func(skb, skb->dev, pt_prev, orig_dev);
}

static inline bool skb_loop_sk(struct packet_type *ptype, struct sk_buff *skb)
{
	if (!ptype->af_packet_priv || !skb->sk)
		return false;

	if (ptype->id_match)
		return ptype->id_match(ptype, skb->sk);
	else if ((struct sock *)ptype->af_packet_priv == skb->sk)
		return true;

	return false;
}

/*
 *	Support routine. Sends outgoing frames to any network
 *	taps currently in use.
 */

static void dev_queue_xmit_nit(struct sk_buff *skb, struct net_device *dev)
{
	struct packet_type *ptype;
	struct sk_buff *skb2 = NULL;
	struct packet_type *pt_prev = NULL;

	rcu_read_lock();
	list_for_each_entry_rcu(ptype, &ptype_all, list) {
		/* Never send packets back to the socket
		 * they originated from - MvS (miquels@drinkel.ow.org)
		 */
		if ((ptype->dev == dev || !ptype->dev) &&
		    (!skb_loop_sk(ptype, skb))) {
			if (pt_prev) {
				deliver_skb(skb2, pt_prev, skb->dev);
				pt_prev = ptype;
				continue;
			}

			skb2 = skb_clone(skb, GFP_ATOMIC);
			if (!skb2)
				break;

			net_timestamp_set(skb2);

			/* skb->nh should be correctly
			   set by sender, so that the second statement is
			   just protection against buggy protocols.
			 */
			skb_reset_mac_header(skb2);

			if (skb_network_header(skb2) < skb2->data ||
			    skb_network_header(skb2) > skb_tail_pointer(skb2)) {
				net_crit_ratelimited("protocol %04x is buggy, dev %s\n",
						     ntohs(skb2->protocol),
						     dev->name);
				skb_reset_network_header(skb2);
			}

			skb2->transport_header = skb2->network_header;
			skb2->pkt_type = PACKET_OUTGOING;
			pt_prev = ptype;
		}
	}
	if (pt_prev)
		pt_prev->func(skb2, skb->dev, pt_prev, skb->dev);
	rcu_read_unlock();
}

/**
 * netif_setup_tc - Handle tc mappings on real_num_tx_queues change
 * @dev: Network device
 * @txq: number of queues available
 *
 * If real_num_tx_queues is changed the tc mappings may no longer be
 * valid. To resolve this verify the tc mapping remains valid and if
 * not NULL the mapping. With no priorities mapping to this
 * offset/count pair it will no longer be used. In the worst case TC0
 * is invalid nothing can be done so disable priority mappings. If is
 * expected that drivers will fix this mapping if they can before
 * calling netif_set_real_num_tx_queues.
 */
static void netif_setup_tc(struct net_device *dev, unsigned int txq)
{
	int i;
	struct netdev_tc_txq *tc = &dev->tc_to_txq[0];

	/* If TC0 is invalidated disable TC mapping */
	if (tc->offset + tc->count > txq) {
		pr_warn("Number of in use tx queues changed invalidating tc mappings. Priority traffic classification disabled!\n");
		dev->num_tc = 0;
		return;
	}

	/* Invalidated prio to tc mappings set to TC0 */
	for (i = 1; i < TC_BITMASK + 1; i++) {
		int q = netdev_get_prio_tc_map(dev, i);

		tc = &dev->tc_to_txq[q];
		if (tc->offset + tc->count > txq) {
			pr_warn("Number of in use tx queues changed. Priority %i to tc mapping %i is no longer valid. Setting map to 0\n",
				i, q);
			netdev_set_prio_tc_map(dev, i, 0);
		}
	}
}

#ifdef CONFIG_XPS
static DEFINE_MUTEX(xps_map_mutex);
#define xmap_dereference(P)		\
	rcu_dereference_protected((P), lockdep_is_held(&xps_map_mutex))

static struct xps_map *remove_xps_queue(struct xps_dev_maps *dev_maps,
					int cpu, u16 index)
{
	struct xps_map *map = NULL;
	int pos;

	if (dev_maps)
		map = xmap_dereference(dev_maps->cpu_map[cpu]);

	for (pos = 0; map && pos < map->len; pos++) {
		if (map->queues[pos] == index) {
			if (map->len > 1) {
				map->queues[pos] = map->queues[--map->len];
			} else {
				RCU_INIT_POINTER(dev_maps->cpu_map[cpu], NULL);
				kfree_rcu(map, rcu);
				map = NULL;
			}
			break;
		}
	}

	return map;
}

static void netif_reset_xps_queues_gt(struct net_device *dev, u16 index)
{
	struct xps_dev_maps *dev_maps;
	int cpu, i;
	bool active = false;

	mutex_lock(&xps_map_mutex);
	dev_maps = xmap_dereference(dev->xps_maps);

	if (!dev_maps)
		goto out_no_maps;

	for_each_possible_cpu(cpu) {
		for (i = index; i < dev->num_tx_queues; i++) {
			if (!remove_xps_queue(dev_maps, cpu, i))
				break;
		}
		if (i == dev->num_tx_queues)
			active = true;
	}

	if (!active) {
		RCU_INIT_POINTER(dev->xps_maps, NULL);
		kfree_rcu(dev_maps, rcu);
	}

	for (i = index; i < dev->num_tx_queues; i++)
		netdev_queue_numa_node_write(netdev_get_tx_queue(dev, i),
					     NUMA_NO_NODE);

out_no_maps:
	mutex_unlock(&xps_map_mutex);
}

static struct xps_map *expand_xps_map(struct xps_map *map,
				      int cpu, u16 index)
{
	struct xps_map *new_map;
	int alloc_len = XPS_MIN_MAP_ALLOC;
	int i, pos;

	for (pos = 0; map && pos < map->len; pos++) {
		if (map->queues[pos] != index)
			continue;
		return map;
	}

	/* Need to add queue to this CPU's existing map */
	if (map) {
		if (pos < map->alloc_len)
			return map;

		alloc_len = map->alloc_len * 2;
	}

	/* Need to allocate new map to store queue on this CPU's map */
	new_map = kzalloc_node(XPS_MAP_SIZE(alloc_len), GFP_KERNEL,
			       cpu_to_node(cpu));
	if (!new_map)
		return NULL;

	for (i = 0; i < pos; i++)
		new_map->queues[i] = map->queues[i];
	new_map->alloc_len = alloc_len;
	new_map->len = pos;

	return new_map;
}

int netif_set_xps_queue(struct net_device *dev, const struct cpumask *mask,
			u16 index)
{
	struct xps_dev_maps *dev_maps, *new_dev_maps = NULL;
	struct xps_map *map, *new_map;
	int maps_sz = max_t(unsigned int, XPS_DEV_MAPS_SIZE, L1_CACHE_BYTES);
	int cpu, numa_node_id = -2;
	bool active = false;

	mutex_lock(&xps_map_mutex);

	dev_maps = xmap_dereference(dev->xps_maps);

	/* allocate memory for queue storage */
	for_each_online_cpu(cpu) {
		if (!cpumask_test_cpu(cpu, mask))
			continue;

		if (!new_dev_maps)
			new_dev_maps = kzalloc(maps_sz, GFP_KERNEL);
		if (!new_dev_maps) {
			mutex_unlock(&xps_map_mutex);
			return -ENOMEM;
		}

		map = dev_maps ? xmap_dereference(dev_maps->cpu_map[cpu]) :
				 NULL;

		map = expand_xps_map(map, cpu, index);
		if (!map)
			goto error;

		RCU_INIT_POINTER(new_dev_maps->cpu_map[cpu], map);
	}

	if (!new_dev_maps)
		goto out_no_new_maps;

	for_each_possible_cpu(cpu) {
		if (cpumask_test_cpu(cpu, mask) && cpu_online(cpu)) {
			/* add queue to CPU maps */
			int pos = 0;

			map = xmap_dereference(new_dev_maps->cpu_map[cpu]);
			while ((pos < map->len) && (map->queues[pos] != index))
				pos++;

			if (pos == map->len)
				map->queues[map->len++] = index;
#ifdef CONFIG_NUMA
			if (numa_node_id == -2)
				numa_node_id = cpu_to_node(cpu);
			else if (numa_node_id != cpu_to_node(cpu))
				numa_node_id = -1;
#endif
		} else if (dev_maps) {
			/* fill in the new device map from the old device map */
			map = xmap_dereference(dev_maps->cpu_map[cpu]);
			RCU_INIT_POINTER(new_dev_maps->cpu_map[cpu], map);
		}

	}

	rcu_assign_pointer(dev->xps_maps, new_dev_maps);

	/* Cleanup old maps */
	if (dev_maps) {
		for_each_possible_cpu(cpu) {
			new_map = xmap_dereference(new_dev_maps->cpu_map[cpu]);
			map = xmap_dereference(dev_maps->cpu_map[cpu]);
			if (map && map != new_map)
				kfree_rcu(map, rcu);
		}

		kfree_rcu(dev_maps, rcu);
	}

	dev_maps = new_dev_maps;
	active = true;

out_no_new_maps:
	/* update Tx queue numa node */
	netdev_queue_numa_node_write(netdev_get_tx_queue(dev, index),
				     (numa_node_id >= 0) ? numa_node_id :
				     NUMA_NO_NODE);

	if (!dev_maps)
		goto out_no_maps;

	/* removes queue from unused CPUs */
	for_each_possible_cpu(cpu) {
		if (cpumask_test_cpu(cpu, mask) && cpu_online(cpu))
			continue;

		if (remove_xps_queue(dev_maps, cpu, index))
			active = true;
	}

	/* free map if not active */
	if (!active) {
		RCU_INIT_POINTER(dev->xps_maps, NULL);
		kfree_rcu(dev_maps, rcu);
	}

out_no_maps:
	mutex_unlock(&xps_map_mutex);

	return 0;
error:
	/* remove any maps that we added */
	for_each_possible_cpu(cpu) {
		new_map = xmap_dereference(new_dev_maps->cpu_map[cpu]);
		map = dev_maps ? xmap_dereference(dev_maps->cpu_map[cpu]) :
				 NULL;
		if (new_map && new_map != map)
			kfree(new_map);
	}

	mutex_unlock(&xps_map_mutex);

	kfree(new_dev_maps);
	return -ENOMEM;
}
EXPORT_SYMBOL(netif_set_xps_queue);

#endif
/*
 * Routine to help set real_num_tx_queues. To avoid skbs mapped to queues
 * greater then real_num_tx_queues stale skbs on the qdisc must be flushed.
 */
int netif_set_real_num_tx_queues(struct net_device *dev, unsigned int txq)
{
	int rc;

	if (txq < 1 || txq > dev->num_tx_queues)
		return -EINVAL;

	if (dev->reg_state == NETREG_REGISTERED ||
	    dev->reg_state == NETREG_UNREGISTERING) {
		ASSERT_RTNL();

		rc = netdev_queue_update_kobjects(dev, dev->real_num_tx_queues,
						  txq);
		if (rc)
			return rc;

		if (dev->num_tc)
			netif_setup_tc(dev, txq);

		if (txq < dev->real_num_tx_queues) {
			qdisc_reset_all_tx_gt(dev, txq);
#ifdef CONFIG_XPS
			netif_reset_xps_queues_gt(dev, txq);
#endif
		}
	}

	dev->real_num_tx_queues = txq;
	return 0;
}
EXPORT_SYMBOL(netif_set_real_num_tx_queues);

#ifdef CONFIG_SYSFS
/**
 *	netif_set_real_num_rx_queues - set actual number of RX queues used
 *	@dev: Network device
 *	@rxq: Actual number of RX queues
 *
 *	This must be called either with the rtnl_lock held or before
 *	registration of the net device.  Returns 0 on success, or a
 *	negative error code.  If called before registration, it always
 *	succeeds.
 */
int netif_set_real_num_rx_queues(struct net_device *dev, unsigned int rxq)
{
	int rc;

	if (rxq < 1 || rxq > dev->num_rx_queues)
		return -EINVAL;

	if (dev->reg_state == NETREG_REGISTERED) {
		ASSERT_RTNL();

		rc = net_rx_queue_update_kobjects(dev, dev->real_num_rx_queues,
						  rxq);
		if (rc)
			return rc;
	}

	dev->real_num_rx_queues = rxq;
	return 0;
}
EXPORT_SYMBOL(netif_set_real_num_rx_queues);
#endif

/**
 * netif_get_num_default_rss_queues - default number of RSS queues
 *
 * This routine should set an upper limit on the number of RSS queues
 * used by default by multiqueue devices.
 */
int netif_get_num_default_rss_queues(void)
{
	return min_t(int, DEFAULT_MAX_NUM_RSS_QUEUES, num_online_cpus());
}
EXPORT_SYMBOL(netif_get_num_default_rss_queues);

static inline void __netif_reschedule(struct Qdisc *q)
{
	struct softnet_data *sd;
	unsigned long flags;

	local_irq_save(flags);
	sd = &__get_cpu_var(softnet_data);
	q->next_sched = NULL;
	*sd->output_queue_tailp = q;
	sd->output_queue_tailp = &q->next_sched;
	raise_softirq_irqoff(NET_TX_SOFTIRQ);
	local_irq_restore(flags);
}

void __netif_schedule(struct Qdisc *q)
{
	if (!test_and_set_bit(__QDISC_STATE_SCHED, &q->state))
		__netif_reschedule(q);
}
EXPORT_SYMBOL(__netif_schedule);

struct dev_kfree_skb_cb {
	enum skb_free_reason reason;
};

static struct dev_kfree_skb_cb *get_kfree_skb_cb(const struct sk_buff *skb)
{
	return (struct dev_kfree_skb_cb *)skb->cb;
}

void __dev_kfree_skb_irq(struct sk_buff *skb, enum skb_free_reason reason)
{
	unsigned long flags;

	if (likely(atomic_read(&skb->users) == 1)) {
		smp_rmb();
		atomic_set(&skb->users, 0);
	} else if (likely(!atomic_dec_and_test(&skb->users))) {
		return;
	}
	get_kfree_skb_cb(skb)->reason = reason;
	local_irq_save(flags);
	skb->next = __this_cpu_read(softnet_data.completion_queue);
	__this_cpu_write(softnet_data.completion_queue, skb);
	raise_softirq_irqoff(NET_TX_SOFTIRQ);
	local_irq_restore(flags);
}
EXPORT_SYMBOL(__dev_kfree_skb_irq);

void __dev_kfree_skb_any(struct sk_buff *skb, enum skb_free_reason reason)
{
	if (in_irq() || irqs_disabled())
		__dev_kfree_skb_irq(skb, reason);
	else
		dev_kfree_skb(skb);
}
EXPORT_SYMBOL(__dev_kfree_skb_any);


/**
 * netif_device_detach - mark device as removed
 * @dev: network device
 *
 * Mark device as removed from system and therefore no longer available.
 */
void netif_device_detach(struct net_device *dev)
{
	if (test_and_clear_bit(__LINK_STATE_PRESENT, &dev->state) &&
	    netif_running(dev)) {
		netif_tx_stop_all_queues(dev);
	}
}
EXPORT_SYMBOL(netif_device_detach);

/**
 * netif_device_attach - mark device as attached
 * @dev: network device
 *
 * Mark device as attached from system and restart if needed.
 */
void netif_device_attach(struct net_device *dev)
{
	if (!test_and_set_bit(__LINK_STATE_PRESENT, &dev->state) &&
	    netif_running(dev)) {
		netif_tx_wake_all_queues(dev);
		__netdev_watchdog_up(dev);
	}
}
EXPORT_SYMBOL(netif_device_attach);

static void skb_warn_bad_offload(const struct sk_buff *skb)
{
	static const netdev_features_t null_features = 0;
	struct net_device *dev = skb->dev;
	const char *driver = "";

	if (!net_ratelimit())
		return;

	if (dev && dev->dev.parent)
		driver = dev_driver_string(dev->dev.parent);

	WARN(1, "%s: caps=(%pNF, %pNF) len=%d data_len=%d gso_size=%d "
	     "gso_type=%d ip_summed=%d\n",
	     driver, dev ? &dev->features : &null_features,
	     skb->sk ? &skb->sk->sk_route_caps : &null_features,
	     skb->len, skb->data_len, skb_shinfo(skb)->gso_size,
	     skb_shinfo(skb)->gso_type, skb->ip_summed);
}

/*
 * Invalidate hardware checksum when packet is to be mangled, and
 * complete checksum manually on outgoing path.
 */
int skb_checksum_help(struct sk_buff *skb)
{
	__wsum csum;
	int ret = 0, offset;

	if (skb->ip_summed == CHECKSUM_COMPLETE)
		goto out_set_summed;

	if (unlikely(skb_shinfo(skb)->gso_size)) {
		skb_warn_bad_offload(skb);
		return -EINVAL;
	}

	/* Before computing a checksum, we should make sure no frag could
	 * be modified by an external entity : checksum could be wrong.
	 */
	if (skb_has_shared_frag(skb)) {
		ret = __skb_linearize(skb);
		if (ret)
			goto out;
	}

	offset = skb_checksum_start_offset(skb);
	BUG_ON(offset >= skb_headlen(skb));
	csum = skb_checksum(skb, offset, skb->len - offset, 0);

	offset += skb->csum_offset;
	BUG_ON(offset + sizeof(__sum16) > skb_headlen(skb));

	if (skb_cloned(skb) &&
	    !skb_clone_writable(skb, offset + sizeof(__sum16))) {
		ret = pskb_expand_head(skb, 0, 0, GFP_ATOMIC);
		if (ret)
			goto out;
	}

	*(__sum16 *)(skb->data + offset) = csum_fold(csum);
out_set_summed:
	skb->ip_summed = CHECKSUM_NONE;
out:
	return ret;
}
EXPORT_SYMBOL(skb_checksum_help);

__be16 skb_network_protocol(struct sk_buff *skb, int *depth)
{
	unsigned int vlan_depth = skb->mac_len;
	__be16 type = skb->protocol;
<<<<<<< HEAD
	int vlan_depth = skb->mac_len;
=======
>>>>>>> 40dde7e2

	/* Tunnel gso handlers can set protocol to ethernet. */
	if (type == htons(ETH_P_TEB)) {
		struct ethhdr *eth;

		if (unlikely(!pskb_may_pull(skb, sizeof(struct ethhdr))))
			return 0;

		eth = (struct ethhdr *)skb_mac_header(skb);
		type = eth->h_proto;
	}

	/* if skb->protocol is 802.1Q/AD then the header should already be
	 * present at mac_len - VLAN_HLEN (if mac_len > 0), or at
	 * ETH_HLEN otherwise
	 */
	if (type == htons(ETH_P_8021Q) || type == htons(ETH_P_8021AD)) {
		if (vlan_depth) {
			if (unlikely(WARN_ON(vlan_depth < VLAN_HLEN)))
				return 0;
			vlan_depth -= VLAN_HLEN;
		} else {
			vlan_depth = ETH_HLEN;
		}
		do {
			struct vlan_hdr *vh;

			if (unlikely(!pskb_may_pull(skb,
						    vlan_depth + VLAN_HLEN)))
				return 0;

			vh = (struct vlan_hdr *)(skb->data + vlan_depth);
			type = vh->h_vlan_encapsulated_proto;
			vlan_depth += VLAN_HLEN;
		} while (type == htons(ETH_P_8021Q) ||
			 type == htons(ETH_P_8021AD));
	}

	*depth = vlan_depth;

	return type;
}

/**
 *	skb_mac_gso_segment - mac layer segmentation handler.
 *	@skb: buffer to segment
 *	@features: features for the output path (see dev->features)
 */
struct sk_buff *skb_mac_gso_segment(struct sk_buff *skb,
				    netdev_features_t features)
{
	struct sk_buff *segs = ERR_PTR(-EPROTONOSUPPORT);
	struct packet_offload *ptype;
	int vlan_depth = skb->mac_len;
	__be16 type = skb_network_protocol(skb, &vlan_depth);

	if (unlikely(!type))
		return ERR_PTR(-EINVAL);

	__skb_pull(skb, vlan_depth);

	rcu_read_lock();
	list_for_each_entry_rcu(ptype, &offload_base, list) {
		if (ptype->type == type && ptype->callbacks.gso_segment) {
			if (unlikely(skb->ip_summed != CHECKSUM_PARTIAL)) {
				int err;

				err = ptype->callbacks.gso_send_check(skb);
				segs = ERR_PTR(err);
				if (err || skb_gso_ok(skb, features))
					break;
				__skb_push(skb, (skb->data -
						 skb_network_header(skb)));
			}
			segs = ptype->callbacks.gso_segment(skb, features);
			break;
		}
	}
	rcu_read_unlock();

	__skb_push(skb, skb->data - skb_mac_header(skb));

	return segs;
}
EXPORT_SYMBOL(skb_mac_gso_segment);


/* openvswitch calls this on rx path, so we need a different check.
 */
static inline bool skb_needs_check(struct sk_buff *skb, bool tx_path)
{
	if (tx_path)
		return skb->ip_summed != CHECKSUM_PARTIAL;
	else
		return skb->ip_summed == CHECKSUM_NONE;
}

/**
 *	__skb_gso_segment - Perform segmentation on skb.
 *	@skb: buffer to segment
 *	@features: features for the output path (see dev->features)
 *	@tx_path: whether it is called in TX path
 *
 *	This function segments the given skb and returns a list of segments.
 *
 *	It may return NULL if the skb requires no segmentation.  This is
 *	only possible when GSO is used for verifying header integrity.
 */
struct sk_buff *__skb_gso_segment(struct sk_buff *skb,
				  netdev_features_t features, bool tx_path)
{
	if (unlikely(skb_needs_check(skb, tx_path))) {
		int err;

		skb_warn_bad_offload(skb);

		if (skb_header_cloned(skb) &&
		    (err = pskb_expand_head(skb, 0, 0, GFP_ATOMIC)))
			return ERR_PTR(err);
	}

	SKB_GSO_CB(skb)->mac_offset = skb_headroom(skb);
	SKB_GSO_CB(skb)->encap_level = 0;

	skb_reset_mac_header(skb);
	skb_reset_mac_len(skb);

	return skb_mac_gso_segment(skb, features);
}
EXPORT_SYMBOL(__skb_gso_segment);

/* Take action when hardware reception checksum errors are detected. */
#ifdef CONFIG_BUG
void netdev_rx_csum_fault(struct net_device *dev)
{
	if (net_ratelimit()) {
		pr_err("%s: hw csum failure\n", dev ? dev->name : "<unknown>");
		dump_stack();
	}
}
EXPORT_SYMBOL(netdev_rx_csum_fault);
#endif

/* Actually, we should eliminate this check as soon as we know, that:
 * 1. IOMMU is present and allows to map all the memory.
 * 2. No high memory really exists on this machine.
 */

static int illegal_highdma(struct net_device *dev, struct sk_buff *skb)
{
#ifdef CONFIG_HIGHMEM
	int i;
	if (!(dev->features & NETIF_F_HIGHDMA)) {
		for (i = 0; i < skb_shinfo(skb)->nr_frags; i++) {
			skb_frag_t *frag = &skb_shinfo(skb)->frags[i];
			if (PageHighMem(skb_frag_page(frag)))
				return 1;
		}
	}

	if (PCI_DMA_BUS_IS_PHYS) {
		struct device *pdev = dev->dev.parent;

		if (!pdev)
			return 0;
		for (i = 0; i < skb_shinfo(skb)->nr_frags; i++) {
			skb_frag_t *frag = &skb_shinfo(skb)->frags[i];
			dma_addr_t addr = page_to_phys(skb_frag_page(frag));
			if (!pdev->dma_mask || addr + PAGE_SIZE - 1 > *pdev->dma_mask)
				return 1;
		}
	}
#endif
	return 0;
}

struct dev_gso_cb {
	void (*destructor)(struct sk_buff *skb);
};

#define DEV_GSO_CB(skb) ((struct dev_gso_cb *)(skb)->cb)

static void dev_gso_skb_destructor(struct sk_buff *skb)
{
	struct dev_gso_cb *cb;

	kfree_skb_list(skb->next);
	skb->next = NULL;

	cb = DEV_GSO_CB(skb);
	if (cb->destructor)
		cb->destructor(skb);
}

/**
 *	dev_gso_segment - Perform emulated hardware segmentation on skb.
 *	@skb: buffer to segment
 *	@features: device features as applicable to this skb
 *
 *	This function segments the given skb and stores the list of segments
 *	in skb->next.
 */
static int dev_gso_segment(struct sk_buff *skb, netdev_features_t features)
{
	struct sk_buff *segs;

	segs = skb_gso_segment(skb, features);

	/* Verifying header integrity only. */
	if (!segs)
		return 0;

	if (IS_ERR(segs))
		return PTR_ERR(segs);

	skb->next = segs;
	DEV_GSO_CB(skb)->destructor = skb->destructor;
	skb->destructor = dev_gso_skb_destructor;

	return 0;
}

static netdev_features_t harmonize_features(struct sk_buff *skb,
	netdev_features_t features)
{
	int tmp;

	if (skb->ip_summed != CHECKSUM_NONE &&
	    !can_checksum_protocol(features, skb_network_protocol(skb, &tmp))) {
		features &= ~NETIF_F_ALL_CSUM;
	} else if (illegal_highdma(skb->dev, skb)) {
		features &= ~NETIF_F_SG;
	}

	return features;
}

netdev_features_t netif_skb_features(struct sk_buff *skb)
{
	__be16 protocol = skb->protocol;
	netdev_features_t features = skb->dev->features;

	if (skb_shinfo(skb)->gso_segs > skb->dev->gso_max_segs)
		features &= ~NETIF_F_GSO_MASK;

	if (protocol == htons(ETH_P_8021Q) || protocol == htons(ETH_P_8021AD)) {
		struct vlan_ethhdr *veh = (struct vlan_ethhdr *)skb->data;
		protocol = veh->h_vlan_encapsulated_proto;
	} else if (!vlan_tx_tag_present(skb)) {
		return harmonize_features(skb, features);
	}

	features &= (skb->dev->vlan_features | NETIF_F_HW_VLAN_CTAG_TX |
					       NETIF_F_HW_VLAN_STAG_TX);

	if (protocol == htons(ETH_P_8021Q) || protocol == htons(ETH_P_8021AD))
		features &= NETIF_F_SG | NETIF_F_HIGHDMA | NETIF_F_FRAGLIST |
				NETIF_F_GEN_CSUM | NETIF_F_HW_VLAN_CTAG_TX |
				NETIF_F_HW_VLAN_STAG_TX;

	return harmonize_features(skb, features);
}
EXPORT_SYMBOL(netif_skb_features);

int dev_hard_start_xmit(struct sk_buff *skb, struct net_device *dev,
			struct netdev_queue *txq)
{
	const struct net_device_ops *ops = dev->netdev_ops;
	int rc = NETDEV_TX_OK;
	unsigned int skb_len;

	if (likely(!skb->next)) {
		netdev_features_t features;

		/*
		 * If device doesn't need skb->dst, release it right now while
		 * its hot in this cpu cache
		 */
		if (dev->priv_flags & IFF_XMIT_DST_RELEASE)
			skb_dst_drop(skb);

		features = netif_skb_features(skb);

		if (vlan_tx_tag_present(skb) &&
		    !vlan_hw_offload_capable(features, skb->vlan_proto)) {
			skb = __vlan_put_tag(skb, skb->vlan_proto,
					     vlan_tx_tag_get(skb));
			if (unlikely(!skb))
				goto out;

			skb->vlan_tci = 0;
		}

		/* If encapsulation offload request, verify we are testing
		 * hardware encapsulation features instead of standard
		 * features for the netdev
		 */
		if (skb->encapsulation)
			features &= dev->hw_enc_features;

		if (netif_needs_gso(skb, features)) {
			if (unlikely(dev_gso_segment(skb, features)))
				goto out_kfree_skb;
			if (skb->next)
				goto gso;
		} else {
			if (skb_needs_linearize(skb, features) &&
			    __skb_linearize(skb))
				goto out_kfree_skb;

			/* If packet is not checksummed and device does not
			 * support checksumming for this protocol, complete
			 * checksumming here.
			 */
			if (skb->ip_summed == CHECKSUM_PARTIAL) {
				if (skb->encapsulation)
					skb_set_inner_transport_header(skb,
						skb_checksum_start_offset(skb));
				else
					skb_set_transport_header(skb,
						skb_checksum_start_offset(skb));
				if (!(features & NETIF_F_ALL_CSUM) &&
				     skb_checksum_help(skb))
					goto out_kfree_skb;
			}
		}

		if (!list_empty(&ptype_all))
			dev_queue_xmit_nit(skb, dev);

		skb_len = skb->len;
		trace_net_dev_start_xmit(skb, dev);
		rc = ops->ndo_start_xmit(skb, dev);
		trace_net_dev_xmit(skb, rc, dev, skb_len);
		if (rc == NETDEV_TX_OK)
			txq_trans_update(txq);
		return rc;
	}

gso:
	do {
		struct sk_buff *nskb = skb->next;

		skb->next = nskb->next;
		nskb->next = NULL;

		if (!list_empty(&ptype_all))
			dev_queue_xmit_nit(nskb, dev);

		skb_len = nskb->len;
		trace_net_dev_start_xmit(nskb, dev);
		rc = ops->ndo_start_xmit(nskb, dev);
		trace_net_dev_xmit(nskb, rc, dev, skb_len);
		if (unlikely(rc != NETDEV_TX_OK)) {
			if (rc & ~NETDEV_TX_MASK)
				goto out_kfree_gso_skb;
			nskb->next = skb->next;
			skb->next = nskb;
			return rc;
		}
		txq_trans_update(txq);
		if (unlikely(netif_xmit_stopped(txq) && skb->next))
			return NETDEV_TX_BUSY;
	} while (skb->next);

out_kfree_gso_skb:
	if (likely(skb->next == NULL)) {
		skb->destructor = DEV_GSO_CB(skb)->destructor;
		consume_skb(skb);
		return rc;
	}
out_kfree_skb:
	kfree_skb(skb);
out:
	return rc;
}
EXPORT_SYMBOL_GPL(dev_hard_start_xmit);

static void qdisc_pkt_len_init(struct sk_buff *skb)
{
	const struct skb_shared_info *shinfo = skb_shinfo(skb);

	qdisc_skb_cb(skb)->pkt_len = skb->len;

	/* To get more precise estimation of bytes sent on wire,
	 * we add to pkt_len the headers size of all segments
	 */
	if (shinfo->gso_size)  {
		unsigned int hdr_len;
		u16 gso_segs = shinfo->gso_segs;

		/* mac layer + network layer */
		hdr_len = skb_transport_header(skb) - skb_mac_header(skb);

		/* + transport layer */
		if (likely(shinfo->gso_type & (SKB_GSO_TCPV4 | SKB_GSO_TCPV6)))
			hdr_len += tcp_hdrlen(skb);
		else
			hdr_len += sizeof(struct udphdr);

		if (shinfo->gso_type & SKB_GSO_DODGY)
			gso_segs = DIV_ROUND_UP(skb->len - hdr_len,
						shinfo->gso_size);

		qdisc_skb_cb(skb)->pkt_len += (gso_segs - 1) * hdr_len;
	}
}

static inline int __dev_xmit_skb(struct sk_buff *skb, struct Qdisc *q,
				 struct net_device *dev,
				 struct netdev_queue *txq)
{
	spinlock_t *root_lock = qdisc_lock(q);
	bool contended;
	int rc;

	qdisc_pkt_len_init(skb);
	qdisc_calculate_pkt_len(skb, q);
	/*
	 * Heuristic to force contended enqueues to serialize on a
	 * separate lock before trying to get qdisc main lock.
	 * This permits __QDISC_STATE_RUNNING owner to get the lock more often
	 * and dequeue packets faster.
	 */
	contended = qdisc_is_running(q);
	if (unlikely(contended))
		spin_lock(&q->busylock);

	spin_lock(root_lock);
	if (unlikely(test_bit(__QDISC_STATE_DEACTIVATED, &q->state))) {
		kfree_skb(skb);
		rc = NET_XMIT_DROP;
	} else if ((q->flags & TCQ_F_CAN_BYPASS) && !qdisc_qlen(q) &&
		   qdisc_run_begin(q)) {
		/*
		 * This is a work-conserving queue; there are no old skbs
		 * waiting to be sent out; and the qdisc is not running -
		 * xmit the skb directly.
		 */
		if (!(dev->priv_flags & IFF_XMIT_DST_RELEASE))
			skb_dst_force(skb);

		qdisc_bstats_update(q, skb);

		if (sch_direct_xmit(skb, q, dev, txq, root_lock)) {
			if (unlikely(contended)) {
				spin_unlock(&q->busylock);
				contended = false;
			}
			__qdisc_run(q);
		} else
			qdisc_run_end(q);

		rc = NET_XMIT_SUCCESS;
	} else {
		skb_dst_force(skb);
		rc = q->enqueue(skb, q) & NET_XMIT_MASK;
		if (qdisc_run_begin(q)) {
			if (unlikely(contended)) {
				spin_unlock(&q->busylock);
				contended = false;
			}
			__qdisc_run(q);
		}
	}
	spin_unlock(root_lock);
	if (unlikely(contended))
		spin_unlock(&q->busylock);
	return rc;
}

#if IS_ENABLED(CONFIG_CGROUP_NET_PRIO)
static void skb_update_prio(struct sk_buff *skb)
{
	struct netprio_map *map = rcu_dereference_bh(skb->dev->priomap);

	if (!skb->priority && skb->sk && map) {
		unsigned int prioidx = skb->sk->sk_cgrp_prioidx;

		if (prioidx < map->priomap_len)
			skb->priority = map->priomap[prioidx];
	}
}
#else
#define skb_update_prio(skb)
#endif

static DEFINE_PER_CPU(int, xmit_recursion);
#define RECURSION_LIMIT 10

/**
 *	dev_loopback_xmit - loop back @skb
 *	@skb: buffer to transmit
 */
int dev_loopback_xmit(struct sk_buff *skb)
{
	skb_reset_mac_header(skb);
	__skb_pull(skb, skb_network_offset(skb));
	skb->pkt_type = PACKET_LOOPBACK;
	skb->ip_summed = CHECKSUM_UNNECESSARY;
	WARN_ON(!skb_dst(skb));
	skb_dst_force(skb);
	netif_rx_ni(skb);
	return 0;
}
EXPORT_SYMBOL(dev_loopback_xmit);

/**
 *	__dev_queue_xmit - transmit a buffer
 *	@skb: buffer to transmit
 *	@accel_priv: private data used for L2 forwarding offload
 *
 *	Queue a buffer for transmission to a network device. The caller must
 *	have set the device and priority and built the buffer before calling
 *	this function. The function can be called from an interrupt.
 *
 *	A negative errno code is returned on a failure. A success does not
 *	guarantee the frame will be transmitted as it may be dropped due
 *	to congestion or traffic shaping.
 *
 * -----------------------------------------------------------------------------------
 *      I notice this method can also return errors from the queue disciplines,
 *      including NET_XMIT_DROP, which is a positive value.  So, errors can also
 *      be positive.
 *
 *      Regardless of the return value, the skb is consumed, so it is currently
 *      difficult to retry a send to this method.  (You can bump the ref count
 *      before sending to hold a reference for retry if you are careful.)
 *
 *      When calling this method, interrupts MUST be enabled.  This is because
 *      the BH enable code must have IRQs enabled so that it will not deadlock.
 *          --BLG
 */
static int __dev_queue_xmit(struct sk_buff *skb, void *accel_priv)
{
	struct net_device *dev = skb->dev;
	struct netdev_queue *txq;
	struct Qdisc *q;
	int rc = -ENOMEM;

	skb_reset_mac_header(skb);

	/* Disable soft irqs for various locks below. Also
	 * stops preemption for RCU.
	 */
	rcu_read_lock_bh();

	skb_update_prio(skb);

	txq = netdev_pick_tx(dev, skb, accel_priv);
	q = rcu_dereference_bh(txq->qdisc);

#ifdef CONFIG_NET_CLS_ACT
	skb->tc_verd = SET_TC_AT(skb->tc_verd, AT_EGRESS);
#endif
	trace_net_dev_queue(skb);
	if (q->enqueue) {
		rc = __dev_xmit_skb(skb, q, dev, txq);
		goto out;
	}

	/* The device has no queue. Common case for software devices:
	   loopback, all the sorts of tunnels...

	   Really, it is unlikely that netif_tx_lock protection is necessary
	   here.  (f.e. loopback and IP tunnels are clean ignoring statistics
	   counters.)
	   However, it is possible, that they rely on protection
	   made by us here.

	   Check this and shot the lock. It is not prone from deadlocks.
	   Either shot noqueue qdisc, it is even simpler 8)
	 */
	if (dev->flags & IFF_UP) {
		int cpu = smp_processor_id(); /* ok because BHs are off */

		if (txq->xmit_lock_owner != cpu) {

			if (__this_cpu_read(xmit_recursion) > RECURSION_LIMIT)
				goto recursion_alert;

			HARD_TX_LOCK(dev, txq, cpu);

			if (!netif_xmit_stopped(txq)) {
				__this_cpu_inc(xmit_recursion);
				rc = dev_hard_start_xmit(skb, dev, txq);
				__this_cpu_dec(xmit_recursion);
				if (dev_xmit_complete(rc)) {
					HARD_TX_UNLOCK(dev, txq);
					goto out;
				}
			}
			HARD_TX_UNLOCK(dev, txq);
			net_crit_ratelimited("Virtual device %s asks to queue packet!\n",
					     dev->name);
		} else {
			/* Recursion is detected! It is possible,
			 * unfortunately
			 */
recursion_alert:
			net_crit_ratelimited("Dead loop on virtual device %s, fix it urgently!\n",
					     dev->name);
		}
	}

	rc = -ENETDOWN;
	rcu_read_unlock_bh();

	atomic_long_inc(&dev->tx_dropped);
	kfree_skb(skb);
	return rc;
out:
	rcu_read_unlock_bh();
	return rc;
}

int dev_queue_xmit(struct sk_buff *skb)
{
	return __dev_queue_xmit(skb, NULL);
}
EXPORT_SYMBOL(dev_queue_xmit);

int dev_queue_xmit_accel(struct sk_buff *skb, void *accel_priv)
{
	return __dev_queue_xmit(skb, accel_priv);
}
EXPORT_SYMBOL(dev_queue_xmit_accel);


/*=======================================================================
			Receiver routines
  =======================================================================*/

int netdev_max_backlog __read_mostly = 1000;
EXPORT_SYMBOL(netdev_max_backlog);

int netdev_tstamp_prequeue __read_mostly = 1;
int netdev_budget __read_mostly = 300;
int weight_p __read_mostly = 64;            /* old backlog weight */

/* Called with irq disabled */
static inline void ____napi_schedule(struct softnet_data *sd,
				     struct napi_struct *napi)
{
	list_add_tail(&napi->poll_list, &sd->poll_list);
	__raise_softirq_irqoff(NET_RX_SOFTIRQ);
}

#ifdef CONFIG_RPS

/* One global table that all flow-based protocols share. */
struct rps_sock_flow_table __rcu *rps_sock_flow_table __read_mostly;
EXPORT_SYMBOL(rps_sock_flow_table);

struct static_key rps_needed __read_mostly;

static struct rps_dev_flow *
set_rps_cpu(struct net_device *dev, struct sk_buff *skb,
	    struct rps_dev_flow *rflow, u16 next_cpu)
{
	if (next_cpu != RPS_NO_CPU) {
#ifdef CONFIG_RFS_ACCEL
		struct netdev_rx_queue *rxqueue;
		struct rps_dev_flow_table *flow_table;
		struct rps_dev_flow *old_rflow;
		u32 flow_id;
		u16 rxq_index;
		int rc;

		/* Should we steer this flow to a different hardware queue? */
		if (!skb_rx_queue_recorded(skb) || !dev->rx_cpu_rmap ||
		    !(dev->features & NETIF_F_NTUPLE))
			goto out;
		rxq_index = cpu_rmap_lookup_index(dev->rx_cpu_rmap, next_cpu);
		if (rxq_index == skb_get_rx_queue(skb))
			goto out;

		rxqueue = dev->_rx + rxq_index;
		flow_table = rcu_dereference(rxqueue->rps_flow_table);
		if (!flow_table)
			goto out;
		flow_id = skb_get_hash(skb) & flow_table->mask;
		rc = dev->netdev_ops->ndo_rx_flow_steer(dev, skb,
							rxq_index, flow_id);
		if (rc < 0)
			goto out;
		old_rflow = rflow;
		rflow = &flow_table->flows[flow_id];
		rflow->filter = rc;
		if (old_rflow->filter == rflow->filter)
			old_rflow->filter = RPS_NO_FILTER;
	out:
#endif
		rflow->last_qtail =
			per_cpu(softnet_data, next_cpu).input_queue_head;
	}

	rflow->cpu = next_cpu;
	return rflow;
}

/*
 * get_rps_cpu is called from netif_receive_skb and returns the target
 * CPU from the RPS map of the receiving queue for a given skb.
 * rcu_read_lock must be held on entry.
 */
static int get_rps_cpu(struct net_device *dev, struct sk_buff *skb,
		       struct rps_dev_flow **rflowp)
{
	struct netdev_rx_queue *rxqueue;
	struct rps_map *map;
	struct rps_dev_flow_table *flow_table;
	struct rps_sock_flow_table *sock_flow_table;
	int cpu = -1;
	u16 tcpu;
	u32 hash;

	if (skb_rx_queue_recorded(skb)) {
		u16 index = skb_get_rx_queue(skb);
		if (unlikely(index >= dev->real_num_rx_queues)) {
			WARN_ONCE(dev->real_num_rx_queues > 1,
				  "%s received packet on queue %u, but number "
				  "of RX queues is %u\n",
				  dev->name, index, dev->real_num_rx_queues);
			goto done;
		}
		rxqueue = dev->_rx + index;
	} else
		rxqueue = dev->_rx;

	map = rcu_dereference(rxqueue->rps_map);
	if (map) {
		if (map->len == 1 &&
		    !rcu_access_pointer(rxqueue->rps_flow_table)) {
			tcpu = map->cpus[0];
			if (cpu_online(tcpu))
				cpu = tcpu;
			goto done;
		}
	} else if (!rcu_access_pointer(rxqueue->rps_flow_table)) {
		goto done;
	}

	skb_reset_network_header(skb);
	hash = skb_get_hash(skb);
	if (!hash)
		goto done;

	flow_table = rcu_dereference(rxqueue->rps_flow_table);
	sock_flow_table = rcu_dereference(rps_sock_flow_table);
	if (flow_table && sock_flow_table) {
		u16 next_cpu;
		struct rps_dev_flow *rflow;

		rflow = &flow_table->flows[hash & flow_table->mask];
		tcpu = rflow->cpu;

		next_cpu = sock_flow_table->ents[hash & sock_flow_table->mask];

		/*
		 * If the desired CPU (where last recvmsg was done) is
		 * different from current CPU (one in the rx-queue flow
		 * table entry), switch if one of the following holds:
		 *   - Current CPU is unset (equal to RPS_NO_CPU).
		 *   - Current CPU is offline.
		 *   - The current CPU's queue tail has advanced beyond the
		 *     last packet that was enqueued using this table entry.
		 *     This guarantees that all previous packets for the flow
		 *     have been dequeued, thus preserving in order delivery.
		 */
		if (unlikely(tcpu != next_cpu) &&
		    (tcpu == RPS_NO_CPU || !cpu_online(tcpu) ||
		     ((int)(per_cpu(softnet_data, tcpu).input_queue_head -
		      rflow->last_qtail)) >= 0)) {
			tcpu = next_cpu;
			rflow = set_rps_cpu(dev, skb, rflow, next_cpu);
		}

		if (tcpu != RPS_NO_CPU && cpu_online(tcpu)) {
			*rflowp = rflow;
			cpu = tcpu;
			goto done;
		}
	}

	if (map) {
		tcpu = map->cpus[((u64) hash * map->len) >> 32];

		if (cpu_online(tcpu)) {
			cpu = tcpu;
			goto done;
		}
	}

done:
	return cpu;
}

#ifdef CONFIG_RFS_ACCEL

/**
 * rps_may_expire_flow - check whether an RFS hardware filter may be removed
 * @dev: Device on which the filter was set
 * @rxq_index: RX queue index
 * @flow_id: Flow ID passed to ndo_rx_flow_steer()
 * @filter_id: Filter ID returned by ndo_rx_flow_steer()
 *
 * Drivers that implement ndo_rx_flow_steer() should periodically call
 * this function for each installed filter and remove the filters for
 * which it returns %true.
 */
bool rps_may_expire_flow(struct net_device *dev, u16 rxq_index,
			 u32 flow_id, u16 filter_id)
{
	struct netdev_rx_queue *rxqueue = dev->_rx + rxq_index;
	struct rps_dev_flow_table *flow_table;
	struct rps_dev_flow *rflow;
	bool expire = true;
	int cpu;

	rcu_read_lock();
	flow_table = rcu_dereference(rxqueue->rps_flow_table);
	if (flow_table && flow_id <= flow_table->mask) {
		rflow = &flow_table->flows[flow_id];
		cpu = ACCESS_ONCE(rflow->cpu);
		if (rflow->filter == filter_id && cpu != RPS_NO_CPU &&
		    ((int)(per_cpu(softnet_data, cpu).input_queue_head -
			   rflow->last_qtail) <
		     (int)(10 * flow_table->mask)))
			expire = false;
	}
	rcu_read_unlock();
	return expire;
}
EXPORT_SYMBOL(rps_may_expire_flow);

#endif /* CONFIG_RFS_ACCEL */

/* Called from hardirq (IPI) context */
static void rps_trigger_softirq(void *data)
{
	struct softnet_data *sd = data;

	____napi_schedule(sd, &sd->backlog);
	sd->received_rps++;
}

#endif /* CONFIG_RPS */

/*
 * Check if this softnet_data structure is another cpu one
 * If yes, queue it to our IPI list and return 1
 * If no, return 0
 */
static int rps_ipi_queued(struct softnet_data *sd)
{
#ifdef CONFIG_RPS
	struct softnet_data *mysd = &__get_cpu_var(softnet_data);

	if (sd != mysd) {
		sd->rps_ipi_next = mysd->rps_ipi_list;
		mysd->rps_ipi_list = sd;

		__raise_softirq_irqoff(NET_RX_SOFTIRQ);
		return 1;
	}
#endif /* CONFIG_RPS */
	return 0;
}

#ifdef CONFIG_NET_FLOW_LIMIT
int netdev_flow_limit_table_len __read_mostly = (1 << 12);
#endif

static bool skb_flow_limit(struct sk_buff *skb, unsigned int qlen)
{
#ifdef CONFIG_NET_FLOW_LIMIT
	struct sd_flow_limit *fl;
	struct softnet_data *sd;
	unsigned int old_flow, new_flow;

	if (qlen < (netdev_max_backlog >> 1))
		return false;

	sd = &__get_cpu_var(softnet_data);

	rcu_read_lock();
	fl = rcu_dereference(sd->flow_limit);
	if (fl) {
		new_flow = skb_get_hash(skb) & (fl->num_buckets - 1);
		old_flow = fl->history[fl->history_head];
		fl->history[fl->history_head] = new_flow;

		fl->history_head++;
		fl->history_head &= FLOW_LIMIT_HISTORY - 1;

		if (likely(fl->buckets[old_flow]))
			fl->buckets[old_flow]--;

		if (++fl->buckets[new_flow] > (FLOW_LIMIT_HISTORY >> 1)) {
			fl->count++;
			rcu_read_unlock();
			return true;
		}
	}
	rcu_read_unlock();
#endif
	return false;
}

/*
 * enqueue_to_backlog is called to queue an skb to a per CPU backlog
 * queue (may be a remote CPU queue).
 */
static int enqueue_to_backlog(struct sk_buff *skb, int cpu,
			      unsigned int *qtail)
{
	struct softnet_data *sd;
	unsigned long flags;
	unsigned int qlen;

	sd = &per_cpu(softnet_data, cpu);

	local_irq_save(flags);

	rps_lock(sd);
	qlen = skb_queue_len(&sd->input_pkt_queue);
	if (qlen <= netdev_max_backlog && !skb_flow_limit(skb, qlen)) {
		if (skb_queue_len(&sd->input_pkt_queue)) {
enqueue:
			__skb_queue_tail(&sd->input_pkt_queue, skb);
			input_queue_tail_incr_save(sd, qtail);
			rps_unlock(sd);
			local_irq_restore(flags);
			return NET_RX_SUCCESS;
		}

		/* Schedule NAPI for backlog device
		 * We can use non atomic operation since we own the queue lock
		 */
		if (!__test_and_set_bit(NAPI_STATE_SCHED, &sd->backlog.state)) {
			if (!rps_ipi_queued(sd))
				____napi_schedule(sd, &sd->backlog);
		}
		goto enqueue;
	}

	sd->dropped++;
	rps_unlock(sd);

	local_irq_restore(flags);

	atomic_long_inc(&skb->dev->rx_dropped);
	kfree_skb(skb);
	return NET_RX_DROP;
}

static int netif_rx_internal(struct sk_buff *skb)
{
	int ret;

	net_timestamp_check(netdev_tstamp_prequeue, skb);

	trace_netif_rx(skb);
#ifdef CONFIG_RPS
	if (static_key_false(&rps_needed)) {
		struct rps_dev_flow voidflow, *rflow = &voidflow;
		int cpu;

		preempt_disable();
		rcu_read_lock();

		cpu = get_rps_cpu(skb->dev, skb, &rflow);
		if (cpu < 0)
			cpu = smp_processor_id();

		ret = enqueue_to_backlog(skb, cpu, &rflow->last_qtail);

		rcu_read_unlock();
		preempt_enable();
	} else
#endif
	{
		unsigned int qtail;
		ret = enqueue_to_backlog(skb, get_cpu(), &qtail);
		put_cpu();
	}
	return ret;
}

/**
 *	netif_rx	-	post buffer to the network code
 *	@skb: buffer to post
 *
 *	This function receives a packet from a device driver and queues it for
 *	the upper (protocol) levels to process.  It always succeeds. The buffer
 *	may be dropped during processing for congestion control or by the
 *	protocol layers.
 *
 *	return values:
 *	NET_RX_SUCCESS	(no congestion)
 *	NET_RX_DROP     (packet was dropped)
 *
 */

int netif_rx(struct sk_buff *skb)
{
	trace_netif_rx_entry(skb);

	return netif_rx_internal(skb);
}
EXPORT_SYMBOL(netif_rx);

int netif_rx_ni(struct sk_buff *skb)
{
	int err;

	trace_netif_rx_ni_entry(skb);

	preempt_disable();
	err = netif_rx_internal(skb);
	if (local_softirq_pending())
		do_softirq();
	preempt_enable();

	return err;
}
EXPORT_SYMBOL(netif_rx_ni);

static void net_tx_action(struct softirq_action *h)
{
	struct softnet_data *sd = &__get_cpu_var(softnet_data);

	if (sd->completion_queue) {
		struct sk_buff *clist;

		local_irq_disable();
		clist = sd->completion_queue;
		sd->completion_queue = NULL;
		local_irq_enable();

		while (clist) {
			struct sk_buff *skb = clist;
			clist = clist->next;

			WARN_ON(atomic_read(&skb->users));
			if (likely(get_kfree_skb_cb(skb)->reason == SKB_REASON_CONSUMED))
				trace_consume_skb(skb);
			else
				trace_kfree_skb(skb, net_tx_action);
			__kfree_skb(skb);
		}
	}

	if (sd->output_queue) {
		struct Qdisc *head;

		local_irq_disable();
		head = sd->output_queue;
		sd->output_queue = NULL;
		sd->output_queue_tailp = &sd->output_queue;
		local_irq_enable();

		while (head) {
			struct Qdisc *q = head;
			spinlock_t *root_lock;

			head = head->next_sched;

			root_lock = qdisc_lock(q);
			if (spin_trylock(root_lock)) {
				smp_mb__before_clear_bit();
				clear_bit(__QDISC_STATE_SCHED,
					  &q->state);
				qdisc_run(q);
				spin_unlock(root_lock);
			} else {
				if (!test_bit(__QDISC_STATE_DEACTIVATED,
					      &q->state)) {
					__netif_reschedule(q);
				} else {
					smp_mb__before_clear_bit();
					clear_bit(__QDISC_STATE_SCHED,
						  &q->state);
				}
			}
		}
	}
}

#if (defined(CONFIG_BRIDGE) || defined(CONFIG_BRIDGE_MODULE)) && \
    (defined(CONFIG_ATM_LANE) || defined(CONFIG_ATM_LANE_MODULE))
/* This hook is defined here for ATM LANE */
int (*br_fdb_test_addr_hook)(struct net_device *dev,
			     unsigned char *addr) __read_mostly;
EXPORT_SYMBOL_GPL(br_fdb_test_addr_hook);
#endif

#ifdef CONFIG_NET_CLS_ACT
/* TODO: Maybe we should just force sch_ingress to be compiled in
 * when CONFIG_NET_CLS_ACT is? otherwise some useless instructions
 * a compare and 2 stores extra right now if we dont have it on
 * but have CONFIG_NET_CLS_ACT
 * NOTE: This doesn't stop any functionality; if you dont have
 * the ingress scheduler, you just can't add policies on ingress.
 *
 */
static int ing_filter(struct sk_buff *skb, struct netdev_queue *rxq)
{
	struct net_device *dev = skb->dev;
	u32 ttl = G_TC_RTTL(skb->tc_verd);
	int result = TC_ACT_OK;
	struct Qdisc *q;

	if (unlikely(MAX_RED_LOOP < ttl++)) {
		net_warn_ratelimited("Redir loop detected Dropping packet (%d->%d)\n",
				     skb->skb_iif, dev->ifindex);
		return TC_ACT_SHOT;
	}

	skb->tc_verd = SET_TC_RTTL(skb->tc_verd, ttl);
	skb->tc_verd = SET_TC_AT(skb->tc_verd, AT_INGRESS);

	q = rxq->qdisc;
	if (q != &noop_qdisc) {
		spin_lock(qdisc_lock(q));
		if (likely(!test_bit(__QDISC_STATE_DEACTIVATED, &q->state)))
			result = qdisc_enqueue_root(skb, q);
		spin_unlock(qdisc_lock(q));
	}

	return result;
}

static inline struct sk_buff *handle_ing(struct sk_buff *skb,
					 struct packet_type **pt_prev,
					 int *ret, struct net_device *orig_dev)
{
	struct netdev_queue *rxq = rcu_dereference(skb->dev->ingress_queue);

	if (!rxq || rxq->qdisc == &noop_qdisc)
		goto out;

	if (*pt_prev) {
		*ret = deliver_skb(skb, *pt_prev, orig_dev);
		*pt_prev = NULL;
	}

	switch (ing_filter(skb, rxq)) {
	case TC_ACT_SHOT:
	case TC_ACT_STOLEN:
		kfree_skb(skb);
		return NULL;
	}

out:
	skb->tc_verd = 0;
	return skb;
}
#endif

/**
 *	netdev_rx_handler_register - register receive handler
 *	@dev: device to register a handler for
 *	@rx_handler: receive handler to register
 *	@rx_handler_data: data pointer that is used by rx handler
 *
 *	Register a receive handler for a device. This handler will then be
 *	called from __netif_receive_skb. A negative errno code is returned
 *	on a failure.
 *
 *	The caller must hold the rtnl_mutex.
 *
 *	For a general description of rx_handler, see enum rx_handler_result.
 */
int netdev_rx_handler_register(struct net_device *dev,
			       rx_handler_func_t *rx_handler,
			       void *rx_handler_data)
{
	ASSERT_RTNL();

	if (dev->rx_handler)
		return -EBUSY;

	/* Note: rx_handler_data must be set before rx_handler */
	rcu_assign_pointer(dev->rx_handler_data, rx_handler_data);
	rcu_assign_pointer(dev->rx_handler, rx_handler);

	return 0;
}
EXPORT_SYMBOL_GPL(netdev_rx_handler_register);

/**
 *	netdev_rx_handler_unregister - unregister receive handler
 *	@dev: device to unregister a handler from
 *
 *	Unregister a receive handler from a device.
 *
 *	The caller must hold the rtnl_mutex.
 */
void netdev_rx_handler_unregister(struct net_device *dev)
{

	ASSERT_RTNL();
	RCU_INIT_POINTER(dev->rx_handler, NULL);
	/* a reader seeing a non NULL rx_handler in a rcu_read_lock()
	 * section has a guarantee to see a non NULL rx_handler_data
	 * as well.
	 */
	synchronize_net();
	RCU_INIT_POINTER(dev->rx_handler_data, NULL);
}
EXPORT_SYMBOL_GPL(netdev_rx_handler_unregister);

/*
 * Limit the use of PFMEMALLOC reserves to those protocols that implement
 * the special handling of PFMEMALLOC skbs.
 */
static bool skb_pfmemalloc_protocol(struct sk_buff *skb)
{
	switch (skb->protocol) {
	case htons(ETH_P_ARP):
	case htons(ETH_P_IP):
	case htons(ETH_P_IPV6):
	case htons(ETH_P_8021Q):
	case htons(ETH_P_8021AD):
		return true;
	default:
		return false;
	}
}

static int __netif_receive_skb_core(struct sk_buff *skb, bool pfmemalloc)
{
	struct packet_type *ptype, *pt_prev;
	rx_handler_func_t *rx_handler;
	struct net_device *orig_dev;
	struct net_device *null_or_dev;
	bool deliver_exact = false;
	int ret = NET_RX_DROP;
	__be16 type;

	net_timestamp_check(!netdev_tstamp_prequeue, skb);

	trace_netif_receive_skb(skb);

	orig_dev = skb->dev;

	skb_reset_network_header(skb);
	if (!skb_transport_header_was_set(skb))
		skb_reset_transport_header(skb);
	skb_reset_mac_len(skb);

	pt_prev = NULL;

	rcu_read_lock();

another_round:
	skb->skb_iif = skb->dev->ifindex;

	__this_cpu_inc(softnet_data.processed);

	if (skb->protocol == cpu_to_be16(ETH_P_8021Q) ||
	    skb->protocol == cpu_to_be16(ETH_P_8021AD)) {
		skb = vlan_untag(skb);
		if (unlikely(!skb))
			goto unlock;
	}

#ifdef CONFIG_NET_CLS_ACT
	if (skb->tc_verd & TC_NCLS) {
		skb->tc_verd = CLR_TC_NCLS(skb->tc_verd);
		goto ncls;
	}
#endif

	if (pfmemalloc)
		goto skip_taps;

	list_for_each_entry_rcu(ptype, &ptype_all, list) {
		if (!ptype->dev || ptype->dev == skb->dev) {
			if (pt_prev)
				ret = deliver_skb(skb, pt_prev, orig_dev);
			pt_prev = ptype;
		}
	}

skip_taps:
#ifdef CONFIG_NET_CLS_ACT
	skb = handle_ing(skb, &pt_prev, &ret, orig_dev);
	if (!skb)
		goto unlock;
ncls:
#endif

	if (pfmemalloc && !skb_pfmemalloc_protocol(skb))
		goto drop;

	if (vlan_tx_tag_present(skb)) {
		if (pt_prev) {
			ret = deliver_skb(skb, pt_prev, orig_dev);
			pt_prev = NULL;
		}
		if (vlan_do_receive(&skb))
			goto another_round;
		else if (unlikely(!skb))
			goto unlock;
	}

	rx_handler = rcu_dereference(skb->dev->rx_handler);
	if (rx_handler) {
		if (pt_prev) {
			ret = deliver_skb(skb, pt_prev, orig_dev);
			pt_prev = NULL;
		}
		switch (rx_handler(&skb)) {
		case RX_HANDLER_CONSUMED:
			ret = NET_RX_SUCCESS;
			goto unlock;
		case RX_HANDLER_ANOTHER:
			goto another_round;
		case RX_HANDLER_EXACT:
			deliver_exact = true;
		case RX_HANDLER_PASS:
			break;
		default:
			BUG();
		}
	}

	if (unlikely(vlan_tx_tag_present(skb))) {
		if (vlan_tx_tag_get_id(skb))
			skb->pkt_type = PACKET_OTHERHOST;
		/* Note: we might in the future use prio bits
		 * and set skb->priority like in vlan_do_receive()
		 * For the time being, just ignore Priority Code Point
		 */
		skb->vlan_tci = 0;
	}

	/* deliver only exact match when indicated */
	null_or_dev = deliver_exact ? skb->dev : NULL;

	type = skb->protocol;
	list_for_each_entry_rcu(ptype,
			&ptype_base[ntohs(type) & PTYPE_HASH_MASK], list) {
		if (ptype->type == type &&
		    (ptype->dev == null_or_dev || ptype->dev == skb->dev ||
		     ptype->dev == orig_dev)) {
			if (pt_prev)
				ret = deliver_skb(skb, pt_prev, orig_dev);
			pt_prev = ptype;
		}
	}

	if (pt_prev) {
		if (unlikely(skb_orphan_frags(skb, GFP_ATOMIC)))
			goto drop;
		else
			ret = pt_prev->func(skb, skb->dev, pt_prev, orig_dev);
	} else {
drop:
		atomic_long_inc(&skb->dev->rx_dropped);
		kfree_skb(skb);
		/* Jamal, now you will not able to escape explaining
		 * me how you were going to use this. :-)
		 */
		ret = NET_RX_DROP;
	}

unlock:
	rcu_read_unlock();
	return ret;
}

static int __netif_receive_skb(struct sk_buff *skb)
{
	int ret;

	if (sk_memalloc_socks() && skb_pfmemalloc(skb)) {
		unsigned long pflags = current->flags;

		/*
		 * PFMEMALLOC skbs are special, they should
		 * - be delivered to SOCK_MEMALLOC sockets only
		 * - stay away from userspace
		 * - have bounded memory usage
		 *
		 * Use PF_MEMALLOC as this saves us from propagating the allocation
		 * context down to all allocation sites.
		 */
		current->flags |= PF_MEMALLOC;
		ret = __netif_receive_skb_core(skb, true);
		tsk_restore_flags(current, pflags, PF_MEMALLOC);
	} else
		ret = __netif_receive_skb_core(skb, false);

	return ret;
}

static int netif_receive_skb_internal(struct sk_buff *skb)
{
	net_timestamp_check(netdev_tstamp_prequeue, skb);

	if (skb_defer_rx_timestamp(skb))
		return NET_RX_SUCCESS;

#ifdef CONFIG_RPS
	if (static_key_false(&rps_needed)) {
		struct rps_dev_flow voidflow, *rflow = &voidflow;
		int cpu, ret;

		rcu_read_lock();

		cpu = get_rps_cpu(skb->dev, skb, &rflow);

		if (cpu >= 0) {
			ret = enqueue_to_backlog(skb, cpu, &rflow->last_qtail);
			rcu_read_unlock();
			return ret;
		}
		rcu_read_unlock();
	}
#endif
	return __netif_receive_skb(skb);
}

/**
 *	netif_receive_skb - process receive buffer from network
 *	@skb: buffer to process
 *
 *	netif_receive_skb() is the main receive data processing function.
 *	It always succeeds. The buffer may be dropped during processing
 *	for congestion control or by the protocol layers.
 *
 *	This function may only be called from softirq context and interrupts
 *	should be enabled.
 *
 *	Return values (usually ignored):
 *	NET_RX_SUCCESS: no congestion
 *	NET_RX_DROP: packet was dropped
 */
int netif_receive_skb(struct sk_buff *skb)
{
	trace_netif_receive_skb_entry(skb);

	return netif_receive_skb_internal(skb);
}
EXPORT_SYMBOL(netif_receive_skb);

/* Network device is going away, flush any packets still pending
 * Called with irqs disabled.
 */
static void flush_backlog(void *arg)
{
	struct net_device *dev = arg;
	struct softnet_data *sd = &__get_cpu_var(softnet_data);
	struct sk_buff *skb, *tmp;

	rps_lock(sd);
	skb_queue_walk_safe(&sd->input_pkt_queue, skb, tmp) {
		if (skb->dev == dev) {
			__skb_unlink(skb, &sd->input_pkt_queue);
			kfree_skb(skb);
			input_queue_head_incr(sd);
		}
	}
	rps_unlock(sd);

	skb_queue_walk_safe(&sd->process_queue, skb, tmp) {
		if (skb->dev == dev) {
			__skb_unlink(skb, &sd->process_queue);
			kfree_skb(skb);
			input_queue_head_incr(sd);
		}
	}
}

static int napi_gro_complete(struct sk_buff *skb)
{
	struct packet_offload *ptype;
	__be16 type = skb->protocol;
	struct list_head *head = &offload_base;
	int err = -ENOENT;

	BUILD_BUG_ON(sizeof(struct napi_gro_cb) > sizeof(skb->cb));

	if (NAPI_GRO_CB(skb)->count == 1) {
		skb_shinfo(skb)->gso_size = 0;
		goto out;
	}

	rcu_read_lock();
	list_for_each_entry_rcu(ptype, head, list) {
		if (ptype->type != type || !ptype->callbacks.gro_complete)
			continue;

		err = ptype->callbacks.gro_complete(skb, 0);
		break;
	}
	rcu_read_unlock();

	if (err) {
		WARN_ON(&ptype->list == head);
		kfree_skb(skb);
		return NET_RX_SUCCESS;
	}

out:
	return netif_receive_skb_internal(skb);
}

/* napi->gro_list contains packets ordered by age.
 * youngest packets at the head of it.
 * Complete skbs in reverse order to reduce latencies.
 */
void napi_gro_flush(struct napi_struct *napi, bool flush_old)
{
	struct sk_buff *skb, *prev = NULL;

	/* scan list and build reverse chain */
	for (skb = napi->gro_list; skb != NULL; skb = skb->next) {
		skb->prev = prev;
		prev = skb;
	}

	for (skb = prev; skb; skb = prev) {
		skb->next = NULL;

		if (flush_old && NAPI_GRO_CB(skb)->age == jiffies)
			return;

		prev = skb->prev;
		napi_gro_complete(skb);
		napi->gro_count--;
	}

	napi->gro_list = NULL;
}
EXPORT_SYMBOL(napi_gro_flush);

static void gro_list_prepare(struct napi_struct *napi, struct sk_buff *skb)
{
	struct sk_buff *p;
	unsigned int maclen = skb->dev->hard_header_len;
	u32 hash = skb_get_hash_raw(skb);

	for (p = napi->gro_list; p; p = p->next) {
		unsigned long diffs;

		NAPI_GRO_CB(p)->flush = 0;

		if (hash != skb_get_hash_raw(p)) {
			NAPI_GRO_CB(p)->same_flow = 0;
			continue;
		}

		diffs = (unsigned long)p->dev ^ (unsigned long)skb->dev;
		diffs |= p->vlan_tci ^ skb->vlan_tci;
		if (maclen == ETH_HLEN)
			diffs |= compare_ether_header(skb_mac_header(p),
						      skb_mac_header(skb));
		else if (!diffs)
			diffs = memcmp(skb_mac_header(p),
				       skb_mac_header(skb),
				       maclen);
		NAPI_GRO_CB(p)->same_flow = !diffs;
	}
}

static void skb_gro_reset_offset(struct sk_buff *skb)
{
	const struct skb_shared_info *pinfo = skb_shinfo(skb);
	const skb_frag_t *frag0 = &pinfo->frags[0];

	NAPI_GRO_CB(skb)->data_offset = 0;
	NAPI_GRO_CB(skb)->frag0 = NULL;
	NAPI_GRO_CB(skb)->frag0_len = 0;

	if (skb_mac_header(skb) == skb_tail_pointer(skb) &&
	    pinfo->nr_frags &&
	    !PageHighMem(skb_frag_page(frag0))) {
		NAPI_GRO_CB(skb)->frag0 = skb_frag_address(frag0);
		NAPI_GRO_CB(skb)->frag0_len = skb_frag_size(frag0);
	}
}

static void gro_pull_from_frag0(struct sk_buff *skb, int grow)
{
	struct skb_shared_info *pinfo = skb_shinfo(skb);

	BUG_ON(skb->end - skb->tail < grow);

	memcpy(skb_tail_pointer(skb), NAPI_GRO_CB(skb)->frag0, grow);

	skb->data_len -= grow;
	skb->tail += grow;

	pinfo->frags[0].page_offset += grow;
	skb_frag_size_sub(&pinfo->frags[0], grow);

	if (unlikely(!skb_frag_size(&pinfo->frags[0]))) {
		skb_frag_unref(skb, 0);
		memmove(pinfo->frags, pinfo->frags + 1,
			--pinfo->nr_frags * sizeof(pinfo->frags[0]));
	}
}

static enum gro_result dev_gro_receive(struct napi_struct *napi, struct sk_buff *skb)
{
	struct sk_buff **pp = NULL;
	struct packet_offload *ptype;
	__be16 type = skb->protocol;
	struct list_head *head = &offload_base;
	int same_flow;
	enum gro_result ret;
	int grow;

	if (!(skb->dev->features & NETIF_F_GRO))
		goto normal;

	if (skb_is_gso(skb) || skb_has_frag_list(skb))
		goto normal;

	gro_list_prepare(napi, skb);
	NAPI_GRO_CB(skb)->csum = skb->csum; /* Needed for CHECKSUM_COMPLETE */

	rcu_read_lock();
	list_for_each_entry_rcu(ptype, head, list) {
		if (ptype->type != type || !ptype->callbacks.gro_receive)
			continue;

		skb_set_network_header(skb, skb_gro_offset(skb));
		skb_reset_mac_len(skb);
		NAPI_GRO_CB(skb)->same_flow = 0;
		NAPI_GRO_CB(skb)->flush = 0;
		NAPI_GRO_CB(skb)->free = 0;
		NAPI_GRO_CB(skb)->udp_mark = 0;

		pp = ptype->callbacks.gro_receive(&napi->gro_list, skb);
		break;
	}
	rcu_read_unlock();

	if (&ptype->list == head)
		goto normal;

	same_flow = NAPI_GRO_CB(skb)->same_flow;
	ret = NAPI_GRO_CB(skb)->free ? GRO_MERGED_FREE : GRO_MERGED;

	if (pp) {
		struct sk_buff *nskb = *pp;

		*pp = nskb->next;
		nskb->next = NULL;
		napi_gro_complete(nskb);
		napi->gro_count--;
	}

	if (same_flow)
		goto ok;

	if (NAPI_GRO_CB(skb)->flush)
		goto normal;

	if (unlikely(napi->gro_count >= MAX_GRO_SKBS)) {
		struct sk_buff *nskb = napi->gro_list;

		/* locate the end of the list to select the 'oldest' flow */
		while (nskb->next) {
			pp = &nskb->next;
			nskb = *pp;
		}
		*pp = NULL;
		nskb->next = NULL;
		napi_gro_complete(nskb);
	} else {
		napi->gro_count++;
	}
	NAPI_GRO_CB(skb)->count = 1;
	NAPI_GRO_CB(skb)->age = jiffies;
	NAPI_GRO_CB(skb)->last = skb;
	skb_shinfo(skb)->gso_size = skb_gro_len(skb);
	skb->next = napi->gro_list;
	napi->gro_list = skb;
	ret = GRO_HELD;

pull:
	grow = skb_gro_offset(skb) - skb_headlen(skb);
	if (grow > 0)
		gro_pull_from_frag0(skb, grow);
ok:
	return ret;

normal:
	ret = GRO_NORMAL;
	goto pull;
}

struct packet_offload *gro_find_receive_by_type(__be16 type)
{
	struct list_head *offload_head = &offload_base;
	struct packet_offload *ptype;

	list_for_each_entry_rcu(ptype, offload_head, list) {
		if (ptype->type != type || !ptype->callbacks.gro_receive)
			continue;
		return ptype;
	}
	return NULL;
}
EXPORT_SYMBOL(gro_find_receive_by_type);

struct packet_offload *gro_find_complete_by_type(__be16 type)
{
	struct list_head *offload_head = &offload_base;
	struct packet_offload *ptype;

	list_for_each_entry_rcu(ptype, offload_head, list) {
		if (ptype->type != type || !ptype->callbacks.gro_complete)
			continue;
		return ptype;
	}
	return NULL;
}
EXPORT_SYMBOL(gro_find_complete_by_type);

static gro_result_t napi_skb_finish(gro_result_t ret, struct sk_buff *skb)
{
	switch (ret) {
	case GRO_NORMAL:
		if (netif_receive_skb_internal(skb))
			ret = GRO_DROP;
		break;

	case GRO_DROP:
		kfree_skb(skb);
		break;

	case GRO_MERGED_FREE:
		if (NAPI_GRO_CB(skb)->free == NAPI_GRO_FREE_STOLEN_HEAD)
			kmem_cache_free(skbuff_head_cache, skb);
		else
			__kfree_skb(skb);
		break;

	case GRO_HELD:
	case GRO_MERGED:
		break;
	}

	return ret;
}

gro_result_t napi_gro_receive(struct napi_struct *napi, struct sk_buff *skb)
{
	trace_napi_gro_receive_entry(skb);

	skb_gro_reset_offset(skb);

	return napi_skb_finish(dev_gro_receive(napi, skb), skb);
}
EXPORT_SYMBOL(napi_gro_receive);

static void napi_reuse_skb(struct napi_struct *napi, struct sk_buff *skb)
{
	__skb_pull(skb, skb_headlen(skb));
	/* restore the reserve we had after netdev_alloc_skb_ip_align() */
	skb_reserve(skb, NET_SKB_PAD + NET_IP_ALIGN - skb_headroom(skb));
	skb->vlan_tci = 0;
	skb->dev = napi->dev;
	skb->skb_iif = 0;
	skb->truesize = SKB_TRUESIZE(skb_end_offset(skb));

	napi->skb = skb;
}

struct sk_buff *napi_get_frags(struct napi_struct *napi)
{
	struct sk_buff *skb = napi->skb;

	if (!skb) {
		skb = netdev_alloc_skb_ip_align(napi->dev, GRO_MAX_HEAD);
		napi->skb = skb;
	}
	return skb;
}
EXPORT_SYMBOL(napi_get_frags);

static gro_result_t napi_frags_finish(struct napi_struct *napi,
				      struct sk_buff *skb,
				      gro_result_t ret)
{
	switch (ret) {
	case GRO_NORMAL:
	case GRO_HELD:
		__skb_push(skb, ETH_HLEN);
		skb->protocol = eth_type_trans(skb, skb->dev);
		if (ret == GRO_NORMAL && netif_receive_skb_internal(skb))
			ret = GRO_DROP;
		break;

	case GRO_DROP:
	case GRO_MERGED_FREE:
		napi_reuse_skb(napi, skb);
		break;

	case GRO_MERGED:
		break;
	}

	return ret;
}

/* Upper GRO stack assumes network header starts at gro_offset=0
 * Drivers could call both napi_gro_frags() and napi_gro_receive()
 * We copy ethernet header into skb->data to have a common layout.
 */
static struct sk_buff *napi_frags_skb(struct napi_struct *napi)
{
	struct sk_buff *skb = napi->skb;
	const struct ethhdr *eth;
	unsigned int hlen = sizeof(*eth);

	napi->skb = NULL;

	skb_reset_mac_header(skb);
	skb_gro_reset_offset(skb);

	eth = skb_gro_header_fast(skb, 0);
	if (unlikely(skb_gro_header_hard(skb, hlen))) {
		eth = skb_gro_header_slow(skb, hlen, 0);
		if (unlikely(!eth)) {
			napi_reuse_skb(napi, skb);
			return NULL;
		}
	} else {
		gro_pull_from_frag0(skb, hlen);
		NAPI_GRO_CB(skb)->frag0 += hlen;
		NAPI_GRO_CB(skb)->frag0_len -= hlen;
	}
	__skb_pull(skb, hlen);

	/*
	 * This works because the only protocols we care about don't require
	 * special handling.
	 * We'll fix it up properly in napi_frags_finish()
	 */
	skb->protocol = eth->h_proto;

	return skb;
}

gro_result_t napi_gro_frags(struct napi_struct *napi)
{
	struct sk_buff *skb = napi_frags_skb(napi);

	if (!skb)
		return GRO_DROP;

	trace_napi_gro_frags_entry(skb);

	return napi_frags_finish(napi, skb, dev_gro_receive(napi, skb));
}
EXPORT_SYMBOL(napi_gro_frags);

/*
 * net_rps_action_and_irq_enable sends any pending IPI's for rps.
 * Note: called with local irq disabled, but exits with local irq enabled.
 */
static void net_rps_action_and_irq_enable(struct softnet_data *sd)
{
#ifdef CONFIG_RPS
	struct softnet_data *remsd = sd->rps_ipi_list;

	if (remsd) {
		sd->rps_ipi_list = NULL;

		local_irq_enable();

		/* Send pending IPI's to kick RPS processing on remote cpus. */
		while (remsd) {
			struct softnet_data *next = remsd->rps_ipi_next;

			if (cpu_online(remsd->cpu))
				smp_call_function_single_async(remsd->cpu,
							   &remsd->csd);
			remsd = next;
		}
	} else
#endif
		local_irq_enable();
}

static int process_backlog(struct napi_struct *napi, int quota)
{
	int work = 0;
	struct softnet_data *sd = container_of(napi, struct softnet_data, backlog);

#ifdef CONFIG_RPS
	/* Check if we have pending ipi, its better to send them now,
	 * not waiting net_rx_action() end.
	 */
	if (sd->rps_ipi_list) {
		local_irq_disable();
		net_rps_action_and_irq_enable(sd);
	}
#endif
	napi->weight = weight_p;
	local_irq_disable();
	while (work < quota) {
		struct sk_buff *skb;
		unsigned int qlen;

		while ((skb = __skb_dequeue(&sd->process_queue))) {
			local_irq_enable();
			__netif_receive_skb(skb);
			local_irq_disable();
			input_queue_head_incr(sd);
			if (++work >= quota) {
				local_irq_enable();
				return work;
			}
		}

		rps_lock(sd);
		qlen = skb_queue_len(&sd->input_pkt_queue);
		if (qlen)
			skb_queue_splice_tail_init(&sd->input_pkt_queue,
						   &sd->process_queue);

		if (qlen < quota - work) {
			/*
			 * Inline a custom version of __napi_complete().
			 * only current cpu owns and manipulates this napi,
			 * and NAPI_STATE_SCHED is the only possible flag set on backlog.
			 * we can use a plain write instead of clear_bit(),
			 * and we dont need an smp_mb() memory barrier.
			 */
			list_del(&napi->poll_list);
			napi->state = 0;

			quota = work + qlen;
		}
		rps_unlock(sd);
	}
	local_irq_enable();

	return work;
}

/**
 * __napi_schedule - schedule for receive
 * @n: entry to schedule
 *
 * The entry's receive function will be scheduled to run
 */
void __napi_schedule(struct napi_struct *n)
{
	unsigned long flags;

	local_irq_save(flags);
	____napi_schedule(&__get_cpu_var(softnet_data), n);
	local_irq_restore(flags);
}
EXPORT_SYMBOL(__napi_schedule);

void __napi_complete(struct napi_struct *n)
{
	BUG_ON(!test_bit(NAPI_STATE_SCHED, &n->state));
	BUG_ON(n->gro_list);

	list_del(&n->poll_list);
	smp_mb__before_clear_bit();
	clear_bit(NAPI_STATE_SCHED, &n->state);
}
EXPORT_SYMBOL(__napi_complete);

void napi_complete(struct napi_struct *n)
{
	unsigned long flags;

	/*
	 * don't let napi dequeue from the cpu poll list
	 * just in case its running on a different cpu
	 */
	if (unlikely(test_bit(NAPI_STATE_NPSVC, &n->state)))
		return;

	napi_gro_flush(n, false);
	local_irq_save(flags);
	__napi_complete(n);
	local_irq_restore(flags);
}
EXPORT_SYMBOL(napi_complete);

/* must be called under rcu_read_lock(), as we dont take a reference */
struct napi_struct *napi_by_id(unsigned int napi_id)
{
	unsigned int hash = napi_id % HASH_SIZE(napi_hash);
	struct napi_struct *napi;

	hlist_for_each_entry_rcu(napi, &napi_hash[hash], napi_hash_node)
		if (napi->napi_id == napi_id)
			return napi;

	return NULL;
}
EXPORT_SYMBOL_GPL(napi_by_id);

void napi_hash_add(struct napi_struct *napi)
{
	if (!test_and_set_bit(NAPI_STATE_HASHED, &napi->state)) {

		spin_lock(&napi_hash_lock);

		/* 0 is not a valid id, we also skip an id that is taken
		 * we expect both events to be extremely rare
		 */
		napi->napi_id = 0;
		while (!napi->napi_id) {
			napi->napi_id = ++napi_gen_id;
			if (napi_by_id(napi->napi_id))
				napi->napi_id = 0;
		}

		hlist_add_head_rcu(&napi->napi_hash_node,
			&napi_hash[napi->napi_id % HASH_SIZE(napi_hash)]);

		spin_unlock(&napi_hash_lock);
	}
}
EXPORT_SYMBOL_GPL(napi_hash_add);

/* Warning : caller is responsible to make sure rcu grace period
 * is respected before freeing memory containing @napi
 */
void napi_hash_del(struct napi_struct *napi)
{
	spin_lock(&napi_hash_lock);

	if (test_and_clear_bit(NAPI_STATE_HASHED, &napi->state))
		hlist_del_rcu(&napi->napi_hash_node);

	spin_unlock(&napi_hash_lock);
}
EXPORT_SYMBOL_GPL(napi_hash_del);

void netif_napi_add(struct net_device *dev, struct napi_struct *napi,
		    int (*poll)(struct napi_struct *, int), int weight)
{
	INIT_LIST_HEAD(&napi->poll_list);
	napi->gro_count = 0;
	napi->gro_list = NULL;
	napi->skb = NULL;
	napi->poll = poll;
	if (weight > NAPI_POLL_WEIGHT)
		pr_err_once("netif_napi_add() called with weight %d on device %s\n",
			    weight, dev->name);
	napi->weight = weight;
	list_add(&napi->dev_list, &dev->napi_list);
	napi->dev = dev;
#ifdef CONFIG_NETPOLL
	spin_lock_init(&napi->poll_lock);
	napi->poll_owner = -1;
#endif
	set_bit(NAPI_STATE_SCHED, &napi->state);
}
EXPORT_SYMBOL(netif_napi_add);

void netif_napi_del(struct napi_struct *napi)
{
	list_del_init(&napi->dev_list);
	napi_free_frags(napi);

	kfree_skb_list(napi->gro_list);
	napi->gro_list = NULL;
	napi->gro_count = 0;
}
EXPORT_SYMBOL(netif_napi_del);

static void net_rx_action(struct softirq_action *h)
{
	struct softnet_data *sd = &__get_cpu_var(softnet_data);
	unsigned long time_limit = jiffies + 2;
	int budget = netdev_budget;
	void *have;

	local_irq_disable();

	while (!list_empty(&sd->poll_list)) {
		struct napi_struct *n;
		int work, weight;

		/* If softirq window is exhuasted then punt.
		 * Allow this to run for 2 jiffies since which will allow
		 * an average latency of 1.5/HZ.
		 */
		if (unlikely(budget <= 0 || time_after_eq(jiffies, time_limit)))
			goto softnet_break;

		local_irq_enable();

		/* Even though interrupts have been re-enabled, this
		 * access is safe because interrupts can only add new
		 * entries to the tail of this list, and only ->poll()
		 * calls can remove this head entry from the list.
		 */
		n = list_first_entry(&sd->poll_list, struct napi_struct, poll_list);

		have = netpoll_poll_lock(n);

		weight = n->weight;

		/* This NAPI_STATE_SCHED test is for avoiding a race
		 * with netpoll's poll_napi().  Only the entity which
		 * obtains the lock and sees NAPI_STATE_SCHED set will
		 * actually make the ->poll() call.  Therefore we avoid
		 * accidentally calling ->poll() when NAPI is not scheduled.
		 */
		work = 0;
		if (test_bit(NAPI_STATE_SCHED, &n->state)) {
			work = n->poll(n, weight);
			trace_napi_poll(n);
		}

		WARN_ON_ONCE(work > weight);

		budget -= work;

		local_irq_disable();

		/* Drivers must not modify the NAPI state if they
		 * consume the entire weight.  In such cases this code
		 * still "owns" the NAPI instance and therefore can
		 * move the instance around on the list at-will.
		 */
		if (unlikely(work == weight)) {
			if (unlikely(napi_disable_pending(n))) {
				local_irq_enable();
				napi_complete(n);
				local_irq_disable();
			} else {
				if (n->gro_list) {
					/* flush too old packets
					 * If HZ < 1000, flush all packets.
					 */
					local_irq_enable();
					napi_gro_flush(n, HZ >= 1000);
					local_irq_disable();
				}
				list_move_tail(&n->poll_list, &sd->poll_list);
			}
		}

		netpoll_poll_unlock(have);
	}
out:
	net_rps_action_and_irq_enable(sd);

#ifdef CONFIG_NET_DMA
	/*
	 * There may not be any more sk_buffs coming right now, so push
	 * any pending DMA copies to hardware
	 */
	dma_issue_pending_all();
#endif

	return;

softnet_break:
	sd->time_squeeze++;
	__raise_softirq_irqoff(NET_RX_SOFTIRQ);
	goto out;
}

struct netdev_adjacent {
	struct net_device *dev;

	/* upper master flag, there can only be one master device per list */
	bool master;

	/* counter for the number of times this device was added to us */
	u16 ref_nr;

	/* private field for the users */
	void *private;

	struct list_head list;
	struct rcu_head rcu;
};

static struct netdev_adjacent *__netdev_find_adj(struct net_device *dev,
						 struct net_device *adj_dev,
						 struct list_head *adj_list)
{
	struct netdev_adjacent *adj;

	list_for_each_entry(adj, adj_list, list) {
		if (adj->dev == adj_dev)
			return adj;
	}
	return NULL;
}

/**
 * netdev_has_upper_dev - Check if device is linked to an upper device
 * @dev: device
 * @upper_dev: upper device to check
 *
 * Find out if a device is linked to specified upper device and return true
 * in case it is. Note that this checks only immediate upper device,
 * not through a complete stack of devices. The caller must hold the RTNL lock.
 */
bool netdev_has_upper_dev(struct net_device *dev,
			  struct net_device *upper_dev)
{
	ASSERT_RTNL();

	return __netdev_find_adj(dev, upper_dev, &dev->all_adj_list.upper);
}
EXPORT_SYMBOL(netdev_has_upper_dev);

/**
 * netdev_has_any_upper_dev - Check if device is linked to some device
 * @dev: device
 *
 * Find out if a device is linked to an upper device and return true in case
 * it is. The caller must hold the RTNL lock.
 */
static bool netdev_has_any_upper_dev(struct net_device *dev)
{
	ASSERT_RTNL();

	return !list_empty(&dev->all_adj_list.upper);
}

/**
 * netdev_master_upper_dev_get - Get master upper device
 * @dev: device
 *
 * Find a master upper device and return pointer to it or NULL in case
 * it's not there. The caller must hold the RTNL lock.
 */
struct net_device *netdev_master_upper_dev_get(struct net_device *dev)
{
	struct netdev_adjacent *upper;

	ASSERT_RTNL();

	if (list_empty(&dev->adj_list.upper))
		return NULL;

	upper = list_first_entry(&dev->adj_list.upper,
				 struct netdev_adjacent, list);
	if (likely(upper->master))
		return upper->dev;
	return NULL;
}
EXPORT_SYMBOL(netdev_master_upper_dev_get);

void *netdev_adjacent_get_private(struct list_head *adj_list)
{
	struct netdev_adjacent *adj;

	adj = list_entry(adj_list, struct netdev_adjacent, list);

	return adj->private;
}
EXPORT_SYMBOL(netdev_adjacent_get_private);

/**
 * netdev_upper_get_next_dev_rcu - Get the next dev from upper list
 * @dev: device
 * @iter: list_head ** of the current position
 *
 * Gets the next device from the dev's upper list, starting from iter
 * position. The caller must hold RCU read lock.
 */
struct net_device *netdev_upper_get_next_dev_rcu(struct net_device *dev,
						 struct list_head **iter)
{
	struct netdev_adjacent *upper;

	WARN_ON_ONCE(!rcu_read_lock_held() && !lockdep_rtnl_is_held());

	upper = list_entry_rcu((*iter)->next, struct netdev_adjacent, list);

	if (&upper->list == &dev->adj_list.upper)
		return NULL;

	*iter = &upper->list;

	return upper->dev;
}
EXPORT_SYMBOL(netdev_upper_get_next_dev_rcu);

/**
 * netdev_all_upper_get_next_dev_rcu - Get the next dev from upper list
 * @dev: device
 * @iter: list_head ** of the current position
 *
 * Gets the next device from the dev's upper list, starting from iter
 * position. The caller must hold RCU read lock.
 */
struct net_device *netdev_all_upper_get_next_dev_rcu(struct net_device *dev,
						     struct list_head **iter)
{
	struct netdev_adjacent *upper;

	WARN_ON_ONCE(!rcu_read_lock_held() && !lockdep_rtnl_is_held());

	upper = list_entry_rcu((*iter)->next, struct netdev_adjacent, list);

	if (&upper->list == &dev->all_adj_list.upper)
		return NULL;

	*iter = &upper->list;

	return upper->dev;
}
EXPORT_SYMBOL(netdev_all_upper_get_next_dev_rcu);

/**
 * netdev_lower_get_next_private - Get the next ->private from the
 *				   lower neighbour list
 * @dev: device
 * @iter: list_head ** of the current position
 *
 * Gets the next netdev_adjacent->private from the dev's lower neighbour
 * list, starting from iter position. The caller must hold either hold the
 * RTNL lock or its own locking that guarantees that the neighbour lower
 * list will remain unchainged.
 */
void *netdev_lower_get_next_private(struct net_device *dev,
				    struct list_head **iter)
{
	struct netdev_adjacent *lower;

	lower = list_entry(*iter, struct netdev_adjacent, list);

	if (&lower->list == &dev->adj_list.lower)
		return NULL;

	*iter = lower->list.next;

	return lower->private;
}
EXPORT_SYMBOL(netdev_lower_get_next_private);

/**
 * netdev_lower_get_next_private_rcu - Get the next ->private from the
 *				       lower neighbour list, RCU
 *				       variant
 * @dev: device
 * @iter: list_head ** of the current position
 *
 * Gets the next netdev_adjacent->private from the dev's lower neighbour
 * list, starting from iter position. The caller must hold RCU read lock.
 */
void *netdev_lower_get_next_private_rcu(struct net_device *dev,
					struct list_head **iter)
{
	struct netdev_adjacent *lower;

	WARN_ON_ONCE(!rcu_read_lock_held());

	lower = list_entry_rcu((*iter)->next, struct netdev_adjacent, list);

	if (&lower->list == &dev->adj_list.lower)
		return NULL;

	*iter = &lower->list;

	return lower->private;
}
EXPORT_SYMBOL(netdev_lower_get_next_private_rcu);

/**
 * netdev_lower_get_next - Get the next device from the lower neighbour
 *                         list
 * @dev: device
 * @iter: list_head ** of the current position
 *
 * Gets the next netdev_adjacent from the dev's lower neighbour
 * list, starting from iter position. The caller must hold RTNL lock or
 * its own locking that guarantees that the neighbour lower
 * list will remain unchainged.
 */
void *netdev_lower_get_next(struct net_device *dev, struct list_head **iter)
{
	struct netdev_adjacent *lower;

	lower = list_entry((*iter)->next, struct netdev_adjacent, list);

	if (&lower->list == &dev->adj_list.lower)
		return NULL;

	*iter = &lower->list;

	return lower->dev;
}
EXPORT_SYMBOL(netdev_lower_get_next);

/**
 * netdev_lower_get_first_private_rcu - Get the first ->private from the
 *				       lower neighbour list, RCU
 *				       variant
 * @dev: device
 *
 * Gets the first netdev_adjacent->private from the dev's lower neighbour
 * list. The caller must hold RCU read lock.
 */
void *netdev_lower_get_first_private_rcu(struct net_device *dev)
{
	struct netdev_adjacent *lower;

	lower = list_first_or_null_rcu(&dev->adj_list.lower,
			struct netdev_adjacent, list);
	if (lower)
		return lower->private;
	return NULL;
}
EXPORT_SYMBOL(netdev_lower_get_first_private_rcu);

/**
 * netdev_master_upper_dev_get_rcu - Get master upper device
 * @dev: device
 *
 * Find a master upper device and return pointer to it or NULL in case
 * it's not there. The caller must hold the RCU read lock.
 */
struct net_device *netdev_master_upper_dev_get_rcu(struct net_device *dev)
{
	struct netdev_adjacent *upper;

	upper = list_first_or_null_rcu(&dev->adj_list.upper,
				       struct netdev_adjacent, list);
	if (upper && likely(upper->master))
		return upper->dev;
	return NULL;
}
EXPORT_SYMBOL(netdev_master_upper_dev_get_rcu);

static int netdev_adjacent_sysfs_add(struct net_device *dev,
			      struct net_device *adj_dev,
			      struct list_head *dev_list)
{
	char linkname[IFNAMSIZ+7];
	sprintf(linkname, dev_list == &dev->adj_list.upper ?
		"upper_%s" : "lower_%s", adj_dev->name);
	return sysfs_create_link(&(dev->dev.kobj), &(adj_dev->dev.kobj),
				 linkname);
}
static void netdev_adjacent_sysfs_del(struct net_device *dev,
			       char *name,
			       struct list_head *dev_list)
{
	char linkname[IFNAMSIZ+7];
	sprintf(linkname, dev_list == &dev->adj_list.upper ?
		"upper_%s" : "lower_%s", name);
	sysfs_remove_link(&(dev->dev.kobj), linkname);
}

#define netdev_adjacent_is_neigh_list(dev, dev_list) \
		(dev_list == &dev->adj_list.upper || \
		 dev_list == &dev->adj_list.lower)

static int __netdev_adjacent_dev_insert(struct net_device *dev,
					struct net_device *adj_dev,
					struct list_head *dev_list,
					void *private, bool master)
{
	struct netdev_adjacent *adj;
	int ret;

	adj = __netdev_find_adj(dev, adj_dev, dev_list);

	if (adj) {
		adj->ref_nr++;
		return 0;
	}

	adj = kmalloc(sizeof(*adj), GFP_KERNEL);
	if (!adj)
		return -ENOMEM;

	adj->dev = adj_dev;
	adj->master = master;
	adj->ref_nr = 1;
	adj->private = private;
	dev_hold(adj_dev);

	pr_debug("dev_hold for %s, because of link added from %s to %s\n",
		 adj_dev->name, dev->name, adj_dev->name);

	if (netdev_adjacent_is_neigh_list(dev, dev_list)) {
		ret = netdev_adjacent_sysfs_add(dev, adj_dev, dev_list);
		if (ret)
			goto free_adj;
	}

	/* Ensure that master link is always the first item in list. */
	if (master) {
		ret = sysfs_create_link(&(dev->dev.kobj),
					&(adj_dev->dev.kobj), "master");
		if (ret)
			goto remove_symlinks;

		list_add_rcu(&adj->list, dev_list);
	} else {
		list_add_tail_rcu(&adj->list, dev_list);
	}

	return 0;

remove_symlinks:
	if (netdev_adjacent_is_neigh_list(dev, dev_list))
		netdev_adjacent_sysfs_del(dev, adj_dev->name, dev_list);
free_adj:
	kfree(adj);
	dev_put(adj_dev);

	return ret;
}

static void __netdev_adjacent_dev_remove(struct net_device *dev,
					 struct net_device *adj_dev,
					 struct list_head *dev_list)
{
	struct netdev_adjacent *adj;

	adj = __netdev_find_adj(dev, adj_dev, dev_list);

	if (!adj) {
		pr_err("tried to remove device %s from %s\n",
		       dev->name, adj_dev->name);
		BUG();
	}

	if (adj->ref_nr > 1) {
		pr_debug("%s to %s ref_nr-- = %d\n", dev->name, adj_dev->name,
			 adj->ref_nr-1);
		adj->ref_nr--;
		return;
	}

	if (adj->master)
		sysfs_remove_link(&(dev->dev.kobj), "master");

	if (netdev_adjacent_is_neigh_list(dev, dev_list))
		netdev_adjacent_sysfs_del(dev, adj_dev->name, dev_list);

	list_del_rcu(&adj->list);
	pr_debug("dev_put for %s, because link removed from %s to %s\n",
		 adj_dev->name, dev->name, adj_dev->name);
	dev_put(adj_dev);
	kfree_rcu(adj, rcu);
}

static int __netdev_adjacent_dev_link_lists(struct net_device *dev,
					    struct net_device *upper_dev,
					    struct list_head *up_list,
					    struct list_head *down_list,
					    void *private, bool master)
{
	int ret;

	ret = __netdev_adjacent_dev_insert(dev, upper_dev, up_list, private,
					   master);
	if (ret)
		return ret;

	ret = __netdev_adjacent_dev_insert(upper_dev, dev, down_list, private,
					   false);
	if (ret) {
		__netdev_adjacent_dev_remove(dev, upper_dev, up_list);
		return ret;
	}

	return 0;
}

static int __netdev_adjacent_dev_link(struct net_device *dev,
				      struct net_device *upper_dev)
{
	return __netdev_adjacent_dev_link_lists(dev, upper_dev,
						&dev->all_adj_list.upper,
						&upper_dev->all_adj_list.lower,
						NULL, false);
}

static void __netdev_adjacent_dev_unlink_lists(struct net_device *dev,
					       struct net_device *upper_dev,
					       struct list_head *up_list,
					       struct list_head *down_list)
{
	__netdev_adjacent_dev_remove(dev, upper_dev, up_list);
	__netdev_adjacent_dev_remove(upper_dev, dev, down_list);
}

static void __netdev_adjacent_dev_unlink(struct net_device *dev,
					 struct net_device *upper_dev)
{
	__netdev_adjacent_dev_unlink_lists(dev, upper_dev,
					   &dev->all_adj_list.upper,
					   &upper_dev->all_adj_list.lower);
}

static int __netdev_adjacent_dev_link_neighbour(struct net_device *dev,
						struct net_device *upper_dev,
						void *private, bool master)
{
	int ret = __netdev_adjacent_dev_link(dev, upper_dev);

	if (ret)
		return ret;

	ret = __netdev_adjacent_dev_link_lists(dev, upper_dev,
					       &dev->adj_list.upper,
					       &upper_dev->adj_list.lower,
					       private, master);
	if (ret) {
		__netdev_adjacent_dev_unlink(dev, upper_dev);
		return ret;
	}

	return 0;
}

static void __netdev_adjacent_dev_unlink_neighbour(struct net_device *dev,
						   struct net_device *upper_dev)
{
	__netdev_adjacent_dev_unlink(dev, upper_dev);
	__netdev_adjacent_dev_unlink_lists(dev, upper_dev,
					   &dev->adj_list.upper,
					   &upper_dev->adj_list.lower);
}

static int __netdev_upper_dev_link(struct net_device *dev,
				   struct net_device *upper_dev, bool master,
				   void *private)
{
	struct netdev_adjacent *i, *j, *to_i, *to_j;
	int ret = 0;

	ASSERT_RTNL();

	if (dev == upper_dev)
		return -EBUSY;

	/* To prevent loops, check if dev is not upper device to upper_dev. */
	if (__netdev_find_adj(upper_dev, dev, &upper_dev->all_adj_list.upper))
		return -EBUSY;

	if (__netdev_find_adj(dev, upper_dev, &dev->all_adj_list.upper))
		return -EEXIST;

	if (master && netdev_master_upper_dev_get(dev))
		return -EBUSY;

	ret = __netdev_adjacent_dev_link_neighbour(dev, upper_dev, private,
						   master);
	if (ret)
		return ret;

	/* Now that we linked these devs, make all the upper_dev's
	 * all_adj_list.upper visible to every dev's all_adj_list.lower an
	 * versa, and don't forget the devices itself. All of these
	 * links are non-neighbours.
	 */
	list_for_each_entry(i, &dev->all_adj_list.lower, list) {
		list_for_each_entry(j, &upper_dev->all_adj_list.upper, list) {
			pr_debug("Interlinking %s with %s, non-neighbour\n",
				 i->dev->name, j->dev->name);
			ret = __netdev_adjacent_dev_link(i->dev, j->dev);
			if (ret)
				goto rollback_mesh;
		}
	}

	/* add dev to every upper_dev's upper device */
	list_for_each_entry(i, &upper_dev->all_adj_list.upper, list) {
		pr_debug("linking %s's upper device %s with %s\n",
			 upper_dev->name, i->dev->name, dev->name);
		ret = __netdev_adjacent_dev_link(dev, i->dev);
		if (ret)
			goto rollback_upper_mesh;
	}

	/* add upper_dev to every dev's lower device */
	list_for_each_entry(i, &dev->all_adj_list.lower, list) {
		pr_debug("linking %s's lower device %s with %s\n", dev->name,
			 i->dev->name, upper_dev->name);
		ret = __netdev_adjacent_dev_link(i->dev, upper_dev);
		if (ret)
			goto rollback_lower_mesh;
	}

	call_netdevice_notifiers(NETDEV_CHANGEUPPER, dev);
	return 0;

rollback_lower_mesh:
	to_i = i;
	list_for_each_entry(i, &dev->all_adj_list.lower, list) {
		if (i == to_i)
			break;
		__netdev_adjacent_dev_unlink(i->dev, upper_dev);
	}

	i = NULL;

rollback_upper_mesh:
	to_i = i;
	list_for_each_entry(i, &upper_dev->all_adj_list.upper, list) {
		if (i == to_i)
			break;
		__netdev_adjacent_dev_unlink(dev, i->dev);
	}

	i = j = NULL;

rollback_mesh:
	to_i = i;
	to_j = j;
	list_for_each_entry(i, &dev->all_adj_list.lower, list) {
		list_for_each_entry(j, &upper_dev->all_adj_list.upper, list) {
			if (i == to_i && j == to_j)
				break;
			__netdev_adjacent_dev_unlink(i->dev, j->dev);
		}
		if (i == to_i)
			break;
	}

	__netdev_adjacent_dev_unlink_neighbour(dev, upper_dev);

	return ret;
}

/**
 * netdev_upper_dev_link - Add a link to the upper device
 * @dev: device
 * @upper_dev: new upper device
 *
 * Adds a link to device which is upper to this one. The caller must hold
 * the RTNL lock. On a failure a negative errno code is returned.
 * On success the reference counts are adjusted and the function
 * returns zero.
 */
int netdev_upper_dev_link(struct net_device *dev,
			  struct net_device *upper_dev)
{
	return __netdev_upper_dev_link(dev, upper_dev, false, NULL);
}
EXPORT_SYMBOL(netdev_upper_dev_link);

/**
 * netdev_master_upper_dev_link - Add a master link to the upper device
 * @dev: device
 * @upper_dev: new upper device
 *
 * Adds a link to device which is upper to this one. In this case, only
 * one master upper device can be linked, although other non-master devices
 * might be linked as well. The caller must hold the RTNL lock.
 * On a failure a negative errno code is returned. On success the reference
 * counts are adjusted and the function returns zero.
 */
int netdev_master_upper_dev_link(struct net_device *dev,
				 struct net_device *upper_dev)
{
	return __netdev_upper_dev_link(dev, upper_dev, true, NULL);
}
EXPORT_SYMBOL(netdev_master_upper_dev_link);

int netdev_master_upper_dev_link_private(struct net_device *dev,
					 struct net_device *upper_dev,
					 void *private)
{
	return __netdev_upper_dev_link(dev, upper_dev, true, private);
}
EXPORT_SYMBOL(netdev_master_upper_dev_link_private);

/**
 * netdev_upper_dev_unlink - Removes a link to upper device
 * @dev: device
 * @upper_dev: new upper device
 *
 * Removes a link to device which is upper to this one. The caller must hold
 * the RTNL lock.
 */
void netdev_upper_dev_unlink(struct net_device *dev,
			     struct net_device *upper_dev)
{
	struct netdev_adjacent *i, *j;
	ASSERT_RTNL();

	__netdev_adjacent_dev_unlink_neighbour(dev, upper_dev);

	/* Here is the tricky part. We must remove all dev's lower
	 * devices from all upper_dev's upper devices and vice
	 * versa, to maintain the graph relationship.
	 */
	list_for_each_entry(i, &dev->all_adj_list.lower, list)
		list_for_each_entry(j, &upper_dev->all_adj_list.upper, list)
			__netdev_adjacent_dev_unlink(i->dev, j->dev);

	/* remove also the devices itself from lower/upper device
	 * list
	 */
	list_for_each_entry(i, &dev->all_adj_list.lower, list)
		__netdev_adjacent_dev_unlink(i->dev, upper_dev);

	list_for_each_entry(i, &upper_dev->all_adj_list.upper, list)
		__netdev_adjacent_dev_unlink(dev, i->dev);

	call_netdevice_notifiers(NETDEV_CHANGEUPPER, dev);
}
EXPORT_SYMBOL(netdev_upper_dev_unlink);

void netdev_adjacent_rename_links(struct net_device *dev, char *oldname)
{
	struct netdev_adjacent *iter;

	list_for_each_entry(iter, &dev->adj_list.upper, list) {
		netdev_adjacent_sysfs_del(iter->dev, oldname,
					  &iter->dev->adj_list.lower);
		netdev_adjacent_sysfs_add(iter->dev, dev,
					  &iter->dev->adj_list.lower);
	}

	list_for_each_entry(iter, &dev->adj_list.lower, list) {
		netdev_adjacent_sysfs_del(iter->dev, oldname,
					  &iter->dev->adj_list.upper);
		netdev_adjacent_sysfs_add(iter->dev, dev,
					  &iter->dev->adj_list.upper);
	}
}

void *netdev_lower_dev_get_private(struct net_device *dev,
				   struct net_device *lower_dev)
{
	struct netdev_adjacent *lower;

	if (!lower_dev)
		return NULL;
	lower = __netdev_find_adj(dev, lower_dev, &dev->adj_list.lower);
	if (!lower)
		return NULL;

	return lower->private;
}
EXPORT_SYMBOL(netdev_lower_dev_get_private);


int dev_get_nest_level(struct net_device *dev,
		       bool (*type_check)(struct net_device *dev))
{
	struct net_device *lower = NULL;
	struct list_head *iter;
	int max_nest = -1;
	int nest;

	ASSERT_RTNL();

	netdev_for_each_lower_dev(dev, lower, iter) {
		nest = dev_get_nest_level(lower, type_check);
		if (max_nest < nest)
			max_nest = nest;
	}

	if (type_check(dev))
		max_nest++;

	return max_nest;
}
EXPORT_SYMBOL(dev_get_nest_level);

static void dev_change_rx_flags(struct net_device *dev, int flags)
{
	const struct net_device_ops *ops = dev->netdev_ops;

	if (ops->ndo_change_rx_flags)
		ops->ndo_change_rx_flags(dev, flags);
}

static int __dev_set_promiscuity(struct net_device *dev, int inc, bool notify)
{
	unsigned int old_flags = dev->flags;
	kuid_t uid;
	kgid_t gid;

	ASSERT_RTNL();

	dev->flags |= IFF_PROMISC;
	dev->promiscuity += inc;
	if (dev->promiscuity == 0) {
		/*
		 * Avoid overflow.
		 * If inc causes overflow, untouch promisc and return error.
		 */
		if (inc < 0)
			dev->flags &= ~IFF_PROMISC;
		else {
			dev->promiscuity -= inc;
			pr_warn("%s: promiscuity touches roof, set promiscuity failed. promiscuity feature of device might be broken.\n",
				dev->name);
			return -EOVERFLOW;
		}
	}
	if (dev->flags != old_flags) {
		pr_info("device %s %s promiscuous mode\n",
			dev->name,
			dev->flags & IFF_PROMISC ? "entered" : "left");
		if (audit_enabled) {
			current_uid_gid(&uid, &gid);
			audit_log(current->audit_context, GFP_ATOMIC,
				AUDIT_ANOM_PROMISCUOUS,
				"dev=%s prom=%d old_prom=%d auid=%u uid=%u gid=%u ses=%u",
				dev->name, (dev->flags & IFF_PROMISC),
				(old_flags & IFF_PROMISC),
				from_kuid(&init_user_ns, audit_get_loginuid(current)),
				from_kuid(&init_user_ns, uid),
				from_kgid(&init_user_ns, gid),
				audit_get_sessionid(current));
		}

		dev_change_rx_flags(dev, IFF_PROMISC);
	}
	if (notify)
		__dev_notify_flags(dev, old_flags, IFF_PROMISC);
	return 0;
}

/**
 *	dev_set_promiscuity	- update promiscuity count on a device
 *	@dev: device
 *	@inc: modifier
 *
 *	Add or remove promiscuity from a device. While the count in the device
 *	remains above zero the interface remains promiscuous. Once it hits zero
 *	the device reverts back to normal filtering operation. A negative inc
 *	value is used to drop promiscuity on the device.
 *	Return 0 if successful or a negative errno code on error.
 */
int dev_set_promiscuity(struct net_device *dev, int inc)
{
	unsigned int old_flags = dev->flags;
	int err;

	err = __dev_set_promiscuity(dev, inc, true);
	if (err < 0)
		return err;
	if (dev->flags != old_flags)
		dev_set_rx_mode(dev);
	return err;
}
EXPORT_SYMBOL(dev_set_promiscuity);

static int __dev_set_allmulti(struct net_device *dev, int inc, bool notify)
{
	unsigned int old_flags = dev->flags, old_gflags = dev->gflags;

	ASSERT_RTNL();

	dev->flags |= IFF_ALLMULTI;
	dev->allmulti += inc;
	if (dev->allmulti == 0) {
		/*
		 * Avoid overflow.
		 * If inc causes overflow, untouch allmulti and return error.
		 */
		if (inc < 0)
			dev->flags &= ~IFF_ALLMULTI;
		else {
			dev->allmulti -= inc;
			pr_warn("%s: allmulti touches roof, set allmulti failed. allmulti feature of device might be broken.\n",
				dev->name);
			return -EOVERFLOW;
		}
	}
	if (dev->flags ^ old_flags) {
		dev_change_rx_flags(dev, IFF_ALLMULTI);
		dev_set_rx_mode(dev);
		if (notify)
			__dev_notify_flags(dev, old_flags,
					   dev->gflags ^ old_gflags);
	}
	return 0;
}

/**
 *	dev_set_allmulti	- update allmulti count on a device
 *	@dev: device
 *	@inc: modifier
 *
 *	Add or remove reception of all multicast frames to a device. While the
 *	count in the device remains above zero the interface remains listening
 *	to all interfaces. Once it hits zero the device reverts back to normal
 *	filtering operation. A negative @inc value is used to drop the counter
 *	when releasing a resource needing all multicasts.
 *	Return 0 if successful or a negative errno code on error.
 */

int dev_set_allmulti(struct net_device *dev, int inc)
{
	return __dev_set_allmulti(dev, inc, true);
}
EXPORT_SYMBOL(dev_set_allmulti);

/*
 *	Upload unicast and multicast address lists to device and
 *	configure RX filtering. When the device doesn't support unicast
 *	filtering it is put in promiscuous mode while unicast addresses
 *	are present.
 */
void __dev_set_rx_mode(struct net_device *dev)
{
	const struct net_device_ops *ops = dev->netdev_ops;

	/* dev_open will call this function so the list will stay sane. */
	if (!(dev->flags&IFF_UP))
		return;

	if (!netif_device_present(dev))
		return;

	if (!(dev->priv_flags & IFF_UNICAST_FLT)) {
		/* Unicast addresses changes may only happen under the rtnl,
		 * therefore calling __dev_set_promiscuity here is safe.
		 */
		if (!netdev_uc_empty(dev) && !dev->uc_promisc) {
			__dev_set_promiscuity(dev, 1, false);
			dev->uc_promisc = true;
		} else if (netdev_uc_empty(dev) && dev->uc_promisc) {
			__dev_set_promiscuity(dev, -1, false);
			dev->uc_promisc = false;
		}
	}

	if (ops->ndo_set_rx_mode)
		ops->ndo_set_rx_mode(dev);
}

void dev_set_rx_mode(struct net_device *dev)
{
	netif_addr_lock_bh(dev);
	__dev_set_rx_mode(dev);
	netif_addr_unlock_bh(dev);
}

/**
 *	dev_get_flags - get flags reported to userspace
 *	@dev: device
 *
 *	Get the combination of flag bits exported through APIs to userspace.
 */
unsigned int dev_get_flags(const struct net_device *dev)
{
	unsigned int flags;

	flags = (dev->flags & ~(IFF_PROMISC |
				IFF_ALLMULTI |
				IFF_RUNNING |
				IFF_LOWER_UP |
				IFF_DORMANT)) |
		(dev->gflags & (IFF_PROMISC |
				IFF_ALLMULTI));

	if (netif_running(dev)) {
		if (netif_oper_up(dev))
			flags |= IFF_RUNNING;
		if (netif_carrier_ok(dev))
			flags |= IFF_LOWER_UP;
		if (netif_dormant(dev))
			flags |= IFF_DORMANT;
	}

	return flags;
}
EXPORT_SYMBOL(dev_get_flags);

int __dev_change_flags(struct net_device *dev, unsigned int flags)
{
	unsigned int old_flags = dev->flags;
	int ret;

	ASSERT_RTNL();

	/*
	 *	Set the flags on our device.
	 */

	dev->flags = (flags & (IFF_DEBUG | IFF_NOTRAILERS | IFF_NOARP |
			       IFF_DYNAMIC | IFF_MULTICAST | IFF_PORTSEL |
			       IFF_AUTOMEDIA)) |
		     (dev->flags & (IFF_UP | IFF_VOLATILE | IFF_PROMISC |
				    IFF_ALLMULTI));

	/*
	 *	Load in the correct multicast list now the flags have changed.
	 */

	if ((old_flags ^ flags) & IFF_MULTICAST)
		dev_change_rx_flags(dev, IFF_MULTICAST);

	dev_set_rx_mode(dev);

	/*
	 *	Have we downed the interface. We handle IFF_UP ourselves
	 *	according to user attempts to set it, rather than blindly
	 *	setting it.
	 */

	ret = 0;
	if ((old_flags ^ flags) & IFF_UP) {	/* Bit is different  ? */
		ret = ((old_flags & IFF_UP) ? __dev_close : __dev_open)(dev);

		if (!ret)
			dev_set_rx_mode(dev);
	}

	if ((flags ^ dev->gflags) & IFF_PROMISC) {
		int inc = (flags & IFF_PROMISC) ? 1 : -1;
		unsigned int old_flags = dev->flags;

		dev->gflags ^= IFF_PROMISC;

		if (__dev_set_promiscuity(dev, inc, false) >= 0)
			if (dev->flags != old_flags)
				dev_set_rx_mode(dev);
	}

	/* NOTE: order of synchronization of IFF_PROMISC and IFF_ALLMULTI
	   is important. Some (broken) drivers set IFF_PROMISC, when
	   IFF_ALLMULTI is requested not asking us and not reporting.
	 */
	if ((flags ^ dev->gflags) & IFF_ALLMULTI) {
		int inc = (flags & IFF_ALLMULTI) ? 1 : -1;

		dev->gflags ^= IFF_ALLMULTI;
		__dev_set_allmulti(dev, inc, false);
	}

	return ret;
}

void __dev_notify_flags(struct net_device *dev, unsigned int old_flags,
			unsigned int gchanges)
{
	unsigned int changes = dev->flags ^ old_flags;

	if (gchanges)
		rtmsg_ifinfo(RTM_NEWLINK, dev, gchanges, GFP_ATOMIC);

	if (changes & IFF_UP) {
		if (dev->flags & IFF_UP)
			call_netdevice_notifiers(NETDEV_UP, dev);
		else
			call_netdevice_notifiers(NETDEV_DOWN, dev);
	}

	if (dev->flags & IFF_UP &&
	    (changes & ~(IFF_UP | IFF_PROMISC | IFF_ALLMULTI | IFF_VOLATILE))) {
		struct netdev_notifier_change_info change_info;

		change_info.flags_changed = changes;
		call_netdevice_notifiers_info(NETDEV_CHANGE, dev,
					      &change_info.info);
	}
}

/**
 *	dev_change_flags - change device settings
 *	@dev: device
 *	@flags: device state flags
 *
 *	Change settings on device based state flags. The flags are
 *	in the userspace exported format.
 */
int dev_change_flags(struct net_device *dev, unsigned int flags)
{
	int ret;
	unsigned int changes, old_flags = dev->flags, old_gflags = dev->gflags;

	ret = __dev_change_flags(dev, flags);
	if (ret < 0)
		return ret;

	changes = (old_flags ^ dev->flags) | (old_gflags ^ dev->gflags);
	__dev_notify_flags(dev, old_flags, changes);
	return ret;
}
EXPORT_SYMBOL(dev_change_flags);

static int __dev_set_mtu(struct net_device *dev, int new_mtu)
{
	const struct net_device_ops *ops = dev->netdev_ops;

	if (ops->ndo_change_mtu)
		return ops->ndo_change_mtu(dev, new_mtu);

	dev->mtu = new_mtu;
	return 0;
}

/**
 *	dev_set_mtu - Change maximum transfer unit
 *	@dev: device
 *	@new_mtu: new transfer unit
 *
 *	Change the maximum transfer size of the network device.
 */
int dev_set_mtu(struct net_device *dev, int new_mtu)
{
	int err, orig_mtu;

	if (new_mtu == dev->mtu)
		return 0;

	/*	MTU must be positive.	 */
	if (new_mtu < 0)
		return -EINVAL;

	if (!netif_device_present(dev))
		return -ENODEV;

	err = call_netdevice_notifiers(NETDEV_PRECHANGEMTU, dev);
	err = notifier_to_errno(err);
	if (err)
		return err;

	orig_mtu = dev->mtu;
	err = __dev_set_mtu(dev, new_mtu);

	if (!err) {
		err = call_netdevice_notifiers(NETDEV_CHANGEMTU, dev);
		err = notifier_to_errno(err);
		if (err) {
			/* setting mtu back and notifying everyone again,
			 * so that they have a chance to revert changes.
			 */
			__dev_set_mtu(dev, orig_mtu);
			call_netdevice_notifiers(NETDEV_CHANGEMTU, dev);
		}
	}
	return err;
}
EXPORT_SYMBOL(dev_set_mtu);

/**
 *	dev_set_group - Change group this device belongs to
 *	@dev: device
 *	@new_group: group this device should belong to
 */
void dev_set_group(struct net_device *dev, int new_group)
{
	dev->group = new_group;
}
EXPORT_SYMBOL(dev_set_group);

/**
 *	dev_set_mac_address - Change Media Access Control Address
 *	@dev: device
 *	@sa: new address
 *
 *	Change the hardware (MAC) address of the device
 */
int dev_set_mac_address(struct net_device *dev, struct sockaddr *sa)
{
	const struct net_device_ops *ops = dev->netdev_ops;
	int err;

	if (!ops->ndo_set_mac_address)
		return -EOPNOTSUPP;
	if (sa->sa_family != dev->type)
		return -EINVAL;
	if (!netif_device_present(dev))
		return -ENODEV;
	err = ops->ndo_set_mac_address(dev, sa);
	if (err)
		return err;
	dev->addr_assign_type = NET_ADDR_SET;
	call_netdevice_notifiers(NETDEV_CHANGEADDR, dev);
	add_device_randomness(dev->dev_addr, dev->addr_len);
	return 0;
}
EXPORT_SYMBOL(dev_set_mac_address);

/**
 *	dev_change_carrier - Change device carrier
 *	@dev: device
 *	@new_carrier: new value
 *
 *	Change device carrier
 */
int dev_change_carrier(struct net_device *dev, bool new_carrier)
{
	const struct net_device_ops *ops = dev->netdev_ops;

	if (!ops->ndo_change_carrier)
		return -EOPNOTSUPP;
	if (!netif_device_present(dev))
		return -ENODEV;
	return ops->ndo_change_carrier(dev, new_carrier);
}
EXPORT_SYMBOL(dev_change_carrier);

/**
 *	dev_get_phys_port_id - Get device physical port ID
 *	@dev: device
 *	@ppid: port ID
 *
 *	Get device physical port ID
 */
int dev_get_phys_port_id(struct net_device *dev,
			 struct netdev_phys_port_id *ppid)
{
	const struct net_device_ops *ops = dev->netdev_ops;

	if (!ops->ndo_get_phys_port_id)
		return -EOPNOTSUPP;
	return ops->ndo_get_phys_port_id(dev, ppid);
}
EXPORT_SYMBOL(dev_get_phys_port_id);

/**
 *	dev_new_index	-	allocate an ifindex
 *	@net: the applicable net namespace
 *
 *	Returns a suitable unique value for a new device interface
 *	number.  The caller must hold the rtnl semaphore or the
 *	dev_base_lock to be sure it remains unique.
 */
static int dev_new_index(struct net *net)
{
	int ifindex = net->ifindex;
	for (;;) {
		if (++ifindex <= 0)
			ifindex = 1;
		if (!__dev_get_by_index(net, ifindex))
			return net->ifindex = ifindex;
	}
}

/* Delayed registration/unregisteration */
static LIST_HEAD(net_todo_list);
DECLARE_WAIT_QUEUE_HEAD(netdev_unregistering_wq);

static void net_set_todo(struct net_device *dev)
{
	list_add_tail(&dev->todo_list, &net_todo_list);
	dev_net(dev)->dev_unreg_count++;
}

static void rollback_registered_many(struct list_head *head)
{
	struct net_device *dev, *tmp;
	LIST_HEAD(close_head);

	BUG_ON(dev_boot_phase);
	ASSERT_RTNL();

	list_for_each_entry_safe(dev, tmp, head, unreg_list) {
		/* Some devices call without registering
		 * for initialization unwind. Remove those
		 * devices and proceed with the remaining.
		 */
		if (dev->reg_state == NETREG_UNINITIALIZED) {
			pr_debug("unregister_netdevice: device %s/%p never was registered\n",
				 dev->name, dev);

			WARN_ON(1);
			list_del(&dev->unreg_list);
			continue;
		}
		dev->dismantle = true;
		BUG_ON(dev->reg_state != NETREG_REGISTERED);
	}

	/* If device is running, close it first. */
	list_for_each_entry(dev, head, unreg_list)
		list_add_tail(&dev->close_list, &close_head);
	dev_close_many(&close_head);

	list_for_each_entry(dev, head, unreg_list) {
		/* And unlink it from device chain. */
		unlist_netdevice(dev);

		dev->reg_state = NETREG_UNREGISTERING;
	}

	synchronize_net();

	list_for_each_entry(dev, head, unreg_list) {
		/* Shutdown queueing discipline. */
		dev_shutdown(dev);


		/* Notify protocols, that we are about to destroy
		   this device. They should clean all the things.
		*/
		call_netdevice_notifiers(NETDEV_UNREGISTER, dev);

		if (!dev->rtnl_link_ops ||
		    dev->rtnl_link_state == RTNL_LINK_INITIALIZED)
			rtmsg_ifinfo(RTM_DELLINK, dev, ~0U, GFP_KERNEL);

		/*
		 *	Flush the unicast and multicast chains
		 */
		dev_uc_flush(dev);
		dev_mc_flush(dev);

		if (dev->netdev_ops->ndo_uninit)
			dev->netdev_ops->ndo_uninit(dev);

		/* Notifier chain MUST detach us all upper devices. */
		WARN_ON(netdev_has_any_upper_dev(dev));

		/* Remove entries from kobject tree */
		netdev_unregister_kobject(dev);
#ifdef CONFIG_XPS
		/* Remove XPS queueing entries */
		netif_reset_xps_queues_gt(dev, 0);
#endif
	}

	synchronize_net();

	list_for_each_entry(dev, head, unreg_list)
		dev_put(dev);
}

static void rollback_registered(struct net_device *dev)
{
	LIST_HEAD(single);

	list_add(&dev->unreg_list, &single);
	rollback_registered_many(&single);
	list_del(&single);
}

static netdev_features_t netdev_fix_features(struct net_device *dev,
	netdev_features_t features)
{
	/* Fix illegal checksum combinations */
	if ((features & NETIF_F_HW_CSUM) &&
	    (features & (NETIF_F_IP_CSUM|NETIF_F_IPV6_CSUM))) {
		netdev_warn(dev, "mixed HW and IP checksum settings.\n");
		features &= ~(NETIF_F_IP_CSUM|NETIF_F_IPV6_CSUM);
	}

	/* TSO requires that SG is present as well. */
	if ((features & NETIF_F_ALL_TSO) && !(features & NETIF_F_SG)) {
		netdev_dbg(dev, "Dropping TSO features since no SG feature.\n");
		features &= ~NETIF_F_ALL_TSO;
	}

	if ((features & NETIF_F_TSO) && !(features & NETIF_F_HW_CSUM) &&
					!(features & NETIF_F_IP_CSUM)) {
		netdev_dbg(dev, "Dropping TSO features since no CSUM feature.\n");
		features &= ~NETIF_F_TSO;
		features &= ~NETIF_F_TSO_ECN;
	}

	if ((features & NETIF_F_TSO6) && !(features & NETIF_F_HW_CSUM) &&
					 !(features & NETIF_F_IPV6_CSUM)) {
		netdev_dbg(dev, "Dropping TSO6 features since no CSUM feature.\n");
		features &= ~NETIF_F_TSO6;
	}

	/* TSO ECN requires that TSO is present as well. */
	if ((features & NETIF_F_ALL_TSO) == NETIF_F_TSO_ECN)
		features &= ~NETIF_F_TSO_ECN;

	/* Software GSO depends on SG. */
	if ((features & NETIF_F_GSO) && !(features & NETIF_F_SG)) {
		netdev_dbg(dev, "Dropping NETIF_F_GSO since no SG feature.\n");
		features &= ~NETIF_F_GSO;
	}

	/* UFO needs SG and checksumming */
	if (features & NETIF_F_UFO) {
		/* maybe split UFO into V4 and V6? */
		if (!((features & NETIF_F_GEN_CSUM) ||
		    (features & (NETIF_F_IP_CSUM|NETIF_F_IPV6_CSUM))
			    == (NETIF_F_IP_CSUM|NETIF_F_IPV6_CSUM))) {
			netdev_dbg(dev,
				"Dropping NETIF_F_UFO since no checksum offload features.\n");
			features &= ~NETIF_F_UFO;
		}

		if (!(features & NETIF_F_SG)) {
			netdev_dbg(dev,
				"Dropping NETIF_F_UFO since no NETIF_F_SG feature.\n");
			features &= ~NETIF_F_UFO;
		}
	}

#ifdef CONFIG_NET_RX_BUSY_POLL
	if (dev->netdev_ops->ndo_busy_poll)
		features |= NETIF_F_BUSY_POLL;
	else
#endif
		features &= ~NETIF_F_BUSY_POLL;

	return features;
}

int __netdev_update_features(struct net_device *dev)
{
	netdev_features_t features;
	int err = 0;

	ASSERT_RTNL();

	features = netdev_get_wanted_features(dev);

	if (dev->netdev_ops->ndo_fix_features)
		features = dev->netdev_ops->ndo_fix_features(dev, features);

	/* driver might be less strict about feature dependencies */
	features = netdev_fix_features(dev, features);

	if (dev->features == features)
		return 0;

	netdev_dbg(dev, "Features changed: %pNF -> %pNF\n",
		&dev->features, &features);

	if (dev->netdev_ops->ndo_set_features)
		err = dev->netdev_ops->ndo_set_features(dev, features);

	if (unlikely(err < 0)) {
		netdev_err(dev,
			"set_features() failed (%d); wanted %pNF, left %pNF\n",
			err, &features, &dev->features);
		return -1;
	}

	if (!err)
		dev->features = features;

	return 1;
}

/**
 *	netdev_update_features - recalculate device features
 *	@dev: the device to check
 *
 *	Recalculate dev->features set and send notifications if it
 *	has changed. Should be called after driver or hardware dependent
 *	conditions might have changed that influence the features.
 */
void netdev_update_features(struct net_device *dev)
{
	if (__netdev_update_features(dev))
		netdev_features_change(dev);
}
EXPORT_SYMBOL(netdev_update_features);

/**
 *	netdev_change_features - recalculate device features
 *	@dev: the device to check
 *
 *	Recalculate dev->features set and send notifications even
 *	if they have not changed. Should be called instead of
 *	netdev_update_features() if also dev->vlan_features might
 *	have changed to allow the changes to be propagated to stacked
 *	VLAN devices.
 */
void netdev_change_features(struct net_device *dev)
{
	__netdev_update_features(dev);
	netdev_features_change(dev);
}
EXPORT_SYMBOL(netdev_change_features);

/**
 *	netif_stacked_transfer_operstate -	transfer operstate
 *	@rootdev: the root or lower level device to transfer state from
 *	@dev: the device to transfer operstate to
 *
 *	Transfer operational state from root to device. This is normally
 *	called when a stacking relationship exists between the root
 *	device and the device(a leaf device).
 */
void netif_stacked_transfer_operstate(const struct net_device *rootdev,
					struct net_device *dev)
{
	if (rootdev->operstate == IF_OPER_DORMANT)
		netif_dormant_on(dev);
	else
		netif_dormant_off(dev);

	if (netif_carrier_ok(rootdev)) {
		if (!netif_carrier_ok(dev))
			netif_carrier_on(dev);
	} else {
		if (netif_carrier_ok(dev))
			netif_carrier_off(dev);
	}
}
EXPORT_SYMBOL(netif_stacked_transfer_operstate);

#ifdef CONFIG_SYSFS
static int netif_alloc_rx_queues(struct net_device *dev)
{
	unsigned int i, count = dev->num_rx_queues;
	struct netdev_rx_queue *rx;

	BUG_ON(count < 1);

	rx = kcalloc(count, sizeof(struct netdev_rx_queue), GFP_KERNEL);
	if (!rx)
		return -ENOMEM;

	dev->_rx = rx;

	for (i = 0; i < count; i++)
		rx[i].dev = dev;
	return 0;
}
#endif

static void netdev_init_one_queue(struct net_device *dev,
				  struct netdev_queue *queue, void *_unused)
{
	/* Initialize queue lock */
	spin_lock_init(&queue->_xmit_lock);
	netdev_set_xmit_lockdep_class(&queue->_xmit_lock, dev->type);
	queue->xmit_lock_owner = -1;
	netdev_queue_numa_node_write(queue, NUMA_NO_NODE);
	queue->dev = dev;
#ifdef CONFIG_BQL
	dql_init(&queue->dql, HZ);
#endif
}

static void netif_free_tx_queues(struct net_device *dev)
{
	if (is_vmalloc_addr(dev->_tx))
		vfree(dev->_tx);
	else
		kfree(dev->_tx);
}

static int netif_alloc_netdev_queues(struct net_device *dev)
{
	unsigned int count = dev->num_tx_queues;
	struct netdev_queue *tx;
	size_t sz = count * sizeof(*tx);

	BUG_ON(count < 1 || count > 0xffff);

	tx = kzalloc(sz, GFP_KERNEL | __GFP_NOWARN | __GFP_REPEAT);
	if (!tx) {
		tx = vzalloc(sz);
		if (!tx)
			return -ENOMEM;
	}
	dev->_tx = tx;

	netdev_for_each_tx_queue(dev, netdev_init_one_queue, NULL);
	spin_lock_init(&dev->tx_global_lock);

	return 0;
}

/**
 *	register_netdevice	- register a network device
 *	@dev: device to register
 *
 *	Take a completed network device structure and add it to the kernel
 *	interfaces. A %NETDEV_REGISTER message is sent to the netdev notifier
 *	chain. 0 is returned on success. A negative errno code is returned
 *	on a failure to set up the device, or if the name is a duplicate.
 *
 *	Callers must hold the rtnl semaphore. You may want
 *	register_netdev() instead of this.
 *
 *	BUGS:
 *	The locking appears insufficient to guarantee two parallel registers
 *	will not get the same name.
 */

int register_netdevice(struct net_device *dev)
{
	int ret;
	struct net *net = dev_net(dev);

	BUG_ON(dev_boot_phase);
	ASSERT_RTNL();

	might_sleep();

	/* When net_device's are persistent, this will be fatal. */
	BUG_ON(dev->reg_state != NETREG_UNINITIALIZED);
	BUG_ON(!net);

	spin_lock_init(&dev->addr_list_lock);
	netdev_set_addr_lockdep_class(dev);

	dev->iflink = -1;

	ret = dev_get_valid_name(net, dev, dev->name);
	if (ret < 0)
		goto out;

	/* Init, if this function is available */
	if (dev->netdev_ops->ndo_init) {
		ret = dev->netdev_ops->ndo_init(dev);
		if (ret) {
			if (ret > 0)
				ret = -EIO;
			goto out;
		}
	}

	if (((dev->hw_features | dev->features) &
	     NETIF_F_HW_VLAN_CTAG_FILTER) &&
	    (!dev->netdev_ops->ndo_vlan_rx_add_vid ||
	     !dev->netdev_ops->ndo_vlan_rx_kill_vid)) {
		netdev_WARN(dev, "Buggy VLAN acceleration in driver!\n");
		ret = -EINVAL;
		goto err_uninit;
	}

	ret = -EBUSY;
	if (!dev->ifindex)
		dev->ifindex = dev_new_index(net);
	else if (__dev_get_by_index(net, dev->ifindex))
		goto err_uninit;

	if (dev->iflink == -1)
		dev->iflink = dev->ifindex;

	/* Transfer changeable features to wanted_features and enable
	 * software offloads (GSO and GRO).
	 */
	dev->hw_features |= NETIF_F_SOFT_FEATURES;
	dev->features |= NETIF_F_SOFT_FEATURES;
	dev->wanted_features = dev->features & dev->hw_features;

	if (!(dev->flags & IFF_LOOPBACK)) {
		dev->hw_features |= NETIF_F_NOCACHE_COPY;
	}

	/* Make NETIF_F_HIGHDMA inheritable to VLAN devices.
	 */
	dev->vlan_features |= NETIF_F_HIGHDMA;

	/* Make NETIF_F_SG inheritable to tunnel devices.
	 */
	dev->hw_enc_features |= NETIF_F_SG;

	/* Make NETIF_F_SG inheritable to MPLS.
	 */
	dev->mpls_features |= NETIF_F_SG;

	ret = call_netdevice_notifiers(NETDEV_POST_INIT, dev);
	ret = notifier_to_errno(ret);
	if (ret)
		goto err_uninit;

	ret = netdev_register_kobject(dev);
	if (ret)
		goto err_uninit;
	dev->reg_state = NETREG_REGISTERED;

	__netdev_update_features(dev);

	/*
	 *	Default initial state at registry is that the
	 *	device is present.
	 */

	set_bit(__LINK_STATE_PRESENT, &dev->state);

	linkwatch_init_dev(dev);

	dev_init_scheduler(dev);
	dev_hold(dev);
	list_netdevice(dev);
	add_device_randomness(dev->dev_addr, dev->addr_len);

	/* If the device has permanent device address, driver should
	 * set dev_addr and also addr_assign_type should be set to
	 * NET_ADDR_PERM (default value).
	 */
	if (dev->addr_assign_type == NET_ADDR_PERM)
		memcpy(dev->perm_addr, dev->dev_addr, dev->addr_len);

	/* Notify protocols, that a new device appeared. */
	ret = call_netdevice_notifiers(NETDEV_REGISTER, dev);
	ret = notifier_to_errno(ret);
	if (ret) {
		rollback_registered(dev);
		dev->reg_state = NETREG_UNREGISTERED;
	}
	/*
	 *	Prevent userspace races by waiting until the network
	 *	device is fully setup before sending notifications.
	 */
	if (!dev->rtnl_link_ops ||
	    dev->rtnl_link_state == RTNL_LINK_INITIALIZED)
		rtmsg_ifinfo(RTM_NEWLINK, dev, ~0U, GFP_KERNEL);

out:
	return ret;

err_uninit:
	if (dev->netdev_ops->ndo_uninit)
		dev->netdev_ops->ndo_uninit(dev);
	goto out;
}
EXPORT_SYMBOL(register_netdevice);

/**
 *	init_dummy_netdev	- init a dummy network device for NAPI
 *	@dev: device to init
 *
 *	This takes a network device structure and initialize the minimum
 *	amount of fields so it can be used to schedule NAPI polls without
 *	registering a full blown interface. This is to be used by drivers
 *	that need to tie several hardware interfaces to a single NAPI
 *	poll scheduler due to HW limitations.
 */
int init_dummy_netdev(struct net_device *dev)
{
	/* Clear everything. Note we don't initialize spinlocks
	 * are they aren't supposed to be taken by any of the
	 * NAPI code and this dummy netdev is supposed to be
	 * only ever used for NAPI polls
	 */
	memset(dev, 0, sizeof(struct net_device));

	/* make sure we BUG if trying to hit standard
	 * register/unregister code path
	 */
	dev->reg_state = NETREG_DUMMY;

	/* NAPI wants this */
	INIT_LIST_HEAD(&dev->napi_list);

	/* a dummy interface is started by default */
	set_bit(__LINK_STATE_PRESENT, &dev->state);
	set_bit(__LINK_STATE_START, &dev->state);

	/* Note : We dont allocate pcpu_refcnt for dummy devices,
	 * because users of this 'device' dont need to change
	 * its refcount.
	 */

	return 0;
}
EXPORT_SYMBOL_GPL(init_dummy_netdev);


/**
 *	register_netdev	- register a network device
 *	@dev: device to register
 *
 *	Take a completed network device structure and add it to the kernel
 *	interfaces. A %NETDEV_REGISTER message is sent to the netdev notifier
 *	chain. 0 is returned on success. A negative errno code is returned
 *	on a failure to set up the device, or if the name is a duplicate.
 *
 *	This is a wrapper around register_netdevice that takes the rtnl semaphore
 *	and expands the device name if you passed a format string to
 *	alloc_netdev.
 */
int register_netdev(struct net_device *dev)
{
	int err;

	rtnl_lock();
	err = register_netdevice(dev);
	rtnl_unlock();
	return err;
}
EXPORT_SYMBOL(register_netdev);

int netdev_refcnt_read(const struct net_device *dev)
{
	int i, refcnt = 0;

	for_each_possible_cpu(i)
		refcnt += *per_cpu_ptr(dev->pcpu_refcnt, i);
	return refcnt;
}
EXPORT_SYMBOL(netdev_refcnt_read);

/**
 * netdev_wait_allrefs - wait until all references are gone.
 * @dev: target net_device
 *
 * This is called when unregistering network devices.
 *
 * Any protocol or device that holds a reference should register
 * for netdevice notification, and cleanup and put back the
 * reference if they receive an UNREGISTER event.
 * We can get stuck here if buggy protocols don't correctly
 * call dev_put.
 */
static void netdev_wait_allrefs(struct net_device *dev)
{
	unsigned long rebroadcast_time, warning_time;
	int refcnt;

	linkwatch_forget_dev(dev);

	rebroadcast_time = warning_time = jiffies;
	refcnt = netdev_refcnt_read(dev);

	while (refcnt != 0) {
		if (time_after(jiffies, rebroadcast_time + 1 * HZ)) {
			rtnl_lock();

			/* Rebroadcast unregister notification */
			call_netdevice_notifiers(NETDEV_UNREGISTER, dev);

			__rtnl_unlock();
			rcu_barrier();
			rtnl_lock();

			call_netdevice_notifiers(NETDEV_UNREGISTER_FINAL, dev);
			if (test_bit(__LINK_STATE_LINKWATCH_PENDING,
				     &dev->state)) {
				/* We must not have linkwatch events
				 * pending on unregister. If this
				 * happens, we simply run the queue
				 * unscheduled, resulting in a noop
				 * for this device.
				 */
				linkwatch_run_queue();
			}

			__rtnl_unlock();

			rebroadcast_time = jiffies;
		}

		msleep(250);

		refcnt = netdev_refcnt_read(dev);

		if (time_after(jiffies, warning_time + 10 * HZ)) {
			pr_emerg("unregister_netdevice: waiting for %s to become free. Usage count = %d\n",
				 dev->name, refcnt);
			warning_time = jiffies;
		}
	}
}

/* The sequence is:
 *
 *	rtnl_lock();
 *	...
 *	register_netdevice(x1);
 *	register_netdevice(x2);
 *	...
 *	unregister_netdevice(y1);
 *	unregister_netdevice(y2);
 *      ...
 *	rtnl_unlock();
 *	free_netdev(y1);
 *	free_netdev(y2);
 *
 * We are invoked by rtnl_unlock().
 * This allows us to deal with problems:
 * 1) We can delete sysfs objects which invoke hotplug
 *    without deadlocking with linkwatch via keventd.
 * 2) Since we run with the RTNL semaphore not held, we can sleep
 *    safely in order to wait for the netdev refcnt to drop to zero.
 *
 * We must not return until all unregister events added during
 * the interval the lock was held have been completed.
 */
void netdev_run_todo(void)
{
	struct list_head list;

	/* Snapshot list, allow later requests */
	list_replace_init(&net_todo_list, &list);

	__rtnl_unlock();


	/* Wait for rcu callbacks to finish before next phase */
	if (!list_empty(&list))
		rcu_barrier();

	while (!list_empty(&list)) {
		struct net_device *dev
			= list_first_entry(&list, struct net_device, todo_list);
		list_del(&dev->todo_list);

		rtnl_lock();
		call_netdevice_notifiers(NETDEV_UNREGISTER_FINAL, dev);
		__rtnl_unlock();

		if (unlikely(dev->reg_state != NETREG_UNREGISTERING)) {
			pr_err("network todo '%s' but state %d\n",
			       dev->name, dev->reg_state);
			dump_stack();
			continue;
		}

		dev->reg_state = NETREG_UNREGISTERED;

		on_each_cpu(flush_backlog, dev, 1);

		netdev_wait_allrefs(dev);

		/* paranoia */
		BUG_ON(netdev_refcnt_read(dev));
		WARN_ON(rcu_access_pointer(dev->ip_ptr));
		WARN_ON(rcu_access_pointer(dev->ip6_ptr));
		WARN_ON(dev->dn_ptr);

		if (dev->destructor)
			dev->destructor(dev);

		/* Report a network device has been unregistered */
		rtnl_lock();
		dev_net(dev)->dev_unreg_count--;
		__rtnl_unlock();
		wake_up(&netdev_unregistering_wq);

		/* Free network device */
		kobject_put(&dev->dev.kobj);
	}
}

/* Convert net_device_stats to rtnl_link_stats64.  They have the same
 * fields in the same order, with only the type differing.
 */
void netdev_stats_to_stats64(struct rtnl_link_stats64 *stats64,
			     const struct net_device_stats *netdev_stats)
{
#if BITS_PER_LONG == 64
	BUILD_BUG_ON(sizeof(*stats64) != sizeof(*netdev_stats));
	memcpy(stats64, netdev_stats, sizeof(*stats64));
#else
	size_t i, n = sizeof(*stats64) / sizeof(u64);
	const unsigned long *src = (const unsigned long *)netdev_stats;
	u64 *dst = (u64 *)stats64;

	BUILD_BUG_ON(sizeof(*netdev_stats) / sizeof(unsigned long) !=
		     sizeof(*stats64) / sizeof(u64));
	for (i = 0; i < n; i++)
		dst[i] = src[i];
#endif
}
EXPORT_SYMBOL(netdev_stats_to_stats64);

/**
 *	dev_get_stats	- get network device statistics
 *	@dev: device to get statistics from
 *	@storage: place to store stats
 *
 *	Get network statistics from device. Return @storage.
 *	The device driver may provide its own method by setting
 *	dev->netdev_ops->get_stats64 or dev->netdev_ops->get_stats;
 *	otherwise the internal statistics structure is used.
 */
struct rtnl_link_stats64 *dev_get_stats(struct net_device *dev,
					struct rtnl_link_stats64 *storage)
{
	const struct net_device_ops *ops = dev->netdev_ops;

	if (ops->ndo_get_stats64) {
		memset(storage, 0, sizeof(*storage));
		ops->ndo_get_stats64(dev, storage);
	} else if (ops->ndo_get_stats) {
		netdev_stats_to_stats64(storage, ops->ndo_get_stats(dev));
	} else {
		netdev_stats_to_stats64(storage, &dev->stats);
	}
	storage->rx_dropped += atomic_long_read(&dev->rx_dropped);
	storage->tx_dropped += atomic_long_read(&dev->tx_dropped);
	return storage;
}
EXPORT_SYMBOL(dev_get_stats);

struct netdev_queue *dev_ingress_queue_create(struct net_device *dev)
{
	struct netdev_queue *queue = dev_ingress_queue(dev);

#ifdef CONFIG_NET_CLS_ACT
	if (queue)
		return queue;
	queue = kzalloc(sizeof(*queue), GFP_KERNEL);
	if (!queue)
		return NULL;
	netdev_init_one_queue(dev, queue, NULL);
	queue->qdisc = &noop_qdisc;
	queue->qdisc_sleeping = &noop_qdisc;
	rcu_assign_pointer(dev->ingress_queue, queue);
#endif
	return queue;
}

static const struct ethtool_ops default_ethtool_ops;

void netdev_set_default_ethtool_ops(struct net_device *dev,
				    const struct ethtool_ops *ops)
{
	if (dev->ethtool_ops == &default_ethtool_ops)
		dev->ethtool_ops = ops;
}
EXPORT_SYMBOL_GPL(netdev_set_default_ethtool_ops);

void netdev_freemem(struct net_device *dev)
{
	char *addr = (char *)dev - dev->padded;

	if (is_vmalloc_addr(addr))
		vfree(addr);
	else
		kfree(addr);
}

/**
 *	alloc_netdev_mqs - allocate network device
 *	@sizeof_priv:	size of private data to allocate space for
 *	@name:		device name format string
 *	@setup:		callback to initialize device
 *	@txqs:		the number of TX subqueues to allocate
 *	@rxqs:		the number of RX subqueues to allocate
 *
 *	Allocates a struct net_device with private data area for driver use
 *	and performs basic initialization.  Also allocates subqueue structs
 *	for each queue on the device.
 */
struct net_device *alloc_netdev_mqs(int sizeof_priv, const char *name,
		void (*setup)(struct net_device *),
		unsigned int txqs, unsigned int rxqs)
{
	struct net_device *dev;
	size_t alloc_size;
	struct net_device *p;

	BUG_ON(strlen(name) >= sizeof(dev->name));

	if (txqs < 1) {
		pr_err("alloc_netdev: Unable to allocate device with zero queues\n");
		return NULL;
	}

#ifdef CONFIG_SYSFS
	if (rxqs < 1) {
		pr_err("alloc_netdev: Unable to allocate device with zero RX queues\n");
		return NULL;
	}
#endif

	alloc_size = sizeof(struct net_device);
	if (sizeof_priv) {
		/* ensure 32-byte alignment of private area */
		alloc_size = ALIGN(alloc_size, NETDEV_ALIGN);
		alloc_size += sizeof_priv;
	}
	/* ensure 32-byte alignment of whole construct */
	alloc_size += NETDEV_ALIGN - 1;

	p = kzalloc(alloc_size, GFP_KERNEL | __GFP_NOWARN | __GFP_REPEAT);
	if (!p)
		p = vzalloc(alloc_size);
	if (!p)
		return NULL;

	dev = PTR_ALIGN(p, NETDEV_ALIGN);
	dev->padded = (char *)dev - (char *)p;

	dev->pcpu_refcnt = alloc_percpu(int);
	if (!dev->pcpu_refcnt)
		goto free_dev;

	if (dev_addr_init(dev))
		goto free_pcpu;

	dev_mc_init(dev);
	dev_uc_init(dev);

	dev_net_set(dev, &init_net);

	dev->gso_max_size = GSO_MAX_SIZE;
	dev->gso_max_segs = GSO_MAX_SEGS;

	INIT_LIST_HEAD(&dev->napi_list);
	INIT_LIST_HEAD(&dev->unreg_list);
	INIT_LIST_HEAD(&dev->close_list);
	INIT_LIST_HEAD(&dev->link_watch_list);
	INIT_LIST_HEAD(&dev->adj_list.upper);
	INIT_LIST_HEAD(&dev->adj_list.lower);
	INIT_LIST_HEAD(&dev->all_adj_list.upper);
	INIT_LIST_HEAD(&dev->all_adj_list.lower);
	dev->priv_flags = IFF_XMIT_DST_RELEASE;
	setup(dev);

	dev->num_tx_queues = txqs;
	dev->real_num_tx_queues = txqs;
	if (netif_alloc_netdev_queues(dev))
		goto free_all;

#ifdef CONFIG_SYSFS
	dev->num_rx_queues = rxqs;
	dev->real_num_rx_queues = rxqs;
	if (netif_alloc_rx_queues(dev))
		goto free_all;
#endif

	strcpy(dev->name, name);
	dev->group = INIT_NETDEV_GROUP;
	if (!dev->ethtool_ops)
		dev->ethtool_ops = &default_ethtool_ops;
	return dev;

free_all:
	free_netdev(dev);
	return NULL;

free_pcpu:
	free_percpu(dev->pcpu_refcnt);
	netif_free_tx_queues(dev);
#ifdef CONFIG_SYSFS
	kfree(dev->_rx);
#endif

free_dev:
	netdev_freemem(dev);
	return NULL;
}
EXPORT_SYMBOL(alloc_netdev_mqs);

/**
 *	free_netdev - free network device
 *	@dev: device
 *
 *	This function does the last stage of destroying an allocated device
 * 	interface. The reference to the device object is released.
 *	If this is the last reference then it will be freed.
 */
void free_netdev(struct net_device *dev)
{
	struct napi_struct *p, *n;

	release_net(dev_net(dev));

	netif_free_tx_queues(dev);
#ifdef CONFIG_SYSFS
	kfree(dev->_rx);
#endif

	kfree(rcu_dereference_protected(dev->ingress_queue, 1));

	/* Flush device addresses */
	dev_addr_flush(dev);

	list_for_each_entry_safe(p, n, &dev->napi_list, dev_list)
		netif_napi_del(p);

	free_percpu(dev->pcpu_refcnt);
	dev->pcpu_refcnt = NULL;

	/*  Compatibility with error handling in drivers */
	if (dev->reg_state == NETREG_UNINITIALIZED) {
		netdev_freemem(dev);
		return;
	}

	BUG_ON(dev->reg_state != NETREG_UNREGISTERED);
	dev->reg_state = NETREG_RELEASED;

	/* will free via device release */
	put_device(&dev->dev);
}
EXPORT_SYMBOL(free_netdev);

/**
 *	synchronize_net -  Synchronize with packet receive processing
 *
 *	Wait for packets currently being received to be done.
 *	Does not block later packets from starting.
 */
void synchronize_net(void)
{
	might_sleep();
	if (rtnl_is_locked())
		synchronize_rcu_expedited();
	else
		synchronize_rcu();
}
EXPORT_SYMBOL(synchronize_net);

/**
 *	unregister_netdevice_queue - remove device from the kernel
 *	@dev: device
 *	@head: list
 *
 *	This function shuts down a device interface and removes it
 *	from the kernel tables.
 *	If head not NULL, device is queued to be unregistered later.
 *
 *	Callers must hold the rtnl semaphore.  You may want
 *	unregister_netdev() instead of this.
 */

void unregister_netdevice_queue(struct net_device *dev, struct list_head *head)
{
	ASSERT_RTNL();

	if (head) {
		list_move_tail(&dev->unreg_list, head);
	} else {
		rollback_registered(dev);
		/* Finish processing unregister after unlock */
		net_set_todo(dev);
	}
}
EXPORT_SYMBOL(unregister_netdevice_queue);

/**
 *	unregister_netdevice_many - unregister many devices
 *	@head: list of devices
 *
 *  Note: As most callers use a stack allocated list_head,
 *  we force a list_del() to make sure stack wont be corrupted later.
 */
void unregister_netdevice_many(struct list_head *head)
{
	struct net_device *dev;

	if (!list_empty(head)) {
		rollback_registered_many(head);
		list_for_each_entry(dev, head, unreg_list)
			net_set_todo(dev);
		list_del(head);
	}
}
EXPORT_SYMBOL(unregister_netdevice_many);

/**
 *	unregister_netdev - remove device from the kernel
 *	@dev: device
 *
 *	This function shuts down a device interface and removes it
 *	from the kernel tables.
 *
 *	This is just a wrapper for unregister_netdevice that takes
 *	the rtnl semaphore.  In general you want to use this and not
 *	unregister_netdevice.
 */
void unregister_netdev(struct net_device *dev)
{
	rtnl_lock();
	unregister_netdevice(dev);
	rtnl_unlock();
}
EXPORT_SYMBOL(unregister_netdev);

/**
 *	dev_change_net_namespace - move device to different nethost namespace
 *	@dev: device
 *	@net: network namespace
 *	@pat: If not NULL name pattern to try if the current device name
 *	      is already taken in the destination network namespace.
 *
 *	This function shuts down a device interface and moves it
 *	to a new network namespace. On success 0 is returned, on
 *	a failure a netagive errno code is returned.
 *
 *	Callers must hold the rtnl semaphore.
 */

int dev_change_net_namespace(struct net_device *dev, struct net *net, const char *pat)
{
	int err;

	ASSERT_RTNL();

	/* Don't allow namespace local devices to be moved. */
	err = -EINVAL;
	if (dev->features & NETIF_F_NETNS_LOCAL)
		goto out;

	/* Ensure the device has been registrered */
	if (dev->reg_state != NETREG_REGISTERED)
		goto out;

	/* Get out if there is nothing todo */
	err = 0;
	if (net_eq(dev_net(dev), net))
		goto out;

	/* Pick the destination device name, and ensure
	 * we can use it in the destination network namespace.
	 */
	err = -EEXIST;
	if (__dev_get_by_name(net, dev->name)) {
		/* We get here if we can't use the current device name */
		if (!pat)
			goto out;
		if (dev_get_valid_name(net, dev, pat) < 0)
			goto out;
	}

	/*
	 * And now a mini version of register_netdevice unregister_netdevice.
	 */

	/* If device is running close it first. */
	dev_close(dev);

	/* And unlink it from device chain */
	err = -ENODEV;
	unlist_netdevice(dev);

	synchronize_net();

	/* Shutdown queueing discipline. */
	dev_shutdown(dev);

	/* Notify protocols, that we are about to destroy
	   this device. They should clean all the things.

	   Note that dev->reg_state stays at NETREG_REGISTERED.
	   This is wanted because this way 8021q and macvlan know
	   the device is just moving and can keep their slaves up.
	*/
	call_netdevice_notifiers(NETDEV_UNREGISTER, dev);
	rcu_barrier();
	call_netdevice_notifiers(NETDEV_UNREGISTER_FINAL, dev);
	rtmsg_ifinfo(RTM_DELLINK, dev, ~0U, GFP_KERNEL);

	/*
	 *	Flush the unicast and multicast chains
	 */
	dev_uc_flush(dev);
	dev_mc_flush(dev);

	/* Send a netdev-removed uevent to the old namespace */
	kobject_uevent(&dev->dev.kobj, KOBJ_REMOVE);

	/* Actually switch the network namespace */
	dev_net_set(dev, net);

	/* If there is an ifindex conflict assign a new one */
	if (__dev_get_by_index(net, dev->ifindex)) {
		int iflink = (dev->iflink == dev->ifindex);
		dev->ifindex = dev_new_index(net);
		if (iflink)
			dev->iflink = dev->ifindex;
	}

	/* Send a netdev-add uevent to the new namespace */
	kobject_uevent(&dev->dev.kobj, KOBJ_ADD);

	/* Fixup kobjects */
	err = device_rename(&dev->dev, dev->name);
	WARN_ON(err);

	/* Add the device back in the hashes */
	list_netdevice(dev);

	/* Notify protocols, that a new device appeared. */
	call_netdevice_notifiers(NETDEV_REGISTER, dev);

	/*
	 *	Prevent userspace races by waiting until the network
	 *	device is fully setup before sending notifications.
	 */
	rtmsg_ifinfo(RTM_NEWLINK, dev, ~0U, GFP_KERNEL);

	synchronize_net();
	err = 0;
out:
	return err;
}
EXPORT_SYMBOL_GPL(dev_change_net_namespace);

static int dev_cpu_callback(struct notifier_block *nfb,
			    unsigned long action,
			    void *ocpu)
{
	struct sk_buff **list_skb;
	struct sk_buff *skb;
	unsigned int cpu, oldcpu = (unsigned long)ocpu;
	struct softnet_data *sd, *oldsd;

	if (action != CPU_DEAD && action != CPU_DEAD_FROZEN)
		return NOTIFY_OK;

	local_irq_disable();
	cpu = smp_processor_id();
	sd = &per_cpu(softnet_data, cpu);
	oldsd = &per_cpu(softnet_data, oldcpu);

	/* Find end of our completion_queue. */
	list_skb = &sd->completion_queue;
	while (*list_skb)
		list_skb = &(*list_skb)->next;
	/* Append completion queue from offline CPU. */
	*list_skb = oldsd->completion_queue;
	oldsd->completion_queue = NULL;

	/* Append output queue from offline CPU. */
	if (oldsd->output_queue) {
		*sd->output_queue_tailp = oldsd->output_queue;
		sd->output_queue_tailp = oldsd->output_queue_tailp;
		oldsd->output_queue = NULL;
		oldsd->output_queue_tailp = &oldsd->output_queue;
	}
	/* Append NAPI poll list from offline CPU. */
	if (!list_empty(&oldsd->poll_list)) {
		list_splice_init(&oldsd->poll_list, &sd->poll_list);
		raise_softirq_irqoff(NET_RX_SOFTIRQ);
	}

	raise_softirq_irqoff(NET_TX_SOFTIRQ);
	local_irq_enable();

	/* Process offline CPU's input_pkt_queue */
	while ((skb = __skb_dequeue(&oldsd->process_queue))) {
		netif_rx_internal(skb);
		input_queue_head_incr(oldsd);
	}
	while ((skb = __skb_dequeue(&oldsd->input_pkt_queue))) {
		netif_rx_internal(skb);
		input_queue_head_incr(oldsd);
	}

	return NOTIFY_OK;
}


/**
 *	netdev_increment_features - increment feature set by one
 *	@all: current feature set
 *	@one: new feature set
 *	@mask: mask feature set
 *
 *	Computes a new feature set after adding a device with feature set
 *	@one to the master device with current feature set @all.  Will not
 *	enable anything that is off in @mask. Returns the new feature set.
 */
netdev_features_t netdev_increment_features(netdev_features_t all,
	netdev_features_t one, netdev_features_t mask)
{
	if (mask & NETIF_F_GEN_CSUM)
		mask |= NETIF_F_ALL_CSUM;
	mask |= NETIF_F_VLAN_CHALLENGED;

	all |= one & (NETIF_F_ONE_FOR_ALL|NETIF_F_ALL_CSUM) & mask;
	all &= one | ~NETIF_F_ALL_FOR_ALL;

	/* If one device supports hw checksumming, set for all. */
	if (all & NETIF_F_GEN_CSUM)
		all &= ~(NETIF_F_ALL_CSUM & ~NETIF_F_GEN_CSUM);

	return all;
}
EXPORT_SYMBOL(netdev_increment_features);

static struct hlist_head * __net_init netdev_create_hash(void)
{
	int i;
	struct hlist_head *hash;

	hash = kmalloc(sizeof(*hash) * NETDEV_HASHENTRIES, GFP_KERNEL);
	if (hash != NULL)
		for (i = 0; i < NETDEV_HASHENTRIES; i++)
			INIT_HLIST_HEAD(&hash[i]);

	return hash;
}

/* Initialize per network namespace state */
static int __net_init netdev_init(struct net *net)
{
	if (net != &init_net)
		INIT_LIST_HEAD(&net->dev_base_head);

	net->dev_name_head = netdev_create_hash();
	if (net->dev_name_head == NULL)
		goto err_name;

	net->dev_index_head = netdev_create_hash();
	if (net->dev_index_head == NULL)
		goto err_idx;

	return 0;

err_idx:
	kfree(net->dev_name_head);
err_name:
	return -ENOMEM;
}

/**
 *	netdev_drivername - network driver for the device
 *	@dev: network device
 *
 *	Determine network driver for device.
 */
const char *netdev_drivername(const struct net_device *dev)
{
	const struct device_driver *driver;
	const struct device *parent;
	const char *empty = "";

	parent = dev->dev.parent;
	if (!parent)
		return empty;

	driver = parent->driver;
	if (driver && driver->name)
		return driver->name;
	return empty;
}

static int __netdev_printk(const char *level, const struct net_device *dev,
			   struct va_format *vaf)
{
	int r;

	if (dev && dev->dev.parent) {
		r = dev_printk_emit(level[1] - '0',
				    dev->dev.parent,
				    "%s %s %s: %pV",
				    dev_driver_string(dev->dev.parent),
				    dev_name(dev->dev.parent),
				    netdev_name(dev), vaf);
	} else if (dev) {
		r = printk("%s%s: %pV", level, netdev_name(dev), vaf);
	} else {
		r = printk("%s(NULL net_device): %pV", level, vaf);
	}

	return r;
}

int netdev_printk(const char *level, const struct net_device *dev,
		  const char *format, ...)
{
	struct va_format vaf;
	va_list args;
	int r;

	va_start(args, format);

	vaf.fmt = format;
	vaf.va = &args;

	r = __netdev_printk(level, dev, &vaf);

	va_end(args);

	return r;
}
EXPORT_SYMBOL(netdev_printk);

#define define_netdev_printk_level(func, level)			\
int func(const struct net_device *dev, const char *fmt, ...)	\
{								\
	int r;							\
	struct va_format vaf;					\
	va_list args;						\
								\
	va_start(args, fmt);					\
								\
	vaf.fmt = fmt;						\
	vaf.va = &args;						\
								\
	r = __netdev_printk(level, dev, &vaf);			\
								\
	va_end(args);						\
								\
	return r;						\
}								\
EXPORT_SYMBOL(func);

define_netdev_printk_level(netdev_emerg, KERN_EMERG);
define_netdev_printk_level(netdev_alert, KERN_ALERT);
define_netdev_printk_level(netdev_crit, KERN_CRIT);
define_netdev_printk_level(netdev_err, KERN_ERR);
define_netdev_printk_level(netdev_warn, KERN_WARNING);
define_netdev_printk_level(netdev_notice, KERN_NOTICE);
define_netdev_printk_level(netdev_info, KERN_INFO);

static void __net_exit netdev_exit(struct net *net)
{
	kfree(net->dev_name_head);
	kfree(net->dev_index_head);
}

static struct pernet_operations __net_initdata netdev_net_ops = {
	.init = netdev_init,
	.exit = netdev_exit,
};

static void __net_exit default_device_exit(struct net *net)
{
	struct net_device *dev, *aux;
	/*
	 * Push all migratable network devices back to the
	 * initial network namespace
	 */
	rtnl_lock();
	for_each_netdev_safe(net, dev, aux) {
		int err;
		char fb_name[IFNAMSIZ];

		/* Ignore unmoveable devices (i.e. loopback) */
		if (dev->features & NETIF_F_NETNS_LOCAL)
			continue;

		/* Leave virtual devices for the generic cleanup */
		if (dev->rtnl_link_ops)
			continue;

		/* Push remaining network devices to init_net */
		snprintf(fb_name, IFNAMSIZ, "dev%d", dev->ifindex);
		err = dev_change_net_namespace(dev, &init_net, fb_name);
		if (err) {
			pr_emerg("%s: failed to move %s to init_net: %d\n",
				 __func__, dev->name, err);
			BUG();
		}
	}
	rtnl_unlock();
}

static void __net_exit rtnl_lock_unregistering(struct list_head *net_list)
{
	/* Return with the rtnl_lock held when there are no network
	 * devices unregistering in any network namespace in net_list.
	 */
	struct net *net;
	bool unregistering;
	DEFINE_WAIT(wait);

	for (;;) {
		prepare_to_wait(&netdev_unregistering_wq, &wait,
				TASK_UNINTERRUPTIBLE);
		unregistering = false;
		rtnl_lock();
		list_for_each_entry(net, net_list, exit_list) {
			if (net->dev_unreg_count > 0) {
				unregistering = true;
				break;
			}
		}
		if (!unregistering)
			break;
		__rtnl_unlock();
		schedule();
	}
	finish_wait(&netdev_unregistering_wq, &wait);
}

static void __net_exit default_device_exit_batch(struct list_head *net_list)
{
	/* At exit all network devices most be removed from a network
	 * namespace.  Do this in the reverse order of registration.
	 * Do this across as many network namespaces as possible to
	 * improve batching efficiency.
	 */
	struct net_device *dev;
	struct net *net;
	LIST_HEAD(dev_kill_list);

	/* To prevent network device cleanup code from dereferencing
	 * loopback devices or network devices that have been freed
	 * wait here for all pending unregistrations to complete,
	 * before unregistring the loopback device and allowing the
	 * network namespace be freed.
	 *
	 * The netdev todo list containing all network devices
	 * unregistrations that happen in default_device_exit_batch
	 * will run in the rtnl_unlock() at the end of
	 * default_device_exit_batch.
	 */
	rtnl_lock_unregistering(net_list);
	list_for_each_entry(net, net_list, exit_list) {
		for_each_netdev_reverse(net, dev) {
			if (dev->rtnl_link_ops)
				dev->rtnl_link_ops->dellink(dev, &dev_kill_list);
			else
				unregister_netdevice_queue(dev, &dev_kill_list);
		}
	}
	unregister_netdevice_many(&dev_kill_list);
	rtnl_unlock();
}

static struct pernet_operations __net_initdata default_device_ops = {
	.exit = default_device_exit,
	.exit_batch = default_device_exit_batch,
};

/*
 *	Initialize the DEV module. At boot time this walks the device list and
 *	unhooks any devices that fail to initialise (normally hardware not
 *	present) and leaves us with a valid list of present and active devices.
 *
 */

/*
 *       This is called single threaded during boot, so no need
 *       to take the rtnl semaphore.
 */
static int __init net_dev_init(void)
{
	int i, rc = -ENOMEM;

	BUG_ON(!dev_boot_phase);

	if (dev_proc_init())
		goto out;

	if (netdev_kobject_init())
		goto out;

	INIT_LIST_HEAD(&ptype_all);
	for (i = 0; i < PTYPE_HASH_SIZE; i++)
		INIT_LIST_HEAD(&ptype_base[i]);

	INIT_LIST_HEAD(&offload_base);

	if (register_pernet_subsys(&netdev_net_ops))
		goto out;

	/*
	 *	Initialise the packet receive queues.
	 */

	for_each_possible_cpu(i) {
		struct softnet_data *sd = &per_cpu(softnet_data, i);

		skb_queue_head_init(&sd->input_pkt_queue);
		skb_queue_head_init(&sd->process_queue);
		INIT_LIST_HEAD(&sd->poll_list);
		sd->output_queue_tailp = &sd->output_queue;
#ifdef CONFIG_RPS
		sd->csd.func = rps_trigger_softirq;
		sd->csd.info = sd;
		sd->cpu = i;
#endif

		sd->backlog.poll = process_backlog;
		sd->backlog.weight = weight_p;
	}

	dev_boot_phase = 0;

	/* The loopback device is special if any other network devices
	 * is present in a network namespace the loopback device must
	 * be present. Since we now dynamically allocate and free the
	 * loopback device ensure this invariant is maintained by
	 * keeping the loopback device as the first device on the
	 * list of network devices.  Ensuring the loopback devices
	 * is the first device that appears and the last network device
	 * that disappears.
	 */
	if (register_pernet_device(&loopback_net_ops))
		goto out;

	if (register_pernet_device(&default_device_ops))
		goto out;

	open_softirq(NET_TX_SOFTIRQ, net_tx_action);
	open_softirq(NET_RX_SOFTIRQ, net_rx_action);

	hotcpu_notifier(dev_cpu_callback, 0);
	dst_init();
	rc = 0;
out:
	return rc;
}

subsys_initcall(net_dev_init);<|MERGE_RESOLUTION|>--- conflicted
+++ resolved
@@ -2285,10 +2285,6 @@
 {
 	unsigned int vlan_depth = skb->mac_len;
 	__be16 type = skb->protocol;
-<<<<<<< HEAD
-	int vlan_depth = skb->mac_len;
-=======
->>>>>>> 40dde7e2
 
 	/* Tunnel gso handlers can set protocol to ethernet. */
 	if (type == htons(ETH_P_TEB)) {
@@ -6617,9 +6613,6 @@
 /**
  *	unregister_netdevice_many - unregister many devices
  *	@head: list of devices
- *
- *  Note: As most callers use a stack allocated list_head,
- *  we force a list_del() to make sure stack wont be corrupted later.
  */
 void unregister_netdevice_many(struct list_head *head)
 {
@@ -6629,7 +6622,6 @@
 		rollback_registered_many(head);
 		list_for_each_entry(dev, head, unreg_list)
 			net_set_todo(dev);
-		list_del(head);
 	}
 }
 EXPORT_SYMBOL(unregister_netdevice_many);
@@ -7085,6 +7077,7 @@
 		}
 	}
 	unregister_netdevice_many(&dev_kill_list);
+	list_del(&dev_kill_list);
 	rtnl_unlock();
 }
 
