// SPDX-License-Identifier: GPL-2.0
/*
 * linux/net/sunrpc/xprtsock.c
 *
 * Client-side transport implementation for sockets.
 *
 * TCP callback races fixes (C) 1998 Red Hat
 * TCP send fixes (C) 1998 Red Hat
 * TCP NFS related read + write fixes
 *  (C) 1999 Dave Airlie, University of Limerick, Ireland <airlied@linux.ie>
 *
 * Rewrite of larges part of the code in order to stabilize TCP stuff.
 * Fix behaviour when socket buffer is full.
 *  (C) 1999 Trond Myklebust <trond.myklebust@fys.uio.no>
 *
 * IP socket transport implementation, (C) 2005 Chuck Lever <cel@netapp.com>
 *
 * IPv6 support contributed by Gilles Quillard, Bull Open Source, 2005.
 *   <gilles.quillard@bull.net>
 */

#include <linux/types.h>
#include <linux/string.h>
#include <linux/slab.h>
#include <linux/module.h>
#include <linux/capability.h>
#include <linux/pagemap.h>
#include <linux/errno.h>
#include <linux/socket.h>
#include <linux/in.h>
#include <linux/net.h>
#include <linux/mm.h>
#include <linux/un.h>
#include <linux/udp.h>
#include <linux/tcp.h>
#include <linux/sunrpc/clnt.h>
#include <linux/sunrpc/addr.h>
#include <linux/sunrpc/sched.h>
#include <linux/sunrpc/svcsock.h>
#include <linux/sunrpc/xprtsock.h>
#include <linux/file.h>
#ifdef CONFIG_SUNRPC_BACKCHANNEL
#include <linux/sunrpc/bc_xprt.h>
#endif

#include <net/sock.h>
#include <net/checksum.h>
#include <net/udp.h>
#include <net/tcp.h>
#include <linux/bvec.h>
#include <linux/highmem.h>
#include <linux/uio.h>
#include <linux/sched/mm.h>

#include <trace/events/sunrpc.h>

#include "socklib.h"
#include "sunrpc.h"

static void xs_close(struct rpc_xprt *xprt);
static void xs_tcp_set_socket_timeouts(struct rpc_xprt *xprt,
		struct socket *sock);

/*
 * xprtsock tunables
 */
static unsigned int xprt_udp_slot_table_entries = RPC_DEF_SLOT_TABLE;
static unsigned int xprt_tcp_slot_table_entries = RPC_MIN_SLOT_TABLE;
static unsigned int xprt_max_tcp_slot_table_entries = RPC_MAX_SLOT_TABLE;

static unsigned int xprt_min_resvport = RPC_DEF_MIN_RESVPORT;
static unsigned int xprt_max_resvport = RPC_DEF_MAX_RESVPORT;

#define XS_TCP_LINGER_TO	(15U * HZ)
static unsigned int xs_tcp_fin_timeout __read_mostly = XS_TCP_LINGER_TO;

/*
 * We can register our own files under /proc/sys/sunrpc by
 * calling register_sysctl_table() again.  The files in that
 * directory become the union of all files registered there.
 *
 * We simply need to make sure that we don't collide with
 * someone else's file names!
 */

static unsigned int min_slot_table_size = RPC_MIN_SLOT_TABLE;
static unsigned int max_slot_table_size = RPC_MAX_SLOT_TABLE;
static unsigned int max_tcp_slot_table_limit = RPC_MAX_SLOT_TABLE_LIMIT;
static unsigned int xprt_min_resvport_limit = RPC_MIN_RESVPORT;
static unsigned int xprt_max_resvport_limit = RPC_MAX_RESVPORT;

static struct ctl_table_header *sunrpc_table_header;

/*
 * FIXME: changing the UDP slot table size should also resize the UDP
 *        socket buffers for existing UDP transports
 */
static struct ctl_table xs_tunables_table[] = {
	{
		.procname	= "udp_slot_table_entries",
		.data		= &xprt_udp_slot_table_entries,
		.maxlen		= sizeof(unsigned int),
		.mode		= 0644,
		.proc_handler	= proc_dointvec_minmax,
		.extra1		= &min_slot_table_size,
		.extra2		= &max_slot_table_size
	},
	{
		.procname	= "tcp_slot_table_entries",
		.data		= &xprt_tcp_slot_table_entries,
		.maxlen		= sizeof(unsigned int),
		.mode		= 0644,
		.proc_handler	= proc_dointvec_minmax,
		.extra1		= &min_slot_table_size,
		.extra2		= &max_slot_table_size
	},
	{
		.procname	= "tcp_max_slot_table_entries",
		.data		= &xprt_max_tcp_slot_table_entries,
		.maxlen		= sizeof(unsigned int),
		.mode		= 0644,
		.proc_handler	= proc_dointvec_minmax,
		.extra1		= &min_slot_table_size,
		.extra2		= &max_tcp_slot_table_limit
	},
	{
		.procname	= "min_resvport",
		.data		= &xprt_min_resvport,
		.maxlen		= sizeof(unsigned int),
		.mode		= 0644,
		.proc_handler	= proc_dointvec_minmax,
		.extra1		= &xprt_min_resvport_limit,
		.extra2		= &xprt_max_resvport_limit
	},
	{
		.procname	= "max_resvport",
		.data		= &xprt_max_resvport,
		.maxlen		= sizeof(unsigned int),
		.mode		= 0644,
		.proc_handler	= proc_dointvec_minmax,
		.extra1		= &xprt_min_resvport_limit,
		.extra2		= &xprt_max_resvport_limit
	},
	{
		.procname	= "tcp_fin_timeout",
		.data		= &xs_tcp_fin_timeout,
		.maxlen		= sizeof(xs_tcp_fin_timeout),
		.mode		= 0644,
		.proc_handler	= proc_dointvec_jiffies,
	},
	{ },
};

static struct ctl_table sunrpc_table[] = {
	{
		.procname	= "sunrpc",
		.mode		= 0555,
		.child		= xs_tunables_table
	},
	{ },
};

/*
 * Wait duration for a reply from the RPC portmapper.
 */
#define XS_BIND_TO		(60U * HZ)

/*
 * Delay if a UDP socket connect error occurs.  This is most likely some
 * kind of resource problem on the local host.
 */
#define XS_UDP_REEST_TO		(2U * HZ)

/*
 * The reestablish timeout allows clients to delay for a bit before attempting
 * to reconnect to a server that just dropped our connection.
 *
 * We implement an exponential backoff when trying to reestablish a TCP
 * transport connection with the server.  Some servers like to drop a TCP
 * connection when they are overworked, so we start with a short timeout and
 * increase over time if the server is down or not responding.
 */
#define XS_TCP_INIT_REEST_TO	(3U * HZ)

/*
 * TCP idle timeout; client drops the transport socket if it is idle
 * for this long.  Note that we also timeout UDP sockets to prevent
 * holding port numbers when there is no RPC traffic.
 */
#define XS_IDLE_DISC_TO		(5U * 60 * HZ)

#if IS_ENABLED(CONFIG_SUNRPC_DEBUG)
# undef  RPC_DEBUG_DATA
# define RPCDBG_FACILITY	RPCDBG_TRANS
#endif

#ifdef RPC_DEBUG_DATA
static void xs_pktdump(char *msg, u32 *packet, unsigned int count)
{
	u8 *buf = (u8 *) packet;
	int j;

	dprintk("RPC:       %s\n", msg);
	for (j = 0; j < count && j < 128; j += 4) {
		if (!(j & 31)) {
			if (j)
				dprintk("\n");
			dprintk("0x%04x ", j);
		}
		dprintk("%02x%02x%02x%02x ",
			buf[j], buf[j+1], buf[j+2], buf[j+3]);
	}
	dprintk("\n");
}
#else
static inline void xs_pktdump(char *msg, u32 *packet, unsigned int count)
{
	/* NOP */
}
#endif

static inline struct rpc_xprt *xprt_from_sock(struct sock *sk)
{
	return (struct rpc_xprt *) sk->sk_user_data;
}

static inline struct sockaddr *xs_addr(struct rpc_xprt *xprt)
{
	return (struct sockaddr *) &xprt->addr;
}

static inline struct sockaddr_un *xs_addr_un(struct rpc_xprt *xprt)
{
	return (struct sockaddr_un *) &xprt->addr;
}

static inline struct sockaddr_in *xs_addr_in(struct rpc_xprt *xprt)
{
	return (struct sockaddr_in *) &xprt->addr;
}

static inline struct sockaddr_in6 *xs_addr_in6(struct rpc_xprt *xprt)
{
	return (struct sockaddr_in6 *) &xprt->addr;
}

static void xs_format_common_peer_addresses(struct rpc_xprt *xprt)
{
	struct sockaddr *sap = xs_addr(xprt);
	struct sockaddr_in6 *sin6;
	struct sockaddr_in *sin;
	struct sockaddr_un *sun;
	char buf[128];

	switch (sap->sa_family) {
	case AF_LOCAL:
		sun = xs_addr_un(xprt);
		strlcpy(buf, sun->sun_path, sizeof(buf));
		xprt->address_strings[RPC_DISPLAY_ADDR] =
						kstrdup(buf, GFP_KERNEL);
		break;
	case AF_INET:
		(void)rpc_ntop(sap, buf, sizeof(buf));
		xprt->address_strings[RPC_DISPLAY_ADDR] =
						kstrdup(buf, GFP_KERNEL);
		sin = xs_addr_in(xprt);
		snprintf(buf, sizeof(buf), "%08x", ntohl(sin->sin_addr.s_addr));
		break;
	case AF_INET6:
		(void)rpc_ntop(sap, buf, sizeof(buf));
		xprt->address_strings[RPC_DISPLAY_ADDR] =
						kstrdup(buf, GFP_KERNEL);
		sin6 = xs_addr_in6(xprt);
		snprintf(buf, sizeof(buf), "%pi6", &sin6->sin6_addr);
		break;
	default:
		BUG();
	}

	xprt->address_strings[RPC_DISPLAY_HEX_ADDR] = kstrdup(buf, GFP_KERNEL);
}

static void xs_format_common_peer_ports(struct rpc_xprt *xprt)
{
	struct sockaddr *sap = xs_addr(xprt);
	char buf[128];

	snprintf(buf, sizeof(buf), "%u", rpc_get_port(sap));
	xprt->address_strings[RPC_DISPLAY_PORT] = kstrdup(buf, GFP_KERNEL);

	snprintf(buf, sizeof(buf), "%4hx", rpc_get_port(sap));
	xprt->address_strings[RPC_DISPLAY_HEX_PORT] = kstrdup(buf, GFP_KERNEL);
}

static void xs_format_peer_addresses(struct rpc_xprt *xprt,
				     const char *protocol,
				     const char *netid)
{
	xprt->address_strings[RPC_DISPLAY_PROTO] = protocol;
	xprt->address_strings[RPC_DISPLAY_NETID] = netid;
	xs_format_common_peer_addresses(xprt);
	xs_format_common_peer_ports(xprt);
}

static void xs_update_peer_port(struct rpc_xprt *xprt)
{
	kfree(xprt->address_strings[RPC_DISPLAY_HEX_PORT]);
	kfree(xprt->address_strings[RPC_DISPLAY_PORT]);

	xs_format_common_peer_ports(xprt);
}

static void xs_free_peer_addresses(struct rpc_xprt *xprt)
{
	unsigned int i;

	for (i = 0; i < RPC_DISPLAY_MAX; i++)
		switch (i) {
		case RPC_DISPLAY_PROTO:
		case RPC_DISPLAY_NETID:
			continue;
		default:
			kfree(xprt->address_strings[i]);
		}
}

static size_t
xs_alloc_sparse_pages(struct xdr_buf *buf, size_t want, gfp_t gfp)
{
	size_t i,n;

	if (!want || !(buf->flags & XDRBUF_SPARSE_PAGES))
		return want;
	n = (buf->page_base + want + PAGE_SIZE - 1) >> PAGE_SHIFT;
	for (i = 0; i < n; i++) {
		if (buf->pages[i])
			continue;
		buf->bvec[i].bv_page = buf->pages[i] = alloc_page(gfp);
		if (!buf->pages[i]) {
			i *= PAGE_SIZE;
			return i > buf->page_base ? i - buf->page_base : 0;
		}
	}
	return want;
}

static ssize_t
xs_sock_recvmsg(struct socket *sock, struct msghdr *msg, int flags, size_t seek)
{
	ssize_t ret;
	if (seek != 0)
		iov_iter_advance(&msg->msg_iter, seek);
	ret = sock_recvmsg(sock, msg, flags);
	return ret > 0 ? ret + seek : ret;
}

static ssize_t
xs_read_kvec(struct socket *sock, struct msghdr *msg, int flags,
		struct kvec *kvec, size_t count, size_t seek)
{
	iov_iter_kvec(&msg->msg_iter, READ, kvec, 1, count);
	return xs_sock_recvmsg(sock, msg, flags, seek);
}

static ssize_t
xs_read_bvec(struct socket *sock, struct msghdr *msg, int flags,
		struct bio_vec *bvec, unsigned long nr, size_t count,
		size_t seek)
{
	iov_iter_bvec(&msg->msg_iter, READ, bvec, nr, count);
	return xs_sock_recvmsg(sock, msg, flags, seek);
}

static ssize_t
xs_read_discard(struct socket *sock, struct msghdr *msg, int flags,
		size_t count)
{
	iov_iter_discard(&msg->msg_iter, READ, count);
	return sock_recvmsg(sock, msg, flags);
}

#if ARCH_IMPLEMENTS_FLUSH_DCACHE_PAGE
static void
xs_flush_bvec(const struct bio_vec *bvec, size_t count, size_t seek)
{
	struct bvec_iter bi = {
		.bi_size = count,
	};
	struct bio_vec bv;

	bvec_iter_advance(bvec, &bi, seek & PAGE_MASK);
	for_each_bvec(bv, bvec, bi, bi)
		flush_dcache_page(bv.bv_page);
}
#else
static inline void
xs_flush_bvec(const struct bio_vec *bvec, size_t count, size_t seek)
{
}
#endif

static ssize_t
xs_read_xdr_buf(struct socket *sock, struct msghdr *msg, int flags,
		struct xdr_buf *buf, size_t count, size_t seek, size_t *read)
{
	size_t want, seek_init = seek, offset = 0;
	ssize_t ret;

	want = min_t(size_t, count, buf->head[0].iov_len);
	if (seek < want) {
		ret = xs_read_kvec(sock, msg, flags, &buf->head[0], want, seek);
		if (ret <= 0)
			goto sock_err;
		offset += ret;
		if (offset == count || msg->msg_flags & (MSG_EOR|MSG_TRUNC))
			goto out;
		if (ret != want)
			goto out;
		seek = 0;
	} else {
		seek -= want;
		offset += want;
	}

	want = xs_alloc_sparse_pages(buf,
			min_t(size_t, count - offset, buf->page_len),
			GFP_KERNEL);
	if (seek < want) {
		ret = xs_read_bvec(sock, msg, flags, buf->bvec,
				xdr_buf_pagecount(buf),
				want + buf->page_base,
				seek + buf->page_base);
		if (ret <= 0)
			goto sock_err;
		xs_flush_bvec(buf->bvec, ret, seek + buf->page_base);
		offset += ret - buf->page_base;
		if (offset == count || msg->msg_flags & (MSG_EOR|MSG_TRUNC))
			goto out;
		if (ret != want)
			goto out;
		seek = 0;
	} else {
		seek -= want;
		offset += want;
	}

	want = min_t(size_t, count - offset, buf->tail[0].iov_len);
	if (seek < want) {
		ret = xs_read_kvec(sock, msg, flags, &buf->tail[0], want, seek);
		if (ret <= 0)
			goto sock_err;
		offset += ret;
		if (offset == count || msg->msg_flags & (MSG_EOR|MSG_TRUNC))
			goto out;
		if (ret != want)
			goto out;
	} else if (offset < seek_init)
		offset = seek_init;
	ret = -EMSGSIZE;
out:
	*read = offset - seek_init;
	return ret;
sock_err:
	offset += seek;
	goto out;
}

static void
xs_read_header(struct sock_xprt *transport, struct xdr_buf *buf)
{
	if (!transport->recv.copied) {
		if (buf->head[0].iov_len >= transport->recv.offset)
			memcpy(buf->head[0].iov_base,
					&transport->recv.xid,
					transport->recv.offset);
		transport->recv.copied = transport->recv.offset;
	}
}

static bool
xs_read_stream_request_done(struct sock_xprt *transport)
{
	return transport->recv.fraghdr & cpu_to_be32(RPC_LAST_STREAM_FRAGMENT);
}

static void
xs_read_stream_check_eor(struct sock_xprt *transport,
		struct msghdr *msg)
{
	if (xs_read_stream_request_done(transport))
		msg->msg_flags |= MSG_EOR;
}

static ssize_t
xs_read_stream_request(struct sock_xprt *transport, struct msghdr *msg,
		int flags, struct rpc_rqst *req)
{
	struct xdr_buf *buf = &req->rq_private_buf;
	size_t want, read;
	ssize_t ret;

	xs_read_header(transport, buf);

	want = transport->recv.len - transport->recv.offset;
	if (want != 0) {
		ret = xs_read_xdr_buf(transport->sock, msg, flags, buf,
				transport->recv.copied + want,
				transport->recv.copied,
				&read);
		transport->recv.offset += read;
		transport->recv.copied += read;
	}

	if (transport->recv.offset == transport->recv.len)
		xs_read_stream_check_eor(transport, msg);

	if (want == 0)
		return 0;

	switch (ret) {
	default:
		break;
	case -EFAULT:
	case -EMSGSIZE:
		msg->msg_flags |= MSG_TRUNC;
		return read;
	case 0:
		return -ESHUTDOWN;
	}
	return ret < 0 ? ret : read;
}

static size_t
xs_read_stream_headersize(bool isfrag)
{
	if (isfrag)
		return sizeof(__be32);
	return 3 * sizeof(__be32);
}

static ssize_t
xs_read_stream_header(struct sock_xprt *transport, struct msghdr *msg,
		int flags, size_t want, size_t seek)
{
	struct kvec kvec = {
		.iov_base = &transport->recv.fraghdr,
		.iov_len = want,
	};
	return xs_read_kvec(transport->sock, msg, flags, &kvec, want, seek);
}

#if defined(CONFIG_SUNRPC_BACKCHANNEL)
static ssize_t
xs_read_stream_call(struct sock_xprt *transport, struct msghdr *msg, int flags)
{
	struct rpc_xprt *xprt = &transport->xprt;
	struct rpc_rqst *req;
	ssize_t ret;

	/* Look up and lock the request corresponding to the given XID */
	req = xprt_lookup_bc_request(xprt, transport->recv.xid);
	if (!req) {
		printk(KERN_WARNING "Callback slot table overflowed\n");
		return -ESHUTDOWN;
	}
	if (transport->recv.copied && !req->rq_private_buf.len)
		return -ESHUTDOWN;

	ret = xs_read_stream_request(transport, msg, flags, req);
	if (msg->msg_flags & (MSG_EOR|MSG_TRUNC))
		xprt_complete_bc_request(req, transport->recv.copied);
	else
		req->rq_private_buf.len = transport->recv.copied;

	return ret;
}
#else /* CONFIG_SUNRPC_BACKCHANNEL */
static ssize_t
xs_read_stream_call(struct sock_xprt *transport, struct msghdr *msg, int flags)
{
	return -ESHUTDOWN;
}
#endif /* CONFIG_SUNRPC_BACKCHANNEL */

static ssize_t
xs_read_stream_reply(struct sock_xprt *transport, struct msghdr *msg, int flags)
{
	struct rpc_xprt *xprt = &transport->xprt;
	struct rpc_rqst *req;
	ssize_t ret = 0;

	/* Look up and lock the request corresponding to the given XID */
	spin_lock(&xprt->queue_lock);
	req = xprt_lookup_rqst(xprt, transport->recv.xid);
	if (!req || (transport->recv.copied && !req->rq_private_buf.len)) {
		msg->msg_flags |= MSG_TRUNC;
		goto out;
	}
	xprt_pin_rqst(req);
	spin_unlock(&xprt->queue_lock);

	ret = xs_read_stream_request(transport, msg, flags, req);

	spin_lock(&xprt->queue_lock);
	if (msg->msg_flags & (MSG_EOR|MSG_TRUNC))
		xprt_complete_rqst(req->rq_task, transport->recv.copied);
	else
		req->rq_private_buf.len = transport->recv.copied;
	xprt_unpin_rqst(req);
out:
	spin_unlock(&xprt->queue_lock);
	return ret;
}

static ssize_t
xs_read_stream(struct sock_xprt *transport, int flags)
{
	struct msghdr msg = { 0 };
	size_t want, read = 0;
	ssize_t ret = 0;

	if (transport->recv.len == 0) {
		want = xs_read_stream_headersize(transport->recv.copied != 0);
		ret = xs_read_stream_header(transport, &msg, flags, want,
				transport->recv.offset);
		if (ret <= 0)
			goto out_err;
		transport->recv.offset = ret;
		if (transport->recv.offset != want)
			return transport->recv.offset;
		transport->recv.len = be32_to_cpu(transport->recv.fraghdr) &
			RPC_FRAGMENT_SIZE_MASK;
		transport->recv.offset -= sizeof(transport->recv.fraghdr);
		read = ret;
	}

	switch (be32_to_cpu(transport->recv.calldir)) {
	default:
		msg.msg_flags |= MSG_TRUNC;
		break;
	case RPC_CALL:
		ret = xs_read_stream_call(transport, &msg, flags);
		break;
	case RPC_REPLY:
		ret = xs_read_stream_reply(transport, &msg, flags);
	}
	if (msg.msg_flags & MSG_TRUNC) {
		transport->recv.calldir = cpu_to_be32(-1);
		transport->recv.copied = -1;
	}
	if (ret < 0)
		goto out_err;
	read += ret;
	if (transport->recv.offset < transport->recv.len) {
		if (!(msg.msg_flags & MSG_TRUNC))
			return read;
		msg.msg_flags = 0;
		ret = xs_read_discard(transport->sock, &msg, flags,
				transport->recv.len - transport->recv.offset);
		if (ret <= 0)
			goto out_err;
		transport->recv.offset += ret;
		read += ret;
		if (transport->recv.offset != transport->recv.len)
			return read;
	}
	if (xs_read_stream_request_done(transport)) {
		trace_xs_stream_read_request(transport);
		transport->recv.copied = 0;
	}
	transport->recv.offset = 0;
	transport->recv.len = 0;
	return read;
out_err:
	return ret != 0 ? ret : -ESHUTDOWN;
}

static __poll_t xs_poll_socket(struct sock_xprt *transport)
{
	return transport->sock->ops->poll(transport->file, transport->sock,
			NULL);
}

static bool xs_poll_socket_readable(struct sock_xprt *transport)
{
	__poll_t events = xs_poll_socket(transport);

	return (events & (EPOLLIN | EPOLLRDNORM)) && !(events & EPOLLRDHUP);
}

static void xs_poll_check_readable(struct sock_xprt *transport)
{

	clear_bit(XPRT_SOCK_DATA_READY, &transport->sock_state);
	if (!xs_poll_socket_readable(transport))
		return;
	if (!test_and_set_bit(XPRT_SOCK_DATA_READY, &transport->sock_state))
		queue_work(xprtiod_workqueue, &transport->recv_worker);
}

static void xs_stream_data_receive(struct sock_xprt *transport)
{
	size_t read = 0;
	ssize_t ret = 0;

	mutex_lock(&transport->recv_mutex);
	if (transport->sock == NULL)
		goto out;
	for (;;) {
		ret = xs_read_stream(transport, MSG_DONTWAIT);
		if (ret < 0)
			break;
		read += ret;
		cond_resched();
	}
	if (ret == -ESHUTDOWN)
		kernel_sock_shutdown(transport->sock, SHUT_RDWR);
	else
		xs_poll_check_readable(transport);
out:
	mutex_unlock(&transport->recv_mutex);
	trace_xs_stream_read_data(&transport->xprt, ret, read);
}

static void xs_stream_data_receive_workfn(struct work_struct *work)
{
	struct sock_xprt *transport =
		container_of(work, struct sock_xprt, recv_worker);
	unsigned int pflags = memalloc_nofs_save();

	xs_stream_data_receive(transport);
	memalloc_nofs_restore(pflags);
}

static void
xs_stream_reset_connect(struct sock_xprt *transport)
{
	transport->recv.offset = 0;
	transport->recv.len = 0;
	transport->recv.copied = 0;
	transport->xmit.offset = 0;
}

static void
xs_stream_start_connect(struct sock_xprt *transport)
{
	transport->xprt.stat.connect_count++;
	transport->xprt.stat.connect_start = jiffies;
}

#define XS_SENDMSG_FLAGS	(MSG_DONTWAIT | MSG_NOSIGNAL)

/**
 * xs_nospace - handle transmit was incomplete
 * @req: pointer to RPC request
 *
 */
static int xs_nospace(struct rpc_rqst *req)
{
	struct rpc_xprt *xprt = req->rq_xprt;
	struct sock_xprt *transport = container_of(xprt, struct sock_xprt, xprt);
	struct sock *sk = transport->inet;
	int ret = -EAGAIN;

	trace_rpc_socket_nospace(req, transport);

	/* Protect against races with write_space */
	spin_lock(&xprt->transport_lock);

	/* Don't race with disconnect */
	if (xprt_connected(xprt)) {
		/* wait for more buffer space */
		sk->sk_write_pending++;
		xprt_wait_for_buffer_space(xprt);
	} else
		ret = -ENOTCONN;

	spin_unlock(&xprt->transport_lock);

	/* Race breaker in case memory is freed before above code is called */
	if (ret == -EAGAIN) {
		struct socket_wq *wq;

		rcu_read_lock();
		wq = rcu_dereference(sk->sk_wq);
		set_bit(SOCKWQ_ASYNC_NOSPACE, &wq->flags);
		rcu_read_unlock();

		sk->sk_write_space(sk);
	}
	return ret;
}

static void
xs_stream_prepare_request(struct rpc_rqst *req)
{
	xdr_free_bvec(&req->rq_rcv_buf);
	req->rq_task->tk_status = xdr_alloc_bvec(&req->rq_rcv_buf, GFP_KERNEL);
}

/*
 * Determine if the previous message in the stream was aborted before it
 * could complete transmission.
 */
static bool
xs_send_request_was_aborted(struct sock_xprt *transport, struct rpc_rqst *req)
{
	return transport->xmit.offset != 0 && req->rq_bytes_sent == 0;
}

/*
 * Return the stream record marker field for a record of length < 2^31-1
 */
static rpc_fraghdr
xs_stream_record_marker(struct xdr_buf *xdr)
{
	if (!xdr->len)
		return 0;
	return cpu_to_be32(RPC_LAST_STREAM_FRAGMENT | (u32)xdr->len);
}

/**
 * xs_local_send_request - write an RPC request to an AF_LOCAL socket
 * @req: pointer to RPC request
 *
 * Return values:
 *        0:	The request has been sent
 *   EAGAIN:	The socket was blocked, please call again later to
 *		complete the request
 * ENOTCONN:	Caller needs to invoke connect logic then call again
 *    other:	Some other error occured, the request was not sent
 */
static int xs_local_send_request(struct rpc_rqst *req)
{
	struct rpc_xprt *xprt = req->rq_xprt;
	struct sock_xprt *transport =
				container_of(xprt, struct sock_xprt, xprt);
	struct xdr_buf *xdr = &req->rq_snd_buf;
	rpc_fraghdr rm = xs_stream_record_marker(xdr);
	unsigned int msglen = rm ? req->rq_slen + sizeof(rm) : req->rq_slen;
	struct msghdr msg = {
		.msg_flags	= XS_SENDMSG_FLAGS,
	};
	unsigned int sent;
	int status;

	/* Close the stream if the previous transmission was incomplete */
	if (xs_send_request_was_aborted(transport, req)) {
		xs_close(xprt);
		return -ENOTCONN;
	}

	xs_pktdump("packet data:",
			req->rq_svec->iov_base, req->rq_svec->iov_len);

	req->rq_xtime = ktime_get();
	status = xprt_sock_sendmsg(transport->sock, &msg, xdr,
				   transport->xmit.offset, rm, &sent);
	dprintk("RPC:       %s(%u) = %d\n",
			__func__, xdr->len - transport->xmit.offset, status);

	if (status == -EAGAIN && sock_writeable(transport->inet))
		status = -ENOBUFS;

	if (likely(sent > 0) || status == 0) {
		transport->xmit.offset += sent;
		req->rq_bytes_sent = transport->xmit.offset;
		if (likely(req->rq_bytes_sent >= msglen)) {
			req->rq_xmit_bytes_sent += transport->xmit.offset;
			transport->xmit.offset = 0;
			return 0;
		}
		status = -EAGAIN;
	}

	switch (status) {
	case -ENOBUFS:
		break;
	case -EAGAIN:
		status = xs_nospace(req);
		break;
	default:
		dprintk("RPC:       sendmsg returned unrecognized error %d\n",
			-status);
		fallthrough;
	case -EPIPE:
		xs_close(xprt);
		status = -ENOTCONN;
	}

	return status;
}

/**
 * xs_udp_send_request - write an RPC request to a UDP socket
 * @req: pointer to RPC request
 *
 * Return values:
 *        0:	The request has been sent
 *   EAGAIN:	The socket was blocked, please call again later to
 *		complete the request
 * ENOTCONN:	Caller needs to invoke connect logic then call again
 *    other:	Some other error occurred, the request was not sent
 */
static int xs_udp_send_request(struct rpc_rqst *req)
{
	struct rpc_xprt *xprt = req->rq_xprt;
	struct sock_xprt *transport = container_of(xprt, struct sock_xprt, xprt);
	struct xdr_buf *xdr = &req->rq_snd_buf;
	struct msghdr msg = {
		.msg_name	= xs_addr(xprt),
		.msg_namelen	= xprt->addrlen,
		.msg_flags	= XS_SENDMSG_FLAGS,
	};
	unsigned int sent;
	int status;

	xs_pktdump("packet data:",
				req->rq_svec->iov_base,
				req->rq_svec->iov_len);

	if (!xprt_bound(xprt))
		return -ENOTCONN;

	if (!xprt_request_get_cong(xprt, req))
		return -EBADSLT;

	req->rq_xtime = ktime_get();
	status = xprt_sock_sendmsg(transport->sock, &msg, xdr, 0, 0, &sent);

	dprintk("RPC:       xs_udp_send_request(%u) = %d\n",
			xdr->len, status);

	/* firewall is blocking us, don't return -EAGAIN or we end up looping */
	if (status == -EPERM)
		goto process_status;

	if (status == -EAGAIN && sock_writeable(transport->inet))
		status = -ENOBUFS;

	if (sent > 0 || status == 0) {
		req->rq_xmit_bytes_sent += sent;
		if (sent >= req->rq_slen)
			return 0;
		/* Still some bytes left; set up for a retry later. */
		status = -EAGAIN;
	}

process_status:
	switch (status) {
	case -ENOTSOCK:
		status = -ENOTCONN;
		/* Should we call xs_close() here? */
		break;
	case -EAGAIN:
		status = xs_nospace(req);
		break;
	case -ENETUNREACH:
	case -ENOBUFS:
	case -EPIPE:
	case -ECONNREFUSED:
	case -EPERM:
		/* When the server has died, an ICMP port unreachable message
		 * prompts ECONNREFUSED. */
		break;
	default:
		dprintk("RPC:       sendmsg returned unrecognized error %d\n",
			-status);
	}

	return status;
}

/**
 * xs_tcp_send_request - write an RPC request to a TCP socket
 * @req: pointer to RPC request
 *
 * Return values:
 *        0:	The request has been sent
 *   EAGAIN:	The socket was blocked, please call again later to
 *		complete the request
 * ENOTCONN:	Caller needs to invoke connect logic then call again
 *    other:	Some other error occurred, the request was not sent
 *
 * XXX: In the case of soft timeouts, should we eventually give up
 *	if sendmsg is not able to make progress?
 */
static int xs_tcp_send_request(struct rpc_rqst *req)
{
	struct rpc_xprt *xprt = req->rq_xprt;
	struct sock_xprt *transport = container_of(xprt, struct sock_xprt, xprt);
	struct xdr_buf *xdr = &req->rq_snd_buf;
	rpc_fraghdr rm = xs_stream_record_marker(xdr);
	unsigned int msglen = rm ? req->rq_slen + sizeof(rm) : req->rq_slen;
	struct msghdr msg = {
		.msg_flags	= XS_SENDMSG_FLAGS,
	};
	bool vm_wait = false;
	unsigned int sent;
	int status;

	/* Close the stream if the previous transmission was incomplete */
	if (xs_send_request_was_aborted(transport, req)) {
		if (transport->sock != NULL)
			kernel_sock_shutdown(transport->sock, SHUT_RDWR);
		return -ENOTCONN;
	}

	xs_pktdump("packet data:",
				req->rq_svec->iov_base,
				req->rq_svec->iov_len);

	if (test_bit(XPRT_SOCK_UPD_TIMEOUT, &transport->sock_state))
		xs_tcp_set_socket_timeouts(xprt, transport->sock);

	/* Continue transmitting the packet/record. We must be careful
	 * to cope with writespace callbacks arriving _after_ we have
	 * called sendmsg(). */
	req->rq_xtime = ktime_get();
	while (1) {
		status = xprt_sock_sendmsg(transport->sock, &msg, xdr,
					   transport->xmit.offset, rm, &sent);

		dprintk("RPC:       xs_tcp_send_request(%u) = %d\n",
				xdr->len - transport->xmit.offset, status);

		/* If we've sent the entire packet, immediately
		 * reset the count of bytes sent. */
		transport->xmit.offset += sent;
		req->rq_bytes_sent = transport->xmit.offset;
		if (likely(req->rq_bytes_sent >= msglen)) {
			req->rq_xmit_bytes_sent += transport->xmit.offset;
			transport->xmit.offset = 0;
			return 0;
		}

		WARN_ON_ONCE(sent == 0 && status == 0);

		if (status == -EAGAIN ) {
			/*
			 * Return EAGAIN if we're sure we're hitting the
			 * socket send buffer limits.
			 */
			if (test_bit(SOCK_NOSPACE, &transport->sock->flags))
				break;
			/*
			 * Did we hit a memory allocation failure?
			 */
			if (sent == 0) {
				status = -ENOBUFS;
				if (vm_wait)
					break;
				/* Retry, knowing now that we're below the
				 * socket send buffer limit
				 */
				vm_wait = true;
			}
			continue;
		}
		if (status < 0)
			break;
		vm_wait = false;
	}

	switch (status) {
	case -ENOTSOCK:
		status = -ENOTCONN;
		/* Should we call xs_close() here? */
		break;
	case -EAGAIN:
		status = xs_nospace(req);
		break;
	case -ECONNRESET:
	case -ECONNREFUSED:
	case -ENOTCONN:
	case -EADDRINUSE:
	case -ENOBUFS:
	case -EPIPE:
		break;
	default:
		dprintk("RPC:       sendmsg returned unrecognized error %d\n",
			-status);
	}

	return status;
}

static void xs_save_old_callbacks(struct sock_xprt *transport, struct sock *sk)
{
	transport->old_data_ready = sk->sk_data_ready;
	transport->old_state_change = sk->sk_state_change;
	transport->old_write_space = sk->sk_write_space;
	transport->old_error_report = sk->sk_error_report;
}

static void xs_restore_old_callbacks(struct sock_xprt *transport, struct sock *sk)
{
	sk->sk_data_ready = transport->old_data_ready;
	sk->sk_state_change = transport->old_state_change;
	sk->sk_write_space = transport->old_write_space;
	sk->sk_error_report = transport->old_error_report;
}

static void xs_sock_reset_state_flags(struct rpc_xprt *xprt)
{
	struct sock_xprt *transport = container_of(xprt, struct sock_xprt, xprt);

	clear_bit(XPRT_SOCK_DATA_READY, &transport->sock_state);
	clear_bit(XPRT_SOCK_WAKE_ERROR, &transport->sock_state);
	clear_bit(XPRT_SOCK_WAKE_WRITE, &transport->sock_state);
	clear_bit(XPRT_SOCK_WAKE_DISCONNECT, &transport->sock_state);
}

static void xs_run_error_worker(struct sock_xprt *transport, unsigned int nr)
{
	set_bit(nr, &transport->sock_state);
	queue_work(xprtiod_workqueue, &transport->error_worker);
}

static void xs_sock_reset_connection_flags(struct rpc_xprt *xprt)
{
	smp_mb__before_atomic();
	clear_bit(XPRT_CLOSE_WAIT, &xprt->state);
	clear_bit(XPRT_CLOSING, &xprt->state);
	xs_sock_reset_state_flags(xprt);
	smp_mb__after_atomic();
}

/**
 * xs_error_report - callback to handle TCP socket state errors
 * @sk: socket
 *
 * Note: we don't call sock_error() since there may be a rpc_task
 * using the socket, and so we don't want to clear sk->sk_err.
 */
static void xs_error_report(struct sock *sk)
{
	struct sock_xprt *transport;
	struct rpc_xprt *xprt;

	read_lock_bh(&sk->sk_callback_lock);
	if (!(xprt = xprt_from_sock(sk)))
		goto out;

	transport = container_of(xprt, struct sock_xprt, xprt);
	transport->xprt_err = -sk->sk_err;
	if (transport->xprt_err == 0)
		goto out;
	dprintk("RPC:       xs_error_report client %p, error=%d...\n",
			xprt, -transport->xprt_err);
	trace_rpc_socket_error(xprt, sk->sk_socket, transport->xprt_err);

	/* barrier ensures xprt_err is set before XPRT_SOCK_WAKE_ERROR */
	smp_mb__before_atomic();
	xs_run_error_worker(transport, XPRT_SOCK_WAKE_ERROR);
 out:
	read_unlock_bh(&sk->sk_callback_lock);
}

static void xs_reset_transport(struct sock_xprt *transport)
{
	struct socket *sock = transport->sock;
	struct sock *sk = transport->inet;
	struct rpc_xprt *xprt = &transport->xprt;
	struct file *filp = transport->file;

	if (sk == NULL)
		return;

	if (atomic_read(&transport->xprt.swapper))
		sk_clear_memalloc(sk);

	kernel_sock_shutdown(sock, SHUT_RDWR);

	mutex_lock(&transport->recv_mutex);
	write_lock_bh(&sk->sk_callback_lock);
	transport->inet = NULL;
	transport->sock = NULL;
	transport->file = NULL;

	sk->sk_user_data = NULL;

	xs_restore_old_callbacks(transport, sk);
	xprt_clear_connected(xprt);
	write_unlock_bh(&sk->sk_callback_lock);
	xs_sock_reset_connection_flags(xprt);
	/* Reset stream record info */
	xs_stream_reset_connect(transport);
	mutex_unlock(&transport->recv_mutex);

	trace_rpc_socket_close(xprt, sock);
	fput(filp);

	xprt_disconnect_done(xprt);
}

/**
 * xs_close - close a socket
 * @xprt: transport
 *
 * This is used when all requests are complete; ie, no DRC state remains
 * on the server we want to save.
 *
 * The caller _must_ be holding XPRT_LOCKED in order to avoid issues with
 * xs_reset_transport() zeroing the socket from underneath a writer.
 */
static void xs_close(struct rpc_xprt *xprt)
{
	struct sock_xprt *transport = container_of(xprt, struct sock_xprt, xprt);

	dprintk("RPC:       xs_close xprt %p\n", xprt);

	xs_reset_transport(transport);
	xprt->reestablish_timeout = 0;
}

static void xs_inject_disconnect(struct rpc_xprt *xprt)
{
	dprintk("RPC:       injecting transport disconnect on xprt=%p\n",
		xprt);
	xprt_disconnect_done(xprt);
}

static void xs_xprt_free(struct rpc_xprt *xprt)
{
	xs_free_peer_addresses(xprt);
	xprt_free(xprt);
}

/**
 * xs_destroy - prepare to shutdown a transport
 * @xprt: doomed transport
 *
 */
static void xs_destroy(struct rpc_xprt *xprt)
{
	struct sock_xprt *transport = container_of(xprt,
			struct sock_xprt, xprt);
	dprintk("RPC:       xs_destroy xprt %p\n", xprt);

	cancel_delayed_work_sync(&transport->connect_worker);
	xs_close(xprt);
	cancel_work_sync(&transport->recv_worker);
	cancel_work_sync(&transport->error_worker);
	xs_xprt_free(xprt);
	module_put(THIS_MODULE);
}

/**
 * xs_udp_data_read_skb - receive callback for UDP sockets
 * @xprt: transport
 * @sk: socket
 * @skb: skbuff
 *
 */
static void xs_udp_data_read_skb(struct rpc_xprt *xprt,
		struct sock *sk,
		struct sk_buff *skb)
{
	struct rpc_task *task;
	struct rpc_rqst *rovr;
	int repsize, copied;
	u32 _xid;
	__be32 *xp;

	repsize = skb->len;
	if (repsize < 4) {
		dprintk("RPC:       impossible RPC reply size %d!\n", repsize);
		return;
	}

	/* Copy the XID from the skb... */
	xp = skb_header_pointer(skb, 0, sizeof(_xid), &_xid);
	if (xp == NULL)
		return;

	/* Look up and lock the request corresponding to the given XID */
	spin_lock(&xprt->queue_lock);
	rovr = xprt_lookup_rqst(xprt, *xp);
	if (!rovr)
		goto out_unlock;
	xprt_pin_rqst(rovr);
	xprt_update_rtt(rovr->rq_task);
	spin_unlock(&xprt->queue_lock);
	task = rovr->rq_task;

	if ((copied = rovr->rq_private_buf.buflen) > repsize)
		copied = repsize;

	/* Suck it into the iovec, verify checksum if not done by hw. */
	if (csum_partial_copy_to_xdr(&rovr->rq_private_buf, skb)) {
		spin_lock(&xprt->queue_lock);
		__UDPX_INC_STATS(sk, UDP_MIB_INERRORS);
		goto out_unpin;
	}


	spin_lock(&xprt->transport_lock);
	xprt_adjust_cwnd(xprt, task, copied);
	spin_unlock(&xprt->transport_lock);
	spin_lock(&xprt->queue_lock);
	xprt_complete_rqst(task, copied);
	__UDPX_INC_STATS(sk, UDP_MIB_INDATAGRAMS);
out_unpin:
	xprt_unpin_rqst(rovr);
 out_unlock:
	spin_unlock(&xprt->queue_lock);
}

static void xs_udp_data_receive(struct sock_xprt *transport)
{
	struct sk_buff *skb;
	struct sock *sk;
	int err;

	mutex_lock(&transport->recv_mutex);
	sk = transport->inet;
	if (sk == NULL)
		goto out;
	for (;;) {
		skb = skb_recv_udp(sk, 0, 1, &err);
		if (skb == NULL)
			break;
		xs_udp_data_read_skb(&transport->xprt, sk, skb);
		consume_skb(skb);
		cond_resched();
	}
	xs_poll_check_readable(transport);
out:
	mutex_unlock(&transport->recv_mutex);
}

static void xs_udp_data_receive_workfn(struct work_struct *work)
{
	struct sock_xprt *transport =
		container_of(work, struct sock_xprt, recv_worker);
	unsigned int pflags = memalloc_nofs_save();

	xs_udp_data_receive(transport);
	memalloc_nofs_restore(pflags);
}

/**
 * xs_data_ready - "data ready" callback for UDP sockets
 * @sk: socket with data to read
 *
 */
static void xs_data_ready(struct sock *sk)
{
	struct rpc_xprt *xprt;

	read_lock_bh(&sk->sk_callback_lock);
	dprintk("RPC:       xs_data_ready...\n");
	xprt = xprt_from_sock(sk);
	if (xprt != NULL) {
		struct sock_xprt *transport = container_of(xprt,
				struct sock_xprt, xprt);
		transport->old_data_ready(sk);
		/* Any data means we had a useful conversation, so
		 * then we don't need to delay the next reconnect
		 */
		if (xprt->reestablish_timeout)
			xprt->reestablish_timeout = 0;
		if (!test_and_set_bit(XPRT_SOCK_DATA_READY, &transport->sock_state))
			queue_work(xprtiod_workqueue, &transport->recv_worker);
	}
	read_unlock_bh(&sk->sk_callback_lock);
}

/*
 * Helper function to force a TCP close if the server is sending
 * junk and/or it has put us in CLOSE_WAIT
 */
static void xs_tcp_force_close(struct rpc_xprt *xprt)
{
	xprt_force_disconnect(xprt);
}

#if defined(CONFIG_SUNRPC_BACKCHANNEL)
static size_t xs_tcp_bc_maxpayload(struct rpc_xprt *xprt)
{
	return PAGE_SIZE;
}
#endif /* CONFIG_SUNRPC_BACKCHANNEL */

/**
 * xs_tcp_state_change - callback to handle TCP socket state changes
 * @sk: socket whose state has changed
 *
 */
static void xs_tcp_state_change(struct sock *sk)
{
	struct rpc_xprt *xprt;
	struct sock_xprt *transport;

	read_lock_bh(&sk->sk_callback_lock);
	if (!(xprt = xprt_from_sock(sk)))
		goto out;
	dprintk("RPC:       xs_tcp_state_change client %p...\n", xprt);
	dprintk("RPC:       state %x conn %d dead %d zapped %d sk_shutdown %d\n",
			sk->sk_state, xprt_connected(xprt),
			sock_flag(sk, SOCK_DEAD),
			sock_flag(sk, SOCK_ZAPPED),
			sk->sk_shutdown);

	transport = container_of(xprt, struct sock_xprt, xprt);
	trace_rpc_socket_state_change(xprt, sk->sk_socket);
	switch (sk->sk_state) {
	case TCP_ESTABLISHED:
		if (!xprt_test_and_set_connected(xprt)) {
			xprt->connect_cookie++;
			clear_bit(XPRT_SOCK_CONNECTING, &transport->sock_state);
			xprt_clear_connecting(xprt);

			xprt->stat.connect_count++;
			xprt->stat.connect_time += (long)jiffies -
						   xprt->stat.connect_start;
			xs_run_error_worker(transport, XPRT_SOCK_WAKE_PENDING);
		}
		break;
	case TCP_FIN_WAIT1:
		/* The client initiated a shutdown of the socket */
		xprt->connect_cookie++;
		xprt->reestablish_timeout = 0;
		set_bit(XPRT_CLOSING, &xprt->state);
		smp_mb__before_atomic();
		clear_bit(XPRT_CONNECTED, &xprt->state);
		clear_bit(XPRT_CLOSE_WAIT, &xprt->state);
		smp_mb__after_atomic();
		break;
	case TCP_CLOSE_WAIT:
		/* The server initiated a shutdown of the socket */
		xprt->connect_cookie++;
		clear_bit(XPRT_CONNECTED, &xprt->state);
		xs_run_error_worker(transport, XPRT_SOCK_WAKE_DISCONNECT);
		fallthrough;
	case TCP_CLOSING:
		/*
		 * If the server closed down the connection, make sure that
		 * we back off before reconnecting
		 */
		if (xprt->reestablish_timeout < XS_TCP_INIT_REEST_TO)
			xprt->reestablish_timeout = XS_TCP_INIT_REEST_TO;
		break;
	case TCP_LAST_ACK:
		set_bit(XPRT_CLOSING, &xprt->state);
		smp_mb__before_atomic();
		clear_bit(XPRT_CONNECTED, &xprt->state);
		smp_mb__after_atomic();
		break;
	case TCP_CLOSE:
		if (test_and_clear_bit(XPRT_SOCK_CONNECTING,
					&transport->sock_state))
			xprt_clear_connecting(xprt);
		clear_bit(XPRT_CLOSING, &xprt->state);
		/* Trigger the socket release */
		xs_run_error_worker(transport, XPRT_SOCK_WAKE_DISCONNECT);
	}
 out:
	read_unlock_bh(&sk->sk_callback_lock);
}

static void xs_write_space(struct sock *sk)
{
	struct socket_wq *wq;
	struct sock_xprt *transport;
	struct rpc_xprt *xprt;

	if (!sk->sk_socket)
		return;
	clear_bit(SOCK_NOSPACE, &sk->sk_socket->flags);

	if (unlikely(!(xprt = xprt_from_sock(sk))))
		return;
	transport = container_of(xprt, struct sock_xprt, xprt);
	rcu_read_lock();
	wq = rcu_dereference(sk->sk_wq);
	if (!wq || test_and_clear_bit(SOCKWQ_ASYNC_NOSPACE, &wq->flags) == 0)
		goto out;

	xs_run_error_worker(transport, XPRT_SOCK_WAKE_WRITE);
	sk->sk_write_pending--;
out:
	rcu_read_unlock();
}

/**
 * xs_udp_write_space - callback invoked when socket buffer space
 *                             becomes available
 * @sk: socket whose state has changed
 *
 * Called when more output buffer space is available for this socket.
 * We try not to wake our writers until they can make "significant"
 * progress, otherwise we'll waste resources thrashing kernel_sendmsg
 * with a bunch of small requests.
 */
static void xs_udp_write_space(struct sock *sk)
{
	read_lock_bh(&sk->sk_callback_lock);

	/* from net/core/sock.c:sock_def_write_space */
	if (sock_writeable(sk))
		xs_write_space(sk);

	read_unlock_bh(&sk->sk_callback_lock);
}

/**
 * xs_tcp_write_space - callback invoked when socket buffer space
 *                             becomes available
 * @sk: socket whose state has changed
 *
 * Called when more output buffer space is available for this socket.
 * We try not to wake our writers until they can make "significant"
 * progress, otherwise we'll waste resources thrashing kernel_sendmsg
 * with a bunch of small requests.
 */
static void xs_tcp_write_space(struct sock *sk)
{
	read_lock_bh(&sk->sk_callback_lock);

	/* from net/core/stream.c:sk_stream_write_space */
	if (sk_stream_is_writeable(sk))
		xs_write_space(sk);

	read_unlock_bh(&sk->sk_callback_lock);
}

static void xs_udp_do_set_buffer_size(struct rpc_xprt *xprt)
{
	struct sock_xprt *transport = container_of(xprt, struct sock_xprt, xprt);
	struct sock *sk = transport->inet;

	if (transport->rcvsize) {
		sk->sk_userlocks |= SOCK_RCVBUF_LOCK;
		sk->sk_rcvbuf = transport->rcvsize * xprt->max_reqs * 2;
	}
	if (transport->sndsize) {
		sk->sk_userlocks |= SOCK_SNDBUF_LOCK;
		sk->sk_sndbuf = transport->sndsize * xprt->max_reqs * 2;
		sk->sk_write_space(sk);
	}
}

/**
 * xs_udp_set_buffer_size - set send and receive limits
 * @xprt: generic transport
 * @sndsize: requested size of send buffer, in bytes
 * @rcvsize: requested size of receive buffer, in bytes
 *
 * Set socket send and receive buffer size limits.
 */
static void xs_udp_set_buffer_size(struct rpc_xprt *xprt, size_t sndsize, size_t rcvsize)
{
	struct sock_xprt *transport = container_of(xprt, struct sock_xprt, xprt);

	transport->sndsize = 0;
	if (sndsize)
		transport->sndsize = sndsize + 1024;
	transport->rcvsize = 0;
	if (rcvsize)
		transport->rcvsize = rcvsize + 1024;

	xs_udp_do_set_buffer_size(xprt);
}

/**
 * xs_udp_timer - called when a retransmit timeout occurs on a UDP transport
 * @xprt: controlling transport
 * @task: task that timed out
 *
 * Adjust the congestion window after a retransmit timeout has occurred.
 */
static void xs_udp_timer(struct rpc_xprt *xprt, struct rpc_task *task)
{
	spin_lock(&xprt->transport_lock);
	xprt_adjust_cwnd(xprt, task, -ETIMEDOUT);
	spin_unlock(&xprt->transport_lock);
}

static int xs_get_random_port(void)
{
	unsigned short min = xprt_min_resvport, max = xprt_max_resvport;
	unsigned short range;
	unsigned short rand;

	if (max < min)
		return -EADDRINUSE;
	range = max - min + 1;
	rand = (unsigned short) prandom_u32() % range;
	return rand + min;
}

static unsigned short xs_sock_getport(struct socket *sock)
{
	struct sockaddr_storage buf;
	unsigned short port = 0;

	if (kernel_getsockname(sock, (struct sockaddr *)&buf) < 0)
		goto out;
	switch (buf.ss_family) {
	case AF_INET6:
		port = ntohs(((struct sockaddr_in6 *)&buf)->sin6_port);
		break;
	case AF_INET:
		port = ntohs(((struct sockaddr_in *)&buf)->sin_port);
	}
out:
	return port;
}

/**
 * xs_set_port - reset the port number in the remote endpoint address
 * @xprt: generic transport
 * @port: new port number
 *
 */
static void xs_set_port(struct rpc_xprt *xprt, unsigned short port)
{
	dprintk("RPC:       setting port for xprt %p to %u\n", xprt, port);

	rpc_set_port(xs_addr(xprt), port);
	xs_update_peer_port(xprt);
}

static void xs_set_srcport(struct sock_xprt *transport, struct socket *sock)
{
	if (transport->srcport == 0 && transport->xprt.reuseport)
		transport->srcport = xs_sock_getport(sock);
}

static int xs_get_srcport(struct sock_xprt *transport)
{
	int port = transport->srcport;

	if (port == 0 && transport->xprt.resvport)
		port = xs_get_random_port();
	return port;
}

static unsigned short xs_next_srcport(struct sock_xprt *transport, unsigned short port)
{
	if (transport->srcport != 0)
		transport->srcport = 0;
	if (!transport->xprt.resvport)
		return 0;
	if (port <= xprt_min_resvport || port > xprt_max_resvport)
		return xprt_max_resvport;
	return --port;
}
static int xs_bind(struct sock_xprt *transport, struct socket *sock)
{
	struct sockaddr_storage myaddr;
	int err, nloop = 0;
	int port = xs_get_srcport(transport);
	unsigned short last;

	/*
	 * If we are asking for any ephemeral port (i.e. port == 0 &&
	 * transport->xprt.resvport == 0), don't bind.  Let the local
	 * port selection happen implicitly when the socket is used
	 * (for example at connect time).
	 *
	 * This ensures that we can continue to establish TCP
	 * connections even when all local ephemeral ports are already
	 * a part of some TCP connection.  This makes no difference
	 * for UDP sockets, but also doens't harm them.
	 *
	 * If we're asking for any reserved port (i.e. port == 0 &&
	 * transport->xprt.resvport == 1) xs_get_srcport above will
	 * ensure that port is non-zero and we will bind as needed.
	 */
	if (port <= 0)
		return port;

	memcpy(&myaddr, &transport->srcaddr, transport->xprt.addrlen);
	do {
		rpc_set_port((struct sockaddr *)&myaddr, port);
		err = kernel_bind(sock, (struct sockaddr *)&myaddr,
				transport->xprt.addrlen);
		if (err == 0) {
			transport->srcport = port;
			break;
		}
		last = port;
		port = xs_next_srcport(transport, port);
		if (port > last)
			nloop++;
	} while (err == -EADDRINUSE && nloop != 2);

	if (myaddr.ss_family == AF_INET)
		dprintk("RPC:       %s %pI4:%u: %s (%d)\n", __func__,
				&((struct sockaddr_in *)&myaddr)->sin_addr,
				port, err ? "failed" : "ok", err);
	else
		dprintk("RPC:       %s %pI6:%u: %s (%d)\n", __func__,
				&((struct sockaddr_in6 *)&myaddr)->sin6_addr,
				port, err ? "failed" : "ok", err);
	return err;
}

/*
 * We don't support autobind on AF_LOCAL sockets
 */
static void xs_local_rpcbind(struct rpc_task *task)
{
	xprt_set_bound(task->tk_xprt);
}

static void xs_local_set_port(struct rpc_xprt *xprt, unsigned short port)
{
}

#ifdef CONFIG_DEBUG_LOCK_ALLOC
static struct lock_class_key xs_key[2];
static struct lock_class_key xs_slock_key[2];

static inline void xs_reclassify_socketu(struct socket *sock)
{
	struct sock *sk = sock->sk;

	sock_lock_init_class_and_name(sk, "slock-AF_LOCAL-RPC",
		&xs_slock_key[1], "sk_lock-AF_LOCAL-RPC", &xs_key[1]);
}

static inline void xs_reclassify_socket4(struct socket *sock)
{
	struct sock *sk = sock->sk;

	sock_lock_init_class_and_name(sk, "slock-AF_INET-RPC",
		&xs_slock_key[0], "sk_lock-AF_INET-RPC", &xs_key[0]);
}

static inline void xs_reclassify_socket6(struct socket *sock)
{
	struct sock *sk = sock->sk;

	sock_lock_init_class_and_name(sk, "slock-AF_INET6-RPC",
		&xs_slock_key[1], "sk_lock-AF_INET6-RPC", &xs_key[1]);
}

static inline void xs_reclassify_socket(int family, struct socket *sock)
{
	if (WARN_ON_ONCE(!sock_allow_reclassification(sock->sk)))
		return;

	switch (family) {
	case AF_LOCAL:
		xs_reclassify_socketu(sock);
		break;
	case AF_INET:
		xs_reclassify_socket4(sock);
		break;
	case AF_INET6:
		xs_reclassify_socket6(sock);
		break;
	}
}
#else
static inline void xs_reclassify_socket(int family, struct socket *sock)
{
}
#endif

static void xs_dummy_setup_socket(struct work_struct *work)
{
}

static struct socket *xs_create_sock(struct rpc_xprt *xprt,
		struct sock_xprt *transport, int family, int type,
		int protocol, bool reuseport)
{
	struct file *filp;
	struct socket *sock;
	int err;

	err = __sock_create(xprt->xprt_net, family, type, protocol, &sock, 1);
	if (err < 0) {
		dprintk("RPC:       can't create %d transport socket (%d).\n",
				protocol, -err);
		goto out;
	}
	xs_reclassify_socket(family, sock);

	if (reuseport)
		sock_set_reuseport(sock->sk);

	err = xs_bind(transport, sock);
	if (err) {
		sock_release(sock);
		goto out;
	}

	filp = sock_alloc_file(sock, O_NONBLOCK, NULL);
	if (IS_ERR(filp))
		return ERR_CAST(filp);
	transport->file = filp;

	return sock;
out:
	return ERR_PTR(err);
}

static int xs_local_finish_connecting(struct rpc_xprt *xprt,
				      struct socket *sock)
{
	struct sock_xprt *transport = container_of(xprt, struct sock_xprt,
									xprt);

	if (!transport->inet) {
		struct sock *sk = sock->sk;

		write_lock_bh(&sk->sk_callback_lock);

		xs_save_old_callbacks(transport, sk);

		sk->sk_user_data = xprt;
		sk->sk_data_ready = xs_data_ready;
		sk->sk_write_space = xs_udp_write_space;
		sock_set_flag(sk, SOCK_FASYNC);
		sk->sk_error_report = xs_error_report;

		xprt_clear_connected(xprt);

		/* Reset to new socket */
		transport->sock = sock;
		transport->inet = sk;

		write_unlock_bh(&sk->sk_callback_lock);
	}

	xs_stream_start_connect(transport);

	return kernel_connect(sock, xs_addr(xprt), xprt->addrlen, 0);
}

/**
 * xs_local_setup_socket - create AF_LOCAL socket, connect to a local endpoint
 * @transport: socket transport to connect
 */
static int xs_local_setup_socket(struct sock_xprt *transport)
{
	struct rpc_xprt *xprt = &transport->xprt;
	struct file *filp;
	struct socket *sock;
	int status;

	status = __sock_create(xprt->xprt_net, AF_LOCAL,
					SOCK_STREAM, 0, &sock, 1);
	if (status < 0) {
		dprintk("RPC:       can't create AF_LOCAL "
			"transport socket (%d).\n", -status);
		goto out;
	}
	xs_reclassify_socket(AF_LOCAL, sock);

	filp = sock_alloc_file(sock, O_NONBLOCK, NULL);
	if (IS_ERR(filp)) {
		status = PTR_ERR(filp);
		goto out;
	}
	transport->file = filp;

	dprintk("RPC:       worker connecting xprt %p via AF_LOCAL to %s\n",
			xprt, xprt->address_strings[RPC_DISPLAY_ADDR]);

	status = xs_local_finish_connecting(xprt, sock);
	trace_rpc_socket_connect(xprt, sock, status);
	switch (status) {
	case 0:
		dprintk("RPC:       xprt %p connected to %s\n",
				xprt, xprt->address_strings[RPC_DISPLAY_ADDR]);
		xprt->stat.connect_count++;
		xprt->stat.connect_time += (long)jiffies -
					   xprt->stat.connect_start;
		xprt_set_connected(xprt);
	case -ENOBUFS:
		break;
	case -ENOENT:
		dprintk("RPC:       xprt %p: socket %s does not exist\n",
				xprt, xprt->address_strings[RPC_DISPLAY_ADDR]);
		break;
	case -ECONNREFUSED:
		dprintk("RPC:       xprt %p: connection refused for %s\n",
				xprt, xprt->address_strings[RPC_DISPLAY_ADDR]);
		break;
	default:
		printk(KERN_ERR "%s: unhandled error (%d) connecting to %s\n",
				__func__, -status,
				xprt->address_strings[RPC_DISPLAY_ADDR]);
	}

out:
	xprt_clear_connecting(xprt);
	xprt_wake_pending_tasks(xprt, status);
	return status;
}

static void xs_local_connect(struct rpc_xprt *xprt, struct rpc_task *task)
{
	struct sock_xprt *transport = container_of(xprt, struct sock_xprt, xprt);
	int ret;

	 if (RPC_IS_ASYNC(task)) {
		/*
		 * We want the AF_LOCAL connect to be resolved in the
		 * filesystem namespace of the process making the rpc
		 * call.  Thus we connect synchronously.
		 *
		 * If we want to support asynchronous AF_LOCAL calls,
		 * we'll need to figure out how to pass a namespace to
		 * connect.
		 */
		task->tk_rpc_status = -ENOTCONN;
		rpc_exit(task, -ENOTCONN);
		return;
	}
	ret = xs_local_setup_socket(transport);
	if (ret && !RPC_IS_SOFTCONN(task))
		msleep_interruptible(15000);
}

#if IS_ENABLED(CONFIG_SUNRPC_SWAP)
/*
 * Note that this should be called with XPRT_LOCKED held (or when we otherwise
 * know that we have exclusive access to the socket), to guard against
 * races with xs_reset_transport.
 */
static void xs_set_memalloc(struct rpc_xprt *xprt)
{
	struct sock_xprt *transport = container_of(xprt, struct sock_xprt,
			xprt);

	/*
	 * If there's no sock, then we have nothing to set. The
	 * reconnecting process will get it for us.
	 */
	if (!transport->inet)
		return;
	if (atomic_read(&xprt->swapper))
		sk_set_memalloc(transport->inet);
}

/**
 * xs_enable_swap - Tag this transport as being used for swap.
 * @xprt: transport to tag
 *
 * Take a reference to this transport on behalf of the rpc_clnt, and
 * optionally mark it for swapping if it wasn't already.
 */
static int
xs_enable_swap(struct rpc_xprt *xprt)
{
	struct sock_xprt *xs = container_of(xprt, struct sock_xprt, xprt);

	if (atomic_inc_return(&xprt->swapper) != 1)
		return 0;
	if (wait_on_bit_lock(&xprt->state, XPRT_LOCKED, TASK_KILLABLE))
		return -ERESTARTSYS;
	if (xs->inet)
		sk_set_memalloc(xs->inet);
	xprt_release_xprt(xprt, NULL);
	return 0;
}

/**
 * xs_disable_swap - Untag this transport as being used for swap.
 * @xprt: transport to tag
 *
 * Drop a "swapper" reference to this xprt on behalf of the rpc_clnt. If the
 * swapper refcount goes to 0, untag the socket as a memalloc socket.
 */
static void
xs_disable_swap(struct rpc_xprt *xprt)
{
	struct sock_xprt *xs = container_of(xprt, struct sock_xprt, xprt);

	if (!atomic_dec_and_test(&xprt->swapper))
		return;
	if (wait_on_bit_lock(&xprt->state, XPRT_LOCKED, TASK_KILLABLE))
		return;
	if (xs->inet)
		sk_clear_memalloc(xs->inet);
	xprt_release_xprt(xprt, NULL);
}
#else
static void xs_set_memalloc(struct rpc_xprt *xprt)
{
}

static int
xs_enable_swap(struct rpc_xprt *xprt)
{
	return -EINVAL;
}

static void
xs_disable_swap(struct rpc_xprt *xprt)
{
}
#endif

static void xs_udp_finish_connecting(struct rpc_xprt *xprt, struct socket *sock)
{
	struct sock_xprt *transport = container_of(xprt, struct sock_xprt, xprt);

	if (!transport->inet) {
		struct sock *sk = sock->sk;

		write_lock_bh(&sk->sk_callback_lock);

		xs_save_old_callbacks(transport, sk);

		sk->sk_user_data = xprt;
		sk->sk_data_ready = xs_data_ready;
		sk->sk_write_space = xs_udp_write_space;
		sock_set_flag(sk, SOCK_FASYNC);

		xprt_set_connected(xprt);

		/* Reset to new socket */
		transport->sock = sock;
		transport->inet = sk;

		xs_set_memalloc(xprt);

		write_unlock_bh(&sk->sk_callback_lock);
	}
	xs_udp_do_set_buffer_size(xprt);

	xprt->stat.connect_start = jiffies;
}

static void xs_udp_setup_socket(struct work_struct *work)
{
	struct sock_xprt *transport =
		container_of(work, struct sock_xprt, connect_worker.work);
	struct rpc_xprt *xprt = &transport->xprt;
	struct socket *sock;
	int status = -EIO;

	sock = xs_create_sock(xprt, transport,
			xs_addr(xprt)->sa_family, SOCK_DGRAM,
			IPPROTO_UDP, false);
	if (IS_ERR(sock))
		goto out;

	dprintk("RPC:       worker connecting xprt %p via %s to "
				"%s (port %s)\n", xprt,
			xprt->address_strings[RPC_DISPLAY_PROTO],
			xprt->address_strings[RPC_DISPLAY_ADDR],
			xprt->address_strings[RPC_DISPLAY_PORT]);

	xs_udp_finish_connecting(xprt, sock);
	trace_rpc_socket_connect(xprt, sock, 0);
	status = 0;
out:
	xprt_clear_connecting(xprt);
	xprt_unlock_connect(xprt, transport);
	xprt_wake_pending_tasks(xprt, status);
}

/**
 * xs_tcp_shutdown - gracefully shut down a TCP socket
 * @xprt: transport
 *
 * Initiates a graceful shutdown of the TCP socket by calling the
 * equivalent of shutdown(SHUT_RDWR);
 */
static void xs_tcp_shutdown(struct rpc_xprt *xprt)
{
	struct sock_xprt *transport = container_of(xprt, struct sock_xprt, xprt);
	struct socket *sock = transport->sock;
	int skst = transport->inet ? transport->inet->sk_state : TCP_CLOSE;

	if (sock == NULL)
		return;
	switch (skst) {
	default:
		kernel_sock_shutdown(sock, SHUT_RDWR);
		trace_rpc_socket_shutdown(xprt, sock);
		break;
	case TCP_CLOSE:
	case TCP_TIME_WAIT:
		xs_reset_transport(transport);
	}
}

static void xs_tcp_set_socket_timeouts(struct rpc_xprt *xprt,
		struct socket *sock)
{
	struct sock_xprt *transport = container_of(xprt, struct sock_xprt, xprt);
	unsigned int keepidle;
	unsigned int keepcnt;
	unsigned int timeo;

	spin_lock(&xprt->transport_lock);
	keepidle = DIV_ROUND_UP(xprt->timeout->to_initval, HZ);
	keepcnt = xprt->timeout->to_retries + 1;
	timeo = jiffies_to_msecs(xprt->timeout->to_initval) *
		(xprt->timeout->to_retries + 1);
	clear_bit(XPRT_SOCK_UPD_TIMEOUT, &transport->sock_state);
	spin_unlock(&xprt->transport_lock);

	/* TCP Keepalive options */
	sock_set_keepalive(sock->sk);
	tcp_sock_set_keepidle(sock->sk, keepidle);
	tcp_sock_set_keepintvl(sock->sk, keepidle);
	tcp_sock_set_keepcnt(sock->sk, keepcnt);

	/* TCP user timeout (see RFC5482) */
	tcp_sock_set_user_timeout(sock->sk, timeo);
}

static void xs_tcp_set_connect_timeout(struct rpc_xprt *xprt,
		unsigned long connect_timeout,
		unsigned long reconnect_timeout)
{
	struct sock_xprt *transport = container_of(xprt, struct sock_xprt, xprt);
	struct rpc_timeout to;
	unsigned long initval;

	spin_lock(&xprt->transport_lock);
	if (reconnect_timeout < xprt->max_reconnect_timeout)
		xprt->max_reconnect_timeout = reconnect_timeout;
	if (connect_timeout < xprt->connect_timeout) {
		memcpy(&to, xprt->timeout, sizeof(to));
		initval = DIV_ROUND_UP(connect_timeout, to.to_retries + 1);
		/* Arbitrary lower limit */
		if (initval <  XS_TCP_INIT_REEST_TO << 1)
			initval = XS_TCP_INIT_REEST_TO << 1;
		to.to_initval = initval;
		to.to_maxval = initval;
		memcpy(&transport->tcp_timeout, &to,
				sizeof(transport->tcp_timeout));
		xprt->timeout = &transport->tcp_timeout;
		xprt->connect_timeout = connect_timeout;
	}
	set_bit(XPRT_SOCK_UPD_TIMEOUT, &transport->sock_state);
	spin_unlock(&xprt->transport_lock);
}

static int xs_tcp_finish_connecting(struct rpc_xprt *xprt, struct socket *sock)
{
	struct sock_xprt *transport = container_of(xprt, struct sock_xprt, xprt);
	int ret = -ENOTCONN;

	if (!transport->inet) {
		struct sock *sk = sock->sk;

		/* Avoid temporary address, they are bad for long-lived
		 * connections such as NFS mounts.
		 * RFC4941, section 3.6 suggests that:
		 *    Individual applications, which have specific
		 *    knowledge about the normal duration of connections,
		 *    MAY override this as appropriate.
		 */
		if (xs_addr(xprt)->sa_family == PF_INET6) {
			ip6_sock_set_addr_preferences(sk,
				IPV6_PREFER_SRC_PUBLIC);
		}

		xs_tcp_set_socket_timeouts(xprt, sock);

		write_lock_bh(&sk->sk_callback_lock);

		xs_save_old_callbacks(transport, sk);

		sk->sk_user_data = xprt;
		sk->sk_data_ready = xs_data_ready;
		sk->sk_state_change = xs_tcp_state_change;
		sk->sk_write_space = xs_tcp_write_space;
		sock_set_flag(sk, SOCK_FASYNC);
		sk->sk_error_report = xs_error_report;

		/* socket options */
		sock_reset_flag(sk, SOCK_LINGER);
		tcp_sk(sk)->nonagle |= TCP_NAGLE_OFF;

		xprt_clear_connected(xprt);

		/* Reset to new socket */
		transport->sock = sock;
		transport->inet = sk;

		write_unlock_bh(&sk->sk_callback_lock);
	}

	if (!xprt_bound(xprt))
		goto out;

	xs_set_memalloc(xprt);

	xs_stream_start_connect(transport);

	/* Tell the socket layer to start connecting... */
	set_bit(XPRT_SOCK_CONNECTING, &transport->sock_state);
	ret = kernel_connect(sock, xs_addr(xprt), xprt->addrlen, O_NONBLOCK);
	switch (ret) {
	case 0:
		xs_set_srcport(transport, sock);
		fallthrough;
	case -EINPROGRESS:
		/* SYN_SENT! */
		if (xprt->reestablish_timeout < XS_TCP_INIT_REEST_TO)
			xprt->reestablish_timeout = XS_TCP_INIT_REEST_TO;
		break;
	case -EADDRNOTAVAIL:
		/* Source port number is unavailable. Try a new one! */
		transport->srcport = 0;
	}
out:
	return ret;
}

/**
 * xs_tcp_setup_socket - create a TCP socket and connect to a remote endpoint
 * @work: queued work item
 *
 * Invoked by a work queue tasklet.
 */
static void xs_tcp_setup_socket(struct work_struct *work)
{
	struct sock_xprt *transport =
		container_of(work, struct sock_xprt, connect_worker.work);
	struct socket *sock = transport->sock;
	struct rpc_xprt *xprt = &transport->xprt;
	int status = -EIO;

	if (!sock) {
		sock = xs_create_sock(xprt, transport,
				xs_addr(xprt)->sa_family, SOCK_STREAM,
				IPPROTO_TCP, true);
		if (IS_ERR(sock)) {
			status = PTR_ERR(sock);
			goto out;
		}
	}

	dprintk("RPC:       worker connecting xprt %p via %s to "
				"%s (port %s)\n", xprt,
			xprt->address_strings[RPC_DISPLAY_PROTO],
			xprt->address_strings[RPC_DISPLAY_ADDR],
			xprt->address_strings[RPC_DISPLAY_PORT]);

	status = xs_tcp_finish_connecting(xprt, sock);
	trace_rpc_socket_connect(xprt, sock, status);
	dprintk("RPC:       %p connect status %d connected %d sock state %d\n",
			xprt, -status, xprt_connected(xprt),
			sock->sk->sk_state);
	switch (status) {
	default:
		printk("%s: connect returned unhandled error %d\n",
			__func__, status);
		fallthrough;
	case -EADDRNOTAVAIL:
		/* We're probably in TIME_WAIT. Get rid of existing socket,
		 * and retry
		 */
		xs_tcp_force_close(xprt);
		break;
	case 0:
	case -EINPROGRESS:
	case -EALREADY:
		xprt_unlock_connect(xprt, transport);
		return;
	case -EINVAL:
		/* Happens, for instance, if the user specified a link
		 * local IPv6 address without a scope-id.
		 */
	case -ECONNREFUSED:
	case -ECONNRESET:
	case -ENETDOWN:
	case -ENETUNREACH:
	case -EHOSTUNREACH:
	case -EADDRINUSE:
	case -ENOBUFS:
		/*
		 * xs_tcp_force_close() wakes tasks with -EIO.
		 * We need to wake them first to ensure the
		 * correct error code.
		 */
		xprt_wake_pending_tasks(xprt, status);
		xs_tcp_force_close(xprt);
		goto out;
	}
	status = -EAGAIN;
out:
	xprt_clear_connecting(xprt);
	xprt_unlock_connect(xprt, transport);
	xprt_wake_pending_tasks(xprt, status);
}

/**
 * xs_connect - connect a socket to a remote endpoint
 * @xprt: pointer to transport structure
 * @task: address of RPC task that manages state of connect request
 *
 * TCP: If the remote end dropped the connection, delay reconnecting.
 *
 * UDP socket connects are synchronous, but we use a work queue anyway
 * to guarantee that even unprivileged user processes can set up a
 * socket on a privileged port.
 *
 * If a UDP socket connect fails, the delay behavior here prevents
 * retry floods (hard mounts).
 */
static void xs_connect(struct rpc_xprt *xprt, struct rpc_task *task)
{
	struct sock_xprt *transport = container_of(xprt, struct sock_xprt, xprt);
	unsigned long delay = 0;

	WARN_ON_ONCE(!xprt_lock_connect(xprt, task, transport));

	if (transport->sock != NULL) {
		dprintk("RPC:       xs_connect delayed xprt %p for %lu "
				"seconds\n",
				xprt, xprt->reestablish_timeout / HZ);

		/* Start by resetting any existing state */
		xs_reset_transport(transport);

		delay = xprt_reconnect_delay(xprt);
		xprt_reconnect_backoff(xprt, XS_TCP_INIT_REEST_TO);

	} else
		dprintk("RPC:       xs_connect scheduled xprt %p\n", xprt);

	queue_delayed_work(xprtiod_workqueue,
			&transport->connect_worker,
			delay);
}

static void xs_wake_disconnect(struct sock_xprt *transport)
{
	if (test_and_clear_bit(XPRT_SOCK_WAKE_DISCONNECT, &transport->sock_state))
		xs_tcp_force_close(&transport->xprt);
}

static void xs_wake_write(struct sock_xprt *transport)
{
	if (test_and_clear_bit(XPRT_SOCK_WAKE_WRITE, &transport->sock_state))
		xprt_write_space(&transport->xprt);
}

static void xs_wake_error(struct sock_xprt *transport)
{
	int sockerr;

	if (!test_bit(XPRT_SOCK_WAKE_ERROR, &transport->sock_state))
		return;
	mutex_lock(&transport->recv_mutex);
	if (transport->sock == NULL)
		goto out;
	if (!test_and_clear_bit(XPRT_SOCK_WAKE_ERROR, &transport->sock_state))
		goto out;
	sockerr = xchg(&transport->xprt_err, 0);
	if (sockerr < 0)
		xprt_wake_pending_tasks(&transport->xprt, sockerr);
out:
	mutex_unlock(&transport->recv_mutex);
}

static void xs_wake_pending(struct sock_xprt *transport)
{
	if (test_and_clear_bit(XPRT_SOCK_WAKE_PENDING, &transport->sock_state))
		xprt_wake_pending_tasks(&transport->xprt, -EAGAIN);
}

static void xs_error_handle(struct work_struct *work)
{
	struct sock_xprt *transport = container_of(work,
			struct sock_xprt, error_worker);

	xs_wake_disconnect(transport);
	xs_wake_write(transport);
	xs_wake_error(transport);
	xs_wake_pending(transport);
}

/**
 * xs_local_print_stats - display AF_LOCAL socket-specifc stats
 * @xprt: rpc_xprt struct containing statistics
 * @seq: output file
 *
 */
static void xs_local_print_stats(struct rpc_xprt *xprt, struct seq_file *seq)
{
	long idle_time = 0;

	if (xprt_connected(xprt))
		idle_time = (long)(jiffies - xprt->last_used) / HZ;

	seq_printf(seq, "\txprt:\tlocal %lu %lu %lu %ld %lu %lu %lu "
			"%llu %llu %lu %llu %llu\n",
			xprt->stat.bind_count,
			xprt->stat.connect_count,
			xprt->stat.connect_time / HZ,
			idle_time,
			xprt->stat.sends,
			xprt->stat.recvs,
			xprt->stat.bad_xids,
			xprt->stat.req_u,
			xprt->stat.bklog_u,
			xprt->stat.max_slots,
			xprt->stat.sending_u,
			xprt->stat.pending_u);
}

/**
 * xs_udp_print_stats - display UDP socket-specifc stats
 * @xprt: rpc_xprt struct containing statistics
 * @seq: output file
 *
 */
static void xs_udp_print_stats(struct rpc_xprt *xprt, struct seq_file *seq)
{
	struct sock_xprt *transport = container_of(xprt, struct sock_xprt, xprt);

	seq_printf(seq, "\txprt:\tudp %u %lu %lu %lu %lu %llu %llu "
			"%lu %llu %llu\n",
			transport->srcport,
			xprt->stat.bind_count,
			xprt->stat.sends,
			xprt->stat.recvs,
			xprt->stat.bad_xids,
			xprt->stat.req_u,
			xprt->stat.bklog_u,
			xprt->stat.max_slots,
			xprt->stat.sending_u,
			xprt->stat.pending_u);
}

/**
 * xs_tcp_print_stats - display TCP socket-specifc stats
 * @xprt: rpc_xprt struct containing statistics
 * @seq: output file
 *
 */
static void xs_tcp_print_stats(struct rpc_xprt *xprt, struct seq_file *seq)
{
	struct sock_xprt *transport = container_of(xprt, struct sock_xprt, xprt);
	long idle_time = 0;

	if (xprt_connected(xprt))
		idle_time = (long)(jiffies - xprt->last_used) / HZ;

	seq_printf(seq, "\txprt:\ttcp %u %lu %lu %lu %ld %lu %lu %lu "
			"%llu %llu %lu %llu %llu\n",
			transport->srcport,
			xprt->stat.bind_count,
			xprt->stat.connect_count,
			xprt->stat.connect_time / HZ,
			idle_time,
			xprt->stat.sends,
			xprt->stat.recvs,
			xprt->stat.bad_xids,
			xprt->stat.req_u,
			xprt->stat.bklog_u,
			xprt->stat.max_slots,
			xprt->stat.sending_u,
			xprt->stat.pending_u);
}

/*
 * Allocate a bunch of pages for a scratch buffer for the rpc code. The reason
 * we allocate pages instead doing a kmalloc like rpc_malloc is because we want
 * to use the server side send routines.
 */
static int bc_malloc(struct rpc_task *task)
{
	struct rpc_rqst *rqst = task->tk_rqstp;
	size_t size = rqst->rq_callsize;
	struct page *page;
	struct rpc_buffer *buf;

	if (size > PAGE_SIZE - sizeof(struct rpc_buffer)) {
		WARN_ONCE(1, "xprtsock: large bc buffer request (size %zu)\n",
			  size);
		return -EINVAL;
	}

	page = alloc_page(GFP_KERNEL);
	if (!page)
		return -ENOMEM;

	buf = page_address(page);
	buf->len = PAGE_SIZE;

	rqst->rq_buffer = buf->data;
	rqst->rq_rbuffer = (char *)rqst->rq_buffer + rqst->rq_callsize;
	return 0;
}

/*
 * Free the space allocated in the bc_alloc routine
 */
static void bc_free(struct rpc_task *task)
{
	void *buffer = task->tk_rqstp->rq_buffer;
	struct rpc_buffer *buf;

	buf = container_of(buffer, struct rpc_buffer, data);
	free_page((unsigned long)buf);
}

static int bc_sendto(struct rpc_rqst *req)
{
	struct xdr_buf *xdr = &req->rq_snd_buf;
	struct sock_xprt *transport =
			container_of(req->rq_xprt, struct sock_xprt, xprt);
	struct msghdr msg = {
		.msg_flags	= 0,
	};
	rpc_fraghdr marker = cpu_to_be32(RPC_LAST_STREAM_FRAGMENT |
<<<<<<< HEAD
					 (u32)xbufp->len);
	struct kvec iov = {
		.iov_base	= &marker,
		.iov_len	= sizeof(marker),
	};

	req->rq_xtime = ktime_get();

	len = kernel_sendmsg(transport->sock, &msg, &iov, 1, iov.iov_len);
	if (len != iov.iov_len)
		return -EAGAIN;
=======
					 (u32)xdr->len);
	unsigned int sent = 0;
	int err;
>>>>>>> d1988041

	req->rq_xtime = ktime_get();
	err = xprt_sock_sendmsg(transport->sock, &msg, xdr, 0, marker, &sent);
	xdr_free_bvec(xdr);
	if (err < 0 || sent != (xdr->len + sizeof(marker)))
		return -EAGAIN;
	return sent;
}

/**
 * bc_send_request - Send a backchannel Call on a TCP socket
 * @req: rpc_rqst containing Call message to be sent
 *
 * xpt_mutex ensures @rqstp's whole message is written to the socket
 * without interruption.
 *
 * Return values:
 *   %0 if the message was sent successfully
 *   %ENOTCONN if the message was not sent
 */
static int bc_send_request(struct rpc_rqst *req)
{
	struct svc_xprt	*xprt;
	int len;

	/*
	 * Get the server socket associated with this callback xprt
	 */
	xprt = req->rq_xprt->bc_xprt;

	/*
	 * Grab the mutex to serialize data as the connection is shared
	 * with the fore channel
	 */
	mutex_lock(&xprt->xpt_mutex);
	if (test_bit(XPT_DEAD, &xprt->xpt_flags))
		len = -ENOTCONN;
	else
		len = bc_sendto(req);
	mutex_unlock(&xprt->xpt_mutex);

	if (len > 0)
		len = 0;

	return len;
}

/*
 * The close routine. Since this is client initiated, we do nothing
 */

static void bc_close(struct rpc_xprt *xprt)
{
	xprt_disconnect_done(xprt);
}

/*
 * The xprt destroy routine. Again, because this connection is client
 * initiated, we do nothing
 */

static void bc_destroy(struct rpc_xprt *xprt)
{
	dprintk("RPC:       bc_destroy xprt %p\n", xprt);

	xs_xprt_free(xprt);
	module_put(THIS_MODULE);
}

static const struct rpc_xprt_ops xs_local_ops = {
	.reserve_xprt		= xprt_reserve_xprt,
	.release_xprt		= xprt_release_xprt,
	.alloc_slot		= xprt_alloc_slot,
	.free_slot		= xprt_free_slot,
	.rpcbind		= xs_local_rpcbind,
	.set_port		= xs_local_set_port,
	.connect		= xs_local_connect,
	.buf_alloc		= rpc_malloc,
	.buf_free		= rpc_free,
	.prepare_request	= xs_stream_prepare_request,
	.send_request		= xs_local_send_request,
	.wait_for_reply_request	= xprt_wait_for_reply_request_def,
	.close			= xs_close,
	.destroy		= xs_destroy,
	.print_stats		= xs_local_print_stats,
	.enable_swap		= xs_enable_swap,
	.disable_swap		= xs_disable_swap,
};

static const struct rpc_xprt_ops xs_udp_ops = {
	.set_buffer_size	= xs_udp_set_buffer_size,
	.reserve_xprt		= xprt_reserve_xprt_cong,
	.release_xprt		= xprt_release_xprt_cong,
	.alloc_slot		= xprt_alloc_slot,
	.free_slot		= xprt_free_slot,
	.rpcbind		= rpcb_getport_async,
	.set_port		= xs_set_port,
	.connect		= xs_connect,
	.buf_alloc		= rpc_malloc,
	.buf_free		= rpc_free,
	.send_request		= xs_udp_send_request,
	.wait_for_reply_request	= xprt_wait_for_reply_request_rtt,
	.timer			= xs_udp_timer,
	.release_request	= xprt_release_rqst_cong,
	.close			= xs_close,
	.destroy		= xs_destroy,
	.print_stats		= xs_udp_print_stats,
	.enable_swap		= xs_enable_swap,
	.disable_swap		= xs_disable_swap,
	.inject_disconnect	= xs_inject_disconnect,
};

static const struct rpc_xprt_ops xs_tcp_ops = {
	.reserve_xprt		= xprt_reserve_xprt,
	.release_xprt		= xprt_release_xprt,
	.alloc_slot		= xprt_alloc_slot,
	.free_slot		= xprt_free_slot,
	.rpcbind		= rpcb_getport_async,
	.set_port		= xs_set_port,
	.connect		= xs_connect,
	.buf_alloc		= rpc_malloc,
	.buf_free		= rpc_free,
	.prepare_request	= xs_stream_prepare_request,
	.send_request		= xs_tcp_send_request,
	.wait_for_reply_request	= xprt_wait_for_reply_request_def,
	.close			= xs_tcp_shutdown,
	.destroy		= xs_destroy,
	.set_connect_timeout	= xs_tcp_set_connect_timeout,
	.print_stats		= xs_tcp_print_stats,
	.enable_swap		= xs_enable_swap,
	.disable_swap		= xs_disable_swap,
	.inject_disconnect	= xs_inject_disconnect,
#ifdef CONFIG_SUNRPC_BACKCHANNEL
	.bc_setup		= xprt_setup_bc,
	.bc_maxpayload		= xs_tcp_bc_maxpayload,
	.bc_num_slots		= xprt_bc_max_slots,
	.bc_free_rqst		= xprt_free_bc_rqst,
	.bc_destroy		= xprt_destroy_bc,
#endif
};

/*
 * The rpc_xprt_ops for the server backchannel
 */

static const struct rpc_xprt_ops bc_tcp_ops = {
	.reserve_xprt		= xprt_reserve_xprt,
	.release_xprt		= xprt_release_xprt,
	.alloc_slot		= xprt_alloc_slot,
	.free_slot		= xprt_free_slot,
	.buf_alloc		= bc_malloc,
	.buf_free		= bc_free,
	.send_request		= bc_send_request,
	.wait_for_reply_request	= xprt_wait_for_reply_request_def,
	.close			= bc_close,
	.destroy		= bc_destroy,
	.print_stats		= xs_tcp_print_stats,
	.enable_swap		= xs_enable_swap,
	.disable_swap		= xs_disable_swap,
	.inject_disconnect	= xs_inject_disconnect,
};

static int xs_init_anyaddr(const int family, struct sockaddr *sap)
{
	static const struct sockaddr_in sin = {
		.sin_family		= AF_INET,
		.sin_addr.s_addr	= htonl(INADDR_ANY),
	};
	static const struct sockaddr_in6 sin6 = {
		.sin6_family		= AF_INET6,
		.sin6_addr		= IN6ADDR_ANY_INIT,
	};

	switch (family) {
	case AF_LOCAL:
		break;
	case AF_INET:
		memcpy(sap, &sin, sizeof(sin));
		break;
	case AF_INET6:
		memcpy(sap, &sin6, sizeof(sin6));
		break;
	default:
		dprintk("RPC:       %s: Bad address family\n", __func__);
		return -EAFNOSUPPORT;
	}
	return 0;
}

static struct rpc_xprt *xs_setup_xprt(struct xprt_create *args,
				      unsigned int slot_table_size,
				      unsigned int max_slot_table_size)
{
	struct rpc_xprt *xprt;
	struct sock_xprt *new;

	if (args->addrlen > sizeof(xprt->addr)) {
		dprintk("RPC:       xs_setup_xprt: address too large\n");
		return ERR_PTR(-EBADF);
	}

	xprt = xprt_alloc(args->net, sizeof(*new), slot_table_size,
			max_slot_table_size);
	if (xprt == NULL) {
		dprintk("RPC:       xs_setup_xprt: couldn't allocate "
				"rpc_xprt\n");
		return ERR_PTR(-ENOMEM);
	}

	new = container_of(xprt, struct sock_xprt, xprt);
	mutex_init(&new->recv_mutex);
	memcpy(&xprt->addr, args->dstaddr, args->addrlen);
	xprt->addrlen = args->addrlen;
	if (args->srcaddr)
		memcpy(&new->srcaddr, args->srcaddr, args->addrlen);
	else {
		int err;
		err = xs_init_anyaddr(args->dstaddr->sa_family,
					(struct sockaddr *)&new->srcaddr);
		if (err != 0) {
			xprt_free(xprt);
			return ERR_PTR(err);
		}
	}

	return xprt;
}

static const struct rpc_timeout xs_local_default_timeout = {
	.to_initval = 10 * HZ,
	.to_maxval = 10 * HZ,
	.to_retries = 2,
};

/**
 * xs_setup_local - Set up transport to use an AF_LOCAL socket
 * @args: rpc transport creation arguments
 *
 * AF_LOCAL is a "tpi_cots_ord" transport, just like TCP
 */
static struct rpc_xprt *xs_setup_local(struct xprt_create *args)
{
	struct sockaddr_un *sun = (struct sockaddr_un *)args->dstaddr;
	struct sock_xprt *transport;
	struct rpc_xprt *xprt;
	struct rpc_xprt *ret;

	xprt = xs_setup_xprt(args, xprt_tcp_slot_table_entries,
			xprt_max_tcp_slot_table_entries);
	if (IS_ERR(xprt))
		return xprt;
	transport = container_of(xprt, struct sock_xprt, xprt);

	xprt->prot = 0;
	xprt->max_payload = RPC_MAX_FRAGMENT_SIZE;

	xprt->bind_timeout = XS_BIND_TO;
	xprt->reestablish_timeout = XS_TCP_INIT_REEST_TO;
	xprt->idle_timeout = XS_IDLE_DISC_TO;

	xprt->ops = &xs_local_ops;
	xprt->timeout = &xs_local_default_timeout;

	INIT_WORK(&transport->recv_worker, xs_stream_data_receive_workfn);
	INIT_WORK(&transport->error_worker, xs_error_handle);
	INIT_DELAYED_WORK(&transport->connect_worker, xs_dummy_setup_socket);

	switch (sun->sun_family) {
	case AF_LOCAL:
		if (sun->sun_path[0] != '/') {
			dprintk("RPC:       bad AF_LOCAL address: %s\n",
					sun->sun_path);
			ret = ERR_PTR(-EINVAL);
			goto out_err;
		}
		xprt_set_bound(xprt);
		xs_format_peer_addresses(xprt, "local", RPCBIND_NETID_LOCAL);
		ret = ERR_PTR(xs_local_setup_socket(transport));
		if (ret)
			goto out_err;
		break;
	default:
		ret = ERR_PTR(-EAFNOSUPPORT);
		goto out_err;
	}

	dprintk("RPC:       set up xprt to %s via AF_LOCAL\n",
			xprt->address_strings[RPC_DISPLAY_ADDR]);

	if (try_module_get(THIS_MODULE))
		return xprt;
	ret = ERR_PTR(-EINVAL);
out_err:
	xs_xprt_free(xprt);
	return ret;
}

static const struct rpc_timeout xs_udp_default_timeout = {
	.to_initval = 5 * HZ,
	.to_maxval = 30 * HZ,
	.to_increment = 5 * HZ,
	.to_retries = 5,
};

/**
 * xs_setup_udp - Set up transport to use a UDP socket
 * @args: rpc transport creation arguments
 *
 */
static struct rpc_xprt *xs_setup_udp(struct xprt_create *args)
{
	struct sockaddr *addr = args->dstaddr;
	struct rpc_xprt *xprt;
	struct sock_xprt *transport;
	struct rpc_xprt *ret;

	xprt = xs_setup_xprt(args, xprt_udp_slot_table_entries,
			xprt_udp_slot_table_entries);
	if (IS_ERR(xprt))
		return xprt;
	transport = container_of(xprt, struct sock_xprt, xprt);

	xprt->prot = IPPROTO_UDP;
	/* XXX: header size can vary due to auth type, IPv6, etc. */
	xprt->max_payload = (1U << 16) - (MAX_HEADER << 3);

	xprt->bind_timeout = XS_BIND_TO;
	xprt->reestablish_timeout = XS_UDP_REEST_TO;
	xprt->idle_timeout = XS_IDLE_DISC_TO;

	xprt->ops = &xs_udp_ops;

	xprt->timeout = &xs_udp_default_timeout;

	INIT_WORK(&transport->recv_worker, xs_udp_data_receive_workfn);
	INIT_WORK(&transport->error_worker, xs_error_handle);
	INIT_DELAYED_WORK(&transport->connect_worker, xs_udp_setup_socket);

	switch (addr->sa_family) {
	case AF_INET:
		if (((struct sockaddr_in *)addr)->sin_port != htons(0))
			xprt_set_bound(xprt);

		xs_format_peer_addresses(xprt, "udp", RPCBIND_NETID_UDP);
		break;
	case AF_INET6:
		if (((struct sockaddr_in6 *)addr)->sin6_port != htons(0))
			xprt_set_bound(xprt);

		xs_format_peer_addresses(xprt, "udp", RPCBIND_NETID_UDP6);
		break;
	default:
		ret = ERR_PTR(-EAFNOSUPPORT);
		goto out_err;
	}

	if (xprt_bound(xprt))
		dprintk("RPC:       set up xprt to %s (port %s) via %s\n",
				xprt->address_strings[RPC_DISPLAY_ADDR],
				xprt->address_strings[RPC_DISPLAY_PORT],
				xprt->address_strings[RPC_DISPLAY_PROTO]);
	else
		dprintk("RPC:       set up xprt to %s (autobind) via %s\n",
				xprt->address_strings[RPC_DISPLAY_ADDR],
				xprt->address_strings[RPC_DISPLAY_PROTO]);

	if (try_module_get(THIS_MODULE))
		return xprt;
	ret = ERR_PTR(-EINVAL);
out_err:
	xs_xprt_free(xprt);
	return ret;
}

static const struct rpc_timeout xs_tcp_default_timeout = {
	.to_initval = 60 * HZ,
	.to_maxval = 60 * HZ,
	.to_retries = 2,
};

/**
 * xs_setup_tcp - Set up transport to use a TCP socket
 * @args: rpc transport creation arguments
 *
 */
static struct rpc_xprt *xs_setup_tcp(struct xprt_create *args)
{
	struct sockaddr *addr = args->dstaddr;
	struct rpc_xprt *xprt;
	struct sock_xprt *transport;
	struct rpc_xprt *ret;
	unsigned int max_slot_table_size = xprt_max_tcp_slot_table_entries;

	if (args->flags & XPRT_CREATE_INFINITE_SLOTS)
		max_slot_table_size = RPC_MAX_SLOT_TABLE_LIMIT;

	xprt = xs_setup_xprt(args, xprt_tcp_slot_table_entries,
			max_slot_table_size);
	if (IS_ERR(xprt))
		return xprt;
	transport = container_of(xprt, struct sock_xprt, xprt);

	xprt->prot = IPPROTO_TCP;
	xprt->max_payload = RPC_MAX_FRAGMENT_SIZE;

	xprt->bind_timeout = XS_BIND_TO;
	xprt->reestablish_timeout = XS_TCP_INIT_REEST_TO;
	xprt->idle_timeout = XS_IDLE_DISC_TO;

	xprt->ops = &xs_tcp_ops;
	xprt->timeout = &xs_tcp_default_timeout;

	xprt->max_reconnect_timeout = xprt->timeout->to_maxval;
	xprt->connect_timeout = xprt->timeout->to_initval *
		(xprt->timeout->to_retries + 1);

	INIT_WORK(&transport->recv_worker, xs_stream_data_receive_workfn);
	INIT_WORK(&transport->error_worker, xs_error_handle);
	INIT_DELAYED_WORK(&transport->connect_worker, xs_tcp_setup_socket);

	switch (addr->sa_family) {
	case AF_INET:
		if (((struct sockaddr_in *)addr)->sin_port != htons(0))
			xprt_set_bound(xprt);

		xs_format_peer_addresses(xprt, "tcp", RPCBIND_NETID_TCP);
		break;
	case AF_INET6:
		if (((struct sockaddr_in6 *)addr)->sin6_port != htons(0))
			xprt_set_bound(xprt);

		xs_format_peer_addresses(xprt, "tcp", RPCBIND_NETID_TCP6);
		break;
	default:
		ret = ERR_PTR(-EAFNOSUPPORT);
		goto out_err;
	}

	if (xprt_bound(xprt))
		dprintk("RPC:       set up xprt to %s (port %s) via %s\n",
				xprt->address_strings[RPC_DISPLAY_ADDR],
				xprt->address_strings[RPC_DISPLAY_PORT],
				xprt->address_strings[RPC_DISPLAY_PROTO]);
	else
		dprintk("RPC:       set up xprt to %s (autobind) via %s\n",
				xprt->address_strings[RPC_DISPLAY_ADDR],
				xprt->address_strings[RPC_DISPLAY_PROTO]);

	if (try_module_get(THIS_MODULE))
		return xprt;
	ret = ERR_PTR(-EINVAL);
out_err:
	xs_xprt_free(xprt);
	return ret;
}

/**
 * xs_setup_bc_tcp - Set up transport to use a TCP backchannel socket
 * @args: rpc transport creation arguments
 *
 */
static struct rpc_xprt *xs_setup_bc_tcp(struct xprt_create *args)
{
	struct sockaddr *addr = args->dstaddr;
	struct rpc_xprt *xprt;
	struct sock_xprt *transport;
	struct svc_sock *bc_sock;
	struct rpc_xprt *ret;

	xprt = xs_setup_xprt(args, xprt_tcp_slot_table_entries,
			xprt_tcp_slot_table_entries);
	if (IS_ERR(xprt))
		return xprt;
	transport = container_of(xprt, struct sock_xprt, xprt);

	xprt->prot = IPPROTO_TCP;
	xprt->max_payload = RPC_MAX_FRAGMENT_SIZE;
	xprt->timeout = &xs_tcp_default_timeout;

	/* backchannel */
	xprt_set_bound(xprt);
	xprt->bind_timeout = 0;
	xprt->reestablish_timeout = 0;
	xprt->idle_timeout = 0;

	xprt->ops = &bc_tcp_ops;

	switch (addr->sa_family) {
	case AF_INET:
		xs_format_peer_addresses(xprt, "tcp",
					 RPCBIND_NETID_TCP);
		break;
	case AF_INET6:
		xs_format_peer_addresses(xprt, "tcp",
				   RPCBIND_NETID_TCP6);
		break;
	default:
		ret = ERR_PTR(-EAFNOSUPPORT);
		goto out_err;
	}

	dprintk("RPC:       set up xprt to %s (port %s) via %s\n",
			xprt->address_strings[RPC_DISPLAY_ADDR],
			xprt->address_strings[RPC_DISPLAY_PORT],
			xprt->address_strings[RPC_DISPLAY_PROTO]);

	/*
	 * Once we've associated a backchannel xprt with a connection,
	 * we want to keep it around as long as the connection lasts,
	 * in case we need to start using it for a backchannel again;
	 * this reference won't be dropped until bc_xprt is destroyed.
	 */
	xprt_get(xprt);
	args->bc_xprt->xpt_bc_xprt = xprt;
	xprt->bc_xprt = args->bc_xprt;
	bc_sock = container_of(args->bc_xprt, struct svc_sock, sk_xprt);
	transport->sock = bc_sock->sk_sock;
	transport->inet = bc_sock->sk_sk;

	/*
	 * Since we don't want connections for the backchannel, we set
	 * the xprt status to connected
	 */
	xprt_set_connected(xprt);

	if (try_module_get(THIS_MODULE))
		return xprt;

	args->bc_xprt->xpt_bc_xprt = NULL;
	args->bc_xprt->xpt_bc_xps = NULL;
	xprt_put(xprt);
	ret = ERR_PTR(-EINVAL);
out_err:
	xs_xprt_free(xprt);
	return ret;
}

static struct xprt_class	xs_local_transport = {
	.list		= LIST_HEAD_INIT(xs_local_transport.list),
	.name		= "named UNIX socket",
	.owner		= THIS_MODULE,
	.ident		= XPRT_TRANSPORT_LOCAL,
	.setup		= xs_setup_local,
};

static struct xprt_class	xs_udp_transport = {
	.list		= LIST_HEAD_INIT(xs_udp_transport.list),
	.name		= "udp",
	.owner		= THIS_MODULE,
	.ident		= XPRT_TRANSPORT_UDP,
	.setup		= xs_setup_udp,
};

static struct xprt_class	xs_tcp_transport = {
	.list		= LIST_HEAD_INIT(xs_tcp_transport.list),
	.name		= "tcp",
	.owner		= THIS_MODULE,
	.ident		= XPRT_TRANSPORT_TCP,
	.setup		= xs_setup_tcp,
};

static struct xprt_class	xs_bc_tcp_transport = {
	.list		= LIST_HEAD_INIT(xs_bc_tcp_transport.list),
	.name		= "tcp NFSv4.1 backchannel",
	.owner		= THIS_MODULE,
	.ident		= XPRT_TRANSPORT_BC_TCP,
	.setup		= xs_setup_bc_tcp,
};

/**
 * init_socket_xprt - set up xprtsock's sysctls, register with RPC client
 *
 */
int init_socket_xprt(void)
{
	if (!sunrpc_table_header)
		sunrpc_table_header = register_sysctl_table(sunrpc_table);

	xprt_register_transport(&xs_local_transport);
	xprt_register_transport(&xs_udp_transport);
	xprt_register_transport(&xs_tcp_transport);
	xprt_register_transport(&xs_bc_tcp_transport);

	return 0;
}

/**
 * cleanup_socket_xprt - remove xprtsock's sysctls, unregister
 *
 */
void cleanup_socket_xprt(void)
{
	if (sunrpc_table_header) {
		unregister_sysctl_table(sunrpc_table_header);
		sunrpc_table_header = NULL;
	}

	xprt_unregister_transport(&xs_local_transport);
	xprt_unregister_transport(&xs_udp_transport);
	xprt_unregister_transport(&xs_tcp_transport);
	xprt_unregister_transport(&xs_bc_tcp_transport);
}

static int param_set_uint_minmax(const char *val,
		const struct kernel_param *kp,
		unsigned int min, unsigned int max)
{
	unsigned int num;
	int ret;

	if (!val)
		return -EINVAL;
	ret = kstrtouint(val, 0, &num);
	if (ret)
		return ret;
	if (num < min || num > max)
		return -EINVAL;
	*((unsigned int *)kp->arg) = num;
	return 0;
}

static int param_set_portnr(const char *val, const struct kernel_param *kp)
{
	return param_set_uint_minmax(val, kp,
			RPC_MIN_RESVPORT,
			RPC_MAX_RESVPORT);
}

static const struct kernel_param_ops param_ops_portnr = {
	.set = param_set_portnr,
	.get = param_get_uint,
};

#define param_check_portnr(name, p) \
	__param_check(name, p, unsigned int);

module_param_named(min_resvport, xprt_min_resvport, portnr, 0644);
module_param_named(max_resvport, xprt_max_resvport, portnr, 0644);

static int param_set_slot_table_size(const char *val,
				     const struct kernel_param *kp)
{
	return param_set_uint_minmax(val, kp,
			RPC_MIN_SLOT_TABLE,
			RPC_MAX_SLOT_TABLE);
}

static const struct kernel_param_ops param_ops_slot_table_size = {
	.set = param_set_slot_table_size,
	.get = param_get_uint,
};

#define param_check_slot_table_size(name, p) \
	__param_check(name, p, unsigned int);

static int param_set_max_slot_table_size(const char *val,
				     const struct kernel_param *kp)
{
	return param_set_uint_minmax(val, kp,
			RPC_MIN_SLOT_TABLE,
			RPC_MAX_SLOT_TABLE_LIMIT);
}

static const struct kernel_param_ops param_ops_max_slot_table_size = {
	.set = param_set_max_slot_table_size,
	.get = param_get_uint,
};

#define param_check_max_slot_table_size(name, p) \
	__param_check(name, p, unsigned int);

module_param_named(tcp_slot_table_entries, xprt_tcp_slot_table_entries,
		   slot_table_size, 0644);
module_param_named(tcp_max_slot_table_entries, xprt_max_tcp_slot_table_entries,
		   max_slot_table_size, 0644);
module_param_named(udp_slot_table_entries, xprt_udp_slot_table_entries,
		   slot_table_size, 0644);<|MERGE_RESOLUTION|>--- conflicted
+++ resolved
@@ -2513,23 +2513,9 @@
 		.msg_flags	= 0,
 	};
 	rpc_fraghdr marker = cpu_to_be32(RPC_LAST_STREAM_FRAGMENT |
-<<<<<<< HEAD
-					 (u32)xbufp->len);
-	struct kvec iov = {
-		.iov_base	= &marker,
-		.iov_len	= sizeof(marker),
-	};
-
-	req->rq_xtime = ktime_get();
-
-	len = kernel_sendmsg(transport->sock, &msg, &iov, 1, iov.iov_len);
-	if (len != iov.iov_len)
-		return -EAGAIN;
-=======
 					 (u32)xdr->len);
 	unsigned int sent = 0;
 	int err;
->>>>>>> d1988041
 
 	req->rq_xtime = ktime_get();
 	err = xprt_sock_sendmsg(transport->sock, &msg, xdr, 0, marker, &sent);
