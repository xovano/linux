// SPDX-License-Identifier: GPL-2.0-or-later
/*
 * net/sched/ife.c	Inter-FE action based on ForCES WG InterFE LFB
 *
 *		Refer to:
 *		draft-ietf-forces-interfelfb-03
 *		and
 *		netdev01 paper:
 *		"Distributing Linux Traffic Control Classifier-Action
 *		Subsystem"
 *		Authors: Jamal Hadi Salim and Damascene M. Joachimpillai
 *
 * copyright Jamal Hadi Salim (2015)
*/

#include <linux/types.h>
#include <linux/kernel.h>
#include <linux/string.h>
#include <linux/errno.h>
#include <linux/skbuff.h>
#include <linux/rtnetlink.h>
#include <linux/module.h>
#include <linux/init.h>
#include <net/net_namespace.h>
#include <net/netlink.h>
#include <net/pkt_sched.h>
#include <net/pkt_cls.h>
#include <uapi/linux/tc_act/tc_ife.h>
#include <net/tc_act/tc_ife.h>
#include <linux/etherdevice.h>
#include <net/ife.h>

static unsigned int ife_net_id;
static int max_metacnt = IFE_META_MAX + 1;
static struct tc_action_ops act_ife_ops;

static const struct nla_policy ife_policy[TCA_IFE_MAX + 1] = {
	[TCA_IFE_PARMS] = { .len = sizeof(struct tc_ife)},
	[TCA_IFE_DMAC] = { .len = ETH_ALEN},
	[TCA_IFE_SMAC] = { .len = ETH_ALEN},
	[TCA_IFE_TYPE] = { .type = NLA_U16},
};

int ife_encode_meta_u16(u16 metaval, void *skbdata, struct tcf_meta_info *mi)
{
	u16 edata = 0;

	if (mi->metaval)
		edata = *(u16 *)mi->metaval;
	else if (metaval)
		edata = metaval;

	if (!edata) /* will not encode */
		return 0;

	edata = htons(edata);
	return ife_tlv_meta_encode(skbdata, mi->metaid, 2, &edata);
}
EXPORT_SYMBOL_GPL(ife_encode_meta_u16);

int ife_get_meta_u32(struct sk_buff *skb, struct tcf_meta_info *mi)
{
	if (mi->metaval)
		return nla_put_u32(skb, mi->metaid, *(u32 *)mi->metaval);
	else
		return nla_put(skb, mi->metaid, 0, NULL);
}
EXPORT_SYMBOL_GPL(ife_get_meta_u32);

int ife_check_meta_u32(u32 metaval, struct tcf_meta_info *mi)
{
	if (metaval || mi->metaval)
		return 8; /* T+L+V == 2+2+4 */

	return 0;
}
EXPORT_SYMBOL_GPL(ife_check_meta_u32);

int ife_check_meta_u16(u16 metaval, struct tcf_meta_info *mi)
{
	if (metaval || mi->metaval)
		return 8; /* T+L+(V) == 2+2+(2+2bytepad) */

	return 0;
}
EXPORT_SYMBOL_GPL(ife_check_meta_u16);

int ife_encode_meta_u32(u32 metaval, void *skbdata, struct tcf_meta_info *mi)
{
	u32 edata = metaval;

	if (mi->metaval)
		edata = *(u32 *)mi->metaval;
	else if (metaval)
		edata = metaval;

	if (!edata) /* will not encode */
		return 0;

	edata = htonl(edata);
	return ife_tlv_meta_encode(skbdata, mi->metaid, 4, &edata);
}
EXPORT_SYMBOL_GPL(ife_encode_meta_u32);

int ife_get_meta_u16(struct sk_buff *skb, struct tcf_meta_info *mi)
{
	if (mi->metaval)
		return nla_put_u16(skb, mi->metaid, *(u16 *)mi->metaval);
	else
		return nla_put(skb, mi->metaid, 0, NULL);
}
EXPORT_SYMBOL_GPL(ife_get_meta_u16);

int ife_alloc_meta_u32(struct tcf_meta_info *mi, void *metaval, gfp_t gfp)
{
	mi->metaval = kmemdup(metaval, sizeof(u32), gfp);
	if (!mi->metaval)
		return -ENOMEM;

	return 0;
}
EXPORT_SYMBOL_GPL(ife_alloc_meta_u32);

int ife_alloc_meta_u16(struct tcf_meta_info *mi, void *metaval, gfp_t gfp)
{
	mi->metaval = kmemdup(metaval, sizeof(u16), gfp);
	if (!mi->metaval)
		return -ENOMEM;

	return 0;
}
EXPORT_SYMBOL_GPL(ife_alloc_meta_u16);

void ife_release_meta_gen(struct tcf_meta_info *mi)
{
	kfree(mi->metaval);
}
EXPORT_SYMBOL_GPL(ife_release_meta_gen);

int ife_validate_meta_u32(void *val, int len)
{
	if (len == sizeof(u32))
		return 0;

	return -EINVAL;
}
EXPORT_SYMBOL_GPL(ife_validate_meta_u32);

int ife_validate_meta_u16(void *val, int len)
{
	/* length will not include padding */
	if (len == sizeof(u16))
		return 0;

	return -EINVAL;
}
EXPORT_SYMBOL_GPL(ife_validate_meta_u16);

static LIST_HEAD(ifeoplist);
static DEFINE_RWLOCK(ife_mod_lock);

static struct tcf_meta_ops *find_ife_oplist(u16 metaid)
{
	struct tcf_meta_ops *o;

	read_lock(&ife_mod_lock);
	list_for_each_entry(o, &ifeoplist, list) {
		if (o->metaid == metaid) {
			if (!try_module_get(o->owner))
				o = NULL;
			read_unlock(&ife_mod_lock);
			return o;
		}
	}
	read_unlock(&ife_mod_lock);

	return NULL;
}

int register_ife_op(struct tcf_meta_ops *mops)
{
	struct tcf_meta_ops *m;

	if (!mops->metaid || !mops->metatype || !mops->name ||
	    !mops->check_presence || !mops->encode || !mops->decode ||
	    !mops->get || !mops->alloc)
		return -EINVAL;

	write_lock(&ife_mod_lock);

	list_for_each_entry(m, &ifeoplist, list) {
		if (m->metaid == mops->metaid ||
		    (strcmp(mops->name, m->name) == 0)) {
			write_unlock(&ife_mod_lock);
			return -EEXIST;
		}
	}

	if (!mops->release)
		mops->release = ife_release_meta_gen;

	list_add_tail(&mops->list, &ifeoplist);
	write_unlock(&ife_mod_lock);
	return 0;
}
EXPORT_SYMBOL_GPL(unregister_ife_op);

int unregister_ife_op(struct tcf_meta_ops *mops)
{
	struct tcf_meta_ops *m;
	int err = -ENOENT;

	write_lock(&ife_mod_lock);
	list_for_each_entry(m, &ifeoplist, list) {
		if (m->metaid == mops->metaid) {
			list_del(&mops->list);
			err = 0;
			break;
		}
	}
	write_unlock(&ife_mod_lock);

	return err;
}
EXPORT_SYMBOL_GPL(register_ife_op);

static int ife_validate_metatype(struct tcf_meta_ops *ops, void *val, int len)
{
	int ret = 0;
	/* XXX: unfortunately cant use nla_policy at this point
	* because a length of 0 is valid in the case of
	* "allow". "use" semantics do enforce for proper
	* length and i couldve use nla_policy but it makes it hard
	* to use it just for that..
	*/
	if (ops->validate)
		return ops->validate(val, len);

	if (ops->metatype == NLA_U32)
		ret = ife_validate_meta_u32(val, len);
	else if (ops->metatype == NLA_U16)
		ret = ife_validate_meta_u16(val, len);

	return ret;
}

#ifdef CONFIG_MODULES
static const char *ife_meta_id2name(u32 metaid)
{
	switch (metaid) {
	case IFE_META_SKBMARK:
		return "skbmark";
	case IFE_META_PRIO:
		return "skbprio";
	case IFE_META_TCINDEX:
		return "tcindex";
	default:
		return "unknown";
	}
}
#endif

/* called when adding new meta information
*/
static int load_metaops_and_vet(u32 metaid, void *val, int len, bool rtnl_held)
{
	struct tcf_meta_ops *ops = find_ife_oplist(metaid);
	int ret = 0;

	if (!ops) {
		ret = -ENOENT;
#ifdef CONFIG_MODULES
		if (rtnl_held)
			rtnl_unlock();
		request_module("ife-meta-%s", ife_meta_id2name(metaid));
		if (rtnl_held)
			rtnl_lock();
		ops = find_ife_oplist(metaid);
#endif
	}

	if (ops) {
		ret = 0;
		if (len)
			ret = ife_validate_metatype(ops, val, len);

		module_put(ops->owner);
	}

	return ret;
}

/* called when adding new meta information
*/
static int __add_metainfo(const struct tcf_meta_ops *ops,
			  struct tcf_ife_info *ife, u32 metaid, void *metaval,
			  int len, bool atomic, bool exists)
{
	struct tcf_meta_info *mi = NULL;
	int ret = 0;

	mi = kzalloc(sizeof(*mi), atomic ? GFP_ATOMIC : GFP_KERNEL);
	if (!mi)
		return -ENOMEM;

	mi->metaid = metaid;
	mi->ops = ops;
	if (len > 0) {
		ret = ops->alloc(mi, metaval, atomic ? GFP_ATOMIC : GFP_KERNEL);
		if (ret != 0) {
			kfree(mi);
			return ret;
		}
	}

	if (exists)
		spin_lock_bh(&ife->tcf_lock);
	list_add_tail(&mi->metalist, &ife->metalist);
	if (exists)
		spin_unlock_bh(&ife->tcf_lock);

	return ret;
}

static int add_metainfo_and_get_ops(const struct tcf_meta_ops *ops,
				    struct tcf_ife_info *ife, u32 metaid,
				    bool exists)
{
	int ret;

	if (!try_module_get(ops->owner))
		return -ENOENT;
	ret = __add_metainfo(ops, ife, metaid, NULL, 0, true, exists);
	if (ret)
		module_put(ops->owner);
	return ret;
}

static int add_metainfo(struct tcf_ife_info *ife, u32 metaid, void *metaval,
			int len, bool exists)
{
	const struct tcf_meta_ops *ops = find_ife_oplist(metaid);
	int ret;

	if (!ops)
		return -ENOENT;
	ret = __add_metainfo(ops, ife, metaid, metaval, len, false, exists);
	if (ret)
		/*put back what find_ife_oplist took */
		module_put(ops->owner);
	return ret;
}

static int use_all_metadata(struct tcf_ife_info *ife, bool exists)
{
	struct tcf_meta_ops *o;
	int rc = 0;
	int installed = 0;

	read_lock(&ife_mod_lock);
	list_for_each_entry(o, &ifeoplist, list) {
		rc = add_metainfo_and_get_ops(o, ife, o->metaid, exists);
		if (rc == 0)
			installed += 1;
	}
	read_unlock(&ife_mod_lock);

	if (installed)
		return 0;
	else
		return -EINVAL;
}

static int dump_metalist(struct sk_buff *skb, struct tcf_ife_info *ife)
{
	struct tcf_meta_info *e;
	struct nlattr *nest;
	unsigned char *b = skb_tail_pointer(skb);
	int total_encoded = 0;

	/*can only happen on decode */
	if (list_empty(&ife->metalist))
		return 0;

	nest = nla_nest_start_noflag(skb, TCA_IFE_METALST);
	if (!nest)
		goto out_nlmsg_trim;

	list_for_each_entry(e, &ife->metalist, metalist) {
		if (!e->ops->get(skb, e))
			total_encoded += 1;
	}

	if (!total_encoded)
		goto out_nlmsg_trim;

	nla_nest_end(skb, nest);

	return 0;

out_nlmsg_trim:
	nlmsg_trim(skb, b);
	return -1;
}

/* under ife->tcf_lock */
static void _tcf_ife_cleanup(struct tc_action *a)
{
	struct tcf_ife_info *ife = to_ife(a);
	struct tcf_meta_info *e, *n;

	list_for_each_entry_safe(e, n, &ife->metalist, metalist) {
		list_del(&e->metalist);
		if (e->metaval) {
			if (e->ops->release)
				e->ops->release(e);
			else
				kfree(e->metaval);
		}
		module_put(e->ops->owner);
		kfree(e);
	}
}

static void tcf_ife_cleanup(struct tc_action *a)
{
	struct tcf_ife_info *ife = to_ife(a);
	struct tcf_ife_params *p;

	spin_lock_bh(&ife->tcf_lock);
	_tcf_ife_cleanup(a);
	spin_unlock_bh(&ife->tcf_lock);

	p = rcu_dereference_protected(ife->params, 1);
	if (p)
		kfree_rcu(p, rcu);
}

static int populate_metalist(struct tcf_ife_info *ife, struct nlattr **tb,
			     bool exists, bool rtnl_held)
{
	int len = 0;
	int rc = 0;
	int i = 0;
	void *val;

	for (i = 1; i < max_metacnt; i++) {
		if (tb[i]) {
			val = nla_data(tb[i]);
			len = nla_len(tb[i]);

			rc = load_metaops_and_vet(i, val, len, rtnl_held);
			if (rc != 0)
				return rc;

			rc = add_metainfo(ife, i, val, len, exists);
			if (rc)
				return rc;
		}
	}

	return rc;
}

static int tcf_ife_init(struct net *net, struct nlattr *nla,
			struct nlattr *est, struct tc_action **a,
			int ovr, int bind, bool rtnl_held,
			struct tcf_proto *tp, struct netlink_ext_ack *extack)
{
	struct tc_action_net *tn = net_generic(net, ife_net_id);
	struct nlattr *tb[TCA_IFE_MAX + 1];
	struct nlattr *tb2[IFE_META_MAX + 1];
	struct tcf_chain *goto_ch = NULL;
	struct tcf_ife_params *p;
	struct tcf_ife_info *ife;
	u16 ife_type = ETH_P_IFE;
	struct tc_ife *parm;
	u8 *daddr = NULL;
	u8 *saddr = NULL;
	bool exists = false;
	int ret = 0;
	u32 index;
	int err;

	if (!nla) {
		NL_SET_ERR_MSG_MOD(extack, "IFE requires attributes to be passed");
		return -EINVAL;
	}

<<<<<<< HEAD
	err = nla_parse_nested(tb, TCA_IFE_MAX, nla, ife_policy, NULL);
=======
	err = nla_parse_nested_deprecated(tb, TCA_IFE_MAX, nla, ife_policy,
					  NULL);
>>>>>>> f7688b48
	if (err < 0)
		return err;

	if (!tb[TCA_IFE_PARMS])
		return -EINVAL;

	parm = nla_data(tb[TCA_IFE_PARMS]);

	/* IFE_DECODE is 0 and indicates the opposite of IFE_ENCODE because
	 * they cannot run as the same time. Check on all other values which
	 * are not supported right now.
	 */
	if (parm->flags & ~IFE_ENCODE)
		return -EINVAL;

	p = kzalloc(sizeof(*p), GFP_KERNEL);
	if (!p)
		return -ENOMEM;

	index = parm->index;
	err = tcf_idr_check_alloc(tn, &index, a, bind);
	if (err < 0) {
		kfree(p);
		return err;
	}
	exists = err;
	if (exists && bind) {
		kfree(p);
		return 0;
	}

	if (!exists) {
		ret = tcf_idr_create(tn, index, est, a, &act_ife_ops,
				     bind, true);
		if (ret) {
			tcf_idr_cleanup(tn, index);
			kfree(p);
			return ret;
		}
		ret = ACT_P_CREATED;
	} else if (!ovr) {
		tcf_idr_release(*a, bind);
		kfree(p);
		return -EEXIST;
	}

	ife = to_ife(*a);
	err = tcf_action_check_ctrlact(parm->action, tp, &goto_ch, extack);
	if (err < 0)
		goto release_idr;

	p->flags = parm->flags;

	if (parm->flags & IFE_ENCODE) {
		if (tb[TCA_IFE_TYPE])
			ife_type = nla_get_u16(tb[TCA_IFE_TYPE]);
		if (tb[TCA_IFE_DMAC])
			daddr = nla_data(tb[TCA_IFE_DMAC]);
		if (tb[TCA_IFE_SMAC])
			saddr = nla_data(tb[TCA_IFE_SMAC]);
	}

	if (parm->flags & IFE_ENCODE) {
		if (daddr)
			ether_addr_copy(p->eth_dst, daddr);
		else
			eth_zero_addr(p->eth_dst);

		if (saddr)
			ether_addr_copy(p->eth_src, saddr);
		else
			eth_zero_addr(p->eth_src);

		p->eth_type = ife_type;
	}


	if (ret == ACT_P_CREATED)
		INIT_LIST_HEAD(&ife->metalist);

	if (tb[TCA_IFE_METALST]) {
		err = nla_parse_nested_deprecated(tb2, IFE_META_MAX,
						  tb[TCA_IFE_METALST], NULL,
						  NULL);
		if (err)
			goto metadata_parse_err;
		err = populate_metalist(ife, tb2, exists, rtnl_held);
		if (err)
			goto metadata_parse_err;

	} else {
		/* if no passed metadata allow list or passed allow-all
		 * then here we process by adding as many supported metadatum
		 * as we can. You better have at least one else we are
		 * going to bail out
		 */
		err = use_all_metadata(ife, exists);
		if (err)
			goto metadata_parse_err;
	}

	if (exists)
		spin_lock_bh(&ife->tcf_lock);
	/* protected by tcf_lock when modifying existing action */
	goto_ch = tcf_action_set_ctrlact(*a, parm->action, goto_ch);
	rcu_swap_protected(ife->params, p, 1);

	if (exists)
		spin_unlock_bh(&ife->tcf_lock);
	if (goto_ch)
		tcf_chain_put_by_act(goto_ch);
	if (p)
		kfree_rcu(p, rcu);

	if (ret == ACT_P_CREATED)
		tcf_idr_insert(tn, *a);

	return ret;
metadata_parse_err:
	if (goto_ch)
		tcf_chain_put_by_act(goto_ch);
release_idr:
	kfree(p);
	tcf_idr_release(*a, bind);
	return err;
}

static int tcf_ife_dump(struct sk_buff *skb, struct tc_action *a, int bind,
			int ref)
{
	unsigned char *b = skb_tail_pointer(skb);
	struct tcf_ife_info *ife = to_ife(a);
	struct tcf_ife_params *p;
	struct tc_ife opt = {
		.index = ife->tcf_index,
		.refcnt = refcount_read(&ife->tcf_refcnt) - ref,
		.bindcnt = atomic_read(&ife->tcf_bindcnt) - bind,
	};
	struct tcf_t t;

	spin_lock_bh(&ife->tcf_lock);
	opt.action = ife->tcf_action;
	p = rcu_dereference_protected(ife->params,
				      lockdep_is_held(&ife->tcf_lock));
	opt.flags = p->flags;

	if (nla_put(skb, TCA_IFE_PARMS, sizeof(opt), &opt))
		goto nla_put_failure;

	tcf_tm_dump(&t, &ife->tcf_tm);
	if (nla_put_64bit(skb, TCA_IFE_TM, sizeof(t), &t, TCA_IFE_PAD))
		goto nla_put_failure;

	if (!is_zero_ether_addr(p->eth_dst)) {
		if (nla_put(skb, TCA_IFE_DMAC, ETH_ALEN, p->eth_dst))
			goto nla_put_failure;
	}

	if (!is_zero_ether_addr(p->eth_src)) {
		if (nla_put(skb, TCA_IFE_SMAC, ETH_ALEN, p->eth_src))
			goto nla_put_failure;
	}

	if (nla_put(skb, TCA_IFE_TYPE, 2, &p->eth_type))
		goto nla_put_failure;

	if (dump_metalist(skb, ife)) {
		/*ignore failure to dump metalist */
		pr_info("Failed to dump metalist\n");
	}

	spin_unlock_bh(&ife->tcf_lock);
	return skb->len;

nla_put_failure:
	spin_unlock_bh(&ife->tcf_lock);
	nlmsg_trim(skb, b);
	return -1;
}

static int find_decode_metaid(struct sk_buff *skb, struct tcf_ife_info *ife,
			      u16 metaid, u16 mlen, void *mdata)
{
	struct tcf_meta_info *e;

	/* XXX: use hash to speed up */
	list_for_each_entry(e, &ife->metalist, metalist) {
		if (metaid == e->metaid) {
			if (e->ops) {
				/* We check for decode presence already */
				return e->ops->decode(skb, mdata, mlen);
			}
		}
	}

	return -ENOENT;
}

static int tcf_ife_decode(struct sk_buff *skb, const struct tc_action *a,
			  struct tcf_result *res)
{
	struct tcf_ife_info *ife = to_ife(a);
	int action = ife->tcf_action;
	u8 *ifehdr_end;
	u8 *tlv_data;
	u16 metalen;

	bstats_cpu_update(this_cpu_ptr(ife->common.cpu_bstats), skb);
	tcf_lastuse_update(&ife->tcf_tm);

	if (skb_at_tc_ingress(skb))
		skb_push(skb, skb->dev->hard_header_len);

	tlv_data = ife_decode(skb, &metalen);
	if (unlikely(!tlv_data)) {
		qstats_drop_inc(this_cpu_ptr(ife->common.cpu_qstats));
		return TC_ACT_SHOT;
	}

	ifehdr_end = tlv_data + metalen;
	for (; tlv_data < ifehdr_end; tlv_data = ife_tlv_meta_next(tlv_data)) {
		u8 *curr_data;
		u16 mtype;
		u16 dlen;

		curr_data = ife_tlv_meta_decode(tlv_data, ifehdr_end, &mtype,
						&dlen, NULL);
		if (!curr_data) {
			qstats_drop_inc(this_cpu_ptr(ife->common.cpu_qstats));
			return TC_ACT_SHOT;
		}

		if (find_decode_metaid(skb, ife, mtype, dlen, curr_data)) {
			/* abuse overlimits to count when we receive metadata
			 * but dont have an ops for it
			 */
			pr_info_ratelimited("Unknown metaid %d dlen %d\n",
					    mtype, dlen);
			qstats_overlimit_inc(this_cpu_ptr(ife->common.cpu_qstats));
		}
	}

	if (WARN_ON(tlv_data != ifehdr_end)) {
		qstats_drop_inc(this_cpu_ptr(ife->common.cpu_qstats));
		return TC_ACT_SHOT;
	}

	skb->protocol = eth_type_trans(skb, skb->dev);
	skb_reset_network_header(skb);

	return action;
}

/*XXX: check if we can do this at install time instead of current
 * send data path
**/
static int ife_get_sz(struct sk_buff *skb, struct tcf_ife_info *ife)
{
	struct tcf_meta_info *e, *n;
	int tot_run_sz = 0, run_sz = 0;

	list_for_each_entry_safe(e, n, &ife->metalist, metalist) {
		if (e->ops->check_presence) {
			run_sz = e->ops->check_presence(skb, e);
			tot_run_sz += run_sz;
		}
	}

	return tot_run_sz;
}

static int tcf_ife_encode(struct sk_buff *skb, const struct tc_action *a,
			  struct tcf_result *res, struct tcf_ife_params *p)
{
	struct tcf_ife_info *ife = to_ife(a);
	int action = ife->tcf_action;
	struct ethhdr *oethh;	/* outer ether header */
	struct tcf_meta_info *e;
	/*
	   OUTERHDR:TOTMETALEN:{TLVHDR:Metadatum:TLVHDR..}:ORIGDATA
	   where ORIGDATA = original ethernet header ...
	 */
	u16 metalen = ife_get_sz(skb, ife);
	int hdrm = metalen + skb->dev->hard_header_len + IFE_METAHDRLEN;
	unsigned int skboff = 0;
	int new_len = skb->len + hdrm;
	bool exceed_mtu = false;
	void *ife_meta;
	int err = 0;

	if (!skb_at_tc_ingress(skb)) {
		if (new_len > skb->dev->mtu)
			exceed_mtu = true;
	}

	bstats_cpu_update(this_cpu_ptr(ife->common.cpu_bstats), skb);
	tcf_lastuse_update(&ife->tcf_tm);

	if (!metalen) {		/* no metadata to send */
		/* abuse overlimits to count when we allow packet
		 * with no metadata
		 */
		qstats_overlimit_inc(this_cpu_ptr(ife->common.cpu_qstats));
		return action;
	}
	/* could be stupid policy setup or mtu config
	 * so lets be conservative.. */
	if ((action == TC_ACT_SHOT) || exceed_mtu) {
		qstats_drop_inc(this_cpu_ptr(ife->common.cpu_qstats));
		return TC_ACT_SHOT;
	}

	if (skb_at_tc_ingress(skb))
		skb_push(skb, skb->dev->hard_header_len);

	ife_meta = ife_encode(skb, metalen);

	spin_lock(&ife->tcf_lock);

	/* XXX: we dont have a clever way of telling encode to
	 * not repeat some of the computations that are done by
	 * ops->presence_check...
	 */
	list_for_each_entry(e, &ife->metalist, metalist) {
		if (e->ops->encode) {
			err = e->ops->encode(skb, (void *)(ife_meta + skboff),
					     e);
		}
		if (err < 0) {
			/* too corrupt to keep around if overwritten */
			spin_unlock(&ife->tcf_lock);
			qstats_drop_inc(this_cpu_ptr(ife->common.cpu_qstats));
			return TC_ACT_SHOT;
		}
		skboff += err;
	}
	spin_unlock(&ife->tcf_lock);
	oethh = (struct ethhdr *)skb->data;

	if (!is_zero_ether_addr(p->eth_src))
		ether_addr_copy(oethh->h_source, p->eth_src);
	if (!is_zero_ether_addr(p->eth_dst))
		ether_addr_copy(oethh->h_dest, p->eth_dst);
	oethh->h_proto = htons(p->eth_type);

	if (skb_at_tc_ingress(skb))
		skb_pull(skb, skb->dev->hard_header_len);

	return action;
}

static int tcf_ife_act(struct sk_buff *skb, const struct tc_action *a,
		       struct tcf_result *res)
{
	struct tcf_ife_info *ife = to_ife(a);
	struct tcf_ife_params *p;
	int ret;

	p = rcu_dereference_bh(ife->params);
	if (p->flags & IFE_ENCODE) {
		ret = tcf_ife_encode(skb, a, res, p);
		return ret;
	}

	return tcf_ife_decode(skb, a, res);
}

static int tcf_ife_walker(struct net *net, struct sk_buff *skb,
			  struct netlink_callback *cb, int type,
			  const struct tc_action_ops *ops,
			  struct netlink_ext_ack *extack)
{
	struct tc_action_net *tn = net_generic(net, ife_net_id);

	return tcf_generic_walker(tn, skb, cb, type, ops, extack);
}

static int tcf_ife_search(struct net *net, struct tc_action **a, u32 index)
{
	struct tc_action_net *tn = net_generic(net, ife_net_id);

	return tcf_idr_search(tn, a, index);
}

static struct tc_action_ops act_ife_ops = {
	.kind = "ife",
	.id = TCA_ID_IFE,
	.owner = THIS_MODULE,
	.act = tcf_ife_act,
	.dump = tcf_ife_dump,
	.cleanup = tcf_ife_cleanup,
	.init = tcf_ife_init,
	.walk = tcf_ife_walker,
	.lookup = tcf_ife_search,
	.size =	sizeof(struct tcf_ife_info),
};

static __net_init int ife_init_net(struct net *net)
{
	struct tc_action_net *tn = net_generic(net, ife_net_id);

	return tc_action_net_init(net, tn, &act_ife_ops);
}

static void __net_exit ife_exit_net(struct list_head *net_list)
{
	tc_action_net_exit(net_list, ife_net_id);
}

static struct pernet_operations ife_net_ops = {
	.init = ife_init_net,
	.exit_batch = ife_exit_net,
	.id   = &ife_net_id,
	.size = sizeof(struct tc_action_net),
};

static int __init ife_init_module(void)
{
	return tcf_register_action(&act_ife_ops, &ife_net_ops);
}

static void __exit ife_cleanup_module(void)
{
	tcf_unregister_action(&act_ife_ops, &ife_net_ops);
}

module_init(ife_init_module);
module_exit(ife_cleanup_module);

MODULE_AUTHOR("Jamal Hadi Salim(2015)");
MODULE_DESCRIPTION("Inter-FE LFB action");
MODULE_LICENSE("GPL");<|MERGE_RESOLUTION|>--- conflicted
+++ resolved
@@ -487,12 +487,8 @@
 		return -EINVAL;
 	}
 
-<<<<<<< HEAD
-	err = nla_parse_nested(tb, TCA_IFE_MAX, nla, ife_policy, NULL);
-=======
 	err = nla_parse_nested_deprecated(tb, TCA_IFE_MAX, nla, ife_policy,
 					  NULL);
->>>>>>> f7688b48
 	if (err < 0)
 		return err;
 
