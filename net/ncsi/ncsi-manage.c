// SPDX-License-Identifier: GPL-2.0-or-later
/*
 * Copyright Gavin Shan, IBM Corporation 2016.
 */

#include <linux/module.h>
#include <linux/kernel.h>
#include <linux/init.h>
#include <linux/netdevice.h>
#include <linux/skbuff.h>
#include <linux/of.h>
#include <linux/platform_device.h>

#include <net/ncsi.h>
#include <net/net_namespace.h>
#include <net/sock.h>
#include <net/addrconf.h>
#include <net/ipv6.h>
#include <net/genetlink.h>

#include "internal.h"
#include "ncsi-pkt.h"
#include "ncsi-netlink.h"

LIST_HEAD(ncsi_dev_list);
DEFINE_SPINLOCK(ncsi_dev_lock);

bool ncsi_channel_has_link(struct ncsi_channel *channel)
{
	return !!(channel->modes[NCSI_MODE_LINK].data[2] & 0x1);
}

bool ncsi_channel_is_last(struct ncsi_dev_priv *ndp,
			  struct ncsi_channel *channel)
{
	struct ncsi_package *np;
	struct ncsi_channel *nc;

	NCSI_FOR_EACH_PACKAGE(ndp, np)
		NCSI_FOR_EACH_CHANNEL(np, nc) {
			if (nc == channel)
				continue;
			if (nc->state == NCSI_CHANNEL_ACTIVE &&
			    ncsi_channel_has_link(nc))
				return false;
		}

	return true;
}

static void ncsi_report_link(struct ncsi_dev_priv *ndp, bool force_down)
{
	struct ncsi_dev *nd = &ndp->ndev;
	struct ncsi_package *np;
	struct ncsi_channel *nc;
	unsigned long flags;

	nd->state = ncsi_dev_state_functional;
	if (force_down) {
		nd->link_up = 0;
		goto report;
	}

	nd->link_up = 0;
	NCSI_FOR_EACH_PACKAGE(ndp, np) {
		NCSI_FOR_EACH_CHANNEL(np, nc) {
			spin_lock_irqsave(&nc->lock, flags);

			if (!list_empty(&nc->link) ||
			    nc->state != NCSI_CHANNEL_ACTIVE) {
				spin_unlock_irqrestore(&nc->lock, flags);
				continue;
			}

			if (ncsi_channel_has_link(nc)) {
				spin_unlock_irqrestore(&nc->lock, flags);
				nd->link_up = 1;
				goto report;
			}

			spin_unlock_irqrestore(&nc->lock, flags);
		}
	}

report:
	nd->handler(nd);
}

static void ncsi_channel_monitor(struct timer_list *t)
{
	struct ncsi_channel *nc = from_timer(nc, t, monitor.timer);
	struct ncsi_package *np = nc->package;
	struct ncsi_dev_priv *ndp = np->ndp;
	struct ncsi_channel_mode *ncm;
	struct ncsi_cmd_arg nca;
	bool enabled, chained;
	unsigned int monitor_state;
	unsigned long flags;
	int state, ret;

	spin_lock_irqsave(&nc->lock, flags);
	state = nc->state;
	chained = !list_empty(&nc->link);
	enabled = nc->monitor.enabled;
	monitor_state = nc->monitor.state;
	spin_unlock_irqrestore(&nc->lock, flags);

	if (!enabled || chained) {
		ncsi_stop_channel_monitor(nc);
		return;
	}
	if (state != NCSI_CHANNEL_INACTIVE &&
	    state != NCSI_CHANNEL_ACTIVE) {
		ncsi_stop_channel_monitor(nc);
		return;
	}

	switch (monitor_state) {
	case NCSI_CHANNEL_MONITOR_START:
	case NCSI_CHANNEL_MONITOR_RETRY:
		nca.ndp = ndp;
		nca.package = np->id;
		nca.channel = nc->id;
		nca.type = NCSI_PKT_CMD_GLS;
		nca.req_flags = 0;
		ret = ncsi_xmit_cmd(&nca);
		if (ret)
			netdev_err(ndp->ndev.dev, "Error %d sending GLS\n",
				   ret);
		break;
	case NCSI_CHANNEL_MONITOR_WAIT ... NCSI_CHANNEL_MONITOR_WAIT_MAX:
		break;
	default:
		netdev_err(ndp->ndev.dev, "NCSI Channel %d timed out!\n",
			   nc->id);
		ncsi_report_link(ndp, true);
		ndp->flags |= NCSI_DEV_RESHUFFLE;

		ncsi_stop_channel_monitor(nc);

		ncm = &nc->modes[NCSI_MODE_LINK];
		spin_lock_irqsave(&nc->lock, flags);
		nc->state = NCSI_CHANNEL_INVISIBLE;
		ncm->data[2] &= ~0x1;
		spin_unlock_irqrestore(&nc->lock, flags);

		spin_lock_irqsave(&ndp->lock, flags);
		nc->state = NCSI_CHANNEL_ACTIVE;
		list_add_tail_rcu(&nc->link, &ndp->channel_queue);
		spin_unlock_irqrestore(&ndp->lock, flags);
		ncsi_process_next_channel(ndp);
		return;
	}

	spin_lock_irqsave(&nc->lock, flags);
	nc->monitor.state++;
	spin_unlock_irqrestore(&nc->lock, flags);
	mod_timer(&nc->monitor.timer, jiffies + HZ);
}

void ncsi_start_channel_monitor(struct ncsi_channel *nc)
{
	unsigned long flags;

	spin_lock_irqsave(&nc->lock, flags);
	WARN_ON_ONCE(nc->monitor.enabled);
	nc->monitor.enabled = true;
	nc->monitor.state = NCSI_CHANNEL_MONITOR_START;
	spin_unlock_irqrestore(&nc->lock, flags);

	mod_timer(&nc->monitor.timer, jiffies + HZ);
}

void ncsi_stop_channel_monitor(struct ncsi_channel *nc)
{
	unsigned long flags;

	spin_lock_irqsave(&nc->lock, flags);
	if (!nc->monitor.enabled) {
		spin_unlock_irqrestore(&nc->lock, flags);
		return;
	}
	nc->monitor.enabled = false;
	spin_unlock_irqrestore(&nc->lock, flags);

	del_timer_sync(&nc->monitor.timer);
}

struct ncsi_channel *ncsi_find_channel(struct ncsi_package *np,
				       unsigned char id)
{
	struct ncsi_channel *nc;

	NCSI_FOR_EACH_CHANNEL(np, nc) {
		if (nc->id == id)
			return nc;
	}

	return NULL;
}

struct ncsi_channel *ncsi_add_channel(struct ncsi_package *np, unsigned char id)
{
	struct ncsi_channel *nc, *tmp;
	int index;
	unsigned long flags;

	nc = kzalloc(sizeof(*nc), GFP_ATOMIC);
	if (!nc)
		return NULL;

	nc->id = id;
	nc->package = np;
	nc->state = NCSI_CHANNEL_INACTIVE;
	nc->monitor.enabled = false;
	timer_setup(&nc->monitor.timer, ncsi_channel_monitor, 0);
	spin_lock_init(&nc->lock);
	INIT_LIST_HEAD(&nc->link);
	for (index = 0; index < NCSI_CAP_MAX; index++)
		nc->caps[index].index = index;
	for (index = 0; index < NCSI_MODE_MAX; index++)
		nc->modes[index].index = index;

	spin_lock_irqsave(&np->lock, flags);
	tmp = ncsi_find_channel(np, id);
	if (tmp) {
		spin_unlock_irqrestore(&np->lock, flags);
		kfree(nc);
		return tmp;
	}

	list_add_tail_rcu(&nc->node, &np->channels);
	np->channel_num++;
	spin_unlock_irqrestore(&np->lock, flags);

	return nc;
}

static void ncsi_remove_channel(struct ncsi_channel *nc)
{
	struct ncsi_package *np = nc->package;
	unsigned long flags;

	spin_lock_irqsave(&nc->lock, flags);

	/* Release filters */
	kfree(nc->mac_filter.addrs);
	kfree(nc->vlan_filter.vids);

	nc->state = NCSI_CHANNEL_INACTIVE;
	spin_unlock_irqrestore(&nc->lock, flags);
	ncsi_stop_channel_monitor(nc);

	/* Remove and free channel */
	spin_lock_irqsave(&np->lock, flags);
	list_del_rcu(&nc->node);
	np->channel_num--;
	spin_unlock_irqrestore(&np->lock, flags);

	kfree(nc);
}

struct ncsi_package *ncsi_find_package(struct ncsi_dev_priv *ndp,
				       unsigned char id)
{
	struct ncsi_package *np;

	NCSI_FOR_EACH_PACKAGE(ndp, np) {
		if (np->id == id)
			return np;
	}

	return NULL;
}

struct ncsi_package *ncsi_add_package(struct ncsi_dev_priv *ndp,
				      unsigned char id)
{
	struct ncsi_package *np, *tmp;
	unsigned long flags;

	np = kzalloc(sizeof(*np), GFP_ATOMIC);
	if (!np)
		return NULL;

	np->id = id;
	np->ndp = ndp;
	spin_lock_init(&np->lock);
	INIT_LIST_HEAD(&np->channels);
	np->channel_whitelist = UINT_MAX;

	spin_lock_irqsave(&ndp->lock, flags);
	tmp = ncsi_find_package(ndp, id);
	if (tmp) {
		spin_unlock_irqrestore(&ndp->lock, flags);
		kfree(np);
		return tmp;
	}

	list_add_tail_rcu(&np->node, &ndp->packages);
	ndp->package_num++;
	spin_unlock_irqrestore(&ndp->lock, flags);

	return np;
}

void ncsi_remove_package(struct ncsi_package *np)
{
	struct ncsi_dev_priv *ndp = np->ndp;
	struct ncsi_channel *nc, *tmp;
	unsigned long flags;

	/* Release all child channels */
	list_for_each_entry_safe(nc, tmp, &np->channels, node)
		ncsi_remove_channel(nc);

	/* Remove and free package */
	spin_lock_irqsave(&ndp->lock, flags);
	list_del_rcu(&np->node);
	ndp->package_num--;
	spin_unlock_irqrestore(&ndp->lock, flags);

	kfree(np);
}

void ncsi_find_package_and_channel(struct ncsi_dev_priv *ndp,
				   unsigned char id,
				   struct ncsi_package **np,
				   struct ncsi_channel **nc)
{
	struct ncsi_package *p;
	struct ncsi_channel *c;

	p = ncsi_find_package(ndp, NCSI_PACKAGE_INDEX(id));
	c = p ? ncsi_find_channel(p, NCSI_CHANNEL_INDEX(id)) : NULL;

	if (np)
		*np = p;
	if (nc)
		*nc = c;
}

/* For two consecutive NCSI commands, the packet IDs shouldn't
 * be same. Otherwise, the bogus response might be replied. So
 * the available IDs are allocated in round-robin fashion.
 */
struct ncsi_request *ncsi_alloc_request(struct ncsi_dev_priv *ndp,
					unsigned int req_flags)
{
	struct ncsi_request *nr = NULL;
	int i, limit = ARRAY_SIZE(ndp->requests);
	unsigned long flags;

	/* Check if there is one available request until the ceiling */
	spin_lock_irqsave(&ndp->lock, flags);
	for (i = ndp->request_id; i < limit; i++) {
		if (ndp->requests[i].used)
			continue;

		nr = &ndp->requests[i];
		nr->used = true;
		nr->flags = req_flags;
		ndp->request_id = i + 1;
		goto found;
	}

	/* Fail back to check from the starting cursor */
	for (i = NCSI_REQ_START_IDX; i < ndp->request_id; i++) {
		if (ndp->requests[i].used)
			continue;

		nr = &ndp->requests[i];
		nr->used = true;
		nr->flags = req_flags;
		ndp->request_id = i + 1;
		goto found;
	}

found:
	spin_unlock_irqrestore(&ndp->lock, flags);
	return nr;
}

void ncsi_free_request(struct ncsi_request *nr)
{
	struct ncsi_dev_priv *ndp = nr->ndp;
	struct sk_buff *cmd, *rsp;
	unsigned long flags;
	bool driven;

	if (nr->enabled) {
		nr->enabled = false;
		del_timer_sync(&nr->timer);
	}

	spin_lock_irqsave(&ndp->lock, flags);
	cmd = nr->cmd;
	rsp = nr->rsp;
	nr->cmd = NULL;
	nr->rsp = NULL;
	nr->used = false;
	driven = !!(nr->flags & NCSI_REQ_FLAG_EVENT_DRIVEN);
	spin_unlock_irqrestore(&ndp->lock, flags);

	if (driven && cmd && --ndp->pending_req_num == 0)
		schedule_work(&ndp->work);

	/* Release command and response */
	consume_skb(cmd);
	consume_skb(rsp);
}

struct ncsi_dev *ncsi_find_dev(struct net_device *dev)
{
	struct ncsi_dev_priv *ndp;

	NCSI_FOR_EACH_DEV(ndp) {
		if (ndp->ndev.dev == dev)
			return &ndp->ndev;
	}

	return NULL;
}

static void ncsi_request_timeout(struct timer_list *t)
{
	struct ncsi_request *nr = from_timer(nr, t, timer);
	struct ncsi_dev_priv *ndp = nr->ndp;
	struct ncsi_cmd_pkt *cmd;
	struct ncsi_package *np;
	struct ncsi_channel *nc;
	unsigned long flags;

	/* If the request already had associated response,
	 * let the response handler to release it.
	 */
	spin_lock_irqsave(&ndp->lock, flags);
	nr->enabled = false;
	if (nr->rsp || !nr->cmd) {
		spin_unlock_irqrestore(&ndp->lock, flags);
		return;
	}
	spin_unlock_irqrestore(&ndp->lock, flags);

	if (nr->flags == NCSI_REQ_FLAG_NETLINK_DRIVEN) {
		if (nr->cmd) {
			/* Find the package */
			cmd = (struct ncsi_cmd_pkt *)
			      skb_network_header(nr->cmd);
			ncsi_find_package_and_channel(ndp,
						      cmd->cmd.common.channel,
						      &np, &nc);
			ncsi_send_netlink_timeout(nr, np, nc);
		}
	}

	/* Release the request */
	ncsi_free_request(nr);
}

static void ncsi_suspend_channel(struct ncsi_dev_priv *ndp)
{
	struct ncsi_dev *nd = &ndp->ndev;
	struct ncsi_package *np;
	struct ncsi_channel *nc, *tmp;
	struct ncsi_cmd_arg nca;
	unsigned long flags;
	int ret;

	np = ndp->active_package;
	nc = ndp->active_channel;
	nca.ndp = ndp;
	nca.req_flags = NCSI_REQ_FLAG_EVENT_DRIVEN;
	switch (nd->state) {
	case ncsi_dev_state_suspend:
		nd->state = ncsi_dev_state_suspend_select;
		fallthrough;
	case ncsi_dev_state_suspend_select:
		ndp->pending_req_num = 1;

		nca.type = NCSI_PKT_CMD_SP;
		nca.package = np->id;
		nca.channel = NCSI_RESERVED_CHANNEL;
		if (ndp->flags & NCSI_DEV_HWA)
			nca.bytes[0] = 0;
		else
			nca.bytes[0] = 1;

		/* To retrieve the last link states of channels in current
		 * package when current active channel needs fail over to
		 * another one. It means we will possibly select another
		 * channel as next active one. The link states of channels
		 * are most important factor of the selection. So we need
		 * accurate link states. Unfortunately, the link states on
		 * inactive channels can't be updated with LSC AEN in time.
		 */
		if (ndp->flags & NCSI_DEV_RESHUFFLE)
			nd->state = ncsi_dev_state_suspend_gls;
		else
			nd->state = ncsi_dev_state_suspend_dcnt;
		ret = ncsi_xmit_cmd(&nca);
		if (ret)
			goto error;

		break;
	case ncsi_dev_state_suspend_gls:
		ndp->pending_req_num = np->channel_num;

		nca.type = NCSI_PKT_CMD_GLS;
		nca.package = np->id;

		nd->state = ncsi_dev_state_suspend_dcnt;
		NCSI_FOR_EACH_CHANNEL(np, nc) {
			nca.channel = nc->id;
			ret = ncsi_xmit_cmd(&nca);
			if (ret)
				goto error;
		}

		break;
	case ncsi_dev_state_suspend_dcnt:
		ndp->pending_req_num = 1;

		nca.type = NCSI_PKT_CMD_DCNT;
		nca.package = np->id;
		nca.channel = nc->id;

		nd->state = ncsi_dev_state_suspend_dc;
		ret = ncsi_xmit_cmd(&nca);
		if (ret)
			goto error;

		break;
	case ncsi_dev_state_suspend_dc:
		ndp->pending_req_num = 1;

		nca.type = NCSI_PKT_CMD_DC;
		nca.package = np->id;
		nca.channel = nc->id;
		nca.bytes[0] = 1;

		nd->state = ncsi_dev_state_suspend_deselect;
		ret = ncsi_xmit_cmd(&nca);
		if (ret)
			goto error;

		NCSI_FOR_EACH_CHANNEL(np, tmp) {
			/* If there is another channel active on this package
			 * do not deselect the package.
			 */
			if (tmp != nc && tmp->state == NCSI_CHANNEL_ACTIVE) {
				nd->state = ncsi_dev_state_suspend_done;
				break;
			}
		}
		break;
	case ncsi_dev_state_suspend_deselect:
		ndp->pending_req_num = 1;

		nca.type = NCSI_PKT_CMD_DP;
		nca.package = np->id;
		nca.channel = NCSI_RESERVED_CHANNEL;

		nd->state = ncsi_dev_state_suspend_done;
		ret = ncsi_xmit_cmd(&nca);
		if (ret)
			goto error;

		break;
	case ncsi_dev_state_suspend_done:
		spin_lock_irqsave(&nc->lock, flags);
		nc->state = NCSI_CHANNEL_INACTIVE;
		spin_unlock_irqrestore(&nc->lock, flags);
		if (ndp->flags & NCSI_DEV_RESET)
			ncsi_reset_dev(nd);
		else
			ncsi_process_next_channel(ndp);
		break;
	default:
		netdev_warn(nd->dev, "Wrong NCSI state 0x%x in suspend\n",
			    nd->state);
	}

	return;
error:
	nd->state = ncsi_dev_state_functional;
}

/* Check the VLAN filter bitmap for a set filter, and construct a
 * "Set VLAN Filter - Disable" packet if found.
 */
static int clear_one_vid(struct ncsi_dev_priv *ndp, struct ncsi_channel *nc,
			 struct ncsi_cmd_arg *nca)
{
	struct ncsi_channel_vlan_filter *ncf;
	unsigned long flags;
	void *bitmap;
	int index;
	u16 vid;

	ncf = &nc->vlan_filter;
	bitmap = &ncf->bitmap;

	spin_lock_irqsave(&nc->lock, flags);
	index = find_next_bit(bitmap, ncf->n_vids, 0);
	if (index >= ncf->n_vids) {
		spin_unlock_irqrestore(&nc->lock, flags);
		return -1;
	}
	vid = ncf->vids[index];

	clear_bit(index, bitmap);
	ncf->vids[index] = 0;
	spin_unlock_irqrestore(&nc->lock, flags);

	nca->type = NCSI_PKT_CMD_SVF;
	nca->words[1] = vid;
	/* HW filter index starts at 1 */
	nca->bytes[6] = index + 1;
	nca->bytes[7] = 0x00;
	return 0;
}

/* Find an outstanding VLAN tag and constuct a "Set VLAN Filter - Enable"
 * packet.
 */
static int set_one_vid(struct ncsi_dev_priv *ndp, struct ncsi_channel *nc,
		       struct ncsi_cmd_arg *nca)
{
	struct ncsi_channel_vlan_filter *ncf;
	struct vlan_vid *vlan = NULL;
	unsigned long flags;
	int i, index;
	void *bitmap;
	u16 vid;

	if (list_empty(&ndp->vlan_vids))
		return -1;

	ncf = &nc->vlan_filter;
	bitmap = &ncf->bitmap;

	spin_lock_irqsave(&nc->lock, flags);

	rcu_read_lock();
	list_for_each_entry_rcu(vlan, &ndp->vlan_vids, list) {
		vid = vlan->vid;
		for (i = 0; i < ncf->n_vids; i++)
			if (ncf->vids[i] == vid) {
				vid = 0;
				break;
			}
		if (vid)
			break;
	}
	rcu_read_unlock();

	if (!vid) {
		/* No VLAN ID is not set */
		spin_unlock_irqrestore(&nc->lock, flags);
		return -1;
	}

	index = find_next_zero_bit(bitmap, ncf->n_vids, 0);
	if (index < 0 || index >= ncf->n_vids) {
		netdev_err(ndp->ndev.dev,
			   "Channel %u already has all VLAN filters set\n",
			   nc->id);
		spin_unlock_irqrestore(&nc->lock, flags);
		return -1;
	}

	ncf->vids[index] = vid;
	set_bit(index, bitmap);
	spin_unlock_irqrestore(&nc->lock, flags);

	nca->type = NCSI_PKT_CMD_SVF;
	nca->words[1] = vid;
	/* HW filter index starts at 1 */
	nca->bytes[6] = index + 1;
	nca->bytes[7] = 0x01;

	return 0;
}

#if IS_ENABLED(CONFIG_NCSI_OEM_CMD_GET_MAC)

/* NCSI OEM Command APIs */
static int ncsi_oem_gma_handler_bcm(struct ncsi_cmd_arg *nca)
{
	unsigned char data[NCSI_OEM_BCM_CMD_GMA_LEN];
	int ret = 0;

	nca->payload = NCSI_OEM_BCM_CMD_GMA_LEN;

	memset(data, 0, NCSI_OEM_BCM_CMD_GMA_LEN);
	*(unsigned int *)data = ntohl(NCSI_OEM_MFR_BCM_ID);
	data[5] = NCSI_OEM_BCM_CMD_GMA;

	nca->data = data;

	ret = ncsi_xmit_cmd(nca);
	if (ret)
		netdev_err(nca->ndp->ndev.dev,
			   "NCSI: Failed to transmit cmd 0x%x during configure\n",
			   nca->type);
	return ret;
}

static int ncsi_oem_gma_handler_mlx(struct ncsi_cmd_arg *nca)
{
	union {
		u8 data_u8[NCSI_OEM_MLX_CMD_GMA_LEN];
		u32 data_u32[NCSI_OEM_MLX_CMD_GMA_LEN / sizeof(u32)];
	} u;
	int ret = 0;

	nca->payload = NCSI_OEM_MLX_CMD_GMA_LEN;

	memset(&u, 0, sizeof(u));
	u.data_u32[0] = ntohl(NCSI_OEM_MFR_MLX_ID);
	u.data_u8[5] = NCSI_OEM_MLX_CMD_GMA;
	u.data_u8[6] = NCSI_OEM_MLX_CMD_GMA_PARAM;

	nca->data = u.data_u8;

	ret = ncsi_xmit_cmd(nca);
	if (ret)
		netdev_err(nca->ndp->ndev.dev,
			   "NCSI: Failed to transmit cmd 0x%x during configure\n",
			   nca->type);
	return ret;
}

static int ncsi_oem_smaf_mlx(struct ncsi_cmd_arg *nca)
{
	union {
		u8 data_u8[NCSI_OEM_MLX_CMD_SMAF_LEN];
		u32 data_u32[NCSI_OEM_MLX_CMD_SMAF_LEN / sizeof(u32)];
	} u;
	int ret = 0;

	memset(&u, 0, sizeof(u));
	u.data_u32[0] = ntohl(NCSI_OEM_MFR_MLX_ID);
	u.data_u8[5] = NCSI_OEM_MLX_CMD_SMAF;
	u.data_u8[6] = NCSI_OEM_MLX_CMD_SMAF_PARAM;
	memcpy(&u.data_u8[MLX_SMAF_MAC_ADDR_OFFSET],
	       nca->ndp->ndev.dev->dev_addr,	ETH_ALEN);
	u.data_u8[MLX_SMAF_MED_SUPPORT_OFFSET] =
		(MLX_MC_RBT_AVL | MLX_MC_RBT_SUPPORT);

	nca->payload = NCSI_OEM_MLX_CMD_SMAF_LEN;
	nca->data = u.data_u8;

	ret = ncsi_xmit_cmd(nca);
	if (ret)
		netdev_err(nca->ndp->ndev.dev,
			   "NCSI: Failed to transmit cmd 0x%x during probe\n",
			   nca->type);
	return ret;
}

/* OEM Command handlers initialization */
static struct ncsi_oem_gma_handler {
	unsigned int	mfr_id;
	int		(*handler)(struct ncsi_cmd_arg *nca);
} ncsi_oem_gma_handlers[] = {
	{ NCSI_OEM_MFR_BCM_ID, ncsi_oem_gma_handler_bcm },
	{ NCSI_OEM_MFR_MLX_ID, ncsi_oem_gma_handler_mlx }
};

static int ncsi_gma_handler(struct ncsi_cmd_arg *nca, unsigned int mf_id)
{
	struct ncsi_oem_gma_handler *nch = NULL;
	int i;

	/* This function should only be called once, return if flag set */
	if (nca->ndp->gma_flag == 1)
		return -1;

	/* Find gma handler for given manufacturer id */
	for (i = 0; i < ARRAY_SIZE(ncsi_oem_gma_handlers); i++) {
		if (ncsi_oem_gma_handlers[i].mfr_id == mf_id) {
			if (ncsi_oem_gma_handlers[i].handler)
				nch = &ncsi_oem_gma_handlers[i];
			break;
			}
	}

	if (!nch) {
		netdev_err(nca->ndp->ndev.dev,
			   "NCSI: No GMA handler available for MFR-ID (0x%x)\n",
			   mf_id);
		return -1;
	}

	/* Get Mac address from NCSI device */
	return nch->handler(nca);
}

#endif /* CONFIG_NCSI_OEM_CMD_GET_MAC */

/* Determine if a given channel from the channel_queue should be used for Tx */
static bool ncsi_channel_is_tx(struct ncsi_dev_priv *ndp,
			       struct ncsi_channel *nc)
{
	struct ncsi_channel_mode *ncm;
	struct ncsi_channel *channel;
	struct ncsi_package *np;

	/* Check if any other channel has Tx enabled; a channel may have already
	 * been configured and removed from the channel queue.
	 */
	NCSI_FOR_EACH_PACKAGE(ndp, np) {
		if (!ndp->multi_package && np != nc->package)
			continue;
		NCSI_FOR_EACH_CHANNEL(np, channel) {
			ncm = &channel->modes[NCSI_MODE_TX_ENABLE];
			if (ncm->enable)
				return false;
		}
	}

	/* This channel is the preferred channel and has link */
	list_for_each_entry_rcu(channel, &ndp->channel_queue, link) {
		np = channel->package;
		if (np->preferred_channel &&
		    ncsi_channel_has_link(np->preferred_channel)) {
			return np->preferred_channel == nc;
		}
	}

	/* This channel has link */
	if (ncsi_channel_has_link(nc))
		return true;

	list_for_each_entry_rcu(channel, &ndp->channel_queue, link)
		if (ncsi_channel_has_link(channel))
			return false;

	/* No other channel has link; default to this one */
	return true;
}

/* Change the active Tx channel in a multi-channel setup */
int ncsi_update_tx_channel(struct ncsi_dev_priv *ndp,
			   struct ncsi_package *package,
			   struct ncsi_channel *disable,
			   struct ncsi_channel *enable)
{
	struct ncsi_cmd_arg nca;
	struct ncsi_channel *nc;
	struct ncsi_package *np;
	int ret = 0;

	if (!package->multi_channel && !ndp->multi_package)
		netdev_warn(ndp->ndev.dev,
			    "NCSI: Trying to update Tx channel in single-channel mode\n");
	nca.ndp = ndp;
	nca.req_flags = 0;

	/* Find current channel with Tx enabled */
	NCSI_FOR_EACH_PACKAGE(ndp, np) {
		if (disable)
			break;
		if (!ndp->multi_package && np != package)
			continue;

		NCSI_FOR_EACH_CHANNEL(np, nc)
			if (nc->modes[NCSI_MODE_TX_ENABLE].enable) {
				disable = nc;
				break;
			}
	}

	/* Find a suitable channel for Tx */
	NCSI_FOR_EACH_PACKAGE(ndp, np) {
		if (enable)
			break;
		if (!ndp->multi_package && np != package)
			continue;
		if (!(ndp->package_whitelist & (0x1 << np->id)))
			continue;

		if (np->preferred_channel &&
		    ncsi_channel_has_link(np->preferred_channel)) {
			enable = np->preferred_channel;
			break;
		}

		NCSI_FOR_EACH_CHANNEL(np, nc) {
			if (!(np->channel_whitelist & 0x1 << nc->id))
				continue;
			if (nc->state != NCSI_CHANNEL_ACTIVE)
				continue;
			if (ncsi_channel_has_link(nc)) {
				enable = nc;
				break;
			}
		}
	}

	if (disable == enable)
		return -1;

	if (!enable)
		return -1;

	if (disable) {
		nca.channel = disable->id;
		nca.package = disable->package->id;
		nca.type = NCSI_PKT_CMD_DCNT;
		ret = ncsi_xmit_cmd(&nca);
		if (ret)
			netdev_err(ndp->ndev.dev,
				   "Error %d sending DCNT\n",
				   ret);
	}

	netdev_info(ndp->ndev.dev, "NCSI: channel %u enables Tx\n", enable->id);

	nca.channel = enable->id;
	nca.package = enable->package->id;
	nca.type = NCSI_PKT_CMD_ECNT;
	ret = ncsi_xmit_cmd(&nca);
	if (ret)
		netdev_err(ndp->ndev.dev,
			   "Error %d sending ECNT\n",
			   ret);

	return ret;
}

static void ncsi_configure_channel(struct ncsi_dev_priv *ndp)
{
	struct ncsi_package *np = ndp->active_package;
	struct ncsi_channel *nc = ndp->active_channel;
	struct ncsi_channel *hot_nc = NULL;
	struct ncsi_dev *nd = &ndp->ndev;
	struct net_device *dev = nd->dev;
	struct ncsi_cmd_arg nca;
	unsigned char index;
	unsigned long flags;
	int ret;

	nca.ndp = ndp;
	nca.req_flags = NCSI_REQ_FLAG_EVENT_DRIVEN;
	switch (nd->state) {
	case ncsi_dev_state_config:
	case ncsi_dev_state_config_sp:
		ndp->pending_req_num = 1;

		/* Select the specific package */
		nca.type = NCSI_PKT_CMD_SP;
		if (ndp->flags & NCSI_DEV_HWA)
			nca.bytes[0] = 0;
		else
			nca.bytes[0] = 1;
		nca.package = np->id;
		nca.channel = NCSI_RESERVED_CHANNEL;
		ret = ncsi_xmit_cmd(&nca);
		if (ret) {
			netdev_err(ndp->ndev.dev,
				   "NCSI: Failed to transmit CMD_SP\n");
			goto error;
		}

		nd->state = ncsi_dev_state_config_cis;
		break;
	case ncsi_dev_state_config_cis:
		ndp->pending_req_num = 1;

		/* Clear initial state */
		nca.type = NCSI_PKT_CMD_CIS;
		nca.package = np->id;
		nca.channel = nc->id;
		ret = ncsi_xmit_cmd(&nca);
		if (ret) {
			netdev_err(ndp->ndev.dev,
				   "NCSI: Failed to transmit CMD_CIS\n");
			goto error;
		}

		nd->state = ncsi_dev_state_config_oem_gma;
		break;
	case ncsi_dev_state_config_oem_gma:
		nd->state = ncsi_dev_state_config_clear_vids;
		ret = -1;

#if IS_ENABLED(CONFIG_NCSI_OEM_CMD_GET_MAC)
		nca.type = NCSI_PKT_CMD_OEM;
		nca.package = np->id;
		nca.channel = nc->id;
		ndp->pending_req_num = 1;
		ret = ncsi_gma_handler(&nca, nc->version.mf_id);
#endif /* CONFIG_NCSI_OEM_CMD_GET_MAC */

		if (ret < 0)
			schedule_work(&ndp->work);

		break;
	case ncsi_dev_state_config_clear_vids:
	case ncsi_dev_state_config_svf:
	case ncsi_dev_state_config_ev:
	case ncsi_dev_state_config_sma:
	case ncsi_dev_state_config_ebf:
	case ncsi_dev_state_config_dgmf:
	case ncsi_dev_state_config_ecnt:
	case ncsi_dev_state_config_ec:
	case ncsi_dev_state_config_ae:
	case ncsi_dev_state_config_gls:
		ndp->pending_req_num = 1;

		nca.package = np->id;
		nca.channel = nc->id;

		/* Clear any active filters on the channel before setting */
		if (nd->state == ncsi_dev_state_config_clear_vids) {
			ret = clear_one_vid(ndp, nc, &nca);
			if (ret) {
				nd->state = ncsi_dev_state_config_svf;
				schedule_work(&ndp->work);
				break;
			}
			/* Repeat */
			nd->state = ncsi_dev_state_config_clear_vids;
		/* Add known VLAN tags to the filter */
		} else if (nd->state == ncsi_dev_state_config_svf) {
			ret = set_one_vid(ndp, nc, &nca);
			if (ret) {
				nd->state = ncsi_dev_state_config_ev;
				schedule_work(&ndp->work);
				break;
			}
			/* Repeat */
			nd->state = ncsi_dev_state_config_svf;
		/* Enable/Disable the VLAN filter */
		} else if (nd->state == ncsi_dev_state_config_ev) {
			if (list_empty(&ndp->vlan_vids)) {
				nca.type = NCSI_PKT_CMD_DV;
			} else {
				nca.type = NCSI_PKT_CMD_EV;
				nca.bytes[3] = NCSI_CAP_VLAN_NO;
			}
			nd->state = ncsi_dev_state_config_sma;
		} else if (nd->state == ncsi_dev_state_config_sma) {
		/* Use first entry in unicast filter table. Note that
		 * the MAC filter table starts from entry 1 instead of
		 * 0.
		 */
			nca.type = NCSI_PKT_CMD_SMA;
			for (index = 0; index < 6; index++)
				nca.bytes[index] = dev->dev_addr[index];
			nca.bytes[6] = 0x1;
			nca.bytes[7] = 0x1;
			nd->state = ncsi_dev_state_config_ebf;
		} else if (nd->state == ncsi_dev_state_config_ebf) {
			nca.type = NCSI_PKT_CMD_EBF;
			nca.dwords[0] = nc->caps[NCSI_CAP_BC].cap;
			/* if multicast global filtering is supported then
			 * disable it so that all multicast packet will be
			 * forwarded to management controller
			 */
			if (nc->caps[NCSI_CAP_GENERIC].cap &
			    NCSI_CAP_GENERIC_MC)
				nd->state = ncsi_dev_state_config_dgmf;
			else if (ncsi_channel_is_tx(ndp, nc))
				nd->state = ncsi_dev_state_config_ecnt;
			else
				nd->state = ncsi_dev_state_config_ec;
		} else if (nd->state == ncsi_dev_state_config_dgmf) {
			nca.type = NCSI_PKT_CMD_DGMF;
			if (ncsi_channel_is_tx(ndp, nc))
				nd->state = ncsi_dev_state_config_ecnt;
			else
				nd->state = ncsi_dev_state_config_ec;
		} else if (nd->state == ncsi_dev_state_config_ecnt) {
			if (np->preferred_channel &&
			    nc != np->preferred_channel)
				netdev_info(ndp->ndev.dev,
					    "NCSI: Tx failed over to channel %u\n",
					    nc->id);
			nca.type = NCSI_PKT_CMD_ECNT;
			nd->state = ncsi_dev_state_config_ec;
		} else if (nd->state == ncsi_dev_state_config_ec) {
			/* Enable AEN if it's supported */
			nca.type = NCSI_PKT_CMD_EC;
			nd->state = ncsi_dev_state_config_ae;
			if (!(nc->caps[NCSI_CAP_AEN].cap & NCSI_CAP_AEN_MASK))
				nd->state = ncsi_dev_state_config_gls;
		} else if (nd->state == ncsi_dev_state_config_ae) {
			nca.type = NCSI_PKT_CMD_AE;
			nca.bytes[0] = 0;
			nca.dwords[1] = nc->caps[NCSI_CAP_AEN].cap;
			nd->state = ncsi_dev_state_config_gls;
		} else if (nd->state == ncsi_dev_state_config_gls) {
			nca.type = NCSI_PKT_CMD_GLS;
			nd->state = ncsi_dev_state_config_done;
		}

		ret = ncsi_xmit_cmd(&nca);
		if (ret) {
			netdev_err(ndp->ndev.dev,
				   "NCSI: Failed to transmit CMD %x\n",
				   nca.type);
			goto error;
		}
		break;
	case ncsi_dev_state_config_done:
		netdev_dbg(ndp->ndev.dev, "NCSI: channel %u config done\n",
			   nc->id);
		spin_lock_irqsave(&nc->lock, flags);
		nc->state = NCSI_CHANNEL_ACTIVE;

		if (ndp->flags & NCSI_DEV_RESET) {
			/* A reset event happened during config, start it now */
			nc->reconfigure_needed = false;
			spin_unlock_irqrestore(&nc->lock, flags);
			ncsi_reset_dev(nd);
			break;
		}

		if (nc->reconfigure_needed) {
			/* This channel's configuration has been updated
			 * part-way during the config state - start the
			 * channel configuration over
			 */
			nc->reconfigure_needed = false;
			nc->state = NCSI_CHANNEL_INACTIVE;
			spin_unlock_irqrestore(&nc->lock, flags);

			spin_lock_irqsave(&ndp->lock, flags);
			list_add_tail_rcu(&nc->link, &ndp->channel_queue);
			spin_unlock_irqrestore(&ndp->lock, flags);

			netdev_dbg(dev, "Dirty NCSI channel state reset\n");
			ncsi_process_next_channel(ndp);
			break;
		}

		if (nc->modes[NCSI_MODE_LINK].data[2] & 0x1) {
			hot_nc = nc;
		} else {
			hot_nc = NULL;
			netdev_dbg(ndp->ndev.dev,
				   "NCSI: channel %u link down after config\n",
				   nc->id);
		}
		spin_unlock_irqrestore(&nc->lock, flags);

		/* Update the hot channel */
		spin_lock_irqsave(&ndp->lock, flags);
		ndp->hot_channel = hot_nc;
		spin_unlock_irqrestore(&ndp->lock, flags);

		ncsi_start_channel_monitor(nc);
		ncsi_process_next_channel(ndp);
		break;
	default:
		netdev_alert(dev, "Wrong NCSI state 0x%x in config\n",
			     nd->state);
	}

	return;

error:
	ncsi_report_link(ndp, true);
}

static int ncsi_choose_active_channel(struct ncsi_dev_priv *ndp)
{
	struct ncsi_channel *nc, *found, *hot_nc;
	struct ncsi_channel_mode *ncm;
	unsigned long flags, cflags;
	struct ncsi_package *np;
	bool with_link;

	spin_lock_irqsave(&ndp->lock, flags);
	hot_nc = ndp->hot_channel;
	spin_unlock_irqrestore(&ndp->lock, flags);

	/* By default the search is done once an inactive channel with up
	 * link is found, unless a preferred channel is set.
	 * If multi_package or multi_channel are configured all channels in the
	 * whitelist are added to the channel queue.
	 */
	found = NULL;
	with_link = false;
	NCSI_FOR_EACH_PACKAGE(ndp, np) {
		if (!(ndp->package_whitelist & (0x1 << np->id)))
			continue;
		NCSI_FOR_EACH_CHANNEL(np, nc) {
			if (!(np->channel_whitelist & (0x1 << nc->id)))
				continue;

			spin_lock_irqsave(&nc->lock, cflags);

			if (!list_empty(&nc->link) ||
			    nc->state != NCSI_CHANNEL_INACTIVE) {
				spin_unlock_irqrestore(&nc->lock, cflags);
				continue;
			}

			if (!found)
				found = nc;

			if (nc == hot_nc)
				found = nc;

			ncm = &nc->modes[NCSI_MODE_LINK];
			if (ncm->data[2] & 0x1) {
				found = nc;
				with_link = true;
			}

			/* If multi_channel is enabled configure all valid
			 * channels whether or not they currently have link
			 * so they will have AENs enabled.
			 */
			if (with_link || np->multi_channel) {
				spin_lock_irqsave(&ndp->lock, flags);
				list_add_tail_rcu(&nc->link,
						  &ndp->channel_queue);
				spin_unlock_irqrestore(&ndp->lock, flags);

				netdev_dbg(ndp->ndev.dev,
					   "NCSI: Channel %u added to queue (link %s)\n",
					   nc->id,
					   ncm->data[2] & 0x1 ? "up" : "down");
			}

			spin_unlock_irqrestore(&nc->lock, cflags);

			if (with_link && !np->multi_channel)
				break;
		}
		if (with_link && !ndp->multi_package)
			break;
	}

	if (list_empty(&ndp->channel_queue) && found) {
		netdev_info(ndp->ndev.dev,
			    "NCSI: No channel with link found, configuring channel %u\n",
			    found->id);
		spin_lock_irqsave(&ndp->lock, flags);
		list_add_tail_rcu(&found->link, &ndp->channel_queue);
		spin_unlock_irqrestore(&ndp->lock, flags);
	} else if (!found) {
		netdev_warn(ndp->ndev.dev,
			    "NCSI: No channel found to configure!\n");
		ncsi_report_link(ndp, true);
		return -ENODEV;
	}

	return ncsi_process_next_channel(ndp);
}

static bool ncsi_check_hwa(struct ncsi_dev_priv *ndp)
{
	struct ncsi_package *np;
	struct ncsi_channel *nc;
	unsigned int cap;
	bool has_channel = false;

	/* The hardware arbitration is disabled if any one channel
	 * doesn't support explicitly.
	 */
	NCSI_FOR_EACH_PACKAGE(ndp, np) {
		NCSI_FOR_EACH_CHANNEL(np, nc) {
			has_channel = true;

			cap = nc->caps[NCSI_CAP_GENERIC].cap;
			if (!(cap & NCSI_CAP_GENERIC_HWA) ||
			    (cap & NCSI_CAP_GENERIC_HWA_MASK) !=
			    NCSI_CAP_GENERIC_HWA_SUPPORT) {
				ndp->flags &= ~NCSI_DEV_HWA;
				return false;
			}
		}
	}

	if (has_channel) {
		ndp->flags |= NCSI_DEV_HWA;
		return true;
	}

	ndp->flags &= ~NCSI_DEV_HWA;
	return false;
}

static void ncsi_probe_channel(struct ncsi_dev_priv *ndp)
{
	struct ncsi_dev *nd = &ndp->ndev;
	struct ncsi_package *np;
	struct ncsi_channel *nc;
	struct ncsi_cmd_arg nca;
	unsigned char index;
	int ret;

	nca.ndp = ndp;
	nca.req_flags = NCSI_REQ_FLAG_EVENT_DRIVEN;
	switch (nd->state) {
	case ncsi_dev_state_probe:
		nd->state = ncsi_dev_state_probe_deselect;
		fallthrough;
	case ncsi_dev_state_probe_deselect:
		ndp->pending_req_num = 8;

		/* Deselect all possible packages */
		nca.type = NCSI_PKT_CMD_DP;
		nca.channel = NCSI_RESERVED_CHANNEL;
		for (index = 0; index < 8; index++) {
			nca.package = index;
			ret = ncsi_xmit_cmd(&nca);
			if (ret)
				goto error;
		}

		nd->state = ncsi_dev_state_probe_package;
		break;
	case ncsi_dev_state_probe_package:
		ndp->pending_req_num = 1;

		nca.type = NCSI_PKT_CMD_SP;
		nca.bytes[0] = 1;
		nca.package = ndp->package_probe_id;
		nca.channel = NCSI_RESERVED_CHANNEL;
		ret = ncsi_xmit_cmd(&nca);
		if (ret)
			goto error;
		nd->state = ncsi_dev_state_probe_channel;
		break;
	case ncsi_dev_state_probe_channel:
		ndp->active_package = ncsi_find_package(ndp,
							ndp->package_probe_id);
		if (!ndp->active_package) {
			/* No response */
			nd->state = ncsi_dev_state_probe_dp;
			schedule_work(&ndp->work);
			break;
		}
		nd->state = ncsi_dev_state_probe_cis;
		if (IS_ENABLED(CONFIG_NCSI_OEM_CMD_GET_MAC) &&
		    ndp->mlx_multi_host)
			nd->state = ncsi_dev_state_probe_mlx_gma;

		schedule_work(&ndp->work);
		break;
#if IS_ENABLED(CONFIG_NCSI_OEM_CMD_GET_MAC)
	case ncsi_dev_state_probe_mlx_gma:
		ndp->pending_req_num = 1;

		nca.type = NCSI_PKT_CMD_OEM;
		nca.package = ndp->active_package->id;
		nca.channel = 0;
		ret = ncsi_oem_gma_handler_mlx(&nca);
		if (ret)
			goto error;

		nd->state = ncsi_dev_state_probe_mlx_smaf;
		break;
	case ncsi_dev_state_probe_mlx_smaf:
		ndp->pending_req_num = 1;

		nca.type = NCSI_PKT_CMD_OEM;
		nca.package = ndp->active_package->id;
		nca.channel = 0;
		ret = ncsi_oem_smaf_mlx(&nca);
		if (ret)
			goto error;

		nd->state = ncsi_dev_state_probe_cis;
		break;
#endif /* CONFIG_NCSI_OEM_CMD_GET_MAC */
	case ncsi_dev_state_probe_cis:
		ndp->pending_req_num = NCSI_RESERVED_CHANNEL;

		/* Clear initial state */
		nca.type = NCSI_PKT_CMD_CIS;
		nca.package = ndp->active_package->id;
		for (index = 0; index < NCSI_RESERVED_CHANNEL; index++) {
			nca.channel = index;
			ret = ncsi_xmit_cmd(&nca);
			if (ret)
				goto error;
		}

		nd->state = ncsi_dev_state_probe_gvi;
		break;
	case ncsi_dev_state_probe_gvi:
	case ncsi_dev_state_probe_gc:
	case ncsi_dev_state_probe_gls:
		np = ndp->active_package;
		ndp->pending_req_num = np->channel_num;

		/* Retrieve version, capability or link status */
		if (nd->state == ncsi_dev_state_probe_gvi)
			nca.type = NCSI_PKT_CMD_GVI;
		else if (nd->state == ncsi_dev_state_probe_gc)
			nca.type = NCSI_PKT_CMD_GC;
		else
			nca.type = NCSI_PKT_CMD_GLS;

		nca.package = np->id;
		NCSI_FOR_EACH_CHANNEL(np, nc) {
			nca.channel = nc->id;
			ret = ncsi_xmit_cmd(&nca);
			if (ret)
				goto error;
		}

		if (nd->state == ncsi_dev_state_probe_gvi)
			nd->state = ncsi_dev_state_probe_gc;
		else if (nd->state == ncsi_dev_state_probe_gc)
			nd->state = ncsi_dev_state_probe_gls;
		else
			nd->state = ncsi_dev_state_probe_dp;
		break;
	case ncsi_dev_state_probe_dp:
		ndp->pending_req_num = 1;

		/* Deselect the current package */
		nca.type = NCSI_PKT_CMD_DP;
		nca.package = ndp->package_probe_id;
		nca.channel = NCSI_RESERVED_CHANNEL;
		ret = ncsi_xmit_cmd(&nca);
		if (ret)
			goto error;

		/* Probe next package */
		ndp->package_probe_id++;
		if (ndp->package_probe_id >= 8) {
			/* Probe finished */
			ndp->flags |= NCSI_DEV_PROBED;
			break;
		}
		nd->state = ncsi_dev_state_probe_package;
		ndp->active_package = NULL;
		break;
	default:
		netdev_warn(nd->dev, "Wrong NCSI state 0x%0x in enumeration\n",
			    nd->state);
	}

	if (ndp->flags & NCSI_DEV_PROBED) {
		/* Check if all packages have HWA support */
		ncsi_check_hwa(ndp);
		ncsi_choose_active_channel(ndp);
	}

	return;
error:
	netdev_err(ndp->ndev.dev,
		   "NCSI: Failed to transmit cmd 0x%x during probe\n",
		   nca.type);
	ncsi_report_link(ndp, true);
}

static void ncsi_dev_work(struct work_struct *work)
{
	struct ncsi_dev_priv *ndp = container_of(work,
			struct ncsi_dev_priv, work);
	struct ncsi_dev *nd = &ndp->ndev;

	switch (nd->state & ncsi_dev_state_major) {
	case ncsi_dev_state_probe:
		ncsi_probe_channel(ndp);
		break;
	case ncsi_dev_state_suspend:
		ncsi_suspend_channel(ndp);
		break;
	case ncsi_dev_state_config:
		ncsi_configure_channel(ndp);
		break;
	default:
		netdev_warn(nd->dev, "Wrong NCSI state 0x%x in workqueue\n",
			    nd->state);
	}
}

int ncsi_process_next_channel(struct ncsi_dev_priv *ndp)
{
	struct ncsi_channel *nc;
	int old_state;
	unsigned long flags;

	spin_lock_irqsave(&ndp->lock, flags);
	nc = list_first_or_null_rcu(&ndp->channel_queue,
				    struct ncsi_channel, link);
	if (!nc) {
		spin_unlock_irqrestore(&ndp->lock, flags);
		goto out;
	}

	list_del_init(&nc->link);
	spin_unlock_irqrestore(&ndp->lock, flags);

	spin_lock_irqsave(&nc->lock, flags);
	old_state = nc->state;
	nc->state = NCSI_CHANNEL_INVISIBLE;
	spin_unlock_irqrestore(&nc->lock, flags);

	ndp->active_channel = nc;
	ndp->active_package = nc->package;

	switch (old_state) {
	case NCSI_CHANNEL_INACTIVE:
		ndp->ndev.state = ncsi_dev_state_config;
		netdev_dbg(ndp->ndev.dev, "NCSI: configuring channel %u\n",
	                   nc->id);
		ncsi_configure_channel(ndp);
		break;
	case NCSI_CHANNEL_ACTIVE:
		ndp->ndev.state = ncsi_dev_state_suspend;
		netdev_dbg(ndp->ndev.dev, "NCSI: suspending channel %u\n",
			   nc->id);
		ncsi_suspend_channel(ndp);
		break;
	default:
		netdev_err(ndp->ndev.dev, "Invalid state 0x%x on %d:%d\n",
			   old_state, nc->package->id, nc->id);
		ncsi_report_link(ndp, false);
		return -EINVAL;
	}

	return 0;

out:
	ndp->active_channel = NULL;
	ndp->active_package = NULL;
	if (ndp->flags & NCSI_DEV_RESHUFFLE) {
		ndp->flags &= ~NCSI_DEV_RESHUFFLE;
		return ncsi_choose_active_channel(ndp);
	}

	ncsi_report_link(ndp, false);
	return -ENODEV;
}

static int ncsi_kick_channels(struct ncsi_dev_priv *ndp)
{
	struct ncsi_dev *nd = &ndp->ndev;
	struct ncsi_channel *nc;
	struct ncsi_package *np;
	unsigned long flags;
	unsigned int n = 0;

	NCSI_FOR_EACH_PACKAGE(ndp, np) {
		NCSI_FOR_EACH_CHANNEL(np, nc) {
			spin_lock_irqsave(&nc->lock, flags);

			/* Channels may be busy, mark dirty instead of
			 * kicking if;
			 * a) not ACTIVE (configured)
			 * b) in the channel_queue (to be configured)
			 * c) it's ndev is in the config state
			 */
			if (nc->state != NCSI_CHANNEL_ACTIVE) {
				if ((ndp->ndev.state & 0xff00) ==
						ncsi_dev_state_config ||
						!list_empty(&nc->link)) {
					netdev_dbg(nd->dev,
						   "NCSI: channel %p marked dirty\n",
						   nc);
					nc->reconfigure_needed = true;
				}
				spin_unlock_irqrestore(&nc->lock, flags);
				continue;
			}

			spin_unlock_irqrestore(&nc->lock, flags);

			ncsi_stop_channel_monitor(nc);
			spin_lock_irqsave(&nc->lock, flags);
			nc->state = NCSI_CHANNEL_INACTIVE;
			spin_unlock_irqrestore(&nc->lock, flags);

			spin_lock_irqsave(&ndp->lock, flags);
			list_add_tail_rcu(&nc->link, &ndp->channel_queue);
			spin_unlock_irqrestore(&ndp->lock, flags);

			netdev_dbg(nd->dev, "NCSI: kicked channel %p\n", nc);
			n++;
		}
	}

	return n;
}

int ncsi_vlan_rx_add_vid(struct net_device *dev, __be16 proto, u16 vid)
{
	struct ncsi_dev_priv *ndp;
	unsigned int n_vids = 0;
	struct vlan_vid *vlan;
	struct ncsi_dev *nd;
	bool found = false;

	if (vid == 0)
		return 0;

	nd = ncsi_find_dev(dev);
	if (!nd) {
		netdev_warn(dev, "NCSI: No net_device?\n");
		return 0;
	}

	ndp = TO_NCSI_DEV_PRIV(nd);

	/* Add the VLAN id to our internal list */
	list_for_each_entry_rcu(vlan, &ndp->vlan_vids, list) {
		n_vids++;
		if (vlan->vid == vid) {
			netdev_dbg(dev, "NCSI: vid %u already registered\n",
				   vid);
			return 0;
		}
	}
	if (n_vids >= NCSI_MAX_VLAN_VIDS) {
		netdev_warn(dev,
			    "tried to add vlan id %u but NCSI max already registered (%u)\n",
			    vid, NCSI_MAX_VLAN_VIDS);
		return -ENOSPC;
	}

	vlan = kzalloc(sizeof(*vlan), GFP_KERNEL);
	if (!vlan)
		return -ENOMEM;

	vlan->proto = proto;
	vlan->vid = vid;
	list_add_rcu(&vlan->list, &ndp->vlan_vids);

	netdev_dbg(dev, "NCSI: Added new vid %u\n", vid);

	found = ncsi_kick_channels(ndp) != 0;

	return found ? ncsi_process_next_channel(ndp) : 0;
}
EXPORT_SYMBOL_GPL(ncsi_vlan_rx_add_vid);

int ncsi_vlan_rx_kill_vid(struct net_device *dev, __be16 proto, u16 vid)
{
	struct vlan_vid *vlan, *tmp;
	struct ncsi_dev_priv *ndp;
	struct ncsi_dev *nd;
	bool found = false;

	if (vid == 0)
		return 0;

	nd = ncsi_find_dev(dev);
	if (!nd) {
		netdev_warn(dev, "NCSI: no net_device?\n");
		return 0;
	}

	ndp = TO_NCSI_DEV_PRIV(nd);

	/* Remove the VLAN id from our internal list */
	list_for_each_entry_safe(vlan, tmp, &ndp->vlan_vids, list)
		if (vlan->vid == vid) {
			netdev_dbg(dev, "NCSI: vid %u found, removing\n", vid);
			list_del_rcu(&vlan->list);
			found = true;
			kfree(vlan);
		}

	if (!found) {
		netdev_err(dev, "NCSI: vid %u wasn't registered!\n", vid);
		return -EINVAL;
	}

	found = ncsi_kick_channels(ndp) != 0;

	return found ? ncsi_process_next_channel(ndp) : 0;
}
EXPORT_SYMBOL_GPL(ncsi_vlan_rx_kill_vid);

struct ncsi_dev *ncsi_register_dev(struct net_device *dev,
				   void (*handler)(struct ncsi_dev *ndev))
{
	struct ncsi_dev_priv *ndp;
	struct ncsi_dev *nd;
	struct platform_device *pdev;
	struct device_node *np;
	unsigned long flags;
	int i;

	/* Check if the device has been registered or not */
	nd = ncsi_find_dev(dev);
	if (nd)
		return nd;

	/* Create NCSI device */
	ndp = kzalloc(sizeof(*ndp), GFP_ATOMIC);
	if (!ndp)
		return NULL;

	nd = &ndp->ndev;
	nd->state = ncsi_dev_state_registered;
	nd->dev = dev;
	nd->handler = handler;
	ndp->pending_req_num = 0;
	INIT_LIST_HEAD(&ndp->channel_queue);
	INIT_LIST_HEAD(&ndp->vlan_vids);
	INIT_WORK(&ndp->work, ncsi_dev_work);
	ndp->package_whitelist = UINT_MAX;

	/* Initialize private NCSI device */
	spin_lock_init(&ndp->lock);
	INIT_LIST_HEAD(&ndp->packages);
	ndp->request_id = NCSI_REQ_START_IDX;
	for (i = 0; i < ARRAY_SIZE(ndp->requests); i++) {
		ndp->requests[i].id = i;
		ndp->requests[i].ndp = ndp;
		timer_setup(&ndp->requests[i].timer, ncsi_request_timeout, 0);
	}

	spin_lock_irqsave(&ncsi_dev_lock, flags);
	list_add_tail_rcu(&ndp->node, &ncsi_dev_list);
	spin_unlock_irqrestore(&ncsi_dev_lock, flags);

	/* Register NCSI packet Rx handler */
	ndp->ptype.type = cpu_to_be16(ETH_P_NCSI);
	ndp->ptype.func = ncsi_rcv_rsp;
	ndp->ptype.dev = dev;
	dev_add_pack(&ndp->ptype);

<<<<<<< HEAD
=======
	pdev = to_platform_device(dev->dev.parent);
	if (pdev) {
		np = pdev->dev.of_node;
		if (np && of_get_property(np, "mlx,multi-host", NULL))
			ndp->mlx_multi_host = true;
	}

>>>>>>> d1988041
	return nd;
}
EXPORT_SYMBOL_GPL(ncsi_register_dev);

int ncsi_start_dev(struct ncsi_dev *nd)
{
	struct ncsi_dev_priv *ndp = TO_NCSI_DEV_PRIV(nd);

	if (nd->state != ncsi_dev_state_registered &&
	    nd->state != ncsi_dev_state_functional)
		return -ENOTTY;

	if (!(ndp->flags & NCSI_DEV_PROBED)) {
		ndp->package_probe_id = 0;
		nd->state = ncsi_dev_state_probe;
		schedule_work(&ndp->work);
		return 0;
	}

	return ncsi_reset_dev(nd);
}
EXPORT_SYMBOL_GPL(ncsi_start_dev);

void ncsi_stop_dev(struct ncsi_dev *nd)
{
	struct ncsi_dev_priv *ndp = TO_NCSI_DEV_PRIV(nd);
	struct ncsi_package *np;
	struct ncsi_channel *nc;
	bool chained;
	int old_state;
	unsigned long flags;

	/* Stop the channel monitor on any active channels. Don't reset the
	 * channel state so we know which were active when ncsi_start_dev()
	 * is next called.
	 */
	NCSI_FOR_EACH_PACKAGE(ndp, np) {
		NCSI_FOR_EACH_CHANNEL(np, nc) {
			ncsi_stop_channel_monitor(nc);

			spin_lock_irqsave(&nc->lock, flags);
			chained = !list_empty(&nc->link);
			old_state = nc->state;
			spin_unlock_irqrestore(&nc->lock, flags);

			WARN_ON_ONCE(chained ||
				     old_state == NCSI_CHANNEL_INVISIBLE);
		}
	}

	netdev_dbg(ndp->ndev.dev, "NCSI: Stopping device\n");
	ncsi_report_link(ndp, true);
}
EXPORT_SYMBOL_GPL(ncsi_stop_dev);

int ncsi_reset_dev(struct ncsi_dev *nd)
{
	struct ncsi_dev_priv *ndp = TO_NCSI_DEV_PRIV(nd);
	struct ncsi_channel *nc, *active, *tmp;
	struct ncsi_package *np;
	unsigned long flags;

	spin_lock_irqsave(&ndp->lock, flags);

	if (!(ndp->flags & NCSI_DEV_RESET)) {
		/* Haven't been called yet, check states */
		switch (nd->state & ncsi_dev_state_major) {
		case ncsi_dev_state_registered:
		case ncsi_dev_state_probe:
			/* Not even probed yet - do nothing */
			spin_unlock_irqrestore(&ndp->lock, flags);
			return 0;
		case ncsi_dev_state_suspend:
		case ncsi_dev_state_config:
			/* Wait for the channel to finish its suspend/config
			 * operation; once it finishes it will check for
			 * NCSI_DEV_RESET and reset the state.
			 */
			ndp->flags |= NCSI_DEV_RESET;
			spin_unlock_irqrestore(&ndp->lock, flags);
			return 0;
		}
	} else {
		switch (nd->state) {
		case ncsi_dev_state_suspend_done:
		case ncsi_dev_state_config_done:
		case ncsi_dev_state_functional:
			/* Ok */
			break;
		default:
			/* Current reset operation happening */
			spin_unlock_irqrestore(&ndp->lock, flags);
			return 0;
		}
	}

	if (!list_empty(&ndp->channel_queue)) {
		/* Clear any channel queue we may have interrupted */
		list_for_each_entry_safe(nc, tmp, &ndp->channel_queue, link)
			list_del_init(&nc->link);
	}
	spin_unlock_irqrestore(&ndp->lock, flags);

	active = NULL;
	NCSI_FOR_EACH_PACKAGE(ndp, np) {
		NCSI_FOR_EACH_CHANNEL(np, nc) {
			spin_lock_irqsave(&nc->lock, flags);

			if (nc->state == NCSI_CHANNEL_ACTIVE) {
				active = nc;
				nc->state = NCSI_CHANNEL_INVISIBLE;
				spin_unlock_irqrestore(&nc->lock, flags);
				ncsi_stop_channel_monitor(nc);
				break;
			}

			spin_unlock_irqrestore(&nc->lock, flags);
		}
		if (active)
			break;
	}

	if (!active) {
		/* Done */
		spin_lock_irqsave(&ndp->lock, flags);
		ndp->flags &= ~NCSI_DEV_RESET;
		spin_unlock_irqrestore(&ndp->lock, flags);
		return ncsi_choose_active_channel(ndp);
	}

	spin_lock_irqsave(&ndp->lock, flags);
	ndp->flags |= NCSI_DEV_RESET;
	ndp->active_channel = active;
	ndp->active_package = active->package;
	spin_unlock_irqrestore(&ndp->lock, flags);

	nd->state = ncsi_dev_state_suspend;
	schedule_work(&ndp->work);
	return 0;
}

void ncsi_unregister_dev(struct ncsi_dev *nd)
{
	struct ncsi_dev_priv *ndp = TO_NCSI_DEV_PRIV(nd);
	struct ncsi_package *np, *tmp;
	unsigned long flags;

	dev_remove_pack(&ndp->ptype);

	list_for_each_entry_safe(np, tmp, &ndp->packages, node)
		ncsi_remove_package(np);

	spin_lock_irqsave(&ncsi_dev_lock, flags);
	list_del_rcu(&ndp->node);
	spin_unlock_irqrestore(&ncsi_dev_lock, flags);

	kfree(ndp);
}
EXPORT_SYMBOL_GPL(ncsi_unregister_dev);<|MERGE_RESOLUTION|>--- conflicted
+++ resolved
@@ -1726,8 +1726,6 @@
 	ndp->ptype.dev = dev;
 	dev_add_pack(&ndp->ptype);
 
-<<<<<<< HEAD
-=======
 	pdev = to_platform_device(dev->dev.parent);
 	if (pdev) {
 		np = pdev->dev.of_node;
@@ -1735,7 +1733,6 @@
 			ndp->mlx_multi_host = true;
 	}
 
->>>>>>> d1988041
 	return nd;
 }
 EXPORT_SYMBOL_GPL(ncsi_register_dev);
