// SPDX-License-Identifier: GPL-2.0-only
/*
 * This is the new netlink-based wireless configuration interface.
 *
 * Copyright 2006-2010	Johannes Berg <johannes@sipsolutions.net>
 * Copyright 2013-2014  Intel Mobile Communications GmbH
 * Copyright 2015-2017	Intel Deutschland GmbH
 * Copyright (C) 2018-2019 Intel Corporation
 */

#include <linux/if.h>
#include <linux/module.h>
#include <linux/err.h>
#include <linux/slab.h>
#include <linux/list.h>
#include <linux/if_ether.h>
#include <linux/ieee80211.h>
#include <linux/nl80211.h>
#include <linux/rtnetlink.h>
#include <linux/netlink.h>
#include <linux/nospec.h>
#include <linux/etherdevice.h>
#include <net/net_namespace.h>
#include <net/genetlink.h>
#include <net/cfg80211.h>
#include <net/sock.h>
#include <net/inet_connection_sock.h>
#include "core.h"
#include "nl80211.h"
#include "reg.h"
#include "rdev-ops.h"

static int nl80211_crypto_settings(struct cfg80211_registered_device *rdev,
				   struct genl_info *info,
				   struct cfg80211_crypto_settings *settings,
				   int cipher_limit);

/* the netlink family */
static struct genl_family nl80211_fam;

/* multicast groups */
enum nl80211_multicast_groups {
	NL80211_MCGRP_CONFIG,
	NL80211_MCGRP_SCAN,
	NL80211_MCGRP_REGULATORY,
	NL80211_MCGRP_MLME,
	NL80211_MCGRP_VENDOR,
	NL80211_MCGRP_NAN,
	NL80211_MCGRP_TESTMODE /* keep last - ifdef! */
};

static const struct genl_multicast_group nl80211_mcgrps[] = {
	[NL80211_MCGRP_CONFIG] = { .name = NL80211_MULTICAST_GROUP_CONFIG },
	[NL80211_MCGRP_SCAN] = { .name = NL80211_MULTICAST_GROUP_SCAN },
	[NL80211_MCGRP_REGULATORY] = { .name = NL80211_MULTICAST_GROUP_REG },
	[NL80211_MCGRP_MLME] = { .name = NL80211_MULTICAST_GROUP_MLME },
	[NL80211_MCGRP_VENDOR] = { .name = NL80211_MULTICAST_GROUP_VENDOR },
	[NL80211_MCGRP_NAN] = { .name = NL80211_MULTICAST_GROUP_NAN },
#ifdef CONFIG_NL80211_TESTMODE
	[NL80211_MCGRP_TESTMODE] = { .name = NL80211_MULTICAST_GROUP_TESTMODE }
#endif
};

/* returns ERR_PTR values */
static struct wireless_dev *
__cfg80211_wdev_from_attrs(struct net *netns, struct nlattr **attrs)
{
	struct cfg80211_registered_device *rdev;
	struct wireless_dev *result = NULL;
	bool have_ifidx = attrs[NL80211_ATTR_IFINDEX];
	bool have_wdev_id = attrs[NL80211_ATTR_WDEV];
	u64 wdev_id;
	int wiphy_idx = -1;
	int ifidx = -1;

	ASSERT_RTNL();

	if (!have_ifidx && !have_wdev_id)
		return ERR_PTR(-EINVAL);

	if (have_ifidx)
		ifidx = nla_get_u32(attrs[NL80211_ATTR_IFINDEX]);
	if (have_wdev_id) {
		wdev_id = nla_get_u64(attrs[NL80211_ATTR_WDEV]);
		wiphy_idx = wdev_id >> 32;
	}

	list_for_each_entry(rdev, &cfg80211_rdev_list, list) {
		struct wireless_dev *wdev;

		if (wiphy_net(&rdev->wiphy) != netns)
			continue;

		if (have_wdev_id && rdev->wiphy_idx != wiphy_idx)
			continue;

		list_for_each_entry(wdev, &rdev->wiphy.wdev_list, list) {
			if (have_ifidx && wdev->netdev &&
			    wdev->netdev->ifindex == ifidx) {
				result = wdev;
				break;
			}
			if (have_wdev_id && wdev->identifier == (u32)wdev_id) {
				result = wdev;
				break;
			}
		}

		if (result)
			break;
	}

	if (result)
		return result;
	return ERR_PTR(-ENODEV);
}

static struct cfg80211_registered_device *
__cfg80211_rdev_from_attrs(struct net *netns, struct nlattr **attrs)
{
	struct cfg80211_registered_device *rdev = NULL, *tmp;
	struct net_device *netdev;

	ASSERT_RTNL();

	if (!attrs[NL80211_ATTR_WIPHY] &&
	    !attrs[NL80211_ATTR_IFINDEX] &&
	    !attrs[NL80211_ATTR_WDEV])
		return ERR_PTR(-EINVAL);

	if (attrs[NL80211_ATTR_WIPHY])
		rdev = cfg80211_rdev_by_wiphy_idx(
				nla_get_u32(attrs[NL80211_ATTR_WIPHY]));

	if (attrs[NL80211_ATTR_WDEV]) {
		u64 wdev_id = nla_get_u64(attrs[NL80211_ATTR_WDEV]);
		struct wireless_dev *wdev;
		bool found = false;

		tmp = cfg80211_rdev_by_wiphy_idx(wdev_id >> 32);
		if (tmp) {
			/* make sure wdev exists */
			list_for_each_entry(wdev, &tmp->wiphy.wdev_list, list) {
				if (wdev->identifier != (u32)wdev_id)
					continue;
				found = true;
				break;
			}

			if (!found)
				tmp = NULL;

			if (rdev && tmp != rdev)
				return ERR_PTR(-EINVAL);
			rdev = tmp;
		}
	}

	if (attrs[NL80211_ATTR_IFINDEX]) {
		int ifindex = nla_get_u32(attrs[NL80211_ATTR_IFINDEX]);

		netdev = __dev_get_by_index(netns, ifindex);
		if (netdev) {
			if (netdev->ieee80211_ptr)
				tmp = wiphy_to_rdev(
					netdev->ieee80211_ptr->wiphy);
			else
				tmp = NULL;

			/* not wireless device -- return error */
			if (!tmp)
				return ERR_PTR(-EINVAL);

			/* mismatch -- return error */
			if (rdev && tmp != rdev)
				return ERR_PTR(-EINVAL);

			rdev = tmp;
		}
	}

	if (!rdev)
		return ERR_PTR(-ENODEV);

	if (netns != wiphy_net(&rdev->wiphy))
		return ERR_PTR(-ENODEV);

	return rdev;
}

/*
 * This function returns a pointer to the driver
 * that the genl_info item that is passed refers to.
 *
 * The result of this can be a PTR_ERR and hence must
 * be checked with IS_ERR() for errors.
 */
static struct cfg80211_registered_device *
cfg80211_get_dev_from_info(struct net *netns, struct genl_info *info)
{
	return __cfg80211_rdev_from_attrs(netns, info->attrs);
}

static int validate_beacon_head(const struct nlattr *attr,
				struct netlink_ext_ack *extack)
{
	const u8 *data = nla_data(attr);
	unsigned int len = nla_len(attr);
	const struct element *elem;
	const struct ieee80211_mgmt *mgmt = (void *)data;
	unsigned int fixedlen = offsetof(struct ieee80211_mgmt,
					 u.beacon.variable);

	if (len < fixedlen)
		goto err;

	if (ieee80211_hdrlen(mgmt->frame_control) !=
	    offsetof(struct ieee80211_mgmt, u.beacon))
		goto err;

	data += fixedlen;
	len -= fixedlen;

	for_each_element(elem, data, len) {
		/* nothing */
	}

	if (for_each_element_completed(elem, data, len))
		return 0;

err:
	NL_SET_ERR_MSG_ATTR(extack, attr, "malformed beacon head");
	return -EINVAL;
}

<<<<<<< HEAD
=======
static int validate_ie_attr(const struct nlattr *attr,
			    struct netlink_ext_ack *extack)
{
	const u8 *data = nla_data(attr);
	unsigned int len = nla_len(attr);
	const struct element *elem;

	for_each_element(elem, data, len) {
		/* nothing */
	}

	if (for_each_element_completed(elem, data, len))
		return 0;

	NL_SET_ERR_MSG_ATTR(extack, attr, "malformed information elements");
	return -EINVAL;
}

>>>>>>> f7688b48
/* policy for the attributes */
static const struct nla_policy
nl80211_ftm_responder_policy[NL80211_FTM_RESP_ATTR_MAX + 1] = {
	[NL80211_FTM_RESP_ATTR_ENABLED] = { .type = NLA_FLAG, },
	[NL80211_FTM_RESP_ATTR_LCI] = { .type = NLA_BINARY,
					.len = U8_MAX },
	[NL80211_FTM_RESP_ATTR_CIVICLOC] = { .type = NLA_BINARY,
					     .len = U8_MAX },
};

static const struct nla_policy
nl80211_pmsr_ftm_req_attr_policy[NL80211_PMSR_FTM_REQ_ATTR_MAX + 1] = {
	[NL80211_PMSR_FTM_REQ_ATTR_ASAP] = { .type = NLA_FLAG },
	[NL80211_PMSR_FTM_REQ_ATTR_PREAMBLE] = { .type = NLA_U32 },
	[NL80211_PMSR_FTM_REQ_ATTR_NUM_BURSTS_EXP] =
		NLA_POLICY_MAX(NLA_U8, 15),
	[NL80211_PMSR_FTM_REQ_ATTR_BURST_PERIOD] = { .type = NLA_U16 },
	[NL80211_PMSR_FTM_REQ_ATTR_BURST_DURATION] =
		NLA_POLICY_MAX(NLA_U8, 15),
	[NL80211_PMSR_FTM_REQ_ATTR_FTMS_PER_BURST] =
		NLA_POLICY_MAX(NLA_U8, 31),
	[NL80211_PMSR_FTM_REQ_ATTR_NUM_FTMR_RETRIES] = { .type = NLA_U8 },
	[NL80211_PMSR_FTM_REQ_ATTR_REQUEST_LCI] = { .type = NLA_FLAG },
	[NL80211_PMSR_FTM_REQ_ATTR_REQUEST_CIVICLOC] = { .type = NLA_FLAG },
};

static const struct nla_policy
nl80211_pmsr_req_data_policy[NL80211_PMSR_TYPE_MAX + 1] = {
	[NL80211_PMSR_TYPE_FTM] =
		NLA_POLICY_NESTED(nl80211_pmsr_ftm_req_attr_policy),
};

static const struct nla_policy
nl80211_pmsr_req_attr_policy[NL80211_PMSR_REQ_ATTR_MAX + 1] = {
	[NL80211_PMSR_REQ_ATTR_DATA] =
		NLA_POLICY_NESTED(nl80211_pmsr_req_data_policy),
	[NL80211_PMSR_REQ_ATTR_GET_AP_TSF] = { .type = NLA_FLAG },
};

static const struct nla_policy
nl80211_psmr_peer_attr_policy[NL80211_PMSR_PEER_ATTR_MAX + 1] = {
	[NL80211_PMSR_PEER_ATTR_ADDR] = NLA_POLICY_ETH_ADDR,
	/*
	 * we could specify this again to be the top-level policy,
	 * but that would open us up to recursion problems ...
	 */
	[NL80211_PMSR_PEER_ATTR_CHAN] = { .type = NLA_NESTED },
	[NL80211_PMSR_PEER_ATTR_REQ] =
		NLA_POLICY_NESTED(nl80211_pmsr_req_attr_policy),
	[NL80211_PMSR_PEER_ATTR_RESP] = { .type = NLA_REJECT },
};

static const struct nla_policy
nl80211_pmsr_attr_policy[NL80211_PMSR_ATTR_MAX + 1] = {
	[NL80211_PMSR_ATTR_MAX_PEERS] = { .type = NLA_REJECT },
	[NL80211_PMSR_ATTR_REPORT_AP_TSF] = { .type = NLA_REJECT },
	[NL80211_PMSR_ATTR_RANDOMIZE_MAC_ADDR] = { .type = NLA_REJECT },
	[NL80211_PMSR_ATTR_TYPE_CAPA] = { .type = NLA_REJECT },
	[NL80211_PMSR_ATTR_PEERS] =
		NLA_POLICY_NESTED_ARRAY(nl80211_psmr_peer_attr_policy),
};

static const struct nla_policy
he_obss_pd_policy[NL80211_HE_OBSS_PD_ATTR_MAX + 1] = {
	[NL80211_HE_OBSS_PD_ATTR_MIN_OFFSET] =
		NLA_POLICY_RANGE(NLA_U8, 1, 20),
	[NL80211_HE_OBSS_PD_ATTR_MAX_OFFSET] =
		NLA_POLICY_RANGE(NLA_U8, 1, 20),
};

const struct nla_policy nl80211_policy[NUM_NL80211_ATTR] = {
	[0] = { .strict_start_type = NL80211_ATTR_HE_OBSS_PD },
	[NL80211_ATTR_WIPHY] = { .type = NLA_U32 },
	[NL80211_ATTR_WIPHY_NAME] = { .type = NLA_NUL_STRING,
				      .len = 20-1 },
	[NL80211_ATTR_WIPHY_TXQ_PARAMS] = { .type = NLA_NESTED },

	[NL80211_ATTR_WIPHY_FREQ] = { .type = NLA_U32 },
	[NL80211_ATTR_WIPHY_CHANNEL_TYPE] = { .type = NLA_U32 },
	[NL80211_ATTR_WIPHY_EDMG_CHANNELS] = NLA_POLICY_RANGE(NLA_U8,
						NL80211_EDMG_CHANNELS_MIN,
						NL80211_EDMG_CHANNELS_MAX),
	[NL80211_ATTR_WIPHY_EDMG_BW_CONFIG] = NLA_POLICY_RANGE(NLA_U8,
						NL80211_EDMG_BW_CONFIG_MIN,
						NL80211_EDMG_BW_CONFIG_MAX),

	[NL80211_ATTR_CHANNEL_WIDTH] = { .type = NLA_U32 },
	[NL80211_ATTR_CENTER_FREQ1] = { .type = NLA_U32 },
	[NL80211_ATTR_CENTER_FREQ2] = { .type = NLA_U32 },

	[NL80211_ATTR_WIPHY_RETRY_SHORT] = NLA_POLICY_MIN(NLA_U8, 1),
	[NL80211_ATTR_WIPHY_RETRY_LONG] = NLA_POLICY_MIN(NLA_U8, 1),
	[NL80211_ATTR_WIPHY_FRAG_THRESHOLD] = { .type = NLA_U32 },
	[NL80211_ATTR_WIPHY_RTS_THRESHOLD] = { .type = NLA_U32 },
	[NL80211_ATTR_WIPHY_COVERAGE_CLASS] = { .type = NLA_U8 },
	[NL80211_ATTR_WIPHY_DYN_ACK] = { .type = NLA_FLAG },

	[NL80211_ATTR_IFTYPE] = NLA_POLICY_MAX(NLA_U32, NL80211_IFTYPE_MAX),
	[NL80211_ATTR_IFINDEX] = { .type = NLA_U32 },
	[NL80211_ATTR_IFNAME] = { .type = NLA_NUL_STRING, .len = IFNAMSIZ-1 },

	[NL80211_ATTR_MAC] = { .type = NLA_EXACT_LEN_WARN, .len = ETH_ALEN },
	[NL80211_ATTR_PREV_BSSID] = {
		.type = NLA_EXACT_LEN_WARN,
		.len = ETH_ALEN
	},

	[NL80211_ATTR_KEY] = { .type = NLA_NESTED, },
	[NL80211_ATTR_KEY_DATA] = { .type = NLA_BINARY,
				    .len = WLAN_MAX_KEY_LEN },
	[NL80211_ATTR_KEY_IDX] = NLA_POLICY_MAX(NLA_U8, 5),
	[NL80211_ATTR_KEY_CIPHER] = { .type = NLA_U32 },
	[NL80211_ATTR_KEY_DEFAULT] = { .type = NLA_FLAG },
	[NL80211_ATTR_KEY_SEQ] = { .type = NLA_BINARY, .len = 16 },
	[NL80211_ATTR_KEY_TYPE] =
		NLA_POLICY_MAX(NLA_U32, NUM_NL80211_KEYTYPES),

	[NL80211_ATTR_BEACON_INTERVAL] = { .type = NLA_U32 },
	[NL80211_ATTR_DTIM_PERIOD] = { .type = NLA_U32 },
	[NL80211_ATTR_BEACON_HEAD] =
		NLA_POLICY_VALIDATE_FN(NLA_BINARY, validate_beacon_head,
				       IEEE80211_MAX_DATA_LEN),
	[NL80211_ATTR_BEACON_TAIL] =
		NLA_POLICY_VALIDATE_FN(NLA_BINARY, validate_ie_attr,
				       IEEE80211_MAX_DATA_LEN),
	[NL80211_ATTR_STA_AID] =
		NLA_POLICY_RANGE(NLA_U16, 1, IEEE80211_MAX_AID),
	[NL80211_ATTR_STA_FLAGS] = { .type = NLA_NESTED },
	[NL80211_ATTR_STA_LISTEN_INTERVAL] = { .type = NLA_U16 },
	[NL80211_ATTR_STA_SUPPORTED_RATES] = { .type = NLA_BINARY,
					       .len = NL80211_MAX_SUPP_RATES },
	[NL80211_ATTR_STA_PLINK_ACTION] =
		NLA_POLICY_MAX(NLA_U8, NUM_NL80211_PLINK_ACTIONS - 1),
	[NL80211_ATTR_STA_TX_POWER_SETTING] =
		NLA_POLICY_RANGE(NLA_U8,
				 NL80211_TX_POWER_AUTOMATIC,
				 NL80211_TX_POWER_FIXED),
	[NL80211_ATTR_STA_TX_POWER] = { .type = NLA_S16 },
	[NL80211_ATTR_STA_VLAN] = { .type = NLA_U32 },
	[NL80211_ATTR_MNTR_FLAGS] = { /* NLA_NESTED can't be empty */ },
	[NL80211_ATTR_MESH_ID] = { .type = NLA_BINARY,
				   .len = IEEE80211_MAX_MESH_ID_LEN },
<<<<<<< HEAD
	[NL80211_ATTR_MPATH_NEXT_HOP] = { .type = NLA_BINARY,
					  .len = ETH_ALEN },
=======
	[NL80211_ATTR_MPATH_NEXT_HOP] = NLA_POLICY_ETH_ADDR_COMPAT,
>>>>>>> f7688b48

	[NL80211_ATTR_REG_ALPHA2] = { .type = NLA_STRING, .len = 2 },
	[NL80211_ATTR_REG_RULES] = { .type = NLA_NESTED },

	[NL80211_ATTR_BSS_CTS_PROT] = { .type = NLA_U8 },
	[NL80211_ATTR_BSS_SHORT_PREAMBLE] = { .type = NLA_U8 },
	[NL80211_ATTR_BSS_SHORT_SLOT_TIME] = { .type = NLA_U8 },
	[NL80211_ATTR_BSS_BASIC_RATES] = { .type = NLA_BINARY,
					   .len = NL80211_MAX_SUPP_RATES },
	[NL80211_ATTR_BSS_HT_OPMODE] = { .type = NLA_U16 },

	[NL80211_ATTR_MESH_CONFIG] = { .type = NLA_NESTED },
	[NL80211_ATTR_SUPPORT_MESH_AUTH] = { .type = NLA_FLAG },

	[NL80211_ATTR_HT_CAPABILITY] = {
		.type = NLA_EXACT_LEN_WARN,
		.len = NL80211_HT_CAPABILITY_LEN
	},

	[NL80211_ATTR_MGMT_SUBTYPE] = { .type = NLA_U8 },
	[NL80211_ATTR_IE] = NLA_POLICY_VALIDATE_FN(NLA_BINARY,
						   validate_ie_attr,
						   IEEE80211_MAX_DATA_LEN),
	[NL80211_ATTR_SCAN_FREQUENCIES] = { .type = NLA_NESTED },
	[NL80211_ATTR_SCAN_SSIDS] = { .type = NLA_NESTED },

	[NL80211_ATTR_SSID] = { .type = NLA_BINARY,
				.len = IEEE80211_MAX_SSID_LEN },
	[NL80211_ATTR_AUTH_TYPE] = { .type = NLA_U32 },
	[NL80211_ATTR_REASON_CODE] = { .type = NLA_U16 },
	[NL80211_ATTR_FREQ_FIXED] = { .type = NLA_FLAG },
	[NL80211_ATTR_TIMED_OUT] = { .type = NLA_FLAG },
	[NL80211_ATTR_USE_MFP] = NLA_POLICY_RANGE(NLA_U32,
						  NL80211_MFP_NO,
						  NL80211_MFP_OPTIONAL),
	[NL80211_ATTR_STA_FLAGS2] = {
		.len = sizeof(struct nl80211_sta_flag_update),
	},
	[NL80211_ATTR_CONTROL_PORT] = { .type = NLA_FLAG },
	[NL80211_ATTR_CONTROL_PORT_ETHERTYPE] = { .type = NLA_U16 },
	[NL80211_ATTR_CONTROL_PORT_NO_ENCRYPT] = { .type = NLA_FLAG },
	[NL80211_ATTR_CONTROL_PORT_OVER_NL80211] = { .type = NLA_FLAG },
	[NL80211_ATTR_PRIVACY] = { .type = NLA_FLAG },
	[NL80211_ATTR_CIPHER_SUITE_GROUP] = { .type = NLA_U32 },
	[NL80211_ATTR_WPA_VERSIONS] = { .type = NLA_U32 },
	[NL80211_ATTR_PID] = { .type = NLA_U32 },
	[NL80211_ATTR_4ADDR] = { .type = NLA_U8 },
	[NL80211_ATTR_PMKID] = {
		.type = NLA_EXACT_LEN_WARN,
		.len = WLAN_PMKID_LEN
	},
	[NL80211_ATTR_DURATION] = { .type = NLA_U32 },
	[NL80211_ATTR_COOKIE] = { .type = NLA_U64 },
	[NL80211_ATTR_TX_RATES] = { .type = NLA_NESTED },
	[NL80211_ATTR_FRAME] = { .type = NLA_BINARY,
				 .len = IEEE80211_MAX_DATA_LEN },
	[NL80211_ATTR_FRAME_MATCH] = { .type = NLA_BINARY, },
	[NL80211_ATTR_PS_STATE] = NLA_POLICY_RANGE(NLA_U32,
						   NL80211_PS_DISABLED,
						   NL80211_PS_ENABLED),
	[NL80211_ATTR_CQM] = { .type = NLA_NESTED, },
	[NL80211_ATTR_LOCAL_STATE_CHANGE] = { .type = NLA_FLAG },
	[NL80211_ATTR_AP_ISOLATE] = { .type = NLA_U8 },
	[NL80211_ATTR_WIPHY_TX_POWER_SETTING] = { .type = NLA_U32 },
	[NL80211_ATTR_WIPHY_TX_POWER_LEVEL] = { .type = NLA_U32 },
	[NL80211_ATTR_FRAME_TYPE] = { .type = NLA_U16 },
	[NL80211_ATTR_WIPHY_ANTENNA_TX] = { .type = NLA_U32 },
	[NL80211_ATTR_WIPHY_ANTENNA_RX] = { .type = NLA_U32 },
	[NL80211_ATTR_MCAST_RATE] = { .type = NLA_U32 },
	[NL80211_ATTR_OFFCHANNEL_TX_OK] = { .type = NLA_FLAG },
	[NL80211_ATTR_KEY_DEFAULT_TYPES] = { .type = NLA_NESTED },
	[NL80211_ATTR_WOWLAN_TRIGGERS] = { .type = NLA_NESTED },
	[NL80211_ATTR_STA_PLINK_STATE] =
		NLA_POLICY_MAX(NLA_U8, NUM_NL80211_PLINK_STATES - 1),
	[NL80211_ATTR_MESH_PEER_AID] =
		NLA_POLICY_RANGE(NLA_U16, 1, IEEE80211_MAX_AID),
	[NL80211_ATTR_SCHED_SCAN_INTERVAL] = { .type = NLA_U32 },
	[NL80211_ATTR_REKEY_DATA] = { .type = NLA_NESTED },
	[NL80211_ATTR_SCAN_SUPP_RATES] = { .type = NLA_NESTED },
	[NL80211_ATTR_HIDDEN_SSID] =
		NLA_POLICY_RANGE(NLA_U32,
				 NL80211_HIDDEN_SSID_NOT_IN_USE,
				 NL80211_HIDDEN_SSID_ZERO_CONTENTS),
	[NL80211_ATTR_IE_PROBE_RESP] =
		NLA_POLICY_VALIDATE_FN(NLA_BINARY, validate_ie_attr,
				       IEEE80211_MAX_DATA_LEN),
	[NL80211_ATTR_IE_ASSOC_RESP] =
		NLA_POLICY_VALIDATE_FN(NLA_BINARY, validate_ie_attr,
				       IEEE80211_MAX_DATA_LEN),
	[NL80211_ATTR_ROAM_SUPPORT] = { .type = NLA_FLAG },
	[NL80211_ATTR_SCHED_SCAN_MATCH] = { .type = NLA_NESTED },
	[NL80211_ATTR_TX_NO_CCK_RATE] = { .type = NLA_FLAG },
	[NL80211_ATTR_TDLS_ACTION] = { .type = NLA_U8 },
	[NL80211_ATTR_TDLS_DIALOG_TOKEN] = { .type = NLA_U8 },
	[NL80211_ATTR_TDLS_OPERATION] = { .type = NLA_U8 },
	[NL80211_ATTR_TDLS_SUPPORT] = { .type = NLA_FLAG },
	[NL80211_ATTR_TDLS_EXTERNAL_SETUP] = { .type = NLA_FLAG },
	[NL80211_ATTR_TDLS_INITIATOR] = { .type = NLA_FLAG },
	[NL80211_ATTR_DONT_WAIT_FOR_ACK] = { .type = NLA_FLAG },
	[NL80211_ATTR_PROBE_RESP] = { .type = NLA_BINARY,
				      .len = IEEE80211_MAX_DATA_LEN },
	[NL80211_ATTR_DFS_REGION] = { .type = NLA_U8 },
	[NL80211_ATTR_DISABLE_HT] = { .type = NLA_FLAG },
	[NL80211_ATTR_HT_CAPABILITY_MASK] = {
		.len = NL80211_HT_CAPABILITY_LEN
	},
	[NL80211_ATTR_NOACK_MAP] = { .type = NLA_U16 },
	[NL80211_ATTR_INACTIVITY_TIMEOUT] = { .type = NLA_U16 },
	[NL80211_ATTR_BG_SCAN_PERIOD] = { .type = NLA_U16 },
	[NL80211_ATTR_WDEV] = { .type = NLA_U64 },
	[NL80211_ATTR_USER_REG_HINT_TYPE] = { .type = NLA_U32 },
	[NL80211_ATTR_AUTH_DATA] = { .type = NLA_BINARY, },
	[NL80211_ATTR_VHT_CAPABILITY] = {
		.type = NLA_EXACT_LEN_WARN,
		.len = NL80211_VHT_CAPABILITY_LEN
	},
	[NL80211_ATTR_SCAN_FLAGS] = { .type = NLA_U32 },
	[NL80211_ATTR_P2P_CTWINDOW] = NLA_POLICY_MAX(NLA_U8, 127),
	[NL80211_ATTR_P2P_OPPPS] = NLA_POLICY_MAX(NLA_U8, 1),
	[NL80211_ATTR_LOCAL_MESH_POWER_MODE] =
		NLA_POLICY_RANGE(NLA_U32,
				 NL80211_MESH_POWER_UNKNOWN + 1,
				 NL80211_MESH_POWER_MAX),
	[NL80211_ATTR_ACL_POLICY] = {. type = NLA_U32 },
	[NL80211_ATTR_MAC_ADDRS] = { .type = NLA_NESTED },
	[NL80211_ATTR_STA_CAPABILITY] = { .type = NLA_U16 },
	[NL80211_ATTR_STA_EXT_CAPABILITY] = { .type = NLA_BINARY, },
	[NL80211_ATTR_SPLIT_WIPHY_DUMP] = { .type = NLA_FLAG, },
	[NL80211_ATTR_DISABLE_VHT] = { .type = NLA_FLAG },
	[NL80211_ATTR_VHT_CAPABILITY_MASK] = {
		.len = NL80211_VHT_CAPABILITY_LEN,
	},
	[NL80211_ATTR_MDID] = { .type = NLA_U16 },
	[NL80211_ATTR_IE_RIC] = { .type = NLA_BINARY,
				  .len = IEEE80211_MAX_DATA_LEN },
	[NL80211_ATTR_PEER_AID] =
		NLA_POLICY_RANGE(NLA_U16, 1, IEEE80211_MAX_AID),
	[NL80211_ATTR_CH_SWITCH_COUNT] = { .type = NLA_U32 },
	[NL80211_ATTR_CH_SWITCH_BLOCK_TX] = { .type = NLA_FLAG },
	[NL80211_ATTR_CSA_IES] = { .type = NLA_NESTED },
	[NL80211_ATTR_CSA_C_OFF_BEACON] = { .type = NLA_BINARY },
	[NL80211_ATTR_CSA_C_OFF_PRESP] = { .type = NLA_BINARY },
	[NL80211_ATTR_STA_SUPPORTED_CHANNELS] = { .type = NLA_BINARY },
	[NL80211_ATTR_STA_SUPPORTED_OPER_CLASSES] = { .type = NLA_BINARY },
	[NL80211_ATTR_HANDLE_DFS] = { .type = NLA_FLAG },
	[NL80211_ATTR_OPMODE_NOTIF] = { .type = NLA_U8 },
	[NL80211_ATTR_VENDOR_ID] = { .type = NLA_U32 },
	[NL80211_ATTR_VENDOR_SUBCMD] = { .type = NLA_U32 },
	[NL80211_ATTR_VENDOR_DATA] = { .type = NLA_BINARY },
	[NL80211_ATTR_QOS_MAP] = { .type = NLA_BINARY,
				   .len = IEEE80211_QOS_MAP_LEN_MAX },
	[NL80211_ATTR_MAC_HINT] = {
		.type = NLA_EXACT_LEN_WARN,
		.len = ETH_ALEN
	},
	[NL80211_ATTR_WIPHY_FREQ_HINT] = { .type = NLA_U32 },
	[NL80211_ATTR_TDLS_PEER_CAPABILITY] = { .type = NLA_U32 },
	[NL80211_ATTR_SOCKET_OWNER] = { .type = NLA_FLAG },
	[NL80211_ATTR_CSA_C_OFFSETS_TX] = { .type = NLA_BINARY },
	[NL80211_ATTR_USE_RRM] = { .type = NLA_FLAG },
	[NL80211_ATTR_TSID] = NLA_POLICY_MAX(NLA_U8, IEEE80211_NUM_TIDS - 1),
	[NL80211_ATTR_USER_PRIO] =
		NLA_POLICY_MAX(NLA_U8, IEEE80211_NUM_UPS - 1),
	[NL80211_ATTR_ADMITTED_TIME] = { .type = NLA_U16 },
	[NL80211_ATTR_SMPS_MODE] = { .type = NLA_U8 },
	[NL80211_ATTR_MAC_MASK] = {
		.type = NLA_EXACT_LEN_WARN,
		.len = ETH_ALEN
	},
	[NL80211_ATTR_WIPHY_SELF_MANAGED_REG] = { .type = NLA_FLAG },
	[NL80211_ATTR_NETNS_FD] = { .type = NLA_U32 },
	[NL80211_ATTR_SCHED_SCAN_DELAY] = { .type = NLA_U32 },
	[NL80211_ATTR_REG_INDOOR] = { .type = NLA_FLAG },
	[NL80211_ATTR_PBSS] = { .type = NLA_FLAG },
	[NL80211_ATTR_BSS_SELECT] = { .type = NLA_NESTED },
	[NL80211_ATTR_STA_SUPPORT_P2P_PS] =
		NLA_POLICY_MAX(NLA_U8, NUM_NL80211_P2P_PS_STATUS - 1),
	[NL80211_ATTR_MU_MIMO_GROUP_DATA] = {
		.len = VHT_MUMIMO_GROUPS_DATA_LEN
	},
	[NL80211_ATTR_MU_MIMO_FOLLOW_MAC_ADDR] = {
		.type = NLA_EXACT_LEN_WARN,
		.len = ETH_ALEN
	},
	[NL80211_ATTR_NAN_MASTER_PREF] = NLA_POLICY_MIN(NLA_U8, 1),
	[NL80211_ATTR_BANDS] = { .type = NLA_U32 },
	[NL80211_ATTR_NAN_FUNC] = { .type = NLA_NESTED },
	[NL80211_ATTR_FILS_KEK] = { .type = NLA_BINARY,
				    .len = FILS_MAX_KEK_LEN },
	[NL80211_ATTR_FILS_NONCES] = {
		.type = NLA_EXACT_LEN_WARN,
		.len = 2 * FILS_NONCE_LEN
	},
	[NL80211_ATTR_MULTICAST_TO_UNICAST_ENABLED] = { .type = NLA_FLAG, },
	[NL80211_ATTR_BSSID] = { .type = NLA_EXACT_LEN_WARN, .len = ETH_ALEN },
	[NL80211_ATTR_SCHED_SCAN_RELATIVE_RSSI] = { .type = NLA_S8 },
	[NL80211_ATTR_SCHED_SCAN_RSSI_ADJUST] = {
		.len = sizeof(struct nl80211_bss_select_rssi_adjust)
	},
	[NL80211_ATTR_TIMEOUT_REASON] = { .type = NLA_U32 },
	[NL80211_ATTR_FILS_ERP_USERNAME] = { .type = NLA_BINARY,
					     .len = FILS_ERP_MAX_USERNAME_LEN },
	[NL80211_ATTR_FILS_ERP_REALM] = { .type = NLA_BINARY,
					  .len = FILS_ERP_MAX_REALM_LEN },
	[NL80211_ATTR_FILS_ERP_NEXT_SEQ_NUM] = { .type = NLA_U16 },
	[NL80211_ATTR_FILS_ERP_RRK] = { .type = NLA_BINARY,
					.len = FILS_ERP_MAX_RRK_LEN },
	[NL80211_ATTR_FILS_CACHE_ID] = { .type = NLA_EXACT_LEN_WARN, .len = 2 },
	[NL80211_ATTR_PMK] = { .type = NLA_BINARY, .len = PMK_MAX_LEN },
	[NL80211_ATTR_SCHED_SCAN_MULTI] = { .type = NLA_FLAG },
	[NL80211_ATTR_EXTERNAL_AUTH_SUPPORT] = { .type = NLA_FLAG },

	[NL80211_ATTR_TXQ_LIMIT] = { .type = NLA_U32 },
	[NL80211_ATTR_TXQ_MEMORY_LIMIT] = { .type = NLA_U32 },
	[NL80211_ATTR_TXQ_QUANTUM] = { .type = NLA_U32 },
	[NL80211_ATTR_HE_CAPABILITY] = { .type = NLA_BINARY,
					 .len = NL80211_HE_MAX_CAPABILITY_LEN },

	[NL80211_ATTR_FTM_RESPONDER] = {
		.type = NLA_NESTED,
		.validation_data = nl80211_ftm_responder_policy,
	},
	[NL80211_ATTR_TIMEOUT] = NLA_POLICY_MIN(NLA_U32, 1),
	[NL80211_ATTR_PEER_MEASUREMENTS] =
		NLA_POLICY_NESTED(nl80211_pmsr_attr_policy),
	[NL80211_ATTR_AIRTIME_WEIGHT] = NLA_POLICY_MIN(NLA_U16, 1),
	[NL80211_ATTR_SAE_PASSWORD] = { .type = NLA_BINARY,
					.len = SAE_PASSWORD_MAX_LEN },
	[NL80211_ATTR_TWT_RESPONDER] = { .type = NLA_FLAG },
	[NL80211_ATTR_HE_OBSS_PD] = NLA_POLICY_NESTED(he_obss_pd_policy),
};

/* policy for the key attributes */
static const struct nla_policy nl80211_key_policy[NL80211_KEY_MAX + 1] = {
	[NL80211_KEY_DATA] = { .type = NLA_BINARY, .len = WLAN_MAX_KEY_LEN },
	[NL80211_KEY_IDX] = { .type = NLA_U8 },
	[NL80211_KEY_CIPHER] = { .type = NLA_U32 },
	[NL80211_KEY_SEQ] = { .type = NLA_BINARY, .len = 16 },
	[NL80211_KEY_DEFAULT] = { .type = NLA_FLAG },
	[NL80211_KEY_DEFAULT_MGMT] = { .type = NLA_FLAG },
	[NL80211_KEY_TYPE] = NLA_POLICY_MAX(NLA_U32, NUM_NL80211_KEYTYPES - 1),
	[NL80211_KEY_DEFAULT_TYPES] = { .type = NLA_NESTED },
	[NL80211_KEY_MODE] = NLA_POLICY_RANGE(NLA_U8, 0, NL80211_KEY_SET_TX),
};

/* policy for the key default flags */
static const struct nla_policy
nl80211_key_default_policy[NUM_NL80211_KEY_DEFAULT_TYPES] = {
	[NL80211_KEY_DEFAULT_TYPE_UNICAST] = { .type = NLA_FLAG },
	[NL80211_KEY_DEFAULT_TYPE_MULTICAST] = { .type = NLA_FLAG },
};

#ifdef CONFIG_PM
/* policy for WoWLAN attributes */
static const struct nla_policy
nl80211_wowlan_policy[NUM_NL80211_WOWLAN_TRIG] = {
	[NL80211_WOWLAN_TRIG_ANY] = { .type = NLA_FLAG },
	[NL80211_WOWLAN_TRIG_DISCONNECT] = { .type = NLA_FLAG },
	[NL80211_WOWLAN_TRIG_MAGIC_PKT] = { .type = NLA_FLAG },
	[NL80211_WOWLAN_TRIG_PKT_PATTERN] = { .type = NLA_NESTED },
	[NL80211_WOWLAN_TRIG_GTK_REKEY_FAILURE] = { .type = NLA_FLAG },
	[NL80211_WOWLAN_TRIG_EAP_IDENT_REQUEST] = { .type = NLA_FLAG },
	[NL80211_WOWLAN_TRIG_4WAY_HANDSHAKE] = { .type = NLA_FLAG },
	[NL80211_WOWLAN_TRIG_RFKILL_RELEASE] = { .type = NLA_FLAG },
	[NL80211_WOWLAN_TRIG_TCP_CONNECTION] = { .type = NLA_NESTED },
	[NL80211_WOWLAN_TRIG_NET_DETECT] = { .type = NLA_NESTED },
};

static const struct nla_policy
nl80211_wowlan_tcp_policy[NUM_NL80211_WOWLAN_TCP] = {
	[NL80211_WOWLAN_TCP_SRC_IPV4] = { .type = NLA_U32 },
	[NL80211_WOWLAN_TCP_DST_IPV4] = { .type = NLA_U32 },
	[NL80211_WOWLAN_TCP_DST_MAC] = {
		.type = NLA_EXACT_LEN_WARN,
		.len = ETH_ALEN
	},
	[NL80211_WOWLAN_TCP_SRC_PORT] = { .type = NLA_U16 },
	[NL80211_WOWLAN_TCP_DST_PORT] = { .type = NLA_U16 },
	[NL80211_WOWLAN_TCP_DATA_PAYLOAD] = { .type = NLA_MIN_LEN, .len = 1 },
	[NL80211_WOWLAN_TCP_DATA_PAYLOAD_SEQ] = {
		.len = sizeof(struct nl80211_wowlan_tcp_data_seq)
	},
	[NL80211_WOWLAN_TCP_DATA_PAYLOAD_TOKEN] = {
		.len = sizeof(struct nl80211_wowlan_tcp_data_token)
	},
	[NL80211_WOWLAN_TCP_DATA_INTERVAL] = { .type = NLA_U32 },
	[NL80211_WOWLAN_TCP_WAKE_PAYLOAD] = { .type = NLA_MIN_LEN, .len = 1 },
	[NL80211_WOWLAN_TCP_WAKE_MASK] = { .type = NLA_MIN_LEN, .len = 1 },
};
#endif /* CONFIG_PM */

/* policy for coalesce rule attributes */
static const struct nla_policy
nl80211_coalesce_policy[NUM_NL80211_ATTR_COALESCE_RULE] = {
	[NL80211_ATTR_COALESCE_RULE_DELAY] = { .type = NLA_U32 },
	[NL80211_ATTR_COALESCE_RULE_CONDITION] =
		NLA_POLICY_RANGE(NLA_U32,
				 NL80211_COALESCE_CONDITION_MATCH,
				 NL80211_COALESCE_CONDITION_NO_MATCH),
	[NL80211_ATTR_COALESCE_RULE_PKT_PATTERN] = { .type = NLA_NESTED },
};

/* policy for GTK rekey offload attributes */
static const struct nla_policy
nl80211_rekey_policy[NUM_NL80211_REKEY_DATA] = {
	[NL80211_REKEY_DATA_KEK] = {
		.type = NLA_EXACT_LEN_WARN,
		.len = NL80211_KEK_LEN,
	},
	[NL80211_REKEY_DATA_KCK] = {
		.type = NLA_EXACT_LEN_WARN,
		.len = NL80211_KCK_LEN,
	},
	[NL80211_REKEY_DATA_REPLAY_CTR] = {
		.type = NLA_EXACT_LEN_WARN,
		.len = NL80211_REPLAY_CTR_LEN
	},
};

static const struct nla_policy
nl80211_match_band_rssi_policy[NUM_NL80211_BANDS] = {
	[NL80211_BAND_2GHZ] = { .type = NLA_S32 },
	[NL80211_BAND_5GHZ] = { .type = NLA_S32 },
	[NL80211_BAND_6GHZ] = { .type = NLA_S32 },
	[NL80211_BAND_60GHZ] = { .type = NLA_S32 },
};

static const struct nla_policy
nl80211_match_policy[NL80211_SCHED_SCAN_MATCH_ATTR_MAX + 1] = {
	[NL80211_SCHED_SCAN_MATCH_ATTR_SSID] = { .type = NLA_BINARY,
						 .len = IEEE80211_MAX_SSID_LEN },
	[NL80211_SCHED_SCAN_MATCH_ATTR_BSSID] = {
		.type = NLA_EXACT_LEN_WARN,
		.len = ETH_ALEN
	},
	[NL80211_SCHED_SCAN_MATCH_ATTR_RSSI] = { .type = NLA_U32 },
	[NL80211_SCHED_SCAN_MATCH_PER_BAND_RSSI] =
		NLA_POLICY_NESTED(nl80211_match_band_rssi_policy),
};

static const struct nla_policy
nl80211_plan_policy[NL80211_SCHED_SCAN_PLAN_MAX + 1] = {
	[NL80211_SCHED_SCAN_PLAN_INTERVAL] = { .type = NLA_U32 },
	[NL80211_SCHED_SCAN_PLAN_ITERATIONS] = { .type = NLA_U32 },
};

static const struct nla_policy
nl80211_bss_select_policy[NL80211_BSS_SELECT_ATTR_MAX + 1] = {
	[NL80211_BSS_SELECT_ATTR_RSSI] = { .type = NLA_FLAG },
	[NL80211_BSS_SELECT_ATTR_BAND_PREF] = { .type = NLA_U32 },
	[NL80211_BSS_SELECT_ATTR_RSSI_ADJUST] = {
		.len = sizeof(struct nl80211_bss_select_rssi_adjust)
	},
};

/* policy for NAN function attributes */
static const struct nla_policy
nl80211_nan_func_policy[NL80211_NAN_FUNC_ATTR_MAX + 1] = {
	[NL80211_NAN_FUNC_TYPE] = { .type = NLA_U8 },
	[NL80211_NAN_FUNC_SERVICE_ID] = {
				    .len = NL80211_NAN_FUNC_SERVICE_ID_LEN },
	[NL80211_NAN_FUNC_PUBLISH_TYPE] = { .type = NLA_U8 },
	[NL80211_NAN_FUNC_PUBLISH_BCAST] = { .type = NLA_FLAG },
	[NL80211_NAN_FUNC_SUBSCRIBE_ACTIVE] = { .type = NLA_FLAG },
	[NL80211_NAN_FUNC_FOLLOW_UP_ID] = { .type = NLA_U8 },
	[NL80211_NAN_FUNC_FOLLOW_UP_REQ_ID] = { .type = NLA_U8 },
	[NL80211_NAN_FUNC_FOLLOW_UP_DEST] = {
		.type = NLA_EXACT_LEN_WARN,
		.len = ETH_ALEN
	},
	[NL80211_NAN_FUNC_CLOSE_RANGE] = { .type = NLA_FLAG },
	[NL80211_NAN_FUNC_TTL] = { .type = NLA_U32 },
	[NL80211_NAN_FUNC_SERVICE_INFO] = { .type = NLA_BINARY,
			.len = NL80211_NAN_FUNC_SERVICE_SPEC_INFO_MAX_LEN },
	[NL80211_NAN_FUNC_SRF] = { .type = NLA_NESTED },
	[NL80211_NAN_FUNC_RX_MATCH_FILTER] = { .type = NLA_NESTED },
	[NL80211_NAN_FUNC_TX_MATCH_FILTER] = { .type = NLA_NESTED },
	[NL80211_NAN_FUNC_INSTANCE_ID] = { .type = NLA_U8 },
	[NL80211_NAN_FUNC_TERM_REASON] = { .type = NLA_U8 },
};

/* policy for Service Response Filter attributes */
static const struct nla_policy
nl80211_nan_srf_policy[NL80211_NAN_SRF_ATTR_MAX + 1] = {
	[NL80211_NAN_SRF_INCLUDE] = { .type = NLA_FLAG },
	[NL80211_NAN_SRF_BF] = { .type = NLA_BINARY,
				 .len =  NL80211_NAN_FUNC_SRF_MAX_LEN },
	[NL80211_NAN_SRF_BF_IDX] = { .type = NLA_U8 },
	[NL80211_NAN_SRF_MAC_ADDRS] = { .type = NLA_NESTED },
};

/* policy for packet pattern attributes */
static const struct nla_policy
nl80211_packet_pattern_policy[MAX_NL80211_PKTPAT + 1] = {
	[NL80211_PKTPAT_MASK] = { .type = NLA_BINARY, },
	[NL80211_PKTPAT_PATTERN] = { .type = NLA_BINARY, },
	[NL80211_PKTPAT_OFFSET] = { .type = NLA_U32 },
};

int nl80211_prepare_wdev_dump(struct netlink_callback *cb,
			      struct cfg80211_registered_device **rdev,
			      struct wireless_dev **wdev)
{
	int err;

	if (!cb->args[0]) {
		struct nlattr **attrbuf;

		attrbuf = kcalloc(NUM_NL80211_ATTR, sizeof(*attrbuf),
				  GFP_KERNEL);
		if (!attrbuf)
			return -ENOMEM;

		err = nlmsg_parse_deprecated(cb->nlh,
					     GENL_HDRLEN + nl80211_fam.hdrsize,
					     attrbuf, nl80211_fam.maxattr,
					     nl80211_policy, NULL);
		if (err) {
			kfree(attrbuf);
			return err;
		}

		*wdev = __cfg80211_wdev_from_attrs(sock_net(cb->skb->sk),
						   attrbuf);
		kfree(attrbuf);
		if (IS_ERR(*wdev))
			return PTR_ERR(*wdev);
		*rdev = wiphy_to_rdev((*wdev)->wiphy);
		/* 0 is the first index - add 1 to parse only once */
		cb->args[0] = (*rdev)->wiphy_idx + 1;
		cb->args[1] = (*wdev)->identifier;
	} else {
		/* subtract the 1 again here */
		struct wiphy *wiphy = wiphy_idx_to_wiphy(cb->args[0] - 1);
		struct wireless_dev *tmp;

		if (!wiphy)
			return -ENODEV;
		*rdev = wiphy_to_rdev(wiphy);
		*wdev = NULL;

		list_for_each_entry(tmp, &(*rdev)->wiphy.wdev_list, list) {
			if (tmp->identifier == cb->args[1]) {
				*wdev = tmp;
				break;
			}
		}

		if (!*wdev)
			return -ENODEV;
	}

	return 0;
}

/* message building helper */
void *nl80211hdr_put(struct sk_buff *skb, u32 portid, u32 seq,
		     int flags, u8 cmd)
{
	/* since there is no private header just add the generic one */
	return genlmsg_put(skb, portid, seq, &nl80211_fam, flags, cmd);
}

static int nl80211_msg_put_wmm_rules(struct sk_buff *msg,
				     const struct ieee80211_reg_rule *rule)
{
	int j;
	struct nlattr *nl_wmm_rules =
		nla_nest_start_noflag(msg, NL80211_FREQUENCY_ATTR_WMM);

	if (!nl_wmm_rules)
		goto nla_put_failure;

	for (j = 0; j < IEEE80211_NUM_ACS; j++) {
		struct nlattr *nl_wmm_rule = nla_nest_start_noflag(msg, j);

		if (!nl_wmm_rule)
			goto nla_put_failure;

		if (nla_put_u16(msg, NL80211_WMMR_CW_MIN,
				rule->wmm_rule.client[j].cw_min) ||
		    nla_put_u16(msg, NL80211_WMMR_CW_MAX,
				rule->wmm_rule.client[j].cw_max) ||
		    nla_put_u8(msg, NL80211_WMMR_AIFSN,
			       rule->wmm_rule.client[j].aifsn) ||
		    nla_put_u16(msg, NL80211_WMMR_TXOP,
			        rule->wmm_rule.client[j].cot))
			goto nla_put_failure;

		nla_nest_end(msg, nl_wmm_rule);
	}
	nla_nest_end(msg, nl_wmm_rules);

	return 0;

nla_put_failure:
	return -ENOBUFS;
}

static int nl80211_msg_put_channel(struct sk_buff *msg, struct wiphy *wiphy,
				   struct ieee80211_channel *chan,
				   bool large)
{
	/* Some channels must be completely excluded from the
	 * list to protect old user-space tools from breaking
	 */
	if (!large && chan->flags &
	    (IEEE80211_CHAN_NO_10MHZ | IEEE80211_CHAN_NO_20MHZ))
		return 0;

	if (nla_put_u32(msg, NL80211_FREQUENCY_ATTR_FREQ,
			chan->center_freq))
		goto nla_put_failure;

	if ((chan->flags & IEEE80211_CHAN_DISABLED) &&
	    nla_put_flag(msg, NL80211_FREQUENCY_ATTR_DISABLED))
		goto nla_put_failure;
	if (chan->flags & IEEE80211_CHAN_NO_IR) {
		if (nla_put_flag(msg, NL80211_FREQUENCY_ATTR_NO_IR))
			goto nla_put_failure;
		if (nla_put_flag(msg, __NL80211_FREQUENCY_ATTR_NO_IBSS))
			goto nla_put_failure;
	}
	if (chan->flags & IEEE80211_CHAN_RADAR) {
		if (nla_put_flag(msg, NL80211_FREQUENCY_ATTR_RADAR))
			goto nla_put_failure;
		if (large) {
			u32 time;

			time = elapsed_jiffies_msecs(chan->dfs_state_entered);

			if (nla_put_u32(msg, NL80211_FREQUENCY_ATTR_DFS_STATE,
					chan->dfs_state))
				goto nla_put_failure;
			if (nla_put_u32(msg, NL80211_FREQUENCY_ATTR_DFS_TIME,
					time))
				goto nla_put_failure;
			if (nla_put_u32(msg,
					NL80211_FREQUENCY_ATTR_DFS_CAC_TIME,
					chan->dfs_cac_ms))
				goto nla_put_failure;
		}
	}

	if (large) {
		if ((chan->flags & IEEE80211_CHAN_NO_HT40MINUS) &&
		    nla_put_flag(msg, NL80211_FREQUENCY_ATTR_NO_HT40_MINUS))
			goto nla_put_failure;
		if ((chan->flags & IEEE80211_CHAN_NO_HT40PLUS) &&
		    nla_put_flag(msg, NL80211_FREQUENCY_ATTR_NO_HT40_PLUS))
			goto nla_put_failure;
		if ((chan->flags & IEEE80211_CHAN_NO_80MHZ) &&
		    nla_put_flag(msg, NL80211_FREQUENCY_ATTR_NO_80MHZ))
			goto nla_put_failure;
		if ((chan->flags & IEEE80211_CHAN_NO_160MHZ) &&
		    nla_put_flag(msg, NL80211_FREQUENCY_ATTR_NO_160MHZ))
			goto nla_put_failure;
		if ((chan->flags & IEEE80211_CHAN_INDOOR_ONLY) &&
		    nla_put_flag(msg, NL80211_FREQUENCY_ATTR_INDOOR_ONLY))
			goto nla_put_failure;
		if ((chan->flags & IEEE80211_CHAN_IR_CONCURRENT) &&
		    nla_put_flag(msg, NL80211_FREQUENCY_ATTR_IR_CONCURRENT))
			goto nla_put_failure;
		if ((chan->flags & IEEE80211_CHAN_NO_20MHZ) &&
		    nla_put_flag(msg, NL80211_FREQUENCY_ATTR_NO_20MHZ))
			goto nla_put_failure;
		if ((chan->flags & IEEE80211_CHAN_NO_10MHZ) &&
		    nla_put_flag(msg, NL80211_FREQUENCY_ATTR_NO_10MHZ))
			goto nla_put_failure;
	}

	if (nla_put_u32(msg, NL80211_FREQUENCY_ATTR_MAX_TX_POWER,
			DBM_TO_MBM(chan->max_power)))
		goto nla_put_failure;

	if (large) {
		const struct ieee80211_reg_rule *rule =
			freq_reg_info(wiphy, MHZ_TO_KHZ(chan->center_freq));

		if (!IS_ERR_OR_NULL(rule) && rule->has_wmm) {
			if (nl80211_msg_put_wmm_rules(msg, rule))
				goto nla_put_failure;
		}
	}

	return 0;

 nla_put_failure:
	return -ENOBUFS;
}

static bool nl80211_put_txq_stats(struct sk_buff *msg,
				  struct cfg80211_txq_stats *txqstats,
				  int attrtype)
{
	struct nlattr *txqattr;

#define PUT_TXQVAL_U32(attr, memb) do {					  \
	if (txqstats->filled & BIT(NL80211_TXQ_STATS_ ## attr) &&	  \
	    nla_put_u32(msg, NL80211_TXQ_STATS_ ## attr, txqstats->memb)) \
		return false;						  \
	} while (0)

	txqattr = nla_nest_start_noflag(msg, attrtype);
	if (!txqattr)
		return false;

	PUT_TXQVAL_U32(BACKLOG_BYTES, backlog_bytes);
	PUT_TXQVAL_U32(BACKLOG_PACKETS, backlog_packets);
	PUT_TXQVAL_U32(FLOWS, flows);
	PUT_TXQVAL_U32(DROPS, drops);
	PUT_TXQVAL_U32(ECN_MARKS, ecn_marks);
	PUT_TXQVAL_U32(OVERLIMIT, overlimit);
	PUT_TXQVAL_U32(OVERMEMORY, overmemory);
	PUT_TXQVAL_U32(COLLISIONS, collisions);
	PUT_TXQVAL_U32(TX_BYTES, tx_bytes);
	PUT_TXQVAL_U32(TX_PACKETS, tx_packets);
	PUT_TXQVAL_U32(MAX_FLOWS, max_flows);
	nla_nest_end(msg, txqattr);

#undef PUT_TXQVAL_U32
	return true;
}

/* netlink command implementations */

struct key_parse {
	struct key_params p;
	int idx;
	int type;
	bool def, defmgmt;
	bool def_uni, def_multi;
};

static int nl80211_parse_key_new(struct genl_info *info, struct nlattr *key,
				 struct key_parse *k)
{
	struct nlattr *tb[NL80211_KEY_MAX + 1];
	int err = nla_parse_nested_deprecated(tb, NL80211_KEY_MAX, key,
					      nl80211_key_policy,
					      info->extack);
	if (err)
		return err;

	k->def = !!tb[NL80211_KEY_DEFAULT];
	k->defmgmt = !!tb[NL80211_KEY_DEFAULT_MGMT];

	if (k->def) {
		k->def_uni = true;
		k->def_multi = true;
	}
	if (k->defmgmt)
		k->def_multi = true;

	if (tb[NL80211_KEY_IDX])
		k->idx = nla_get_u8(tb[NL80211_KEY_IDX]);

	if (tb[NL80211_KEY_DATA]) {
		k->p.key = nla_data(tb[NL80211_KEY_DATA]);
		k->p.key_len = nla_len(tb[NL80211_KEY_DATA]);
	}

	if (tb[NL80211_KEY_SEQ]) {
		k->p.seq = nla_data(tb[NL80211_KEY_SEQ]);
		k->p.seq_len = nla_len(tb[NL80211_KEY_SEQ]);
	}

	if (tb[NL80211_KEY_CIPHER])
		k->p.cipher = nla_get_u32(tb[NL80211_KEY_CIPHER]);

	if (tb[NL80211_KEY_TYPE])
		k->type = nla_get_u32(tb[NL80211_KEY_TYPE]);

	if (tb[NL80211_KEY_DEFAULT_TYPES]) {
		struct nlattr *kdt[NUM_NL80211_KEY_DEFAULT_TYPES];

		err = nla_parse_nested_deprecated(kdt,
						  NUM_NL80211_KEY_DEFAULT_TYPES - 1,
						  tb[NL80211_KEY_DEFAULT_TYPES],
						  nl80211_key_default_policy,
						  info->extack);
		if (err)
			return err;

		k->def_uni = kdt[NL80211_KEY_DEFAULT_TYPE_UNICAST];
		k->def_multi = kdt[NL80211_KEY_DEFAULT_TYPE_MULTICAST];
	}

	if (tb[NL80211_KEY_MODE])
		k->p.mode = nla_get_u8(tb[NL80211_KEY_MODE]);

	return 0;
}

static int nl80211_parse_key_old(struct genl_info *info, struct key_parse *k)
{
	if (info->attrs[NL80211_ATTR_KEY_DATA]) {
		k->p.key = nla_data(info->attrs[NL80211_ATTR_KEY_DATA]);
		k->p.key_len = nla_len(info->attrs[NL80211_ATTR_KEY_DATA]);
	}

	if (info->attrs[NL80211_ATTR_KEY_SEQ]) {
		k->p.seq = nla_data(info->attrs[NL80211_ATTR_KEY_SEQ]);
		k->p.seq_len = nla_len(info->attrs[NL80211_ATTR_KEY_SEQ]);
	}

	if (info->attrs[NL80211_ATTR_KEY_IDX])
		k->idx = nla_get_u8(info->attrs[NL80211_ATTR_KEY_IDX]);

	if (info->attrs[NL80211_ATTR_KEY_CIPHER])
		k->p.cipher = nla_get_u32(info->attrs[NL80211_ATTR_KEY_CIPHER]);

	k->def = !!info->attrs[NL80211_ATTR_KEY_DEFAULT];
	k->defmgmt = !!info->attrs[NL80211_ATTR_KEY_DEFAULT_MGMT];

	if (k->def) {
		k->def_uni = true;
		k->def_multi = true;
	}
	if (k->defmgmt)
		k->def_multi = true;

	if (info->attrs[NL80211_ATTR_KEY_TYPE])
		k->type = nla_get_u32(info->attrs[NL80211_ATTR_KEY_TYPE]);

	if (info->attrs[NL80211_ATTR_KEY_DEFAULT_TYPES]) {
		struct nlattr *kdt[NUM_NL80211_KEY_DEFAULT_TYPES];
		int err = nla_parse_nested_deprecated(kdt,
						      NUM_NL80211_KEY_DEFAULT_TYPES - 1,
						      info->attrs[NL80211_ATTR_KEY_DEFAULT_TYPES],
						      nl80211_key_default_policy,
						      info->extack);
		if (err)
			return err;

		k->def_uni = kdt[NL80211_KEY_DEFAULT_TYPE_UNICAST];
		k->def_multi = kdt[NL80211_KEY_DEFAULT_TYPE_MULTICAST];
	}

	return 0;
}

static int nl80211_parse_key(struct genl_info *info, struct key_parse *k)
{
	int err;

	memset(k, 0, sizeof(*k));
	k->idx = -1;
	k->type = -1;

	if (info->attrs[NL80211_ATTR_KEY])
		err = nl80211_parse_key_new(info, info->attrs[NL80211_ATTR_KEY], k);
	else
		err = nl80211_parse_key_old(info, k);

	if (err)
		return err;

	if (k->def && k->defmgmt) {
		GENL_SET_ERR_MSG(info, "key with def && defmgmt is invalid");
		return -EINVAL;
	}

	if (k->defmgmt) {
		if (k->def_uni || !k->def_multi) {
			GENL_SET_ERR_MSG(info, "defmgmt key must be mcast");
			return -EINVAL;
		}
	}

	if (k->idx != -1) {
		if (k->defmgmt) {
			if (k->idx < 4 || k->idx > 5) {
				GENL_SET_ERR_MSG(info,
						 "defmgmt key idx not 4 or 5");
				return -EINVAL;
			}
		} else if (k->def) {
			if (k->idx < 0 || k->idx > 3) {
				GENL_SET_ERR_MSG(info, "def key idx not 0-3");
				return -EINVAL;
			}
		} else {
			if (k->idx < 0 || k->idx > 5) {
				GENL_SET_ERR_MSG(info, "key idx not 0-5");
				return -EINVAL;
			}
		}
	}

	return 0;
}

static struct cfg80211_cached_keys *
nl80211_parse_connkeys(struct cfg80211_registered_device *rdev,
		       struct genl_info *info, bool *no_ht)
{
	struct nlattr *keys = info->attrs[NL80211_ATTR_KEYS];
	struct key_parse parse;
	struct nlattr *key;
	struct cfg80211_cached_keys *result;
	int rem, err, def = 0;
	bool have_key = false;

	nla_for_each_nested(key, keys, rem) {
		have_key = true;
		break;
	}

	if (!have_key)
		return NULL;

	result = kzalloc(sizeof(*result), GFP_KERNEL);
	if (!result)
		return ERR_PTR(-ENOMEM);

	result->def = -1;

	nla_for_each_nested(key, keys, rem) {
		memset(&parse, 0, sizeof(parse));
		parse.idx = -1;

		err = nl80211_parse_key_new(info, key, &parse);
		if (err)
			goto error;
		err = -EINVAL;
		if (!parse.p.key)
			goto error;
		if (parse.idx < 0 || parse.idx > 3) {
			GENL_SET_ERR_MSG(info, "key index out of range [0-3]");
			goto error;
		}
		if (parse.def) {
			if (def) {
				GENL_SET_ERR_MSG(info,
						 "only one key can be default");
				goto error;
			}
			def = 1;
			result->def = parse.idx;
			if (!parse.def_uni || !parse.def_multi)
				goto error;
		} else if (parse.defmgmt)
			goto error;
		err = cfg80211_validate_key_settings(rdev, &parse.p,
						     parse.idx, false, NULL);
		if (err)
			goto error;
		if (parse.p.cipher != WLAN_CIPHER_SUITE_WEP40 &&
		    parse.p.cipher != WLAN_CIPHER_SUITE_WEP104) {
			GENL_SET_ERR_MSG(info, "connect key must be WEP");
			err = -EINVAL;
			goto error;
		}
		result->params[parse.idx].cipher = parse.p.cipher;
		result->params[parse.idx].key_len = parse.p.key_len;
		result->params[parse.idx].key = result->data[parse.idx];
		memcpy(result->data[parse.idx], parse.p.key, parse.p.key_len);

		/* must be WEP key if we got here */
		if (no_ht)
			*no_ht = true;
	}

	if (result->def < 0) {
		err = -EINVAL;
		GENL_SET_ERR_MSG(info, "need a default/TX key");
		goto error;
	}

	return result;
 error:
	kfree(result);
	return ERR_PTR(err);
}

static int nl80211_key_allowed(struct wireless_dev *wdev)
{
	ASSERT_WDEV_LOCK(wdev);

	switch (wdev->iftype) {
	case NL80211_IFTYPE_AP:
	case NL80211_IFTYPE_AP_VLAN:
	case NL80211_IFTYPE_P2P_GO:
	case NL80211_IFTYPE_MESH_POINT:
		break;
	case NL80211_IFTYPE_ADHOC:
	case NL80211_IFTYPE_STATION:
	case NL80211_IFTYPE_P2P_CLIENT:
		if (!wdev->current_bss)
			return -ENOLINK;
		break;
	case NL80211_IFTYPE_UNSPECIFIED:
	case NL80211_IFTYPE_OCB:
	case NL80211_IFTYPE_MONITOR:
	case NL80211_IFTYPE_NAN:
	case NL80211_IFTYPE_P2P_DEVICE:
	case NL80211_IFTYPE_WDS:
	case NUM_NL80211_IFTYPES:
		return -EINVAL;
	}

	return 0;
}

static struct ieee80211_channel *nl80211_get_valid_chan(struct wiphy *wiphy,
							struct nlattr *tb)
{
	struct ieee80211_channel *chan;

	if (tb == NULL)
		return NULL;
	chan = ieee80211_get_channel(wiphy, nla_get_u32(tb));
	if (!chan || chan->flags & IEEE80211_CHAN_DISABLED)
		return NULL;
	return chan;
}

static int nl80211_put_iftypes(struct sk_buff *msg, u32 attr, u16 ifmodes)
{
	struct nlattr *nl_modes = nla_nest_start_noflag(msg, attr);
	int i;

	if (!nl_modes)
		goto nla_put_failure;

	i = 0;
	while (ifmodes) {
		if ((ifmodes & 1) && nla_put_flag(msg, i))
			goto nla_put_failure;
		ifmodes >>= 1;
		i++;
	}

	nla_nest_end(msg, nl_modes);
	return 0;

nla_put_failure:
	return -ENOBUFS;
}

static int nl80211_put_iface_combinations(struct wiphy *wiphy,
					  struct sk_buff *msg,
					  bool large)
{
	struct nlattr *nl_combis;
	int i, j;

	nl_combis = nla_nest_start_noflag(msg,
					  NL80211_ATTR_INTERFACE_COMBINATIONS);
	if (!nl_combis)
		goto nla_put_failure;

	for (i = 0; i < wiphy->n_iface_combinations; i++) {
		const struct ieee80211_iface_combination *c;
		struct nlattr *nl_combi, *nl_limits;

		c = &wiphy->iface_combinations[i];

		nl_combi = nla_nest_start_noflag(msg, i + 1);
		if (!nl_combi)
			goto nla_put_failure;

		nl_limits = nla_nest_start_noflag(msg,
						  NL80211_IFACE_COMB_LIMITS);
		if (!nl_limits)
			goto nla_put_failure;

		for (j = 0; j < c->n_limits; j++) {
			struct nlattr *nl_limit;

			nl_limit = nla_nest_start_noflag(msg, j + 1);
			if (!nl_limit)
				goto nla_put_failure;
			if (nla_put_u32(msg, NL80211_IFACE_LIMIT_MAX,
					c->limits[j].max))
				goto nla_put_failure;
			if (nl80211_put_iftypes(msg, NL80211_IFACE_LIMIT_TYPES,
						c->limits[j].types))
				goto nla_put_failure;
			nla_nest_end(msg, nl_limit);
		}

		nla_nest_end(msg, nl_limits);

		if (c->beacon_int_infra_match &&
		    nla_put_flag(msg, NL80211_IFACE_COMB_STA_AP_BI_MATCH))
			goto nla_put_failure;
		if (nla_put_u32(msg, NL80211_IFACE_COMB_NUM_CHANNELS,
				c->num_different_channels) ||
		    nla_put_u32(msg, NL80211_IFACE_COMB_MAXNUM,
				c->max_interfaces))
			goto nla_put_failure;
		if (large &&
		    (nla_put_u32(msg, NL80211_IFACE_COMB_RADAR_DETECT_WIDTHS,
				c->radar_detect_widths) ||
		     nla_put_u32(msg, NL80211_IFACE_COMB_RADAR_DETECT_REGIONS,
				c->radar_detect_regions)))
			goto nla_put_failure;
		if (c->beacon_int_min_gcd &&
		    nla_put_u32(msg, NL80211_IFACE_COMB_BI_MIN_GCD,
				c->beacon_int_min_gcd))
			goto nla_put_failure;

		nla_nest_end(msg, nl_combi);
	}

	nla_nest_end(msg, nl_combis);

	return 0;
nla_put_failure:
	return -ENOBUFS;
}

#ifdef CONFIG_PM
static int nl80211_send_wowlan_tcp_caps(struct cfg80211_registered_device *rdev,
					struct sk_buff *msg)
{
	const struct wiphy_wowlan_tcp_support *tcp = rdev->wiphy.wowlan->tcp;
	struct nlattr *nl_tcp;

	if (!tcp)
		return 0;

	nl_tcp = nla_nest_start_noflag(msg,
				       NL80211_WOWLAN_TRIG_TCP_CONNECTION);
	if (!nl_tcp)
		return -ENOBUFS;

	if (nla_put_u32(msg, NL80211_WOWLAN_TCP_DATA_PAYLOAD,
			tcp->data_payload_max))
		return -ENOBUFS;

	if (nla_put_u32(msg, NL80211_WOWLAN_TCP_DATA_PAYLOAD,
			tcp->data_payload_max))
		return -ENOBUFS;

	if (tcp->seq && nla_put_flag(msg, NL80211_WOWLAN_TCP_DATA_PAYLOAD_SEQ))
		return -ENOBUFS;

	if (tcp->tok && nla_put(msg, NL80211_WOWLAN_TCP_DATA_PAYLOAD_TOKEN,
				sizeof(*tcp->tok), tcp->tok))
		return -ENOBUFS;

	if (nla_put_u32(msg, NL80211_WOWLAN_TCP_DATA_INTERVAL,
			tcp->data_interval_max))
		return -ENOBUFS;

	if (nla_put_u32(msg, NL80211_WOWLAN_TCP_WAKE_PAYLOAD,
			tcp->wake_payload_max))
		return -ENOBUFS;

	nla_nest_end(msg, nl_tcp);
	return 0;
}

static int nl80211_send_wowlan(struct sk_buff *msg,
			       struct cfg80211_registered_device *rdev,
			       bool large)
{
	struct nlattr *nl_wowlan;

	if (!rdev->wiphy.wowlan)
		return 0;

	nl_wowlan = nla_nest_start_noflag(msg,
					  NL80211_ATTR_WOWLAN_TRIGGERS_SUPPORTED);
	if (!nl_wowlan)
		return -ENOBUFS;

	if (((rdev->wiphy.wowlan->flags & WIPHY_WOWLAN_ANY) &&
	     nla_put_flag(msg, NL80211_WOWLAN_TRIG_ANY)) ||
	    ((rdev->wiphy.wowlan->flags & WIPHY_WOWLAN_DISCONNECT) &&
	     nla_put_flag(msg, NL80211_WOWLAN_TRIG_DISCONNECT)) ||
	    ((rdev->wiphy.wowlan->flags & WIPHY_WOWLAN_MAGIC_PKT) &&
	     nla_put_flag(msg, NL80211_WOWLAN_TRIG_MAGIC_PKT)) ||
	    ((rdev->wiphy.wowlan->flags & WIPHY_WOWLAN_SUPPORTS_GTK_REKEY) &&
	     nla_put_flag(msg, NL80211_WOWLAN_TRIG_GTK_REKEY_SUPPORTED)) ||
	    ((rdev->wiphy.wowlan->flags & WIPHY_WOWLAN_GTK_REKEY_FAILURE) &&
	     nla_put_flag(msg, NL80211_WOWLAN_TRIG_GTK_REKEY_FAILURE)) ||
	    ((rdev->wiphy.wowlan->flags & WIPHY_WOWLAN_EAP_IDENTITY_REQ) &&
	     nla_put_flag(msg, NL80211_WOWLAN_TRIG_EAP_IDENT_REQUEST)) ||
	    ((rdev->wiphy.wowlan->flags & WIPHY_WOWLAN_4WAY_HANDSHAKE) &&
	     nla_put_flag(msg, NL80211_WOWLAN_TRIG_4WAY_HANDSHAKE)) ||
	    ((rdev->wiphy.wowlan->flags & WIPHY_WOWLAN_RFKILL_RELEASE) &&
	     nla_put_flag(msg, NL80211_WOWLAN_TRIG_RFKILL_RELEASE)))
		return -ENOBUFS;

	if (rdev->wiphy.wowlan->n_patterns) {
		struct nl80211_pattern_support pat = {
			.max_patterns = rdev->wiphy.wowlan->n_patterns,
			.min_pattern_len = rdev->wiphy.wowlan->pattern_min_len,
			.max_pattern_len = rdev->wiphy.wowlan->pattern_max_len,
			.max_pkt_offset = rdev->wiphy.wowlan->max_pkt_offset,
		};

		if (nla_put(msg, NL80211_WOWLAN_TRIG_PKT_PATTERN,
			    sizeof(pat), &pat))
			return -ENOBUFS;
	}

	if ((rdev->wiphy.wowlan->flags & WIPHY_WOWLAN_NET_DETECT) &&
	    nla_put_u32(msg, NL80211_WOWLAN_TRIG_NET_DETECT,
			rdev->wiphy.wowlan->max_nd_match_sets))
		return -ENOBUFS;

	if (large && nl80211_send_wowlan_tcp_caps(rdev, msg))
		return -ENOBUFS;

	nla_nest_end(msg, nl_wowlan);

	return 0;
}
#endif

static int nl80211_send_coalesce(struct sk_buff *msg,
				 struct cfg80211_registered_device *rdev)
{
	struct nl80211_coalesce_rule_support rule;

	if (!rdev->wiphy.coalesce)
		return 0;

	rule.max_rules = rdev->wiphy.coalesce->n_rules;
	rule.max_delay = rdev->wiphy.coalesce->max_delay;
	rule.pat.max_patterns = rdev->wiphy.coalesce->n_patterns;
	rule.pat.min_pattern_len = rdev->wiphy.coalesce->pattern_min_len;
	rule.pat.max_pattern_len = rdev->wiphy.coalesce->pattern_max_len;
	rule.pat.max_pkt_offset = rdev->wiphy.coalesce->max_pkt_offset;

	if (nla_put(msg, NL80211_ATTR_COALESCE_RULE, sizeof(rule), &rule))
		return -ENOBUFS;

	return 0;
}

static int
nl80211_send_iftype_data(struct sk_buff *msg,
			 const struct ieee80211_sband_iftype_data *iftdata)
{
	const struct ieee80211_sta_he_cap *he_cap = &iftdata->he_cap;

	if (nl80211_put_iftypes(msg, NL80211_BAND_IFTYPE_ATTR_IFTYPES,
				iftdata->types_mask))
		return -ENOBUFS;

	if (he_cap->has_he) {
		if (nla_put(msg, NL80211_BAND_IFTYPE_ATTR_HE_CAP_MAC,
			    sizeof(he_cap->he_cap_elem.mac_cap_info),
			    he_cap->he_cap_elem.mac_cap_info) ||
		    nla_put(msg, NL80211_BAND_IFTYPE_ATTR_HE_CAP_PHY,
			    sizeof(he_cap->he_cap_elem.phy_cap_info),
			    he_cap->he_cap_elem.phy_cap_info) ||
		    nla_put(msg, NL80211_BAND_IFTYPE_ATTR_HE_CAP_MCS_SET,
			    sizeof(he_cap->he_mcs_nss_supp),
			    &he_cap->he_mcs_nss_supp) ||
		    nla_put(msg, NL80211_BAND_IFTYPE_ATTR_HE_CAP_PPE,
			    sizeof(he_cap->ppe_thres), he_cap->ppe_thres))
			return -ENOBUFS;
	}

	return 0;
}

static int nl80211_send_band_rateinfo(struct sk_buff *msg,
				      struct ieee80211_supported_band *sband)
{
	struct nlattr *nl_rates, *nl_rate;
	struct ieee80211_rate *rate;
	int i;

	/* add HT info */
	if (sband->ht_cap.ht_supported &&
	    (nla_put(msg, NL80211_BAND_ATTR_HT_MCS_SET,
		     sizeof(sband->ht_cap.mcs),
		     &sband->ht_cap.mcs) ||
	     nla_put_u16(msg, NL80211_BAND_ATTR_HT_CAPA,
			 sband->ht_cap.cap) ||
	     nla_put_u8(msg, NL80211_BAND_ATTR_HT_AMPDU_FACTOR,
			sband->ht_cap.ampdu_factor) ||
	     nla_put_u8(msg, NL80211_BAND_ATTR_HT_AMPDU_DENSITY,
			sband->ht_cap.ampdu_density)))
		return -ENOBUFS;

	/* add VHT info */
	if (sband->vht_cap.vht_supported &&
	    (nla_put(msg, NL80211_BAND_ATTR_VHT_MCS_SET,
		     sizeof(sband->vht_cap.vht_mcs),
		     &sband->vht_cap.vht_mcs) ||
	     nla_put_u32(msg, NL80211_BAND_ATTR_VHT_CAPA,
			 sband->vht_cap.cap)))
		return -ENOBUFS;

	if (sband->n_iftype_data) {
		struct nlattr *nl_iftype_data =
			nla_nest_start_noflag(msg,
					      NL80211_BAND_ATTR_IFTYPE_DATA);
		int err;

		if (!nl_iftype_data)
			return -ENOBUFS;

		for (i = 0; i < sband->n_iftype_data; i++) {
			struct nlattr *iftdata;

			iftdata = nla_nest_start_noflag(msg, i + 1);
			if (!iftdata)
				return -ENOBUFS;

			err = nl80211_send_iftype_data(msg,
						       &sband->iftype_data[i]);
			if (err)
				return err;

			nla_nest_end(msg, iftdata);
		}

		nla_nest_end(msg, nl_iftype_data);
	}

	/* add EDMG info */
	if (sband->edmg_cap.channels &&
	    (nla_put_u8(msg, NL80211_BAND_ATTR_EDMG_CHANNELS,
		       sband->edmg_cap.channels) ||
	    nla_put_u8(msg, NL80211_BAND_ATTR_EDMG_BW_CONFIG,
		       sband->edmg_cap.bw_config)))

		return -ENOBUFS;

	/* add bitrates */
	nl_rates = nla_nest_start_noflag(msg, NL80211_BAND_ATTR_RATES);
	if (!nl_rates)
		return -ENOBUFS;

	for (i = 0; i < sband->n_bitrates; i++) {
		nl_rate = nla_nest_start_noflag(msg, i);
		if (!nl_rate)
			return -ENOBUFS;

		rate = &sband->bitrates[i];
		if (nla_put_u32(msg, NL80211_BITRATE_ATTR_RATE,
				rate->bitrate))
			return -ENOBUFS;
		if ((rate->flags & IEEE80211_RATE_SHORT_PREAMBLE) &&
		    nla_put_flag(msg,
				 NL80211_BITRATE_ATTR_2GHZ_SHORTPREAMBLE))
			return -ENOBUFS;

		nla_nest_end(msg, nl_rate);
	}

	nla_nest_end(msg, nl_rates);

	return 0;
}

static int
nl80211_send_mgmt_stypes(struct sk_buff *msg,
			 const struct ieee80211_txrx_stypes *mgmt_stypes)
{
	u16 stypes;
	struct nlattr *nl_ftypes, *nl_ifs;
	enum nl80211_iftype ift;
	int i;

	if (!mgmt_stypes)
		return 0;

	nl_ifs = nla_nest_start_noflag(msg, NL80211_ATTR_TX_FRAME_TYPES);
	if (!nl_ifs)
		return -ENOBUFS;

	for (ift = 0; ift < NUM_NL80211_IFTYPES; ift++) {
		nl_ftypes = nla_nest_start_noflag(msg, ift);
		if (!nl_ftypes)
			return -ENOBUFS;
		i = 0;
		stypes = mgmt_stypes[ift].tx;
		while (stypes) {
			if ((stypes & 1) &&
			    nla_put_u16(msg, NL80211_ATTR_FRAME_TYPE,
					(i << 4) | IEEE80211_FTYPE_MGMT))
				return -ENOBUFS;
			stypes >>= 1;
			i++;
		}
		nla_nest_end(msg, nl_ftypes);
	}

	nla_nest_end(msg, nl_ifs);

	nl_ifs = nla_nest_start_noflag(msg, NL80211_ATTR_RX_FRAME_TYPES);
	if (!nl_ifs)
		return -ENOBUFS;

	for (ift = 0; ift < NUM_NL80211_IFTYPES; ift++) {
		nl_ftypes = nla_nest_start_noflag(msg, ift);
		if (!nl_ftypes)
			return -ENOBUFS;
		i = 0;
		stypes = mgmt_stypes[ift].rx;
		while (stypes) {
			if ((stypes & 1) &&
			    nla_put_u16(msg, NL80211_ATTR_FRAME_TYPE,
					(i << 4) | IEEE80211_FTYPE_MGMT))
				return -ENOBUFS;
			stypes >>= 1;
			i++;
		}
		nla_nest_end(msg, nl_ftypes);
	}
	nla_nest_end(msg, nl_ifs);

	return 0;
}

#define CMD(op, n)							\
	 do {								\
		if (rdev->ops->op) {					\
			i++;						\
			if (nla_put_u32(msg, i, NL80211_CMD_ ## n)) 	\
				goto nla_put_failure;			\
		}							\
	} while (0)

static int nl80211_add_commands_unsplit(struct cfg80211_registered_device *rdev,
					struct sk_buff *msg)
{
	int i = 0;

	/*
	 * do *NOT* add anything into this function, new things need to be
	 * advertised only to new versions of userspace that can deal with
	 * the split (and they can't possibly care about new features...
	 */
	CMD(add_virtual_intf, NEW_INTERFACE);
	CMD(change_virtual_intf, SET_INTERFACE);
	CMD(add_key, NEW_KEY);
	CMD(start_ap, START_AP);
	CMD(add_station, NEW_STATION);
	CMD(add_mpath, NEW_MPATH);
	CMD(update_mesh_config, SET_MESH_CONFIG);
	CMD(change_bss, SET_BSS);
	CMD(auth, AUTHENTICATE);
	CMD(assoc, ASSOCIATE);
	CMD(deauth, DEAUTHENTICATE);
	CMD(disassoc, DISASSOCIATE);
	CMD(join_ibss, JOIN_IBSS);
	CMD(join_mesh, JOIN_MESH);
	CMD(set_pmksa, SET_PMKSA);
	CMD(del_pmksa, DEL_PMKSA);
	CMD(flush_pmksa, FLUSH_PMKSA);
	if (rdev->wiphy.flags & WIPHY_FLAG_HAS_REMAIN_ON_CHANNEL)
		CMD(remain_on_channel, REMAIN_ON_CHANNEL);
	CMD(set_bitrate_mask, SET_TX_BITRATE_MASK);
	CMD(mgmt_tx, FRAME);
	CMD(mgmt_tx_cancel_wait, FRAME_WAIT_CANCEL);
	if (rdev->wiphy.flags & WIPHY_FLAG_NETNS_OK) {
		i++;
		if (nla_put_u32(msg, i, NL80211_CMD_SET_WIPHY_NETNS))
			goto nla_put_failure;
	}
	if (rdev->ops->set_monitor_channel || rdev->ops->start_ap ||
	    rdev->ops->join_mesh) {
		i++;
		if (nla_put_u32(msg, i, NL80211_CMD_SET_CHANNEL))
			goto nla_put_failure;
	}
	CMD(set_wds_peer, SET_WDS_PEER);
	if (rdev->wiphy.flags & WIPHY_FLAG_SUPPORTS_TDLS) {
		CMD(tdls_mgmt, TDLS_MGMT);
		CMD(tdls_oper, TDLS_OPER);
	}
	if (rdev->wiphy.max_sched_scan_reqs)
		CMD(sched_scan_start, START_SCHED_SCAN);
	CMD(probe_client, PROBE_CLIENT);
	CMD(set_noack_map, SET_NOACK_MAP);
	if (rdev->wiphy.flags & WIPHY_FLAG_REPORTS_OBSS) {
		i++;
		if (nla_put_u32(msg, i, NL80211_CMD_REGISTER_BEACONS))
			goto nla_put_failure;
	}
	CMD(start_p2p_device, START_P2P_DEVICE);
	CMD(set_mcast_rate, SET_MCAST_RATE);
#ifdef CONFIG_NL80211_TESTMODE
	CMD(testmode_cmd, TESTMODE);
#endif

	if (rdev->ops->connect || rdev->ops->auth) {
		i++;
		if (nla_put_u32(msg, i, NL80211_CMD_CONNECT))
			goto nla_put_failure;
	}

	if (rdev->ops->disconnect || rdev->ops->deauth) {
		i++;
		if (nla_put_u32(msg, i, NL80211_CMD_DISCONNECT))
			goto nla_put_failure;
	}

	return i;
 nla_put_failure:
	return -ENOBUFS;
}

static int
nl80211_send_pmsr_ftm_capa(const struct cfg80211_pmsr_capabilities *cap,
			   struct sk_buff *msg)
{
	struct nlattr *ftm;

	if (!cap->ftm.supported)
		return 0;

	ftm = nla_nest_start_noflag(msg, NL80211_PMSR_TYPE_FTM);
	if (!ftm)
		return -ENOBUFS;

	if (cap->ftm.asap && nla_put_flag(msg, NL80211_PMSR_FTM_CAPA_ATTR_ASAP))
		return -ENOBUFS;
	if (cap->ftm.non_asap &&
	    nla_put_flag(msg, NL80211_PMSR_FTM_CAPA_ATTR_NON_ASAP))
		return -ENOBUFS;
	if (cap->ftm.request_lci &&
	    nla_put_flag(msg, NL80211_PMSR_FTM_CAPA_ATTR_REQ_LCI))
		return -ENOBUFS;
	if (cap->ftm.request_civicloc &&
	    nla_put_flag(msg, NL80211_PMSR_FTM_CAPA_ATTR_REQ_CIVICLOC))
		return -ENOBUFS;
	if (nla_put_u32(msg, NL80211_PMSR_FTM_CAPA_ATTR_PREAMBLES,
			cap->ftm.preambles))
		return -ENOBUFS;
	if (nla_put_u32(msg, NL80211_PMSR_FTM_CAPA_ATTR_BANDWIDTHS,
			cap->ftm.bandwidths))
		return -ENOBUFS;
	if (cap->ftm.max_bursts_exponent >= 0 &&
	    nla_put_u32(msg, NL80211_PMSR_FTM_CAPA_ATTR_MAX_BURSTS_EXPONENT,
			cap->ftm.max_bursts_exponent))
		return -ENOBUFS;
	if (cap->ftm.max_ftms_per_burst &&
	    nla_put_u32(msg, NL80211_PMSR_FTM_CAPA_ATTR_MAX_FTMS_PER_BURST,
			cap->ftm.max_ftms_per_burst))
		return -ENOBUFS;

	nla_nest_end(msg, ftm);
	return 0;
}

static int nl80211_send_pmsr_capa(struct cfg80211_registered_device *rdev,
				  struct sk_buff *msg)
{
	const struct cfg80211_pmsr_capabilities *cap = rdev->wiphy.pmsr_capa;
	struct nlattr *pmsr, *caps;

	if (!cap)
		return 0;

	/*
	 * we don't need to clean up anything here since the caller
	 * will genlmsg_cancel() if we fail
	 */

	pmsr = nla_nest_start_noflag(msg, NL80211_ATTR_PEER_MEASUREMENTS);
	if (!pmsr)
		return -ENOBUFS;

	if (nla_put_u32(msg, NL80211_PMSR_ATTR_MAX_PEERS, cap->max_peers))
		return -ENOBUFS;

	if (cap->report_ap_tsf &&
	    nla_put_flag(msg, NL80211_PMSR_ATTR_REPORT_AP_TSF))
		return -ENOBUFS;

	if (cap->randomize_mac_addr &&
	    nla_put_flag(msg, NL80211_PMSR_ATTR_RANDOMIZE_MAC_ADDR))
		return -ENOBUFS;

	caps = nla_nest_start_noflag(msg, NL80211_PMSR_ATTR_TYPE_CAPA);
	if (!caps)
		return -ENOBUFS;

	if (nl80211_send_pmsr_ftm_capa(cap, msg))
		return -ENOBUFS;

	nla_nest_end(msg, caps);
	nla_nest_end(msg, pmsr);

	return 0;
}

struct nl80211_dump_wiphy_state {
	s64 filter_wiphy;
	long start;
	long split_start, band_start, chan_start, capa_start;
	bool split;
};

static int nl80211_send_wiphy(struct cfg80211_registered_device *rdev,
			      enum nl80211_commands cmd,
			      struct sk_buff *msg, u32 portid, u32 seq,
			      int flags, struct nl80211_dump_wiphy_state *state)
{
	void *hdr;
	struct nlattr *nl_bands, *nl_band;
	struct nlattr *nl_freqs, *nl_freq;
	struct nlattr *nl_cmds;
	enum nl80211_band band;
	struct ieee80211_channel *chan;
	int i;
	const struct ieee80211_txrx_stypes *mgmt_stypes =
				rdev->wiphy.mgmt_stypes;
	u32 features;

	hdr = nl80211hdr_put(msg, portid, seq, flags, cmd);
	if (!hdr)
		return -ENOBUFS;

	if (WARN_ON(!state))
		return -EINVAL;

	if (nla_put_u32(msg, NL80211_ATTR_WIPHY, rdev->wiphy_idx) ||
	    nla_put_string(msg, NL80211_ATTR_WIPHY_NAME,
			   wiphy_name(&rdev->wiphy)) ||
	    nla_put_u32(msg, NL80211_ATTR_GENERATION,
			cfg80211_rdev_list_generation))
		goto nla_put_failure;

	if (cmd != NL80211_CMD_NEW_WIPHY)
		goto finish;

	switch (state->split_start) {
	case 0:
		if (nla_put_u8(msg, NL80211_ATTR_WIPHY_RETRY_SHORT,
			       rdev->wiphy.retry_short) ||
		    nla_put_u8(msg, NL80211_ATTR_WIPHY_RETRY_LONG,
			       rdev->wiphy.retry_long) ||
		    nla_put_u32(msg, NL80211_ATTR_WIPHY_FRAG_THRESHOLD,
				rdev->wiphy.frag_threshold) ||
		    nla_put_u32(msg, NL80211_ATTR_WIPHY_RTS_THRESHOLD,
				rdev->wiphy.rts_threshold) ||
		    nla_put_u8(msg, NL80211_ATTR_WIPHY_COVERAGE_CLASS,
			       rdev->wiphy.coverage_class) ||
		    nla_put_u8(msg, NL80211_ATTR_MAX_NUM_SCAN_SSIDS,
			       rdev->wiphy.max_scan_ssids) ||
		    nla_put_u8(msg, NL80211_ATTR_MAX_NUM_SCHED_SCAN_SSIDS,
			       rdev->wiphy.max_sched_scan_ssids) ||
		    nla_put_u16(msg, NL80211_ATTR_MAX_SCAN_IE_LEN,
				rdev->wiphy.max_scan_ie_len) ||
		    nla_put_u16(msg, NL80211_ATTR_MAX_SCHED_SCAN_IE_LEN,
				rdev->wiphy.max_sched_scan_ie_len) ||
		    nla_put_u8(msg, NL80211_ATTR_MAX_MATCH_SETS,
			       rdev->wiphy.max_match_sets) ||
		    nla_put_u32(msg, NL80211_ATTR_MAX_NUM_SCHED_SCAN_PLANS,
				rdev->wiphy.max_sched_scan_plans) ||
		    nla_put_u32(msg, NL80211_ATTR_MAX_SCAN_PLAN_INTERVAL,
				rdev->wiphy.max_sched_scan_plan_interval) ||
		    nla_put_u32(msg, NL80211_ATTR_MAX_SCAN_PLAN_ITERATIONS,
				rdev->wiphy.max_sched_scan_plan_iterations))
			goto nla_put_failure;

		if ((rdev->wiphy.flags & WIPHY_FLAG_IBSS_RSN) &&
		    nla_put_flag(msg, NL80211_ATTR_SUPPORT_IBSS_RSN))
			goto nla_put_failure;
		if ((rdev->wiphy.flags & WIPHY_FLAG_MESH_AUTH) &&
		    nla_put_flag(msg, NL80211_ATTR_SUPPORT_MESH_AUTH))
			goto nla_put_failure;
		if ((rdev->wiphy.flags & WIPHY_FLAG_AP_UAPSD) &&
		    nla_put_flag(msg, NL80211_ATTR_SUPPORT_AP_UAPSD))
			goto nla_put_failure;
		if ((rdev->wiphy.flags & WIPHY_FLAG_SUPPORTS_FW_ROAM) &&
		    nla_put_flag(msg, NL80211_ATTR_ROAM_SUPPORT))
			goto nla_put_failure;
		if ((rdev->wiphy.flags & WIPHY_FLAG_SUPPORTS_TDLS) &&
		    nla_put_flag(msg, NL80211_ATTR_TDLS_SUPPORT))
			goto nla_put_failure;
		if ((rdev->wiphy.flags & WIPHY_FLAG_TDLS_EXTERNAL_SETUP) &&
		    nla_put_flag(msg, NL80211_ATTR_TDLS_EXTERNAL_SETUP))
			goto nla_put_failure;
		state->split_start++;
		if (state->split)
			break;
		/* fall through */
	case 1:
		if (nla_put(msg, NL80211_ATTR_CIPHER_SUITES,
			    sizeof(u32) * rdev->wiphy.n_cipher_suites,
			    rdev->wiphy.cipher_suites))
			goto nla_put_failure;

		if (nla_put_u8(msg, NL80211_ATTR_MAX_NUM_PMKIDS,
			       rdev->wiphy.max_num_pmkids))
			goto nla_put_failure;

		if ((rdev->wiphy.flags & WIPHY_FLAG_CONTROL_PORT_PROTOCOL) &&
		    nla_put_flag(msg, NL80211_ATTR_CONTROL_PORT_ETHERTYPE))
			goto nla_put_failure;

		if (nla_put_u32(msg, NL80211_ATTR_WIPHY_ANTENNA_AVAIL_TX,
				rdev->wiphy.available_antennas_tx) ||
		    nla_put_u32(msg, NL80211_ATTR_WIPHY_ANTENNA_AVAIL_RX,
				rdev->wiphy.available_antennas_rx))
			goto nla_put_failure;

		if ((rdev->wiphy.flags & WIPHY_FLAG_AP_PROBE_RESP_OFFLOAD) &&
		    nla_put_u32(msg, NL80211_ATTR_PROBE_RESP_OFFLOAD,
				rdev->wiphy.probe_resp_offload))
			goto nla_put_failure;

		if ((rdev->wiphy.available_antennas_tx ||
		     rdev->wiphy.available_antennas_rx) &&
		    rdev->ops->get_antenna) {
			u32 tx_ant = 0, rx_ant = 0;
			int res;

			res = rdev_get_antenna(rdev, &tx_ant, &rx_ant);
			if (!res) {
				if (nla_put_u32(msg,
						NL80211_ATTR_WIPHY_ANTENNA_TX,
						tx_ant) ||
				    nla_put_u32(msg,
						NL80211_ATTR_WIPHY_ANTENNA_RX,
						rx_ant))
					goto nla_put_failure;
			}
		}

		state->split_start++;
		if (state->split)
			break;
		/* fall through */
	case 2:
		if (nl80211_put_iftypes(msg, NL80211_ATTR_SUPPORTED_IFTYPES,
					rdev->wiphy.interface_modes))
				goto nla_put_failure;
		state->split_start++;
		if (state->split)
			break;
		/* fall through */
	case 3:
		nl_bands = nla_nest_start_noflag(msg,
						 NL80211_ATTR_WIPHY_BANDS);
		if (!nl_bands)
			goto nla_put_failure;

		for (band = state->band_start;
		     band < NUM_NL80211_BANDS; band++) {
			struct ieee80211_supported_band *sband;

			sband = rdev->wiphy.bands[band];

			if (!sband)
				continue;

			nl_band = nla_nest_start_noflag(msg, band);
			if (!nl_band)
				goto nla_put_failure;

			switch (state->chan_start) {
			case 0:
				if (nl80211_send_band_rateinfo(msg, sband))
					goto nla_put_failure;
				state->chan_start++;
				if (state->split)
					break;
				/* fall through */
			default:
				/* add frequencies */
				nl_freqs = nla_nest_start_noflag(msg,
								 NL80211_BAND_ATTR_FREQS);
				if (!nl_freqs)
					goto nla_put_failure;

				for (i = state->chan_start - 1;
				     i < sband->n_channels;
				     i++) {
					nl_freq = nla_nest_start_noflag(msg,
									i);
					if (!nl_freq)
						goto nla_put_failure;

					chan = &sband->channels[i];

					if (nl80211_msg_put_channel(
							msg, &rdev->wiphy, chan,
							state->split))
						goto nla_put_failure;

					nla_nest_end(msg, nl_freq);
					if (state->split)
						break;
				}
				if (i < sband->n_channels)
					state->chan_start = i + 2;
				else
					state->chan_start = 0;
				nla_nest_end(msg, nl_freqs);
			}

			nla_nest_end(msg, nl_band);

			if (state->split) {
				/* start again here */
				if (state->chan_start)
					band--;
				break;
			}
		}
		nla_nest_end(msg, nl_bands);

		if (band < NUM_NL80211_BANDS)
			state->band_start = band + 1;
		else
			state->band_start = 0;

		/* if bands & channels are done, continue outside */
		if (state->band_start == 0 && state->chan_start == 0)
			state->split_start++;
		if (state->split)
			break;
		/* fall through */
	case 4:
		nl_cmds = nla_nest_start_noflag(msg,
						NL80211_ATTR_SUPPORTED_COMMANDS);
		if (!nl_cmds)
			goto nla_put_failure;

		i = nl80211_add_commands_unsplit(rdev, msg);
		if (i < 0)
			goto nla_put_failure;
		if (state->split) {
			CMD(crit_proto_start, CRIT_PROTOCOL_START);
			CMD(crit_proto_stop, CRIT_PROTOCOL_STOP);
			if (rdev->wiphy.flags & WIPHY_FLAG_HAS_CHANNEL_SWITCH)
				CMD(channel_switch, CHANNEL_SWITCH);
			CMD(set_qos_map, SET_QOS_MAP);
			if (rdev->wiphy.features &
					NL80211_FEATURE_SUPPORTS_WMM_ADMISSION)
				CMD(add_tx_ts, ADD_TX_TS);
			CMD(set_multicast_to_unicast, SET_MULTICAST_TO_UNICAST);
			CMD(update_connect_params, UPDATE_CONNECT_PARAMS);
			CMD(update_ft_ies, UPDATE_FT_IES);
		}
#undef CMD

		nla_nest_end(msg, nl_cmds);
		state->split_start++;
		if (state->split)
			break;
		/* fall through */
	case 5:
		if (rdev->ops->remain_on_channel &&
		    (rdev->wiphy.flags & WIPHY_FLAG_HAS_REMAIN_ON_CHANNEL) &&
		    nla_put_u32(msg,
				NL80211_ATTR_MAX_REMAIN_ON_CHANNEL_DURATION,
				rdev->wiphy.max_remain_on_channel_duration))
			goto nla_put_failure;

		if ((rdev->wiphy.flags & WIPHY_FLAG_OFFCHAN_TX) &&
		    nla_put_flag(msg, NL80211_ATTR_OFFCHANNEL_TX_OK))
			goto nla_put_failure;

		if (nl80211_send_mgmt_stypes(msg, mgmt_stypes))
			goto nla_put_failure;
		state->split_start++;
		if (state->split)
			break;
		/* fall through */
	case 6:
#ifdef CONFIG_PM
		if (nl80211_send_wowlan(msg, rdev, state->split))
			goto nla_put_failure;
		state->split_start++;
		if (state->split)
			break;
#else
		state->split_start++;
#endif
		/* fall through */
	case 7:
		if (nl80211_put_iftypes(msg, NL80211_ATTR_SOFTWARE_IFTYPES,
					rdev->wiphy.software_iftypes))
			goto nla_put_failure;

		if (nl80211_put_iface_combinations(&rdev->wiphy, msg,
						   state->split))
			goto nla_put_failure;

		state->split_start++;
		if (state->split)
			break;
		/* fall through */
	case 8:
		if ((rdev->wiphy.flags & WIPHY_FLAG_HAVE_AP_SME) &&
		    nla_put_u32(msg, NL80211_ATTR_DEVICE_AP_SME,
				rdev->wiphy.ap_sme_capa))
			goto nla_put_failure;

		features = rdev->wiphy.features;
		/*
		 * We can only add the per-channel limit information if the
		 * dump is split, otherwise it makes it too big. Therefore
		 * only advertise it in that case.
		 */
		if (state->split)
			features |= NL80211_FEATURE_ADVERTISE_CHAN_LIMITS;
		if (nla_put_u32(msg, NL80211_ATTR_FEATURE_FLAGS, features))
			goto nla_put_failure;

		if (rdev->wiphy.ht_capa_mod_mask &&
		    nla_put(msg, NL80211_ATTR_HT_CAPABILITY_MASK,
			    sizeof(*rdev->wiphy.ht_capa_mod_mask),
			    rdev->wiphy.ht_capa_mod_mask))
			goto nla_put_failure;

		if (rdev->wiphy.flags & WIPHY_FLAG_HAVE_AP_SME &&
		    rdev->wiphy.max_acl_mac_addrs &&
		    nla_put_u32(msg, NL80211_ATTR_MAC_ACL_MAX,
				rdev->wiphy.max_acl_mac_addrs))
			goto nla_put_failure;

		/*
		 * Any information below this point is only available to
		 * applications that can deal with it being split. This
		 * helps ensure that newly added capabilities don't break
		 * older tools by overrunning their buffers.
		 *
		 * We still increment split_start so that in the split
		 * case we'll continue with more data in the next round,
		 * but break unconditionally so unsplit data stops here.
		 */
		state->split_start++;
		break;
	case 9:
		if (rdev->wiphy.extended_capabilities &&
		    (nla_put(msg, NL80211_ATTR_EXT_CAPA,
			     rdev->wiphy.extended_capabilities_len,
			     rdev->wiphy.extended_capabilities) ||
		     nla_put(msg, NL80211_ATTR_EXT_CAPA_MASK,
			     rdev->wiphy.extended_capabilities_len,
			     rdev->wiphy.extended_capabilities_mask)))
			goto nla_put_failure;

		if (rdev->wiphy.vht_capa_mod_mask &&
		    nla_put(msg, NL80211_ATTR_VHT_CAPABILITY_MASK,
			    sizeof(*rdev->wiphy.vht_capa_mod_mask),
			    rdev->wiphy.vht_capa_mod_mask))
			goto nla_put_failure;

		if (nla_put(msg, NL80211_ATTR_MAC, ETH_ALEN,
			    rdev->wiphy.perm_addr))
			goto nla_put_failure;

		if (!is_zero_ether_addr(rdev->wiphy.addr_mask) &&
		    nla_put(msg, NL80211_ATTR_MAC_MASK, ETH_ALEN,
			    rdev->wiphy.addr_mask))
			goto nla_put_failure;

		if (rdev->wiphy.n_addresses > 1) {
			void *attr;

			attr = nla_nest_start(msg, NL80211_ATTR_MAC_ADDRS);
			if (!attr)
				goto nla_put_failure;

			for (i = 0; i < rdev->wiphy.n_addresses; i++)
				if (nla_put(msg, i + 1, ETH_ALEN,
					    rdev->wiphy.addresses[i].addr))
					goto nla_put_failure;

			nla_nest_end(msg, attr);
		}

		state->split_start++;
		break;
	case 10:
		if (nl80211_send_coalesce(msg, rdev))
			goto nla_put_failure;

		if ((rdev->wiphy.flags & WIPHY_FLAG_SUPPORTS_5_10_MHZ) &&
		    (nla_put_flag(msg, NL80211_ATTR_SUPPORT_5_MHZ) ||
		     nla_put_flag(msg, NL80211_ATTR_SUPPORT_10_MHZ)))
			goto nla_put_failure;

		if (rdev->wiphy.max_ap_assoc_sta &&
		    nla_put_u32(msg, NL80211_ATTR_MAX_AP_ASSOC_STA,
				rdev->wiphy.max_ap_assoc_sta))
			goto nla_put_failure;

		state->split_start++;
		break;
	case 11:
		if (rdev->wiphy.n_vendor_commands) {
			const struct nl80211_vendor_cmd_info *info;
			struct nlattr *nested;

			nested = nla_nest_start_noflag(msg,
						       NL80211_ATTR_VENDOR_DATA);
			if (!nested)
				goto nla_put_failure;

			for (i = 0; i < rdev->wiphy.n_vendor_commands; i++) {
				info = &rdev->wiphy.vendor_commands[i].info;
				if (nla_put(msg, i + 1, sizeof(*info), info))
					goto nla_put_failure;
			}
			nla_nest_end(msg, nested);
		}

		if (rdev->wiphy.n_vendor_events) {
			const struct nl80211_vendor_cmd_info *info;
			struct nlattr *nested;

			nested = nla_nest_start_noflag(msg,
						       NL80211_ATTR_VENDOR_EVENTS);
			if (!nested)
				goto nla_put_failure;

			for (i = 0; i < rdev->wiphy.n_vendor_events; i++) {
				info = &rdev->wiphy.vendor_events[i];
				if (nla_put(msg, i + 1, sizeof(*info), info))
					goto nla_put_failure;
			}
			nla_nest_end(msg, nested);
		}
		state->split_start++;
		break;
	case 12:
		if (rdev->wiphy.flags & WIPHY_FLAG_HAS_CHANNEL_SWITCH &&
		    nla_put_u8(msg, NL80211_ATTR_MAX_CSA_COUNTERS,
			       rdev->wiphy.max_num_csa_counters))
			goto nla_put_failure;

		if (rdev->wiphy.regulatory_flags & REGULATORY_WIPHY_SELF_MANAGED &&
		    nla_put_flag(msg, NL80211_ATTR_WIPHY_SELF_MANAGED_REG))
			goto nla_put_failure;

		if (rdev->wiphy.max_sched_scan_reqs &&
		    nla_put_u32(msg, NL80211_ATTR_SCHED_SCAN_MAX_REQS,
				rdev->wiphy.max_sched_scan_reqs))
			goto nla_put_failure;

		if (nla_put(msg, NL80211_ATTR_EXT_FEATURES,
			    sizeof(rdev->wiphy.ext_features),
			    rdev->wiphy.ext_features))
			goto nla_put_failure;

		if (rdev->wiphy.bss_select_support) {
			struct nlattr *nested;
			u32 bss_select_support = rdev->wiphy.bss_select_support;

			nested = nla_nest_start_noflag(msg,
						       NL80211_ATTR_BSS_SELECT);
			if (!nested)
				goto nla_put_failure;

			i = 0;
			while (bss_select_support) {
				if ((bss_select_support & 1) &&
				    nla_put_flag(msg, i))
					goto nla_put_failure;
				i++;
				bss_select_support >>= 1;
			}
			nla_nest_end(msg, nested);
		}

		state->split_start++;
		break;
	case 13:
		if (rdev->wiphy.num_iftype_ext_capab &&
		    rdev->wiphy.iftype_ext_capab) {
			struct nlattr *nested_ext_capab, *nested;

			nested = nla_nest_start_noflag(msg,
						       NL80211_ATTR_IFTYPE_EXT_CAPA);
			if (!nested)
				goto nla_put_failure;

			for (i = state->capa_start;
			     i < rdev->wiphy.num_iftype_ext_capab; i++) {
				const struct wiphy_iftype_ext_capab *capab;

				capab = &rdev->wiphy.iftype_ext_capab[i];

				nested_ext_capab = nla_nest_start_noflag(msg,
									 i);
				if (!nested_ext_capab ||
				    nla_put_u32(msg, NL80211_ATTR_IFTYPE,
						capab->iftype) ||
				    nla_put(msg, NL80211_ATTR_EXT_CAPA,
					    capab->extended_capabilities_len,
					    capab->extended_capabilities) ||
				    nla_put(msg, NL80211_ATTR_EXT_CAPA_MASK,
					    capab->extended_capabilities_len,
					    capab->extended_capabilities_mask))
					goto nla_put_failure;

				nla_nest_end(msg, nested_ext_capab);
				if (state->split)
					break;
			}
			nla_nest_end(msg, nested);
			if (i < rdev->wiphy.num_iftype_ext_capab) {
				state->capa_start = i + 1;
				break;
			}
		}

		if (nla_put_u32(msg, NL80211_ATTR_BANDS,
				rdev->wiphy.nan_supported_bands))
			goto nla_put_failure;

		if (wiphy_ext_feature_isset(&rdev->wiphy,
					    NL80211_EXT_FEATURE_TXQS)) {
			struct cfg80211_txq_stats txqstats = {};
			int res;

			res = rdev_get_txq_stats(rdev, NULL, &txqstats);
			if (!res &&
			    !nl80211_put_txq_stats(msg, &txqstats,
						   NL80211_ATTR_TXQ_STATS))
				goto nla_put_failure;

			if (nla_put_u32(msg, NL80211_ATTR_TXQ_LIMIT,
					rdev->wiphy.txq_limit))
				goto nla_put_failure;
			if (nla_put_u32(msg, NL80211_ATTR_TXQ_MEMORY_LIMIT,
					rdev->wiphy.txq_memory_limit))
				goto nla_put_failure;
			if (nla_put_u32(msg, NL80211_ATTR_TXQ_QUANTUM,
					rdev->wiphy.txq_quantum))
				goto nla_put_failure;
		}

		state->split_start++;
		break;
	case 14:
		if (nl80211_send_pmsr_capa(rdev, msg))
			goto nla_put_failure;

		state->split_start++;
		break;
	case 15:
		if (rdev->wiphy.akm_suites &&
		    nla_put(msg, NL80211_ATTR_AKM_SUITES,
			    sizeof(u32) * rdev->wiphy.n_akm_suites,
			    rdev->wiphy.akm_suites))
			goto nla_put_failure;

		/* done */
		state->split_start = 0;
		break;
	}
 finish:
	genlmsg_end(msg, hdr);
	return 0;

 nla_put_failure:
	genlmsg_cancel(msg, hdr);
	return -EMSGSIZE;
}

static int nl80211_dump_wiphy_parse(struct sk_buff *skb,
				    struct netlink_callback *cb,
				    struct nl80211_dump_wiphy_state *state)
{
	struct nlattr **tb = kcalloc(NUM_NL80211_ATTR, sizeof(*tb), GFP_KERNEL);
	int ret;

	if (!tb)
		return -ENOMEM;

	ret = nlmsg_parse_deprecated(cb->nlh,
				     GENL_HDRLEN + nl80211_fam.hdrsize,
				     tb, nl80211_fam.maxattr,
				     nl80211_policy, NULL);
	/* ignore parse errors for backward compatibility */
	if (ret) {
		ret = 0;
		goto out;
	}

	state->split = tb[NL80211_ATTR_SPLIT_WIPHY_DUMP];
	if (tb[NL80211_ATTR_WIPHY])
		state->filter_wiphy = nla_get_u32(tb[NL80211_ATTR_WIPHY]);
	if (tb[NL80211_ATTR_WDEV])
		state->filter_wiphy = nla_get_u64(tb[NL80211_ATTR_WDEV]) >> 32;
	if (tb[NL80211_ATTR_IFINDEX]) {
		struct net_device *netdev;
		struct cfg80211_registered_device *rdev;
		int ifidx = nla_get_u32(tb[NL80211_ATTR_IFINDEX]);

		netdev = __dev_get_by_index(sock_net(skb->sk), ifidx);
		if (!netdev) {
			ret = -ENODEV;
			goto out;
		}
		if (netdev->ieee80211_ptr) {
			rdev = wiphy_to_rdev(
				netdev->ieee80211_ptr->wiphy);
			state->filter_wiphy = rdev->wiphy_idx;
		}
	}

	ret = 0;
out:
	kfree(tb);
	return ret;
}

static int nl80211_dump_wiphy(struct sk_buff *skb, struct netlink_callback *cb)
{
	int idx = 0, ret;
	struct nl80211_dump_wiphy_state *state = (void *)cb->args[0];
	struct cfg80211_registered_device *rdev;

	rtnl_lock();
	if (!state) {
		state = kzalloc(sizeof(*state), GFP_KERNEL);
		if (!state) {
			rtnl_unlock();
			return -ENOMEM;
		}
		state->filter_wiphy = -1;
		ret = nl80211_dump_wiphy_parse(skb, cb, state);
		if (ret) {
			kfree(state);
			rtnl_unlock();
			return ret;
		}
		cb->args[0] = (long)state;
	}

	list_for_each_entry(rdev, &cfg80211_rdev_list, list) {
		if (!net_eq(wiphy_net(&rdev->wiphy), sock_net(skb->sk)))
			continue;
		if (++idx <= state->start)
			continue;
		if (state->filter_wiphy != -1 &&
		    state->filter_wiphy != rdev->wiphy_idx)
			continue;
		/* attempt to fit multiple wiphy data chunks into the skb */
		do {
			ret = nl80211_send_wiphy(rdev, NL80211_CMD_NEW_WIPHY,
						 skb,
						 NETLINK_CB(cb->skb).portid,
						 cb->nlh->nlmsg_seq,
						 NLM_F_MULTI, state);
			if (ret < 0) {
				/*
				 * If sending the wiphy data didn't fit (ENOBUFS
				 * or EMSGSIZE returned), this SKB is still
				 * empty (so it's not too big because another
				 * wiphy dataset is already in the skb) and
				 * we've not tried to adjust the dump allocation
				 * yet ... then adjust the alloc size to be
				 * bigger, and return 1 but with the empty skb.
				 * This results in an empty message being RX'ed
				 * in userspace, but that is ignored.
				 *
				 * We can then retry with the larger buffer.
				 */
				if ((ret == -ENOBUFS || ret == -EMSGSIZE) &&
				    !skb->len && !state->split &&
				    cb->min_dump_alloc < 4096) {
					cb->min_dump_alloc = 4096;
					state->split_start = 0;
					rtnl_unlock();
					return 1;
				}
				idx--;
				break;
			}
		} while (state->split_start > 0);
		break;
	}
	rtnl_unlock();

	state->start = idx;

	return skb->len;
}

static int nl80211_dump_wiphy_done(struct netlink_callback *cb)
{
	kfree((void *)cb->args[0]);
	return 0;
}

static int nl80211_get_wiphy(struct sk_buff *skb, struct genl_info *info)
{
	struct sk_buff *msg;
	struct cfg80211_registered_device *rdev = info->user_ptr[0];
	struct nl80211_dump_wiphy_state state = {};

	msg = nlmsg_new(4096, GFP_KERNEL);
	if (!msg)
		return -ENOMEM;

	if (nl80211_send_wiphy(rdev, NL80211_CMD_NEW_WIPHY, msg,
			       info->snd_portid, info->snd_seq, 0,
			       &state) < 0) {
		nlmsg_free(msg);
		return -ENOBUFS;
	}

	return genlmsg_reply(msg, info);
}

static const struct nla_policy txq_params_policy[NL80211_TXQ_ATTR_MAX + 1] = {
	[NL80211_TXQ_ATTR_QUEUE]		= { .type = NLA_U8 },
	[NL80211_TXQ_ATTR_TXOP]			= { .type = NLA_U16 },
	[NL80211_TXQ_ATTR_CWMIN]		= { .type = NLA_U16 },
	[NL80211_TXQ_ATTR_CWMAX]		= { .type = NLA_U16 },
	[NL80211_TXQ_ATTR_AIFS]			= { .type = NLA_U8 },
};

static int parse_txq_params(struct nlattr *tb[],
			    struct ieee80211_txq_params *txq_params)
{
	u8 ac;

	if (!tb[NL80211_TXQ_ATTR_AC] || !tb[NL80211_TXQ_ATTR_TXOP] ||
	    !tb[NL80211_TXQ_ATTR_CWMIN] || !tb[NL80211_TXQ_ATTR_CWMAX] ||
	    !tb[NL80211_TXQ_ATTR_AIFS])
		return -EINVAL;

	ac = nla_get_u8(tb[NL80211_TXQ_ATTR_AC]);
	txq_params->txop = nla_get_u16(tb[NL80211_TXQ_ATTR_TXOP]);
	txq_params->cwmin = nla_get_u16(tb[NL80211_TXQ_ATTR_CWMIN]);
	txq_params->cwmax = nla_get_u16(tb[NL80211_TXQ_ATTR_CWMAX]);
	txq_params->aifs = nla_get_u8(tb[NL80211_TXQ_ATTR_AIFS]);

	if (ac >= NL80211_NUM_ACS)
		return -EINVAL;
	txq_params->ac = array_index_nospec(ac, NL80211_NUM_ACS);
	return 0;
}

static bool nl80211_can_set_dev_channel(struct wireless_dev *wdev)
{
	/*
	 * You can only set the channel explicitly for WDS interfaces,
	 * all others have their channel managed via their respective
	 * "establish a connection" command (connect, join, ...)
	 *
	 * For AP/GO and mesh mode, the channel can be set with the
	 * channel userspace API, but is only stored and passed to the
	 * low-level driver when the AP starts or the mesh is joined.
	 * This is for backward compatibility, userspace can also give
	 * the channel in the start-ap or join-mesh commands instead.
	 *
	 * Monitors are special as they are normally slaved to
	 * whatever else is going on, so they have their own special
	 * operation to set the monitor channel if possible.
	 */
	return !wdev ||
		wdev->iftype == NL80211_IFTYPE_AP ||
		wdev->iftype == NL80211_IFTYPE_MESH_POINT ||
		wdev->iftype == NL80211_IFTYPE_MONITOR ||
		wdev->iftype == NL80211_IFTYPE_P2P_GO;
}

int nl80211_parse_chandef(struct cfg80211_registered_device *rdev,
			  struct genl_info *info,
			  struct cfg80211_chan_def *chandef)
{
	struct netlink_ext_ack *extack = info->extack;
	struct nlattr **attrs = info->attrs;
	u32 control_freq;

	if (!attrs[NL80211_ATTR_WIPHY_FREQ])
		return -EINVAL;

	control_freq = nla_get_u32(attrs[NL80211_ATTR_WIPHY_FREQ]);

	memset(chandef, 0, sizeof(*chandef));

	memset(chandef, 0, sizeof(*chandef));

	chandef->chan = ieee80211_get_channel(&rdev->wiphy, control_freq);
	chandef->width = NL80211_CHAN_WIDTH_20_NOHT;
	chandef->center_freq1 = control_freq;
	chandef->center_freq2 = 0;

	/* Primary channel not allowed */
	if (!chandef->chan || chandef->chan->flags & IEEE80211_CHAN_DISABLED) {
		NL_SET_ERR_MSG_ATTR(extack, attrs[NL80211_ATTR_WIPHY_FREQ],
				    "Channel is disabled");
		return -EINVAL;
	}

	if (attrs[NL80211_ATTR_WIPHY_CHANNEL_TYPE]) {
		enum nl80211_channel_type chantype;

		chantype = nla_get_u32(attrs[NL80211_ATTR_WIPHY_CHANNEL_TYPE]);

		switch (chantype) {
		case NL80211_CHAN_NO_HT:
		case NL80211_CHAN_HT20:
		case NL80211_CHAN_HT40PLUS:
		case NL80211_CHAN_HT40MINUS:
			cfg80211_chandef_create(chandef, chandef->chan,
						chantype);
			/* user input for center_freq is incorrect */
			if (attrs[NL80211_ATTR_CENTER_FREQ1] &&
			    chandef->center_freq1 != nla_get_u32(attrs[NL80211_ATTR_CENTER_FREQ1])) {
				NL_SET_ERR_MSG_ATTR(extack,
						    attrs[NL80211_ATTR_CENTER_FREQ1],
						    "bad center frequency 1");
				return -EINVAL;
			}
			/* center_freq2 must be zero */
			if (attrs[NL80211_ATTR_CENTER_FREQ2] &&
			    nla_get_u32(attrs[NL80211_ATTR_CENTER_FREQ2])) {
				NL_SET_ERR_MSG_ATTR(extack,
						    attrs[NL80211_ATTR_CENTER_FREQ2],
						    "center frequency 2 can't be used");
				return -EINVAL;
			}
			break;
		default:
			NL_SET_ERR_MSG_ATTR(extack,
					    attrs[NL80211_ATTR_WIPHY_CHANNEL_TYPE],
					    "invalid channel type");
			return -EINVAL;
		}
	} else if (attrs[NL80211_ATTR_CHANNEL_WIDTH]) {
		chandef->width =
			nla_get_u32(attrs[NL80211_ATTR_CHANNEL_WIDTH]);
		if (attrs[NL80211_ATTR_CENTER_FREQ1])
			chandef->center_freq1 =
				nla_get_u32(attrs[NL80211_ATTR_CENTER_FREQ1]);
		if (attrs[NL80211_ATTR_CENTER_FREQ2])
			chandef->center_freq2 =
				nla_get_u32(attrs[NL80211_ATTR_CENTER_FREQ2]);
	}

	if (info->attrs[NL80211_ATTR_WIPHY_EDMG_CHANNELS]) {
		chandef->edmg.channels =
		      nla_get_u8(info->attrs[NL80211_ATTR_WIPHY_EDMG_CHANNELS]);

		if (info->attrs[NL80211_ATTR_WIPHY_EDMG_BW_CONFIG])
			chandef->edmg.bw_config =
		     nla_get_u8(info->attrs[NL80211_ATTR_WIPHY_EDMG_BW_CONFIG]);
	} else {
		chandef->edmg.bw_config = 0;
		chandef->edmg.channels = 0;
	}

	if (!cfg80211_chandef_valid(chandef)) {
		NL_SET_ERR_MSG(extack, "invalid channel definition");
		return -EINVAL;
	}

	if (!cfg80211_chandef_usable(&rdev->wiphy, chandef,
				     IEEE80211_CHAN_DISABLED)) {
		NL_SET_ERR_MSG(extack, "(extension) channel is disabled");
		return -EINVAL;
	}

	if ((chandef->width == NL80211_CHAN_WIDTH_5 ||
	     chandef->width == NL80211_CHAN_WIDTH_10) &&
	    !(rdev->wiphy.flags & WIPHY_FLAG_SUPPORTS_5_10_MHZ)) {
		NL_SET_ERR_MSG(extack, "5/10 MHz not supported");
		return -EINVAL;
	}

	return 0;
}

static int __nl80211_set_channel(struct cfg80211_registered_device *rdev,
				 struct net_device *dev,
				 struct genl_info *info)
{
	struct cfg80211_chan_def chandef;
	int result;
	enum nl80211_iftype iftype = NL80211_IFTYPE_MONITOR;
	struct wireless_dev *wdev = NULL;

	if (dev)
		wdev = dev->ieee80211_ptr;
	if (!nl80211_can_set_dev_channel(wdev))
		return -EOPNOTSUPP;
	if (wdev)
		iftype = wdev->iftype;

	result = nl80211_parse_chandef(rdev, info, &chandef);
	if (result)
		return result;

	switch (iftype) {
	case NL80211_IFTYPE_AP:
	case NL80211_IFTYPE_P2P_GO:
		if (!cfg80211_reg_can_beacon_relax(&rdev->wiphy, &chandef,
						   iftype)) {
			result = -EINVAL;
			break;
		}
		if (wdev->beacon_interval) {
			if (!dev || !rdev->ops->set_ap_chanwidth ||
			    !(rdev->wiphy.features &
			      NL80211_FEATURE_AP_MODE_CHAN_WIDTH_CHANGE)) {
				result = -EBUSY;
				break;
			}

			/* Only allow dynamic channel width changes */
			if (chandef.chan != wdev->preset_chandef.chan) {
				result = -EBUSY;
				break;
			}
			result = rdev_set_ap_chanwidth(rdev, dev, &chandef);
			if (result)
				break;
		}
		wdev->preset_chandef = chandef;
		result = 0;
		break;
	case NL80211_IFTYPE_MESH_POINT:
		result = cfg80211_set_mesh_channel(rdev, wdev, &chandef);
		break;
	case NL80211_IFTYPE_MONITOR:
		result = cfg80211_set_monitor_channel(rdev, &chandef);
		break;
	default:
		result = -EINVAL;
	}

	return result;
}

static int nl80211_set_channel(struct sk_buff *skb, struct genl_info *info)
{
	struct cfg80211_registered_device *rdev = info->user_ptr[0];
	struct net_device *netdev = info->user_ptr[1];

	return __nl80211_set_channel(rdev, netdev, info);
}

static int nl80211_set_wds_peer(struct sk_buff *skb, struct genl_info *info)
{
	struct cfg80211_registered_device *rdev = info->user_ptr[0];
	struct net_device *dev = info->user_ptr[1];
	struct wireless_dev *wdev = dev->ieee80211_ptr;
	const u8 *bssid;

	if (!info->attrs[NL80211_ATTR_MAC])
		return -EINVAL;

	if (netif_running(dev))
		return -EBUSY;

	if (!rdev->ops->set_wds_peer)
		return -EOPNOTSUPP;

	if (wdev->iftype != NL80211_IFTYPE_WDS)
		return -EOPNOTSUPP;

	bssid = nla_data(info->attrs[NL80211_ATTR_MAC]);
	return rdev_set_wds_peer(rdev, dev, bssid);
}

static int nl80211_set_wiphy(struct sk_buff *skb, struct genl_info *info)
{
	struct cfg80211_registered_device *rdev;
	struct net_device *netdev = NULL;
	struct wireless_dev *wdev;
	int result = 0, rem_txq_params = 0;
	struct nlattr *nl_txq_params;
	u32 changed;
	u8 retry_short = 0, retry_long = 0;
	u32 frag_threshold = 0, rts_threshold = 0;
	u8 coverage_class = 0;
	u32 txq_limit = 0, txq_memory_limit = 0, txq_quantum = 0;

	ASSERT_RTNL();

	/*
	 * Try to find the wiphy and netdev. Normally this
	 * function shouldn't need the netdev, but this is
	 * done for backward compatibility -- previously
	 * setting the channel was done per wiphy, but now
	 * it is per netdev. Previous userland like hostapd
	 * also passed a netdev to set_wiphy, so that it is
	 * possible to let that go to the right netdev!
	 */

	if (info->attrs[NL80211_ATTR_IFINDEX]) {
		int ifindex = nla_get_u32(info->attrs[NL80211_ATTR_IFINDEX]);

		netdev = __dev_get_by_index(genl_info_net(info), ifindex);
		if (netdev && netdev->ieee80211_ptr)
			rdev = wiphy_to_rdev(netdev->ieee80211_ptr->wiphy);
		else
			netdev = NULL;
	}

	if (!netdev) {
		rdev = __cfg80211_rdev_from_attrs(genl_info_net(info),
						  info->attrs);
		if (IS_ERR(rdev))
			return PTR_ERR(rdev);
		wdev = NULL;
		netdev = NULL;
		result = 0;
	} else
		wdev = netdev->ieee80211_ptr;

	/*
	 * end workaround code, by now the rdev is available
	 * and locked, and wdev may or may not be NULL.
	 */

	if (info->attrs[NL80211_ATTR_WIPHY_NAME])
		result = cfg80211_dev_rename(
			rdev, nla_data(info->attrs[NL80211_ATTR_WIPHY_NAME]));

	if (result)
		return result;

	if (info->attrs[NL80211_ATTR_WIPHY_TXQ_PARAMS]) {
		struct ieee80211_txq_params txq_params;
		struct nlattr *tb[NL80211_TXQ_ATTR_MAX + 1];

		if (!rdev->ops->set_txq_params)
			return -EOPNOTSUPP;

		if (!netdev)
			return -EINVAL;

		if (netdev->ieee80211_ptr->iftype != NL80211_IFTYPE_AP &&
		    netdev->ieee80211_ptr->iftype != NL80211_IFTYPE_P2P_GO)
			return -EINVAL;

		if (!netif_running(netdev))
			return -ENETDOWN;

		nla_for_each_nested(nl_txq_params,
				    info->attrs[NL80211_ATTR_WIPHY_TXQ_PARAMS],
				    rem_txq_params) {
			result = nla_parse_nested_deprecated(tb,
							     NL80211_TXQ_ATTR_MAX,
							     nl_txq_params,
							     txq_params_policy,
							     info->extack);
			if (result)
				return result;
			result = parse_txq_params(tb, &txq_params);
			if (result)
				return result;

			result = rdev_set_txq_params(rdev, netdev,
						     &txq_params);
			if (result)
				return result;
		}
	}

	if (info->attrs[NL80211_ATTR_WIPHY_FREQ]) {
		result = __nl80211_set_channel(
			rdev,
			nl80211_can_set_dev_channel(wdev) ? netdev : NULL,
			info);
		if (result)
			return result;
	}

	if (info->attrs[NL80211_ATTR_WIPHY_TX_POWER_SETTING]) {
		struct wireless_dev *txp_wdev = wdev;
		enum nl80211_tx_power_setting type;
		int idx, mbm = 0;

		if (!(rdev->wiphy.features & NL80211_FEATURE_VIF_TXPOWER))
			txp_wdev = NULL;

		if (!rdev->ops->set_tx_power)
			return -EOPNOTSUPP;

		idx = NL80211_ATTR_WIPHY_TX_POWER_SETTING;
		type = nla_get_u32(info->attrs[idx]);

		if (!info->attrs[NL80211_ATTR_WIPHY_TX_POWER_LEVEL] &&
		    (type != NL80211_TX_POWER_AUTOMATIC))
			return -EINVAL;

		if (type != NL80211_TX_POWER_AUTOMATIC) {
			idx = NL80211_ATTR_WIPHY_TX_POWER_LEVEL;
			mbm = nla_get_u32(info->attrs[idx]);
		}

		result = rdev_set_tx_power(rdev, txp_wdev, type, mbm);
		if (result)
			return result;
	}

	if (info->attrs[NL80211_ATTR_WIPHY_ANTENNA_TX] &&
	    info->attrs[NL80211_ATTR_WIPHY_ANTENNA_RX]) {
		u32 tx_ant, rx_ant;

		if ((!rdev->wiphy.available_antennas_tx &&
		     !rdev->wiphy.available_antennas_rx) ||
		    !rdev->ops->set_antenna)
			return -EOPNOTSUPP;

		tx_ant = nla_get_u32(info->attrs[NL80211_ATTR_WIPHY_ANTENNA_TX]);
		rx_ant = nla_get_u32(info->attrs[NL80211_ATTR_WIPHY_ANTENNA_RX]);

		/* reject antenna configurations which don't match the
		 * available antenna masks, except for the "all" mask */
		if ((~tx_ant && (tx_ant & ~rdev->wiphy.available_antennas_tx)) ||
		    (~rx_ant && (rx_ant & ~rdev->wiphy.available_antennas_rx)))
			return -EINVAL;

		tx_ant = tx_ant & rdev->wiphy.available_antennas_tx;
		rx_ant = rx_ant & rdev->wiphy.available_antennas_rx;

		result = rdev_set_antenna(rdev, tx_ant, rx_ant);
		if (result)
			return result;
	}

	changed = 0;

	if (info->attrs[NL80211_ATTR_WIPHY_RETRY_SHORT]) {
		retry_short = nla_get_u8(
			info->attrs[NL80211_ATTR_WIPHY_RETRY_SHORT]);

		changed |= WIPHY_PARAM_RETRY_SHORT;
	}

	if (info->attrs[NL80211_ATTR_WIPHY_RETRY_LONG]) {
		retry_long = nla_get_u8(
			info->attrs[NL80211_ATTR_WIPHY_RETRY_LONG]);

		changed |= WIPHY_PARAM_RETRY_LONG;
	}

	if (info->attrs[NL80211_ATTR_WIPHY_FRAG_THRESHOLD]) {
		frag_threshold = nla_get_u32(
			info->attrs[NL80211_ATTR_WIPHY_FRAG_THRESHOLD]);
		if (frag_threshold < 256)
			return -EINVAL;

		if (frag_threshold != (u32) -1) {
			/*
			 * Fragments (apart from the last one) are required to
			 * have even length. Make the fragmentation code
			 * simpler by stripping LSB should someone try to use
			 * odd threshold value.
			 */
			frag_threshold &= ~0x1;
		}
		changed |= WIPHY_PARAM_FRAG_THRESHOLD;
	}

	if (info->attrs[NL80211_ATTR_WIPHY_RTS_THRESHOLD]) {
		rts_threshold = nla_get_u32(
			info->attrs[NL80211_ATTR_WIPHY_RTS_THRESHOLD]);
		changed |= WIPHY_PARAM_RTS_THRESHOLD;
	}

	if (info->attrs[NL80211_ATTR_WIPHY_COVERAGE_CLASS]) {
		if (info->attrs[NL80211_ATTR_WIPHY_DYN_ACK])
			return -EINVAL;

		coverage_class = nla_get_u8(
			info->attrs[NL80211_ATTR_WIPHY_COVERAGE_CLASS]);
		changed |= WIPHY_PARAM_COVERAGE_CLASS;
	}

	if (info->attrs[NL80211_ATTR_WIPHY_DYN_ACK]) {
		if (!(rdev->wiphy.features & NL80211_FEATURE_ACKTO_ESTIMATION))
			return -EOPNOTSUPP;

		changed |= WIPHY_PARAM_DYN_ACK;
	}

	if (info->attrs[NL80211_ATTR_TXQ_LIMIT]) {
		if (!wiphy_ext_feature_isset(&rdev->wiphy,
					     NL80211_EXT_FEATURE_TXQS))
			return -EOPNOTSUPP;
		txq_limit = nla_get_u32(
			info->attrs[NL80211_ATTR_TXQ_LIMIT]);
		changed |= WIPHY_PARAM_TXQ_LIMIT;
	}

	if (info->attrs[NL80211_ATTR_TXQ_MEMORY_LIMIT]) {
		if (!wiphy_ext_feature_isset(&rdev->wiphy,
					     NL80211_EXT_FEATURE_TXQS))
			return -EOPNOTSUPP;
		txq_memory_limit = nla_get_u32(
			info->attrs[NL80211_ATTR_TXQ_MEMORY_LIMIT]);
		changed |= WIPHY_PARAM_TXQ_MEMORY_LIMIT;
	}

	if (info->attrs[NL80211_ATTR_TXQ_QUANTUM]) {
		if (!wiphy_ext_feature_isset(&rdev->wiphy,
					     NL80211_EXT_FEATURE_TXQS))
			return -EOPNOTSUPP;
		txq_quantum = nla_get_u32(
			info->attrs[NL80211_ATTR_TXQ_QUANTUM]);
		changed |= WIPHY_PARAM_TXQ_QUANTUM;
	}

	if (changed) {
		u8 old_retry_short, old_retry_long;
		u32 old_frag_threshold, old_rts_threshold;
		u8 old_coverage_class;
		u32 old_txq_limit, old_txq_memory_limit, old_txq_quantum;

		if (!rdev->ops->set_wiphy_params)
			return -EOPNOTSUPP;

		old_retry_short = rdev->wiphy.retry_short;
		old_retry_long = rdev->wiphy.retry_long;
		old_frag_threshold = rdev->wiphy.frag_threshold;
		old_rts_threshold = rdev->wiphy.rts_threshold;
		old_coverage_class = rdev->wiphy.coverage_class;
		old_txq_limit = rdev->wiphy.txq_limit;
		old_txq_memory_limit = rdev->wiphy.txq_memory_limit;
		old_txq_quantum = rdev->wiphy.txq_quantum;

		if (changed & WIPHY_PARAM_RETRY_SHORT)
			rdev->wiphy.retry_short = retry_short;
		if (changed & WIPHY_PARAM_RETRY_LONG)
			rdev->wiphy.retry_long = retry_long;
		if (changed & WIPHY_PARAM_FRAG_THRESHOLD)
			rdev->wiphy.frag_threshold = frag_threshold;
		if (changed & WIPHY_PARAM_RTS_THRESHOLD)
			rdev->wiphy.rts_threshold = rts_threshold;
		if (changed & WIPHY_PARAM_COVERAGE_CLASS)
			rdev->wiphy.coverage_class = coverage_class;
		if (changed & WIPHY_PARAM_TXQ_LIMIT)
			rdev->wiphy.txq_limit = txq_limit;
		if (changed & WIPHY_PARAM_TXQ_MEMORY_LIMIT)
			rdev->wiphy.txq_memory_limit = txq_memory_limit;
		if (changed & WIPHY_PARAM_TXQ_QUANTUM)
			rdev->wiphy.txq_quantum = txq_quantum;

		result = rdev_set_wiphy_params(rdev, changed);
		if (result) {
			rdev->wiphy.retry_short = old_retry_short;
			rdev->wiphy.retry_long = old_retry_long;
			rdev->wiphy.frag_threshold = old_frag_threshold;
			rdev->wiphy.rts_threshold = old_rts_threshold;
			rdev->wiphy.coverage_class = old_coverage_class;
			rdev->wiphy.txq_limit = old_txq_limit;
			rdev->wiphy.txq_memory_limit = old_txq_memory_limit;
			rdev->wiphy.txq_quantum = old_txq_quantum;
			return result;
		}
	}
	return 0;
}

static int nl80211_send_chandef(struct sk_buff *msg,
				const struct cfg80211_chan_def *chandef)
{
	if (WARN_ON(!cfg80211_chandef_valid(chandef)))
		return -EINVAL;

	if (nla_put_u32(msg, NL80211_ATTR_WIPHY_FREQ,
			chandef->chan->center_freq))
		return -ENOBUFS;
	switch (chandef->width) {
	case NL80211_CHAN_WIDTH_20_NOHT:
	case NL80211_CHAN_WIDTH_20:
	case NL80211_CHAN_WIDTH_40:
		if (nla_put_u32(msg, NL80211_ATTR_WIPHY_CHANNEL_TYPE,
				cfg80211_get_chandef_type(chandef)))
			return -ENOBUFS;
		break;
	default:
		break;
	}
	if (nla_put_u32(msg, NL80211_ATTR_CHANNEL_WIDTH, chandef->width))
		return -ENOBUFS;
	if (nla_put_u32(msg, NL80211_ATTR_CENTER_FREQ1, chandef->center_freq1))
		return -ENOBUFS;
	if (chandef->center_freq2 &&
	    nla_put_u32(msg, NL80211_ATTR_CENTER_FREQ2, chandef->center_freq2))
		return -ENOBUFS;
	return 0;
}

static int nl80211_send_iface(struct sk_buff *msg, u32 portid, u32 seq, int flags,
			      struct cfg80211_registered_device *rdev,
			      struct wireless_dev *wdev,
			      enum nl80211_commands cmd)
{
	struct net_device *dev = wdev->netdev;
	void *hdr;

	WARN_ON(cmd != NL80211_CMD_NEW_INTERFACE &&
		cmd != NL80211_CMD_DEL_INTERFACE &&
		cmd != NL80211_CMD_SET_INTERFACE);

	hdr = nl80211hdr_put(msg, portid, seq, flags, cmd);
	if (!hdr)
		return -1;

	if (dev &&
	    (nla_put_u32(msg, NL80211_ATTR_IFINDEX, dev->ifindex) ||
	     nla_put_string(msg, NL80211_ATTR_IFNAME, dev->name)))
		goto nla_put_failure;

	if (nla_put_u32(msg, NL80211_ATTR_WIPHY, rdev->wiphy_idx) ||
	    nla_put_u32(msg, NL80211_ATTR_IFTYPE, wdev->iftype) ||
	    nla_put_u64_64bit(msg, NL80211_ATTR_WDEV, wdev_id(wdev),
			      NL80211_ATTR_PAD) ||
	    nla_put(msg, NL80211_ATTR_MAC, ETH_ALEN, wdev_address(wdev)) ||
	    nla_put_u32(msg, NL80211_ATTR_GENERATION,
			rdev->devlist_generation ^
			(cfg80211_rdev_list_generation << 2)) ||
	    nla_put_u8(msg, NL80211_ATTR_4ADDR, wdev->use_4addr))
		goto nla_put_failure;

	if (rdev->ops->get_channel) {
		int ret;
		struct cfg80211_chan_def chandef = {};

		ret = rdev_get_channel(rdev, wdev, &chandef);
		if (ret == 0) {
			if (nl80211_send_chandef(msg, &chandef))
				goto nla_put_failure;
		}
	}

	if (rdev->ops->get_tx_power) {
		int dbm, ret;

		ret = rdev_get_tx_power(rdev, wdev, &dbm);
		if (ret == 0 &&
		    nla_put_u32(msg, NL80211_ATTR_WIPHY_TX_POWER_LEVEL,
				DBM_TO_MBM(dbm)))
			goto nla_put_failure;
	}

	wdev_lock(wdev);
	switch (wdev->iftype) {
	case NL80211_IFTYPE_AP:
		if (wdev->ssid_len &&
		    nla_put(msg, NL80211_ATTR_SSID, wdev->ssid_len, wdev->ssid))
			goto nla_put_failure_locked;
		break;
	case NL80211_IFTYPE_STATION:
	case NL80211_IFTYPE_P2P_CLIENT:
	case NL80211_IFTYPE_ADHOC: {
		const u8 *ssid_ie;
		if (!wdev->current_bss)
			break;
		rcu_read_lock();
		ssid_ie = ieee80211_bss_get_ie(&wdev->current_bss->pub,
					       WLAN_EID_SSID);
		if (ssid_ie &&
		    nla_put(msg, NL80211_ATTR_SSID, ssid_ie[1], ssid_ie + 2))
			goto nla_put_failure_rcu_locked;
		rcu_read_unlock();
		break;
		}
	default:
		/* nothing */
		break;
	}
	wdev_unlock(wdev);

	if (rdev->ops->get_txq_stats) {
		struct cfg80211_txq_stats txqstats = {};
		int ret = rdev_get_txq_stats(rdev, wdev, &txqstats);

		if (ret == 0 &&
		    !nl80211_put_txq_stats(msg, &txqstats,
					   NL80211_ATTR_TXQ_STATS))
			goto nla_put_failure;
	}

	genlmsg_end(msg, hdr);
	return 0;

 nla_put_failure_rcu_locked:
	rcu_read_unlock();
 nla_put_failure_locked:
	wdev_unlock(wdev);
 nla_put_failure:
	genlmsg_cancel(msg, hdr);
	return -EMSGSIZE;
}

static int nl80211_dump_interface(struct sk_buff *skb, struct netlink_callback *cb)
{
	int wp_idx = 0;
	int if_idx = 0;
	int wp_start = cb->args[0];
	int if_start = cb->args[1];
	int filter_wiphy = -1;
	struct cfg80211_registered_device *rdev;
	struct wireless_dev *wdev;
	int ret;

	rtnl_lock();
	if (!cb->args[2]) {
		struct nl80211_dump_wiphy_state state = {
			.filter_wiphy = -1,
		};

		ret = nl80211_dump_wiphy_parse(skb, cb, &state);
		if (ret)
			goto out_unlock;

		filter_wiphy = state.filter_wiphy;

		/*
		 * if filtering, set cb->args[2] to +1 since 0 is the default
		 * value needed to determine that parsing is necessary.
		 */
		if (filter_wiphy >= 0)
			cb->args[2] = filter_wiphy + 1;
		else
			cb->args[2] = -1;
	} else if (cb->args[2] > 0) {
		filter_wiphy = cb->args[2] - 1;
	}

	list_for_each_entry(rdev, &cfg80211_rdev_list, list) {
		if (!net_eq(wiphy_net(&rdev->wiphy), sock_net(skb->sk)))
			continue;
		if (wp_idx < wp_start) {
			wp_idx++;
			continue;
		}

		if (filter_wiphy >= 0 && filter_wiphy != rdev->wiphy_idx)
			continue;

		if_idx = 0;

		list_for_each_entry(wdev, &rdev->wiphy.wdev_list, list) {
			if (if_idx < if_start) {
				if_idx++;
				continue;
			}
			if (nl80211_send_iface(skb, NETLINK_CB(cb->skb).portid,
					       cb->nlh->nlmsg_seq, NLM_F_MULTI,
					       rdev, wdev,
					       NL80211_CMD_NEW_INTERFACE) < 0) {
				goto out;
			}
			if_idx++;
		}

		wp_idx++;
	}
 out:
	cb->args[0] = wp_idx;
	cb->args[1] = if_idx;

	ret = skb->len;
 out_unlock:
	rtnl_unlock();

	return ret;
}

static int nl80211_get_interface(struct sk_buff *skb, struct genl_info *info)
{
	struct sk_buff *msg;
	struct cfg80211_registered_device *rdev = info->user_ptr[0];
	struct wireless_dev *wdev = info->user_ptr[1];

	msg = nlmsg_new(NLMSG_DEFAULT_SIZE, GFP_KERNEL);
	if (!msg)
		return -ENOMEM;

	if (nl80211_send_iface(msg, info->snd_portid, info->snd_seq, 0,
			       rdev, wdev, NL80211_CMD_NEW_INTERFACE) < 0) {
		nlmsg_free(msg);
		return -ENOBUFS;
	}

	return genlmsg_reply(msg, info);
}

static const struct nla_policy mntr_flags_policy[NL80211_MNTR_FLAG_MAX + 1] = {
	[NL80211_MNTR_FLAG_FCSFAIL] = { .type = NLA_FLAG },
	[NL80211_MNTR_FLAG_PLCPFAIL] = { .type = NLA_FLAG },
	[NL80211_MNTR_FLAG_CONTROL] = { .type = NLA_FLAG },
	[NL80211_MNTR_FLAG_OTHER_BSS] = { .type = NLA_FLAG },
	[NL80211_MNTR_FLAG_COOK_FRAMES] = { .type = NLA_FLAG },
	[NL80211_MNTR_FLAG_ACTIVE] = { .type = NLA_FLAG },
};

static int parse_monitor_flags(struct nlattr *nla, u32 *mntrflags)
{
	struct nlattr *flags[NL80211_MNTR_FLAG_MAX + 1];
	int flag;

	*mntrflags = 0;

	if (!nla)
		return -EINVAL;

	if (nla_parse_nested_deprecated(flags, NL80211_MNTR_FLAG_MAX, nla, mntr_flags_policy, NULL))
		return -EINVAL;

	for (flag = 1; flag <= NL80211_MNTR_FLAG_MAX; flag++)
		if (flags[flag])
			*mntrflags |= (1<<flag);

	*mntrflags |= MONITOR_FLAG_CHANGED;

	return 0;
}

static int nl80211_parse_mon_options(struct cfg80211_registered_device *rdev,
				     enum nl80211_iftype type,
				     struct genl_info *info,
				     struct vif_params *params)
{
	bool change = false;
	int err;

	if (info->attrs[NL80211_ATTR_MNTR_FLAGS]) {
		if (type != NL80211_IFTYPE_MONITOR)
			return -EINVAL;

		err = parse_monitor_flags(info->attrs[NL80211_ATTR_MNTR_FLAGS],
					  &params->flags);
		if (err)
			return err;

		change = true;
	}

	if (params->flags & MONITOR_FLAG_ACTIVE &&
	    !(rdev->wiphy.features & NL80211_FEATURE_ACTIVE_MONITOR))
		return -EOPNOTSUPP;

	if (info->attrs[NL80211_ATTR_MU_MIMO_GROUP_DATA]) {
		const u8 *mumimo_groups;
		u32 cap_flag = NL80211_EXT_FEATURE_MU_MIMO_AIR_SNIFFER;

		if (type != NL80211_IFTYPE_MONITOR)
			return -EINVAL;

		if (!wiphy_ext_feature_isset(&rdev->wiphy, cap_flag))
			return -EOPNOTSUPP;

		mumimo_groups =
			nla_data(info->attrs[NL80211_ATTR_MU_MIMO_GROUP_DATA]);

		/* bits 0 and 63 are reserved and must be zero */
		if ((mumimo_groups[0] & BIT(0)) ||
		    (mumimo_groups[VHT_MUMIMO_GROUPS_DATA_LEN - 1] & BIT(7)))
			return -EINVAL;

		params->vht_mumimo_groups = mumimo_groups;
		change = true;
	}

	if (info->attrs[NL80211_ATTR_MU_MIMO_FOLLOW_MAC_ADDR]) {
		u32 cap_flag = NL80211_EXT_FEATURE_MU_MIMO_AIR_SNIFFER;

		if (type != NL80211_IFTYPE_MONITOR)
			return -EINVAL;

		if (!wiphy_ext_feature_isset(&rdev->wiphy, cap_flag))
			return -EOPNOTSUPP;

		params->vht_mumimo_follow_addr =
			nla_data(info->attrs[NL80211_ATTR_MU_MIMO_FOLLOW_MAC_ADDR]);
		change = true;
	}

	return change ? 1 : 0;
}

static int nl80211_valid_4addr(struct cfg80211_registered_device *rdev,
			       struct net_device *netdev, u8 use_4addr,
			       enum nl80211_iftype iftype)
{
	if (!use_4addr) {
		if (netdev && (netdev->priv_flags & IFF_BRIDGE_PORT))
			return -EBUSY;
		return 0;
	}

	switch (iftype) {
	case NL80211_IFTYPE_AP_VLAN:
		if (rdev->wiphy.flags & WIPHY_FLAG_4ADDR_AP)
			return 0;
		break;
	case NL80211_IFTYPE_STATION:
		if (rdev->wiphy.flags & WIPHY_FLAG_4ADDR_STATION)
			return 0;
		break;
	default:
		break;
	}

	return -EOPNOTSUPP;
}

static int nl80211_set_interface(struct sk_buff *skb, struct genl_info *info)
{
	struct cfg80211_registered_device *rdev = info->user_ptr[0];
	struct vif_params params;
	int err;
	enum nl80211_iftype otype, ntype;
	struct net_device *dev = info->user_ptr[1];
	bool change = false;

	memset(&params, 0, sizeof(params));

	otype = ntype = dev->ieee80211_ptr->iftype;

	if (info->attrs[NL80211_ATTR_IFTYPE]) {
		ntype = nla_get_u32(info->attrs[NL80211_ATTR_IFTYPE]);
		if (otype != ntype)
			change = true;
	}

	if (info->attrs[NL80211_ATTR_MESH_ID]) {
		struct wireless_dev *wdev = dev->ieee80211_ptr;

		if (ntype != NL80211_IFTYPE_MESH_POINT)
			return -EINVAL;
		if (netif_running(dev))
			return -EBUSY;

		wdev_lock(wdev);
		BUILD_BUG_ON(IEEE80211_MAX_SSID_LEN !=
			     IEEE80211_MAX_MESH_ID_LEN);
		wdev->mesh_id_up_len =
			nla_len(info->attrs[NL80211_ATTR_MESH_ID]);
		memcpy(wdev->ssid, nla_data(info->attrs[NL80211_ATTR_MESH_ID]),
		       wdev->mesh_id_up_len);
		wdev_unlock(wdev);
	}

	if (info->attrs[NL80211_ATTR_4ADDR]) {
		params.use_4addr = !!nla_get_u8(info->attrs[NL80211_ATTR_4ADDR]);
		change = true;
		err = nl80211_valid_4addr(rdev, dev, params.use_4addr, ntype);
		if (err)
			return err;
	} else {
		params.use_4addr = -1;
	}

	err = nl80211_parse_mon_options(rdev, ntype, info, &params);
	if (err < 0)
		return err;
	if (err > 0)
		change = true;

	if (change)
		err = cfg80211_change_iface(rdev, dev, ntype, &params);
	else
		err = 0;

	if (!err && params.use_4addr != -1)
		dev->ieee80211_ptr->use_4addr = params.use_4addr;

	if (change && !err) {
		struct wireless_dev *wdev = dev->ieee80211_ptr;

		nl80211_notify_iface(rdev, wdev, NL80211_CMD_SET_INTERFACE);
	}

	return err;
}

static int nl80211_new_interface(struct sk_buff *skb, struct genl_info *info)
{
	struct cfg80211_registered_device *rdev = info->user_ptr[0];
	struct vif_params params;
	struct wireless_dev *wdev;
	struct sk_buff *msg;
	int err;
	enum nl80211_iftype type = NL80211_IFTYPE_UNSPECIFIED;

	/* to avoid failing a new interface creation due to pending removal */
	cfg80211_destroy_ifaces(rdev);

	memset(&params, 0, sizeof(params));

	if (!info->attrs[NL80211_ATTR_IFNAME])
		return -EINVAL;

	if (info->attrs[NL80211_ATTR_IFTYPE])
		type = nla_get_u32(info->attrs[NL80211_ATTR_IFTYPE]);

	if (!rdev->ops->add_virtual_intf)
		return -EOPNOTSUPP;

	if ((type == NL80211_IFTYPE_P2P_DEVICE || type == NL80211_IFTYPE_NAN ||
	     rdev->wiphy.features & NL80211_FEATURE_MAC_ON_CREATE) &&
	    info->attrs[NL80211_ATTR_MAC]) {
		nla_memcpy(params.macaddr, info->attrs[NL80211_ATTR_MAC],
			   ETH_ALEN);
		if (!is_valid_ether_addr(params.macaddr))
			return -EADDRNOTAVAIL;
	}

	if (info->attrs[NL80211_ATTR_4ADDR]) {
		params.use_4addr = !!nla_get_u8(info->attrs[NL80211_ATTR_4ADDR]);
		err = nl80211_valid_4addr(rdev, NULL, params.use_4addr, type);
		if (err)
			return err;
	}

	if (!cfg80211_iftype_allowed(&rdev->wiphy, type, params.use_4addr, 0))
		return -EOPNOTSUPP;

	err = nl80211_parse_mon_options(rdev, type, info, &params);
	if (err < 0)
		return err;

	msg = nlmsg_new(NLMSG_DEFAULT_SIZE, GFP_KERNEL);
	if (!msg)
		return -ENOMEM;

	wdev = rdev_add_virtual_intf(rdev,
				nla_data(info->attrs[NL80211_ATTR_IFNAME]),
				NET_NAME_USER, type, &params);
	if (WARN_ON(!wdev)) {
		nlmsg_free(msg);
		return -EPROTO;
	} else if (IS_ERR(wdev)) {
		nlmsg_free(msg);
		return PTR_ERR(wdev);
	}

	if (info->attrs[NL80211_ATTR_SOCKET_OWNER])
		wdev->owner_nlportid = info->snd_portid;

	switch (type) {
	case NL80211_IFTYPE_MESH_POINT:
		if (!info->attrs[NL80211_ATTR_MESH_ID])
			break;
		wdev_lock(wdev);
		BUILD_BUG_ON(IEEE80211_MAX_SSID_LEN !=
			     IEEE80211_MAX_MESH_ID_LEN);
		wdev->mesh_id_up_len =
			nla_len(info->attrs[NL80211_ATTR_MESH_ID]);
		memcpy(wdev->ssid, nla_data(info->attrs[NL80211_ATTR_MESH_ID]),
		       wdev->mesh_id_up_len);
		wdev_unlock(wdev);
		break;
	case NL80211_IFTYPE_NAN:
	case NL80211_IFTYPE_P2P_DEVICE:
		/*
		 * P2P Device and NAN do not have a netdev, so don't go
		 * through the netdev notifier and must be added here
		 */
		cfg80211_init_wdev(rdev, wdev);
		break;
	default:
		break;
	}

	if (nl80211_send_iface(msg, info->snd_portid, info->snd_seq, 0,
			       rdev, wdev, NL80211_CMD_NEW_INTERFACE) < 0) {
		nlmsg_free(msg);
		return -ENOBUFS;
	}

	return genlmsg_reply(msg, info);
}

static int nl80211_del_interface(struct sk_buff *skb, struct genl_info *info)
{
	struct cfg80211_registered_device *rdev = info->user_ptr[0];
	struct wireless_dev *wdev = info->user_ptr[1];

	if (!rdev->ops->del_virtual_intf)
		return -EOPNOTSUPP;

	/*
	 * If we remove a wireless device without a netdev then clear
	 * user_ptr[1] so that nl80211_post_doit won't dereference it
	 * to check if it needs to do dev_put(). Otherwise it crashes
	 * since the wdev has been freed, unlike with a netdev where
	 * we need the dev_put() for the netdev to really be freed.
	 */
	if (!wdev->netdev)
		info->user_ptr[1] = NULL;

	return rdev_del_virtual_intf(rdev, wdev);
}

static int nl80211_set_noack_map(struct sk_buff *skb, struct genl_info *info)
{
	struct cfg80211_registered_device *rdev = info->user_ptr[0];
	struct net_device *dev = info->user_ptr[1];
	u16 noack_map;

	if (!info->attrs[NL80211_ATTR_NOACK_MAP])
		return -EINVAL;

	if (!rdev->ops->set_noack_map)
		return -EOPNOTSUPP;

	noack_map = nla_get_u16(info->attrs[NL80211_ATTR_NOACK_MAP]);

	return rdev_set_noack_map(rdev, dev, noack_map);
}

struct get_key_cookie {
	struct sk_buff *msg;
	int error;
	int idx;
};

static void get_key_callback(void *c, struct key_params *params)
{
	struct nlattr *key;
	struct get_key_cookie *cookie = c;

	if ((params->key &&
	     nla_put(cookie->msg, NL80211_ATTR_KEY_DATA,
		     params->key_len, params->key)) ||
	    (params->seq &&
	     nla_put(cookie->msg, NL80211_ATTR_KEY_SEQ,
		     params->seq_len, params->seq)) ||
	    (params->cipher &&
	     nla_put_u32(cookie->msg, NL80211_ATTR_KEY_CIPHER,
			 params->cipher)))
		goto nla_put_failure;

	key = nla_nest_start_noflag(cookie->msg, NL80211_ATTR_KEY);
	if (!key)
		goto nla_put_failure;

	if ((params->key &&
	     nla_put(cookie->msg, NL80211_KEY_DATA,
		     params->key_len, params->key)) ||
	    (params->seq &&
	     nla_put(cookie->msg, NL80211_KEY_SEQ,
		     params->seq_len, params->seq)) ||
	    (params->cipher &&
	     nla_put_u32(cookie->msg, NL80211_KEY_CIPHER,
			 params->cipher)))
		goto nla_put_failure;

	if (nla_put_u8(cookie->msg, NL80211_KEY_IDX, cookie->idx))
		goto nla_put_failure;

	nla_nest_end(cookie->msg, key);

	return;
 nla_put_failure:
	cookie->error = 1;
}

static int nl80211_get_key(struct sk_buff *skb, struct genl_info *info)
{
	struct cfg80211_registered_device *rdev = info->user_ptr[0];
	int err;
	struct net_device *dev = info->user_ptr[1];
	u8 key_idx = 0;
	const u8 *mac_addr = NULL;
	bool pairwise;
	struct get_key_cookie cookie = {
		.error = 0,
	};
	void *hdr;
	struct sk_buff *msg;

	if (info->attrs[NL80211_ATTR_KEY_IDX])
		key_idx = nla_get_u8(info->attrs[NL80211_ATTR_KEY_IDX]);

	if (info->attrs[NL80211_ATTR_MAC])
		mac_addr = nla_data(info->attrs[NL80211_ATTR_MAC]);

	pairwise = !!mac_addr;
	if (info->attrs[NL80211_ATTR_KEY_TYPE]) {
		u32 kt = nla_get_u32(info->attrs[NL80211_ATTR_KEY_TYPE]);

		if (kt != NL80211_KEYTYPE_GROUP &&
		    kt != NL80211_KEYTYPE_PAIRWISE)
			return -EINVAL;
		pairwise = kt == NL80211_KEYTYPE_PAIRWISE;
	}

	if (!rdev->ops->get_key)
		return -EOPNOTSUPP;

	if (!pairwise && mac_addr && !(rdev->wiphy.flags & WIPHY_FLAG_IBSS_RSN))
		return -ENOENT;

	msg = nlmsg_new(NLMSG_DEFAULT_SIZE, GFP_KERNEL);
	if (!msg)
		return -ENOMEM;

	hdr = nl80211hdr_put(msg, info->snd_portid, info->snd_seq, 0,
			     NL80211_CMD_NEW_KEY);
	if (!hdr)
		goto nla_put_failure;

	cookie.msg = msg;
	cookie.idx = key_idx;

	if (nla_put_u32(msg, NL80211_ATTR_IFINDEX, dev->ifindex) ||
	    nla_put_u8(msg, NL80211_ATTR_KEY_IDX, key_idx))
		goto nla_put_failure;
	if (mac_addr &&
	    nla_put(msg, NL80211_ATTR_MAC, ETH_ALEN, mac_addr))
		goto nla_put_failure;

	err = rdev_get_key(rdev, dev, key_idx, pairwise, mac_addr, &cookie,
			   get_key_callback);

	if (err)
		goto free_msg;

	if (cookie.error)
		goto nla_put_failure;

	genlmsg_end(msg, hdr);
	return genlmsg_reply(msg, info);

 nla_put_failure:
	err = -ENOBUFS;
 free_msg:
	nlmsg_free(msg);
	return err;
}

static int nl80211_set_key(struct sk_buff *skb, struct genl_info *info)
{
	struct cfg80211_registered_device *rdev = info->user_ptr[0];
	struct key_parse key;
	int err;
	struct net_device *dev = info->user_ptr[1];

	err = nl80211_parse_key(info, &key);
	if (err)
		return err;

	if (key.idx < 0)
		return -EINVAL;

	/* Only support setting default key and
	 * Extended Key ID action NL80211_KEY_SET_TX.
	 */
	if (!key.def && !key.defmgmt &&
	    !(key.p.mode == NL80211_KEY_SET_TX))
		return -EINVAL;

	wdev_lock(dev->ieee80211_ptr);

	if (key.def) {
		if (!rdev->ops->set_default_key) {
			err = -EOPNOTSUPP;
			goto out;
		}

		err = nl80211_key_allowed(dev->ieee80211_ptr);
		if (err)
			goto out;

		err = rdev_set_default_key(rdev, dev, key.idx,
						 key.def_uni, key.def_multi);

		if (err)
			goto out;

#ifdef CONFIG_CFG80211_WEXT
		dev->ieee80211_ptr->wext.default_key = key.idx;
#endif
	} else if (key.defmgmt) {
		if (key.def_uni || !key.def_multi) {
			err = -EINVAL;
			goto out;
		}

		if (!rdev->ops->set_default_mgmt_key) {
			err = -EOPNOTSUPP;
			goto out;
		}

		err = nl80211_key_allowed(dev->ieee80211_ptr);
		if (err)
			goto out;

		err = rdev_set_default_mgmt_key(rdev, dev, key.idx);
		if (err)
			goto out;

#ifdef CONFIG_CFG80211_WEXT
		dev->ieee80211_ptr->wext.default_mgmt_key = key.idx;
#endif
	} else if (key.p.mode == NL80211_KEY_SET_TX &&
		   wiphy_ext_feature_isset(&rdev->wiphy,
					   NL80211_EXT_FEATURE_EXT_KEY_ID)) {
		u8 *mac_addr = NULL;

		if (info->attrs[NL80211_ATTR_MAC])
			mac_addr = nla_data(info->attrs[NL80211_ATTR_MAC]);

		if (!mac_addr || key.idx < 0 || key.idx > 1) {
			err = -EINVAL;
			goto out;
		}

		err = rdev_add_key(rdev, dev, key.idx,
				   NL80211_KEYTYPE_PAIRWISE,
				   mac_addr, &key.p);
	} else {
		err = -EINVAL;
	}
 out:
	wdev_unlock(dev->ieee80211_ptr);

	return err;
}

static int nl80211_new_key(struct sk_buff *skb, struct genl_info *info)
{
	struct cfg80211_registered_device *rdev = info->user_ptr[0];
	int err;
	struct net_device *dev = info->user_ptr[1];
	struct key_parse key;
	const u8 *mac_addr = NULL;

	err = nl80211_parse_key(info, &key);
	if (err)
		return err;

	if (!key.p.key)
		return -EINVAL;

	if (info->attrs[NL80211_ATTR_MAC])
		mac_addr = nla_data(info->attrs[NL80211_ATTR_MAC]);

	if (key.type == -1) {
		if (mac_addr)
			key.type = NL80211_KEYTYPE_PAIRWISE;
		else
			key.type = NL80211_KEYTYPE_GROUP;
	}

	/* for now */
	if (key.type != NL80211_KEYTYPE_PAIRWISE &&
	    key.type != NL80211_KEYTYPE_GROUP)
		return -EINVAL;

	if (!rdev->ops->add_key)
		return -EOPNOTSUPP;

	if (cfg80211_validate_key_settings(rdev, &key.p, key.idx,
					   key.type == NL80211_KEYTYPE_PAIRWISE,
					   mac_addr))
		return -EINVAL;

	wdev_lock(dev->ieee80211_ptr);
	err = nl80211_key_allowed(dev->ieee80211_ptr);
	if (!err)
		err = rdev_add_key(rdev, dev, key.idx,
				   key.type == NL80211_KEYTYPE_PAIRWISE,
				    mac_addr, &key.p);
	wdev_unlock(dev->ieee80211_ptr);

	return err;
}

static int nl80211_del_key(struct sk_buff *skb, struct genl_info *info)
{
	struct cfg80211_registered_device *rdev = info->user_ptr[0];
	int err;
	struct net_device *dev = info->user_ptr[1];
	u8 *mac_addr = NULL;
	struct key_parse key;

	err = nl80211_parse_key(info, &key);
	if (err)
		return err;

	if (info->attrs[NL80211_ATTR_MAC])
		mac_addr = nla_data(info->attrs[NL80211_ATTR_MAC]);

	if (key.type == -1) {
		if (mac_addr)
			key.type = NL80211_KEYTYPE_PAIRWISE;
		else
			key.type = NL80211_KEYTYPE_GROUP;
	}

	/* for now */
	if (key.type != NL80211_KEYTYPE_PAIRWISE &&
	    key.type != NL80211_KEYTYPE_GROUP)
		return -EINVAL;

	if (!rdev->ops->del_key)
		return -EOPNOTSUPP;

	wdev_lock(dev->ieee80211_ptr);
	err = nl80211_key_allowed(dev->ieee80211_ptr);

	if (key.type == NL80211_KEYTYPE_GROUP && mac_addr &&
	    !(rdev->wiphy.flags & WIPHY_FLAG_IBSS_RSN))
		err = -ENOENT;

	if (!err)
		err = rdev_del_key(rdev, dev, key.idx,
				   key.type == NL80211_KEYTYPE_PAIRWISE,
				   mac_addr);

#ifdef CONFIG_CFG80211_WEXT
	if (!err) {
		if (key.idx == dev->ieee80211_ptr->wext.default_key)
			dev->ieee80211_ptr->wext.default_key = -1;
		else if (key.idx == dev->ieee80211_ptr->wext.default_mgmt_key)
			dev->ieee80211_ptr->wext.default_mgmt_key = -1;
	}
#endif
	wdev_unlock(dev->ieee80211_ptr);

	return err;
}

/* This function returns an error or the number of nested attributes */
static int validate_acl_mac_addrs(struct nlattr *nl_attr)
{
	struct nlattr *attr;
	int n_entries = 0, tmp;

	nla_for_each_nested(attr, nl_attr, tmp) {
		if (nla_len(attr) != ETH_ALEN)
			return -EINVAL;

		n_entries++;
	}

	return n_entries;
}

/*
 * This function parses ACL information and allocates memory for ACL data.
 * On successful return, the calling function is responsible to free the
 * ACL buffer returned by this function.
 */
static struct cfg80211_acl_data *parse_acl_data(struct wiphy *wiphy,
						struct genl_info *info)
{
	enum nl80211_acl_policy acl_policy;
	struct nlattr *attr;
	struct cfg80211_acl_data *acl;
	int i = 0, n_entries, tmp;

	if (!wiphy->max_acl_mac_addrs)
		return ERR_PTR(-EOPNOTSUPP);

	if (!info->attrs[NL80211_ATTR_ACL_POLICY])
		return ERR_PTR(-EINVAL);

	acl_policy = nla_get_u32(info->attrs[NL80211_ATTR_ACL_POLICY]);
	if (acl_policy != NL80211_ACL_POLICY_ACCEPT_UNLESS_LISTED &&
	    acl_policy != NL80211_ACL_POLICY_DENY_UNLESS_LISTED)
		return ERR_PTR(-EINVAL);

	if (!info->attrs[NL80211_ATTR_MAC_ADDRS])
		return ERR_PTR(-EINVAL);

	n_entries = validate_acl_mac_addrs(info->attrs[NL80211_ATTR_MAC_ADDRS]);
	if (n_entries < 0)
		return ERR_PTR(n_entries);

	if (n_entries > wiphy->max_acl_mac_addrs)
		return ERR_PTR(-ENOTSUPP);

	acl = kzalloc(struct_size(acl, mac_addrs, n_entries), GFP_KERNEL);
	if (!acl)
		return ERR_PTR(-ENOMEM);

	nla_for_each_nested(attr, info->attrs[NL80211_ATTR_MAC_ADDRS], tmp) {
		memcpy(acl->mac_addrs[i].addr, nla_data(attr), ETH_ALEN);
		i++;
	}

	acl->n_acl_entries = n_entries;
	acl->acl_policy = acl_policy;

	return acl;
}

static int nl80211_set_mac_acl(struct sk_buff *skb, struct genl_info *info)
{
	struct cfg80211_registered_device *rdev = info->user_ptr[0];
	struct net_device *dev = info->user_ptr[1];
	struct cfg80211_acl_data *acl;
	int err;

	if (dev->ieee80211_ptr->iftype != NL80211_IFTYPE_AP &&
	    dev->ieee80211_ptr->iftype != NL80211_IFTYPE_P2P_GO)
		return -EOPNOTSUPP;

	if (!dev->ieee80211_ptr->beacon_interval)
		return -EINVAL;

	acl = parse_acl_data(&rdev->wiphy, info);
	if (IS_ERR(acl))
		return PTR_ERR(acl);

	err = rdev_set_mac_acl(rdev, dev, acl);

	kfree(acl);

	return err;
}

static u32 rateset_to_mask(struct ieee80211_supported_band *sband,
			   u8 *rates, u8 rates_len)
{
	u8 i;
	u32 mask = 0;

	for (i = 0; i < rates_len; i++) {
		int rate = (rates[i] & 0x7f) * 5;
		int ridx;

		for (ridx = 0; ridx < sband->n_bitrates; ridx++) {
			struct ieee80211_rate *srate =
				&sband->bitrates[ridx];
			if (rate == srate->bitrate) {
				mask |= 1 << ridx;
				break;
			}
		}
		if (ridx == sband->n_bitrates)
			return 0; /* rate not found */
	}

	return mask;
}

static bool ht_rateset_to_mask(struct ieee80211_supported_band *sband,
			       u8 *rates, u8 rates_len,
			       u8 mcs[IEEE80211_HT_MCS_MASK_LEN])
{
	u8 i;

	memset(mcs, 0, IEEE80211_HT_MCS_MASK_LEN);

	for (i = 0; i < rates_len; i++) {
		int ridx, rbit;

		ridx = rates[i] / 8;
		rbit = BIT(rates[i] % 8);

		/* check validity */
		if ((ridx < 0) || (ridx >= IEEE80211_HT_MCS_MASK_LEN))
			return false;

		/* check availability */
		ridx = array_index_nospec(ridx, IEEE80211_HT_MCS_MASK_LEN);
		if (sband->ht_cap.mcs.rx_mask[ridx] & rbit)
			mcs[ridx] |= rbit;
		else
			return false;
	}

	return true;
}

static u16 vht_mcs_map_to_mcs_mask(u8 vht_mcs_map)
{
	u16 mcs_mask = 0;

	switch (vht_mcs_map) {
	case IEEE80211_VHT_MCS_NOT_SUPPORTED:
		break;
	case IEEE80211_VHT_MCS_SUPPORT_0_7:
		mcs_mask = 0x00FF;
		break;
	case IEEE80211_VHT_MCS_SUPPORT_0_8:
		mcs_mask = 0x01FF;
		break;
	case IEEE80211_VHT_MCS_SUPPORT_0_9:
		mcs_mask = 0x03FF;
		break;
	default:
		break;
	}

	return mcs_mask;
}

static void vht_build_mcs_mask(u16 vht_mcs_map,
			       u16 vht_mcs_mask[NL80211_VHT_NSS_MAX])
{
	u8 nss;

	for (nss = 0; nss < NL80211_VHT_NSS_MAX; nss++) {
		vht_mcs_mask[nss] = vht_mcs_map_to_mcs_mask(vht_mcs_map & 0x03);
		vht_mcs_map >>= 2;
	}
}

static bool vht_set_mcs_mask(struct ieee80211_supported_band *sband,
			     struct nl80211_txrate_vht *txrate,
			     u16 mcs[NL80211_VHT_NSS_MAX])
{
	u16 tx_mcs_map = le16_to_cpu(sband->vht_cap.vht_mcs.tx_mcs_map);
	u16 tx_mcs_mask[NL80211_VHT_NSS_MAX] = {};
	u8 i;

	if (!sband->vht_cap.vht_supported)
		return false;

	memset(mcs, 0, sizeof(u16) * NL80211_VHT_NSS_MAX);

	/* Build vht_mcs_mask from VHT capabilities */
	vht_build_mcs_mask(tx_mcs_map, tx_mcs_mask);

	for (i = 0; i < NL80211_VHT_NSS_MAX; i++) {
		if ((tx_mcs_mask[i] & txrate->mcs[i]) == txrate->mcs[i])
			mcs[i] = txrate->mcs[i];
		else
			return false;
	}

	return true;
}

static const struct nla_policy nl80211_txattr_policy[NL80211_TXRATE_MAX + 1] = {
	[NL80211_TXRATE_LEGACY] = { .type = NLA_BINARY,
				    .len = NL80211_MAX_SUPP_RATES },
	[NL80211_TXRATE_HT] = { .type = NLA_BINARY,
				.len = NL80211_MAX_SUPP_HT_RATES },
	[NL80211_TXRATE_VHT] = {
		.type = NLA_EXACT_LEN_WARN,
		.len = sizeof(struct nl80211_txrate_vht),
	},
	[NL80211_TXRATE_GI] = { .type = NLA_U8 },
};

static int nl80211_parse_tx_bitrate_mask(struct genl_info *info,
					 struct cfg80211_bitrate_mask *mask)
{
	struct nlattr *tb[NL80211_TXRATE_MAX + 1];
	struct cfg80211_registered_device *rdev = info->user_ptr[0];
	int rem, i;
	struct nlattr *tx_rates;
	struct ieee80211_supported_band *sband;
	u16 vht_tx_mcs_map;

	memset(mask, 0, sizeof(*mask));
	/* Default to all rates enabled */
	for (i = 0; i < NUM_NL80211_BANDS; i++) {
		sband = rdev->wiphy.bands[i];

		if (!sband)
			continue;

		mask->control[i].legacy = (1 << sband->n_bitrates) - 1;
		memcpy(mask->control[i].ht_mcs,
		       sband->ht_cap.mcs.rx_mask,
		       sizeof(mask->control[i].ht_mcs));

		if (!sband->vht_cap.vht_supported)
			continue;

		vht_tx_mcs_map = le16_to_cpu(sband->vht_cap.vht_mcs.tx_mcs_map);
		vht_build_mcs_mask(vht_tx_mcs_map, mask->control[i].vht_mcs);
	}

	/* if no rates are given set it back to the defaults */
	if (!info->attrs[NL80211_ATTR_TX_RATES])
		goto out;

	/* The nested attribute uses enum nl80211_band as the index. This maps
	 * directly to the enum nl80211_band values used in cfg80211.
	 */
	BUILD_BUG_ON(NL80211_MAX_SUPP_HT_RATES > IEEE80211_HT_MCS_MASK_LEN * 8);
	nla_for_each_nested(tx_rates, info->attrs[NL80211_ATTR_TX_RATES], rem) {
		enum nl80211_band band = nla_type(tx_rates);
		int err;

		if (band < 0 || band >= NUM_NL80211_BANDS)
			return -EINVAL;
		sband = rdev->wiphy.bands[band];
		if (sband == NULL)
			return -EINVAL;
		err = nla_parse_nested_deprecated(tb, NL80211_TXRATE_MAX,
						  tx_rates,
						  nl80211_txattr_policy,
						  info->extack);
		if (err)
			return err;
		if (tb[NL80211_TXRATE_LEGACY]) {
			mask->control[band].legacy = rateset_to_mask(
				sband,
				nla_data(tb[NL80211_TXRATE_LEGACY]),
				nla_len(tb[NL80211_TXRATE_LEGACY]));
			if ((mask->control[band].legacy == 0) &&
			    nla_len(tb[NL80211_TXRATE_LEGACY]))
				return -EINVAL;
		}
		if (tb[NL80211_TXRATE_HT]) {
			if (!ht_rateset_to_mask(
					sband,
					nla_data(tb[NL80211_TXRATE_HT]),
					nla_len(tb[NL80211_TXRATE_HT]),
					mask->control[band].ht_mcs))
				return -EINVAL;
		}
		if (tb[NL80211_TXRATE_VHT]) {
			if (!vht_set_mcs_mask(
					sband,
					nla_data(tb[NL80211_TXRATE_VHT]),
					mask->control[band].vht_mcs))
				return -EINVAL;
		}
		if (tb[NL80211_TXRATE_GI]) {
			mask->control[band].gi =
				nla_get_u8(tb[NL80211_TXRATE_GI]);
			if (mask->control[band].gi > NL80211_TXRATE_FORCE_LGI)
				return -EINVAL;
		}

		if (mask->control[band].legacy == 0) {
			/* don't allow empty legacy rates if HT or VHT
			 * are not even supported.
			 */
			if (!(rdev->wiphy.bands[band]->ht_cap.ht_supported ||
			      rdev->wiphy.bands[band]->vht_cap.vht_supported))
				return -EINVAL;

			for (i = 0; i < IEEE80211_HT_MCS_MASK_LEN; i++)
				if (mask->control[band].ht_mcs[i])
					goto out;

			for (i = 0; i < NL80211_VHT_NSS_MAX; i++)
				if (mask->control[band].vht_mcs[i])
					goto out;

			/* legacy and mcs rates may not be both empty */
			return -EINVAL;
		}
	}

out:
	return 0;
}

static int validate_beacon_tx_rate(struct cfg80211_registered_device *rdev,
				   enum nl80211_band band,
				   struct cfg80211_bitrate_mask *beacon_rate)
{
	u32 count_ht, count_vht, i;
	u32 rate = beacon_rate->control[band].legacy;

	/* Allow only one rate */
	if (hweight32(rate) > 1)
		return -EINVAL;

	count_ht = 0;
	for (i = 0; i < IEEE80211_HT_MCS_MASK_LEN; i++) {
		if (hweight8(beacon_rate->control[band].ht_mcs[i]) > 1) {
			return -EINVAL;
		} else if (beacon_rate->control[band].ht_mcs[i]) {
			count_ht++;
			if (count_ht > 1)
				return -EINVAL;
		}
		if (count_ht && rate)
			return -EINVAL;
	}

	count_vht = 0;
	for (i = 0; i < NL80211_VHT_NSS_MAX; i++) {
		if (hweight16(beacon_rate->control[band].vht_mcs[i]) > 1) {
			return -EINVAL;
		} else if (beacon_rate->control[band].vht_mcs[i]) {
			count_vht++;
			if (count_vht > 1)
				return -EINVAL;
		}
		if (count_vht && rate)
			return -EINVAL;
	}

	if ((count_ht && count_vht) || (!rate && !count_ht && !count_vht))
		return -EINVAL;

	if (rate &&
	    !wiphy_ext_feature_isset(&rdev->wiphy,
				     NL80211_EXT_FEATURE_BEACON_RATE_LEGACY))
		return -EINVAL;
	if (count_ht &&
	    !wiphy_ext_feature_isset(&rdev->wiphy,
				     NL80211_EXT_FEATURE_BEACON_RATE_HT))
		return -EINVAL;
	if (count_vht &&
	    !wiphy_ext_feature_isset(&rdev->wiphy,
				     NL80211_EXT_FEATURE_BEACON_RATE_VHT))
		return -EINVAL;

	return 0;
}

static int nl80211_parse_beacon(struct cfg80211_registered_device *rdev,
				struct nlattr *attrs[],
				struct cfg80211_beacon_data *bcn)
{
	bool haveinfo = false;
	int err;

	memset(bcn, 0, sizeof(*bcn));

	if (attrs[NL80211_ATTR_BEACON_HEAD]) {
		int ret = validate_beacon_head(attrs[NL80211_ATTR_BEACON_HEAD],
					       NULL);

		if (ret)
			return ret;

		bcn->head = nla_data(attrs[NL80211_ATTR_BEACON_HEAD]);
		bcn->head_len = nla_len(attrs[NL80211_ATTR_BEACON_HEAD]);
		if (!bcn->head_len)
			return -EINVAL;
		haveinfo = true;
	}

	if (attrs[NL80211_ATTR_BEACON_TAIL]) {
		bcn->tail = nla_data(attrs[NL80211_ATTR_BEACON_TAIL]);
		bcn->tail_len = nla_len(attrs[NL80211_ATTR_BEACON_TAIL]);
		haveinfo = true;
	}

	if (!haveinfo)
		return -EINVAL;

	if (attrs[NL80211_ATTR_IE]) {
		bcn->beacon_ies = nla_data(attrs[NL80211_ATTR_IE]);
		bcn->beacon_ies_len = nla_len(attrs[NL80211_ATTR_IE]);
	}

	if (attrs[NL80211_ATTR_IE_PROBE_RESP]) {
		bcn->proberesp_ies =
			nla_data(attrs[NL80211_ATTR_IE_PROBE_RESP]);
		bcn->proberesp_ies_len =
			nla_len(attrs[NL80211_ATTR_IE_PROBE_RESP]);
	}

	if (attrs[NL80211_ATTR_IE_ASSOC_RESP]) {
		bcn->assocresp_ies =
			nla_data(attrs[NL80211_ATTR_IE_ASSOC_RESP]);
		bcn->assocresp_ies_len =
			nla_len(attrs[NL80211_ATTR_IE_ASSOC_RESP]);
	}

	if (attrs[NL80211_ATTR_PROBE_RESP]) {
		bcn->probe_resp = nla_data(attrs[NL80211_ATTR_PROBE_RESP]);
		bcn->probe_resp_len = nla_len(attrs[NL80211_ATTR_PROBE_RESP]);
	}

	if (attrs[NL80211_ATTR_FTM_RESPONDER]) {
		struct nlattr *tb[NL80211_FTM_RESP_ATTR_MAX + 1];

		err = nla_parse_nested_deprecated(tb,
						  NL80211_FTM_RESP_ATTR_MAX,
						  attrs[NL80211_ATTR_FTM_RESPONDER],
						  NULL, NULL);
		if (err)
			return err;

		if (tb[NL80211_FTM_RESP_ATTR_ENABLED] &&
		    wiphy_ext_feature_isset(&rdev->wiphy,
					    NL80211_EXT_FEATURE_ENABLE_FTM_RESPONDER))
			bcn->ftm_responder = 1;
		else
			return -EOPNOTSUPP;

		if (tb[NL80211_FTM_RESP_ATTR_LCI]) {
			bcn->lci = nla_data(tb[NL80211_FTM_RESP_ATTR_LCI]);
			bcn->lci_len = nla_len(tb[NL80211_FTM_RESP_ATTR_LCI]);
		}

		if (tb[NL80211_FTM_RESP_ATTR_CIVICLOC]) {
			bcn->civicloc = nla_data(tb[NL80211_FTM_RESP_ATTR_CIVICLOC]);
			bcn->civicloc_len = nla_len(tb[NL80211_FTM_RESP_ATTR_CIVICLOC]);
		}
	} else {
		bcn->ftm_responder = -1;
	}

	return 0;
}

static int nl80211_parse_he_obss_pd(struct nlattr *attrs,
				    struct ieee80211_he_obss_pd *he_obss_pd)
{
	struct nlattr *tb[NL80211_HE_OBSS_PD_ATTR_MAX + 1];
	int err;

	err = nla_parse_nested(tb, NL80211_HE_OBSS_PD_ATTR_MAX, attrs,
			       he_obss_pd_policy, NULL);
	if (err)
		return err;

	if (!tb[NL80211_HE_OBSS_PD_ATTR_MIN_OFFSET] ||
	    !tb[NL80211_HE_OBSS_PD_ATTR_MAX_OFFSET])
		return -EINVAL;

	he_obss_pd->min_offset =
		nla_get_u32(tb[NL80211_HE_OBSS_PD_ATTR_MIN_OFFSET]);
	he_obss_pd->max_offset =
		nla_get_u32(tb[NL80211_HE_OBSS_PD_ATTR_MAX_OFFSET]);

	if (he_obss_pd->min_offset >= he_obss_pd->max_offset)
		return -EINVAL;

	he_obss_pd->enable = true;

	return 0;
}

static void nl80211_check_ap_rate_selectors(struct cfg80211_ap_settings *params,
					    const u8 *rates)
{
	int i;

	if (!rates)
		return;

	for (i = 0; i < rates[1]; i++) {
		if (rates[2 + i] == BSS_MEMBERSHIP_SELECTOR_HT_PHY)
			params->ht_required = true;
		if (rates[2 + i] == BSS_MEMBERSHIP_SELECTOR_VHT_PHY)
			params->vht_required = true;
	}
}

/*
 * Since the nl80211 API didn't include, from the beginning, attributes about
 * HT/VHT requirements/capabilities, we parse them out of the IEs for the
 * benefit of drivers that rebuild IEs in the firmware.
 */
static void nl80211_calculate_ap_params(struct cfg80211_ap_settings *params)
{
	const struct cfg80211_beacon_data *bcn = &params->beacon;
	size_t ies_len = bcn->tail_len;
	const u8 *ies = bcn->tail;
	const u8 *rates;
	const u8 *cap;

	rates = cfg80211_find_ie(WLAN_EID_SUPP_RATES, ies, ies_len);
	nl80211_check_ap_rate_selectors(params, rates);

	rates = cfg80211_find_ie(WLAN_EID_EXT_SUPP_RATES, ies, ies_len);
	nl80211_check_ap_rate_selectors(params, rates);

	cap = cfg80211_find_ie(WLAN_EID_HT_CAPABILITY, ies, ies_len);
	if (cap && cap[1] >= sizeof(*params->ht_cap))
		params->ht_cap = (void *)(cap + 2);
	cap = cfg80211_find_ie(WLAN_EID_VHT_CAPABILITY, ies, ies_len);
	if (cap && cap[1] >= sizeof(*params->vht_cap))
		params->vht_cap = (void *)(cap + 2);
	cap = cfg80211_find_ext_ie(WLAN_EID_EXT_HE_CAPABILITY, ies, ies_len);
	if (cap && cap[1] >= sizeof(*params->he_cap) + 1)
		params->he_cap = (void *)(cap + 3);
}

static bool nl80211_get_ap_channel(struct cfg80211_registered_device *rdev,
				   struct cfg80211_ap_settings *params)
{
	struct wireless_dev *wdev;
	bool ret = false;

	list_for_each_entry(wdev, &rdev->wiphy.wdev_list, list) {
		if (wdev->iftype != NL80211_IFTYPE_AP &&
		    wdev->iftype != NL80211_IFTYPE_P2P_GO)
			continue;

		if (!wdev->preset_chandef.chan)
			continue;

		params->chandef = wdev->preset_chandef;
		ret = true;
		break;
	}

	return ret;
}

static bool nl80211_valid_auth_type(struct cfg80211_registered_device *rdev,
				    enum nl80211_auth_type auth_type,
				    enum nl80211_commands cmd)
{
	if (auth_type > NL80211_AUTHTYPE_MAX)
		return false;

	switch (cmd) {
	case NL80211_CMD_AUTHENTICATE:
		if (!(rdev->wiphy.features & NL80211_FEATURE_SAE) &&
		    auth_type == NL80211_AUTHTYPE_SAE)
			return false;
		if (!wiphy_ext_feature_isset(&rdev->wiphy,
					     NL80211_EXT_FEATURE_FILS_STA) &&
		    (auth_type == NL80211_AUTHTYPE_FILS_SK ||
		     auth_type == NL80211_AUTHTYPE_FILS_SK_PFS ||
		     auth_type == NL80211_AUTHTYPE_FILS_PK))
			return false;
		return true;
	case NL80211_CMD_CONNECT:
		if (!(rdev->wiphy.features & NL80211_FEATURE_SAE) &&
		    !wiphy_ext_feature_isset(&rdev->wiphy,
					     NL80211_EXT_FEATURE_SAE_OFFLOAD) &&
		    auth_type == NL80211_AUTHTYPE_SAE)
			return false;

		/* FILS with SK PFS or PK not supported yet */
		if (auth_type == NL80211_AUTHTYPE_FILS_SK_PFS ||
		    auth_type == NL80211_AUTHTYPE_FILS_PK)
			return false;
		if (!wiphy_ext_feature_isset(
			    &rdev->wiphy,
			    NL80211_EXT_FEATURE_FILS_SK_OFFLOAD) &&
		    auth_type == NL80211_AUTHTYPE_FILS_SK)
			return false;
		return true;
	case NL80211_CMD_START_AP:
		/* SAE not supported yet */
		if (auth_type == NL80211_AUTHTYPE_SAE)
			return false;
		/* FILS not supported yet */
		if (auth_type == NL80211_AUTHTYPE_FILS_SK ||
		    auth_type == NL80211_AUTHTYPE_FILS_SK_PFS ||
		    auth_type == NL80211_AUTHTYPE_FILS_PK)
			return false;
		return true;
	default:
		return false;
	}
}

static int nl80211_start_ap(struct sk_buff *skb, struct genl_info *info)
{
	struct cfg80211_registered_device *rdev = info->user_ptr[0];
	struct net_device *dev = info->user_ptr[1];
	struct wireless_dev *wdev = dev->ieee80211_ptr;
	struct cfg80211_ap_settings params;
	int err;

	if (dev->ieee80211_ptr->iftype != NL80211_IFTYPE_AP &&
	    dev->ieee80211_ptr->iftype != NL80211_IFTYPE_P2P_GO)
		return -EOPNOTSUPP;

	if (!rdev->ops->start_ap)
		return -EOPNOTSUPP;

	if (wdev->beacon_interval)
		return -EALREADY;

	memset(&params, 0, sizeof(params));

	/* these are required for START_AP */
	if (!info->attrs[NL80211_ATTR_BEACON_INTERVAL] ||
	    !info->attrs[NL80211_ATTR_DTIM_PERIOD] ||
	    !info->attrs[NL80211_ATTR_BEACON_HEAD])
		return -EINVAL;

	err = nl80211_parse_beacon(rdev, info->attrs, &params.beacon);
	if (err)
		return err;

	params.beacon_interval =
		nla_get_u32(info->attrs[NL80211_ATTR_BEACON_INTERVAL]);
	params.dtim_period =
		nla_get_u32(info->attrs[NL80211_ATTR_DTIM_PERIOD]);

	err = cfg80211_validate_beacon_int(rdev, dev->ieee80211_ptr->iftype,
					   params.beacon_interval);
	if (err)
		return err;

	/*
	 * In theory, some of these attributes should be required here
	 * but since they were not used when the command was originally
	 * added, keep them optional for old user space programs to let
	 * them continue to work with drivers that do not need the
	 * additional information -- drivers must check!
	 */
	if (info->attrs[NL80211_ATTR_SSID]) {
		params.ssid = nla_data(info->attrs[NL80211_ATTR_SSID]);
		params.ssid_len =
			nla_len(info->attrs[NL80211_ATTR_SSID]);
		if (params.ssid_len == 0 ||
		    params.ssid_len > IEEE80211_MAX_SSID_LEN)
			return -EINVAL;
	}

	if (info->attrs[NL80211_ATTR_HIDDEN_SSID])
		params.hidden_ssid = nla_get_u32(
			info->attrs[NL80211_ATTR_HIDDEN_SSID]);

	params.privacy = !!info->attrs[NL80211_ATTR_PRIVACY];

	if (info->attrs[NL80211_ATTR_AUTH_TYPE]) {
		params.auth_type = nla_get_u32(
			info->attrs[NL80211_ATTR_AUTH_TYPE]);
		if (!nl80211_valid_auth_type(rdev, params.auth_type,
					     NL80211_CMD_START_AP))
			return -EINVAL;
	} else
		params.auth_type = NL80211_AUTHTYPE_AUTOMATIC;

	err = nl80211_crypto_settings(rdev, info, &params.crypto,
				      NL80211_MAX_NR_CIPHER_SUITES);
	if (err)
		return err;

	if (info->attrs[NL80211_ATTR_INACTIVITY_TIMEOUT]) {
		if (!(rdev->wiphy.features & NL80211_FEATURE_INACTIVITY_TIMER))
			return -EOPNOTSUPP;
		params.inactivity_timeout = nla_get_u16(
			info->attrs[NL80211_ATTR_INACTIVITY_TIMEOUT]);
	}

	if (info->attrs[NL80211_ATTR_P2P_CTWINDOW]) {
		if (dev->ieee80211_ptr->iftype != NL80211_IFTYPE_P2P_GO)
			return -EINVAL;
		params.p2p_ctwindow =
			nla_get_u8(info->attrs[NL80211_ATTR_P2P_CTWINDOW]);
		if (params.p2p_ctwindow != 0 &&
		    !(rdev->wiphy.features & NL80211_FEATURE_P2P_GO_CTWIN))
			return -EINVAL;
	}

	if (info->attrs[NL80211_ATTR_P2P_OPPPS]) {
		u8 tmp;

		if (dev->ieee80211_ptr->iftype != NL80211_IFTYPE_P2P_GO)
			return -EINVAL;
		tmp = nla_get_u8(info->attrs[NL80211_ATTR_P2P_OPPPS]);
		params.p2p_opp_ps = tmp;
		if (params.p2p_opp_ps != 0 &&
		    !(rdev->wiphy.features & NL80211_FEATURE_P2P_GO_OPPPS))
			return -EINVAL;
	}

	if (info->attrs[NL80211_ATTR_WIPHY_FREQ]) {
		err = nl80211_parse_chandef(rdev, info, &params.chandef);
		if (err)
			return err;
	} else if (wdev->preset_chandef.chan) {
		params.chandef = wdev->preset_chandef;
	} else if (!nl80211_get_ap_channel(rdev, &params))
		return -EINVAL;

	if (!cfg80211_reg_can_beacon_relax(&rdev->wiphy, &params.chandef,
					   wdev->iftype))
		return -EINVAL;

	if (info->attrs[NL80211_ATTR_TX_RATES]) {
		err = nl80211_parse_tx_bitrate_mask(info, &params.beacon_rate);
		if (err)
			return err;

		err = validate_beacon_tx_rate(rdev, params.chandef.chan->band,
					      &params.beacon_rate);
		if (err)
			return err;
	}

	if (info->attrs[NL80211_ATTR_SMPS_MODE]) {
		params.smps_mode =
			nla_get_u8(info->attrs[NL80211_ATTR_SMPS_MODE]);
		switch (params.smps_mode) {
		case NL80211_SMPS_OFF:
			break;
		case NL80211_SMPS_STATIC:
			if (!(rdev->wiphy.features &
			      NL80211_FEATURE_STATIC_SMPS))
				return -EINVAL;
			break;
		case NL80211_SMPS_DYNAMIC:
			if (!(rdev->wiphy.features &
			      NL80211_FEATURE_DYNAMIC_SMPS))
				return -EINVAL;
			break;
		default:
			return -EINVAL;
		}
	} else {
		params.smps_mode = NL80211_SMPS_OFF;
	}

	params.pbss = nla_get_flag(info->attrs[NL80211_ATTR_PBSS]);
	if (params.pbss && !rdev->wiphy.bands[NL80211_BAND_60GHZ])
		return -EOPNOTSUPP;

	if (info->attrs[NL80211_ATTR_ACL_POLICY]) {
		params.acl = parse_acl_data(&rdev->wiphy, info);
		if (IS_ERR(params.acl))
			return PTR_ERR(params.acl);
	}

	params.twt_responder =
		    nla_get_flag(info->attrs[NL80211_ATTR_TWT_RESPONDER]);

	if (info->attrs[NL80211_ATTR_HE_OBSS_PD]) {
		err = nl80211_parse_he_obss_pd(
					info->attrs[NL80211_ATTR_HE_OBSS_PD],
					&params.he_obss_pd);
		if (err)
			return err;
	}

	nl80211_calculate_ap_params(&params);

	if (info->attrs[NL80211_ATTR_EXTERNAL_AUTH_SUPPORT])
		params.flags |= AP_SETTINGS_EXTERNAL_AUTH_SUPPORT;

	wdev_lock(wdev);
	err = rdev_start_ap(rdev, dev, &params);
	if (!err) {
		wdev->preset_chandef = params.chandef;
		wdev->beacon_interval = params.beacon_interval;
		wdev->chandef = params.chandef;
		wdev->ssid_len = params.ssid_len;
		memcpy(wdev->ssid, params.ssid, wdev->ssid_len);

		if (info->attrs[NL80211_ATTR_SOCKET_OWNER])
			wdev->conn_owner_nlportid = info->snd_portid;
	}
	wdev_unlock(wdev);

	kfree(params.acl);

	return err;
}

static int nl80211_set_beacon(struct sk_buff *skb, struct genl_info *info)
{
	struct cfg80211_registered_device *rdev = info->user_ptr[0];
	struct net_device *dev = info->user_ptr[1];
	struct wireless_dev *wdev = dev->ieee80211_ptr;
	struct cfg80211_beacon_data params;
	int err;

	if (dev->ieee80211_ptr->iftype != NL80211_IFTYPE_AP &&
	    dev->ieee80211_ptr->iftype != NL80211_IFTYPE_P2P_GO)
		return -EOPNOTSUPP;

	if (!rdev->ops->change_beacon)
		return -EOPNOTSUPP;

	if (!wdev->beacon_interval)
		return -EINVAL;

	err = nl80211_parse_beacon(rdev, info->attrs, &params);
	if (err)
		return err;

	wdev_lock(wdev);
	err = rdev_change_beacon(rdev, dev, &params);
	wdev_unlock(wdev);

	return err;
}

static int nl80211_stop_ap(struct sk_buff *skb, struct genl_info *info)
{
	struct cfg80211_registered_device *rdev = info->user_ptr[0];
	struct net_device *dev = info->user_ptr[1];

	return cfg80211_stop_ap(rdev, dev, false);
}

static const struct nla_policy sta_flags_policy[NL80211_STA_FLAG_MAX + 1] = {
	[NL80211_STA_FLAG_AUTHORIZED] = { .type = NLA_FLAG },
	[NL80211_STA_FLAG_SHORT_PREAMBLE] = { .type = NLA_FLAG },
	[NL80211_STA_FLAG_WME] = { .type = NLA_FLAG },
	[NL80211_STA_FLAG_MFP] = { .type = NLA_FLAG },
	[NL80211_STA_FLAG_AUTHENTICATED] = { .type = NLA_FLAG },
	[NL80211_STA_FLAG_TDLS_PEER] = { .type = NLA_FLAG },
};

static int parse_station_flags(struct genl_info *info,
			       enum nl80211_iftype iftype,
			       struct station_parameters *params)
{
	struct nlattr *flags[NL80211_STA_FLAG_MAX + 1];
	struct nlattr *nla;
	int flag;

	/*
	 * Try parsing the new attribute first so userspace
	 * can specify both for older kernels.
	 */
	nla = info->attrs[NL80211_ATTR_STA_FLAGS2];
	if (nla) {
		struct nl80211_sta_flag_update *sta_flags;

		sta_flags = nla_data(nla);
		params->sta_flags_mask = sta_flags->mask;
		params->sta_flags_set = sta_flags->set;
		params->sta_flags_set &= params->sta_flags_mask;
		if ((params->sta_flags_mask |
		     params->sta_flags_set) & BIT(__NL80211_STA_FLAG_INVALID))
			return -EINVAL;
		return 0;
	}

	/* if present, parse the old attribute */

	nla = info->attrs[NL80211_ATTR_STA_FLAGS];
	if (!nla)
		return 0;

	if (nla_parse_nested_deprecated(flags, NL80211_STA_FLAG_MAX, nla, sta_flags_policy, info->extack))
		return -EINVAL;

	/*
	 * Only allow certain flags for interface types so that
	 * other attributes are silently ignored. Remember that
	 * this is backward compatibility code with old userspace
	 * and shouldn't be hit in other cases anyway.
	 */
	switch (iftype) {
	case NL80211_IFTYPE_AP:
	case NL80211_IFTYPE_AP_VLAN:
	case NL80211_IFTYPE_P2P_GO:
		params->sta_flags_mask = BIT(NL80211_STA_FLAG_AUTHORIZED) |
					 BIT(NL80211_STA_FLAG_SHORT_PREAMBLE) |
					 BIT(NL80211_STA_FLAG_WME) |
					 BIT(NL80211_STA_FLAG_MFP);
		break;
	case NL80211_IFTYPE_P2P_CLIENT:
	case NL80211_IFTYPE_STATION:
		params->sta_flags_mask = BIT(NL80211_STA_FLAG_AUTHORIZED) |
					 BIT(NL80211_STA_FLAG_TDLS_PEER);
		break;
	case NL80211_IFTYPE_MESH_POINT:
		params->sta_flags_mask = BIT(NL80211_STA_FLAG_AUTHENTICATED) |
					 BIT(NL80211_STA_FLAG_MFP) |
					 BIT(NL80211_STA_FLAG_AUTHORIZED);
		break;
	default:
		return -EINVAL;
	}

	for (flag = 1; flag <= NL80211_STA_FLAG_MAX; flag++) {
		if (flags[flag]) {
			params->sta_flags_set |= (1<<flag);

			/* no longer support new API additions in old API */
			if (flag > NL80211_STA_FLAG_MAX_OLD_API)
				return -EINVAL;
		}
	}

	return 0;
}

bool nl80211_put_sta_rate(struct sk_buff *msg, struct rate_info *info, int attr)
{
	struct nlattr *rate;
	u32 bitrate;
	u16 bitrate_compat;
	enum nl80211_rate_info rate_flg;

	rate = nla_nest_start_noflag(msg, attr);
	if (!rate)
		return false;

	/* cfg80211_calculate_bitrate will return 0 for mcs >= 32 */
	bitrate = cfg80211_calculate_bitrate(info);
	/* report 16-bit bitrate only if we can */
	bitrate_compat = bitrate < (1UL << 16) ? bitrate : 0;
	if (bitrate > 0 &&
	    nla_put_u32(msg, NL80211_RATE_INFO_BITRATE32, bitrate))
		return false;
	if (bitrate_compat > 0 &&
	    nla_put_u16(msg, NL80211_RATE_INFO_BITRATE, bitrate_compat))
		return false;

	switch (info->bw) {
	case RATE_INFO_BW_5:
		rate_flg = NL80211_RATE_INFO_5_MHZ_WIDTH;
		break;
	case RATE_INFO_BW_10:
		rate_flg = NL80211_RATE_INFO_10_MHZ_WIDTH;
		break;
	default:
		WARN_ON(1);
		/* fall through */
	case RATE_INFO_BW_20:
		rate_flg = 0;
		break;
	case RATE_INFO_BW_40:
		rate_flg = NL80211_RATE_INFO_40_MHZ_WIDTH;
		break;
	case RATE_INFO_BW_80:
		rate_flg = NL80211_RATE_INFO_80_MHZ_WIDTH;
		break;
	case RATE_INFO_BW_160:
		rate_flg = NL80211_RATE_INFO_160_MHZ_WIDTH;
		break;
	case RATE_INFO_BW_HE_RU:
		rate_flg = 0;
		WARN_ON(!(info->flags & RATE_INFO_FLAGS_HE_MCS));
	}

	if (rate_flg && nla_put_flag(msg, rate_flg))
		return false;

	if (info->flags & RATE_INFO_FLAGS_MCS) {
		if (nla_put_u8(msg, NL80211_RATE_INFO_MCS, info->mcs))
			return false;
		if (info->flags & RATE_INFO_FLAGS_SHORT_GI &&
		    nla_put_flag(msg, NL80211_RATE_INFO_SHORT_GI))
			return false;
	} else if (info->flags & RATE_INFO_FLAGS_VHT_MCS) {
		if (nla_put_u8(msg, NL80211_RATE_INFO_VHT_MCS, info->mcs))
			return false;
		if (nla_put_u8(msg, NL80211_RATE_INFO_VHT_NSS, info->nss))
			return false;
		if (info->flags & RATE_INFO_FLAGS_SHORT_GI &&
		    nla_put_flag(msg, NL80211_RATE_INFO_SHORT_GI))
			return false;
	} else if (info->flags & RATE_INFO_FLAGS_HE_MCS) {
		if (nla_put_u8(msg, NL80211_RATE_INFO_HE_MCS, info->mcs))
			return false;
		if (nla_put_u8(msg, NL80211_RATE_INFO_HE_NSS, info->nss))
			return false;
		if (nla_put_u8(msg, NL80211_RATE_INFO_HE_GI, info->he_gi))
			return false;
		if (nla_put_u8(msg, NL80211_RATE_INFO_HE_DCM, info->he_dcm))
			return false;
		if (info->bw == RATE_INFO_BW_HE_RU &&
		    nla_put_u8(msg, NL80211_RATE_INFO_HE_RU_ALLOC,
			       info->he_ru_alloc))
			return false;
	}

	nla_nest_end(msg, rate);
	return true;
}

static bool nl80211_put_signal(struct sk_buff *msg, u8 mask, s8 *signal,
			       int id)
{
	void *attr;
	int i = 0;

	if (!mask)
		return true;

	attr = nla_nest_start_noflag(msg, id);
	if (!attr)
		return false;

	for (i = 0; i < IEEE80211_MAX_CHAINS; i++) {
		if (!(mask & BIT(i)))
			continue;

		if (nla_put_u8(msg, i, signal[i]))
			return false;
	}

	nla_nest_end(msg, attr);

	return true;
}

static int nl80211_send_station(struct sk_buff *msg, u32 cmd, u32 portid,
				u32 seq, int flags,
				struct cfg80211_registered_device *rdev,
				struct net_device *dev,
				const u8 *mac_addr, struct station_info *sinfo)
{
	void *hdr;
	struct nlattr *sinfoattr, *bss_param;

	hdr = nl80211hdr_put(msg, portid, seq, flags, cmd);
	if (!hdr) {
		cfg80211_sinfo_release_content(sinfo);
		return -1;
	}

	if (nla_put_u32(msg, NL80211_ATTR_IFINDEX, dev->ifindex) ||
	    nla_put(msg, NL80211_ATTR_MAC, ETH_ALEN, mac_addr) ||
	    nla_put_u32(msg, NL80211_ATTR_GENERATION, sinfo->generation))
		goto nla_put_failure;

	sinfoattr = nla_nest_start_noflag(msg, NL80211_ATTR_STA_INFO);
	if (!sinfoattr)
		goto nla_put_failure;

#define PUT_SINFO(attr, memb, type) do {				\
	BUILD_BUG_ON(sizeof(type) == sizeof(u64));			\
	if (sinfo->filled & BIT_ULL(NL80211_STA_INFO_ ## attr) &&	\
	    nla_put_ ## type(msg, NL80211_STA_INFO_ ## attr,		\
			     sinfo->memb))				\
		goto nla_put_failure;					\
	} while (0)
#define PUT_SINFO_U64(attr, memb) do {					\
	if (sinfo->filled & BIT_ULL(NL80211_STA_INFO_ ## attr) &&	\
	    nla_put_u64_64bit(msg, NL80211_STA_INFO_ ## attr,		\
			      sinfo->memb, NL80211_STA_INFO_PAD))	\
		goto nla_put_failure;					\
	} while (0)

	PUT_SINFO(CONNECTED_TIME, connected_time, u32);
	PUT_SINFO(INACTIVE_TIME, inactive_time, u32);
	PUT_SINFO_U64(ASSOC_AT_BOOTTIME, assoc_at);

	if (sinfo->filled & (BIT_ULL(NL80211_STA_INFO_RX_BYTES) |
			     BIT_ULL(NL80211_STA_INFO_RX_BYTES64)) &&
	    nla_put_u32(msg, NL80211_STA_INFO_RX_BYTES,
			(u32)sinfo->rx_bytes))
		goto nla_put_failure;

	if (sinfo->filled & (BIT_ULL(NL80211_STA_INFO_TX_BYTES) |
			     BIT_ULL(NL80211_STA_INFO_TX_BYTES64)) &&
	    nla_put_u32(msg, NL80211_STA_INFO_TX_BYTES,
			(u32)sinfo->tx_bytes))
		goto nla_put_failure;

	PUT_SINFO_U64(RX_BYTES64, rx_bytes);
	PUT_SINFO_U64(TX_BYTES64, tx_bytes);
	PUT_SINFO(LLID, llid, u16);
	PUT_SINFO(PLID, plid, u16);
	PUT_SINFO(PLINK_STATE, plink_state, u8);
	PUT_SINFO_U64(RX_DURATION, rx_duration);
	PUT_SINFO_U64(TX_DURATION, tx_duration);

	if (wiphy_ext_feature_isset(&rdev->wiphy,
				    NL80211_EXT_FEATURE_AIRTIME_FAIRNESS))
		PUT_SINFO(AIRTIME_WEIGHT, airtime_weight, u16);

	switch (rdev->wiphy.signal_type) {
	case CFG80211_SIGNAL_TYPE_MBM:
		PUT_SINFO(SIGNAL, signal, u8);
		PUT_SINFO(SIGNAL_AVG, signal_avg, u8);
		break;
	default:
		break;
	}
	if (sinfo->filled & BIT_ULL(NL80211_STA_INFO_CHAIN_SIGNAL)) {
		if (!nl80211_put_signal(msg, sinfo->chains,
					sinfo->chain_signal,
					NL80211_STA_INFO_CHAIN_SIGNAL))
			goto nla_put_failure;
	}
	if (sinfo->filled & BIT_ULL(NL80211_STA_INFO_CHAIN_SIGNAL_AVG)) {
		if (!nl80211_put_signal(msg, sinfo->chains,
					sinfo->chain_signal_avg,
					NL80211_STA_INFO_CHAIN_SIGNAL_AVG))
			goto nla_put_failure;
	}
	if (sinfo->filled & BIT_ULL(NL80211_STA_INFO_TX_BITRATE)) {
		if (!nl80211_put_sta_rate(msg, &sinfo->txrate,
					  NL80211_STA_INFO_TX_BITRATE))
			goto nla_put_failure;
	}
	if (sinfo->filled & BIT_ULL(NL80211_STA_INFO_RX_BITRATE)) {
		if (!nl80211_put_sta_rate(msg, &sinfo->rxrate,
					  NL80211_STA_INFO_RX_BITRATE))
			goto nla_put_failure;
	}

	PUT_SINFO(RX_PACKETS, rx_packets, u32);
	PUT_SINFO(TX_PACKETS, tx_packets, u32);
	PUT_SINFO(TX_RETRIES, tx_retries, u32);
	PUT_SINFO(TX_FAILED, tx_failed, u32);
	PUT_SINFO(EXPECTED_THROUGHPUT, expected_throughput, u32);
	PUT_SINFO(AIRTIME_LINK_METRIC, airtime_link_metric, u32);
	PUT_SINFO(BEACON_LOSS, beacon_loss_count, u32);
	PUT_SINFO(LOCAL_PM, local_pm, u32);
	PUT_SINFO(PEER_PM, peer_pm, u32);
	PUT_SINFO(NONPEER_PM, nonpeer_pm, u32);
	PUT_SINFO(CONNECTED_TO_GATE, connected_to_gate, u8);

	if (sinfo->filled & BIT_ULL(NL80211_STA_INFO_BSS_PARAM)) {
		bss_param = nla_nest_start_noflag(msg,
						  NL80211_STA_INFO_BSS_PARAM);
		if (!bss_param)
			goto nla_put_failure;

		if (((sinfo->bss_param.flags & BSS_PARAM_FLAGS_CTS_PROT) &&
		     nla_put_flag(msg, NL80211_STA_BSS_PARAM_CTS_PROT)) ||
		    ((sinfo->bss_param.flags & BSS_PARAM_FLAGS_SHORT_PREAMBLE) &&
		     nla_put_flag(msg, NL80211_STA_BSS_PARAM_SHORT_PREAMBLE)) ||
		    ((sinfo->bss_param.flags & BSS_PARAM_FLAGS_SHORT_SLOT_TIME) &&
		     nla_put_flag(msg, NL80211_STA_BSS_PARAM_SHORT_SLOT_TIME)) ||
		    nla_put_u8(msg, NL80211_STA_BSS_PARAM_DTIM_PERIOD,
			       sinfo->bss_param.dtim_period) ||
		    nla_put_u16(msg, NL80211_STA_BSS_PARAM_BEACON_INTERVAL,
				sinfo->bss_param.beacon_interval))
			goto nla_put_failure;

		nla_nest_end(msg, bss_param);
	}
	if ((sinfo->filled & BIT_ULL(NL80211_STA_INFO_STA_FLAGS)) &&
	    nla_put(msg, NL80211_STA_INFO_STA_FLAGS,
		    sizeof(struct nl80211_sta_flag_update),
		    &sinfo->sta_flags))
		goto nla_put_failure;

	PUT_SINFO_U64(T_OFFSET, t_offset);
	PUT_SINFO_U64(RX_DROP_MISC, rx_dropped_misc);
	PUT_SINFO_U64(BEACON_RX, rx_beacon);
	PUT_SINFO(BEACON_SIGNAL_AVG, rx_beacon_signal_avg, u8);
	PUT_SINFO(RX_MPDUS, rx_mpdu_count, u32);
	PUT_SINFO(FCS_ERROR_COUNT, fcs_err_count, u32);
	if (wiphy_ext_feature_isset(&rdev->wiphy,
				    NL80211_EXT_FEATURE_ACK_SIGNAL_SUPPORT)) {
		PUT_SINFO(ACK_SIGNAL, ack_signal, u8);
		PUT_SINFO(ACK_SIGNAL_AVG, avg_ack_signal, s8);
	}

#undef PUT_SINFO
#undef PUT_SINFO_U64

	if (sinfo->pertid) {
		struct nlattr *tidsattr;
		int tid;

		tidsattr = nla_nest_start_noflag(msg,
						 NL80211_STA_INFO_TID_STATS);
		if (!tidsattr)
			goto nla_put_failure;

		for (tid = 0; tid < IEEE80211_NUM_TIDS + 1; tid++) {
			struct cfg80211_tid_stats *tidstats;
			struct nlattr *tidattr;

			tidstats = &sinfo->pertid[tid];

			if (!tidstats->filled)
				continue;

			tidattr = nla_nest_start_noflag(msg, tid + 1);
			if (!tidattr)
				goto nla_put_failure;

#define PUT_TIDVAL_U64(attr, memb) do {					\
	if (tidstats->filled & BIT(NL80211_TID_STATS_ ## attr) &&	\
	    nla_put_u64_64bit(msg, NL80211_TID_STATS_ ## attr,		\
			      tidstats->memb, NL80211_TID_STATS_PAD))	\
		goto nla_put_failure;					\
	} while (0)

			PUT_TIDVAL_U64(RX_MSDU, rx_msdu);
			PUT_TIDVAL_U64(TX_MSDU, tx_msdu);
			PUT_TIDVAL_U64(TX_MSDU_RETRIES, tx_msdu_retries);
			PUT_TIDVAL_U64(TX_MSDU_FAILED, tx_msdu_failed);

#undef PUT_TIDVAL_U64
			if ((tidstats->filled &
			     BIT(NL80211_TID_STATS_TXQ_STATS)) &&
			    !nl80211_put_txq_stats(msg, &tidstats->txq_stats,
						   NL80211_TID_STATS_TXQ_STATS))
				goto nla_put_failure;

			nla_nest_end(msg, tidattr);
		}

		nla_nest_end(msg, tidsattr);
	}

	nla_nest_end(msg, sinfoattr);

	if (sinfo->assoc_req_ies_len &&
	    nla_put(msg, NL80211_ATTR_IE, sinfo->assoc_req_ies_len,
		    sinfo->assoc_req_ies))
		goto nla_put_failure;

	cfg80211_sinfo_release_content(sinfo);
	genlmsg_end(msg, hdr);
	return 0;

 nla_put_failure:
	cfg80211_sinfo_release_content(sinfo);
	genlmsg_cancel(msg, hdr);
	return -EMSGSIZE;
}

static int nl80211_dump_station(struct sk_buff *skb,
				struct netlink_callback *cb)
{
	struct station_info sinfo;
	struct cfg80211_registered_device *rdev;
	struct wireless_dev *wdev;
	u8 mac_addr[ETH_ALEN];
	int sta_idx = cb->args[2];
	int err;

	rtnl_lock();
	err = nl80211_prepare_wdev_dump(cb, &rdev, &wdev);
	if (err)
		goto out_err;

	if (!wdev->netdev) {
		err = -EINVAL;
		goto out_err;
	}

	if (!rdev->ops->dump_station) {
		err = -EOPNOTSUPP;
		goto out_err;
	}

	while (1) {
		memset(&sinfo, 0, sizeof(sinfo));
		err = rdev_dump_station(rdev, wdev->netdev, sta_idx,
					mac_addr, &sinfo);
		if (err == -ENOENT)
			break;
		if (err)
			goto out_err;

		if (nl80211_send_station(skb, NL80211_CMD_NEW_STATION,
				NETLINK_CB(cb->skb).portid,
				cb->nlh->nlmsg_seq, NLM_F_MULTI,
				rdev, wdev->netdev, mac_addr,
				&sinfo) < 0)
			goto out;

		sta_idx++;
	}

 out:
	cb->args[2] = sta_idx;
	err = skb->len;
 out_err:
	rtnl_unlock();

	return err;
}

static int nl80211_get_station(struct sk_buff *skb, struct genl_info *info)
{
	struct cfg80211_registered_device *rdev = info->user_ptr[0];
	struct net_device *dev = info->user_ptr[1];
	struct station_info sinfo;
	struct sk_buff *msg;
	u8 *mac_addr = NULL;
	int err;

	memset(&sinfo, 0, sizeof(sinfo));

	if (!info->attrs[NL80211_ATTR_MAC])
		return -EINVAL;

	mac_addr = nla_data(info->attrs[NL80211_ATTR_MAC]);

	if (!rdev->ops->get_station)
		return -EOPNOTSUPP;

	err = rdev_get_station(rdev, dev, mac_addr, &sinfo);
	if (err)
		return err;

	msg = nlmsg_new(NLMSG_DEFAULT_SIZE, GFP_KERNEL);
	if (!msg) {
		cfg80211_sinfo_release_content(&sinfo);
		return -ENOMEM;
	}

	if (nl80211_send_station(msg, NL80211_CMD_NEW_STATION,
				 info->snd_portid, info->snd_seq, 0,
				 rdev, dev, mac_addr, &sinfo) < 0) {
		nlmsg_free(msg);
		return -ENOBUFS;
	}

	return genlmsg_reply(msg, info);
}

int cfg80211_check_station_change(struct wiphy *wiphy,
				  struct station_parameters *params,
				  enum cfg80211_station_type statype)
{
	if (params->listen_interval != -1 &&
	    statype != CFG80211_STA_AP_CLIENT_UNASSOC)
		return -EINVAL;

	if (params->support_p2p_ps != -1 &&
	    statype != CFG80211_STA_AP_CLIENT_UNASSOC)
		return -EINVAL;

	if (params->aid &&
	    !(params->sta_flags_set & BIT(NL80211_STA_FLAG_TDLS_PEER)) &&
	    statype != CFG80211_STA_AP_CLIENT_UNASSOC)
		return -EINVAL;

	/* When you run into this, adjust the code below for the new flag */
	BUILD_BUG_ON(NL80211_STA_FLAG_MAX != 7);

	switch (statype) {
	case CFG80211_STA_MESH_PEER_KERNEL:
	case CFG80211_STA_MESH_PEER_USER:
		/*
		 * No ignoring the TDLS flag here -- the userspace mesh
		 * code doesn't have the bug of including TDLS in the
		 * mask everywhere.
		 */
		if (params->sta_flags_mask &
				~(BIT(NL80211_STA_FLAG_AUTHENTICATED) |
				  BIT(NL80211_STA_FLAG_MFP) |
				  BIT(NL80211_STA_FLAG_AUTHORIZED)))
			return -EINVAL;
		break;
	case CFG80211_STA_TDLS_PEER_SETUP:
	case CFG80211_STA_TDLS_PEER_ACTIVE:
		if (!(params->sta_flags_set & BIT(NL80211_STA_FLAG_TDLS_PEER)))
			return -EINVAL;
		/* ignore since it can't change */
		params->sta_flags_mask &= ~BIT(NL80211_STA_FLAG_TDLS_PEER);
		break;
	default:
		/* disallow mesh-specific things */
		if (params->plink_action != NL80211_PLINK_ACTION_NO_ACTION)
			return -EINVAL;
		if (params->local_pm)
			return -EINVAL;
		if (params->sta_modify_mask & STATION_PARAM_APPLY_PLINK_STATE)
			return -EINVAL;
	}

	if (statype != CFG80211_STA_TDLS_PEER_SETUP &&
	    statype != CFG80211_STA_TDLS_PEER_ACTIVE) {
		/* TDLS can't be set, ... */
		if (params->sta_flags_set & BIT(NL80211_STA_FLAG_TDLS_PEER))
			return -EINVAL;
		/*
		 * ... but don't bother the driver with it. This works around
		 * a hostapd/wpa_supplicant issue -- it always includes the
		 * TLDS_PEER flag in the mask even for AP mode.
		 */
		params->sta_flags_mask &= ~BIT(NL80211_STA_FLAG_TDLS_PEER);
	}

	if (statype != CFG80211_STA_TDLS_PEER_SETUP &&
	    statype != CFG80211_STA_AP_CLIENT_UNASSOC) {
		/* reject other things that can't change */
		if (params->sta_modify_mask & STATION_PARAM_APPLY_UAPSD)
			return -EINVAL;
		if (params->sta_modify_mask & STATION_PARAM_APPLY_CAPABILITY)
			return -EINVAL;
		if (params->supported_rates)
			return -EINVAL;
		if (params->ext_capab || params->ht_capa || params->vht_capa ||
		    params->he_capa)
			return -EINVAL;
	}

	if (statype != CFG80211_STA_AP_CLIENT &&
	    statype != CFG80211_STA_AP_CLIENT_UNASSOC) {
		if (params->vlan)
			return -EINVAL;
	}

	switch (statype) {
	case CFG80211_STA_AP_MLME_CLIENT:
		/* Use this only for authorizing/unauthorizing a station */
		if (!(params->sta_flags_mask & BIT(NL80211_STA_FLAG_AUTHORIZED)))
			return -EOPNOTSUPP;
		break;
	case CFG80211_STA_AP_CLIENT:
	case CFG80211_STA_AP_CLIENT_UNASSOC:
		/* accept only the listed bits */
		if (params->sta_flags_mask &
				~(BIT(NL80211_STA_FLAG_AUTHORIZED) |
				  BIT(NL80211_STA_FLAG_AUTHENTICATED) |
				  BIT(NL80211_STA_FLAG_ASSOCIATED) |
				  BIT(NL80211_STA_FLAG_SHORT_PREAMBLE) |
				  BIT(NL80211_STA_FLAG_WME) |
				  BIT(NL80211_STA_FLAG_MFP)))
			return -EINVAL;

		/* but authenticated/associated only if driver handles it */
		if (!(wiphy->features & NL80211_FEATURE_FULL_AP_CLIENT_STATE) &&
		    params->sta_flags_mask &
				(BIT(NL80211_STA_FLAG_AUTHENTICATED) |
				 BIT(NL80211_STA_FLAG_ASSOCIATED)))
			return -EINVAL;
		break;
	case CFG80211_STA_IBSS:
	case CFG80211_STA_AP_STA:
		/* reject any changes other than AUTHORIZED */
		if (params->sta_flags_mask & ~BIT(NL80211_STA_FLAG_AUTHORIZED))
			return -EINVAL;
		break;
	case CFG80211_STA_TDLS_PEER_SETUP:
		/* reject any changes other than AUTHORIZED or WME */
		if (params->sta_flags_mask & ~(BIT(NL80211_STA_FLAG_AUTHORIZED) |
					       BIT(NL80211_STA_FLAG_WME)))
			return -EINVAL;
		/* force (at least) rates when authorizing */
		if (params->sta_flags_set & BIT(NL80211_STA_FLAG_AUTHORIZED) &&
		    !params->supported_rates)
			return -EINVAL;
		break;
	case CFG80211_STA_TDLS_PEER_ACTIVE:
		/* reject any changes */
		return -EINVAL;
	case CFG80211_STA_MESH_PEER_KERNEL:
		if (params->sta_modify_mask & STATION_PARAM_APPLY_PLINK_STATE)
			return -EINVAL;
		break;
	case CFG80211_STA_MESH_PEER_USER:
		if (params->plink_action != NL80211_PLINK_ACTION_NO_ACTION &&
		    params->plink_action != NL80211_PLINK_ACTION_BLOCK)
			return -EINVAL;
		break;
	}

	/*
	 * Older kernel versions ignored this attribute entirely, so don't
	 * reject attempts to update it but mark it as unused instead so the
	 * driver won't look at the data.
	 */
	if (statype != CFG80211_STA_AP_CLIENT_UNASSOC &&
	    statype != CFG80211_STA_TDLS_PEER_SETUP)
		params->opmode_notif_used = false;

	return 0;
}
EXPORT_SYMBOL(cfg80211_check_station_change);

/*
 * Get vlan interface making sure it is running and on the right wiphy.
 */
static struct net_device *get_vlan(struct genl_info *info,
				   struct cfg80211_registered_device *rdev)
{
	struct nlattr *vlanattr = info->attrs[NL80211_ATTR_STA_VLAN];
	struct net_device *v;
	int ret;

	if (!vlanattr)
		return NULL;

	v = dev_get_by_index(genl_info_net(info), nla_get_u32(vlanattr));
	if (!v)
		return ERR_PTR(-ENODEV);

	if (!v->ieee80211_ptr || v->ieee80211_ptr->wiphy != &rdev->wiphy) {
		ret = -EINVAL;
		goto error;
	}

	if (v->ieee80211_ptr->iftype != NL80211_IFTYPE_AP_VLAN &&
	    v->ieee80211_ptr->iftype != NL80211_IFTYPE_AP &&
	    v->ieee80211_ptr->iftype != NL80211_IFTYPE_P2P_GO) {
		ret = -EINVAL;
		goto error;
	}

	if (!netif_running(v)) {
		ret = -ENETDOWN;
		goto error;
	}

	return v;
 error:
	dev_put(v);
	return ERR_PTR(ret);
}

static const struct nla_policy
nl80211_sta_wme_policy[NL80211_STA_WME_MAX + 1] = {
	[NL80211_STA_WME_UAPSD_QUEUES] = { .type = NLA_U8 },
	[NL80211_STA_WME_MAX_SP] = { .type = NLA_U8 },
};

static int nl80211_parse_sta_wme(struct genl_info *info,
				 struct station_parameters *params)
{
	struct nlattr *tb[NL80211_STA_WME_MAX + 1];
	struct nlattr *nla;
	int err;

	/* parse WME attributes if present */
	if (!info->attrs[NL80211_ATTR_STA_WME])
		return 0;

	nla = info->attrs[NL80211_ATTR_STA_WME];
	err = nla_parse_nested_deprecated(tb, NL80211_STA_WME_MAX, nla,
					  nl80211_sta_wme_policy,
					  info->extack);
	if (err)
		return err;

	if (tb[NL80211_STA_WME_UAPSD_QUEUES])
		params->uapsd_queues = nla_get_u8(
			tb[NL80211_STA_WME_UAPSD_QUEUES]);
	if (params->uapsd_queues & ~IEEE80211_WMM_IE_STA_QOSINFO_AC_MASK)
		return -EINVAL;

	if (tb[NL80211_STA_WME_MAX_SP])
		params->max_sp = nla_get_u8(tb[NL80211_STA_WME_MAX_SP]);

	if (params->max_sp & ~IEEE80211_WMM_IE_STA_QOSINFO_SP_MASK)
		return -EINVAL;

	params->sta_modify_mask |= STATION_PARAM_APPLY_UAPSD;

	return 0;
}

static int nl80211_parse_sta_channel_info(struct genl_info *info,
				      struct station_parameters *params)
{
	if (info->attrs[NL80211_ATTR_STA_SUPPORTED_CHANNELS]) {
		params->supported_channels =
		     nla_data(info->attrs[NL80211_ATTR_STA_SUPPORTED_CHANNELS]);
		params->supported_channels_len =
		     nla_len(info->attrs[NL80211_ATTR_STA_SUPPORTED_CHANNELS]);
		/*
		 * Need to include at least one (first channel, number of
		 * channels) tuple for each subband, and must have proper
		 * tuples for the rest of the data as well.
		 */
		if (params->supported_channels_len < 2)
			return -EINVAL;
		if (params->supported_channels_len % 2)
			return -EINVAL;
	}

	if (info->attrs[NL80211_ATTR_STA_SUPPORTED_OPER_CLASSES]) {
		params->supported_oper_classes =
		 nla_data(info->attrs[NL80211_ATTR_STA_SUPPORTED_OPER_CLASSES]);
		params->supported_oper_classes_len =
		  nla_len(info->attrs[NL80211_ATTR_STA_SUPPORTED_OPER_CLASSES]);
		/*
		 * The value of the Length field of the Supported Operating
		 * Classes element is between 2 and 253.
		 */
		if (params->supported_oper_classes_len < 2 ||
		    params->supported_oper_classes_len > 253)
			return -EINVAL;
	}
	return 0;
}

static int nl80211_set_station_tdls(struct genl_info *info,
				    struct station_parameters *params)
{
	int err;
	/* Dummy STA entry gets updated once the peer capabilities are known */
	if (info->attrs[NL80211_ATTR_PEER_AID])
		params->aid = nla_get_u16(info->attrs[NL80211_ATTR_PEER_AID]);
	if (info->attrs[NL80211_ATTR_HT_CAPABILITY])
		params->ht_capa =
			nla_data(info->attrs[NL80211_ATTR_HT_CAPABILITY]);
	if (info->attrs[NL80211_ATTR_VHT_CAPABILITY])
		params->vht_capa =
			nla_data(info->attrs[NL80211_ATTR_VHT_CAPABILITY]);
	if (info->attrs[NL80211_ATTR_HE_CAPABILITY]) {
		params->he_capa =
			nla_data(info->attrs[NL80211_ATTR_HE_CAPABILITY]);
		params->he_capa_len =
			nla_len(info->attrs[NL80211_ATTR_HE_CAPABILITY]);

		if (params->he_capa_len < NL80211_HE_MIN_CAPABILITY_LEN)
			return -EINVAL;
	}

	err = nl80211_parse_sta_channel_info(info, params);
	if (err)
		return err;

	return nl80211_parse_sta_wme(info, params);
}

static int nl80211_parse_sta_txpower_setting(struct genl_info *info,
					     struct station_parameters *params)
{
	struct cfg80211_registered_device *rdev = info->user_ptr[0];
	int idx;

	if (info->attrs[NL80211_ATTR_STA_TX_POWER_SETTING]) {
		if (!rdev->ops->set_tx_power ||
		    !wiphy_ext_feature_isset(&rdev->wiphy,
					 NL80211_EXT_FEATURE_STA_TX_PWR))
			return -EOPNOTSUPP;

		idx = NL80211_ATTR_STA_TX_POWER_SETTING;
		params->txpwr.type = nla_get_u8(info->attrs[idx]);

		if (params->txpwr.type == NL80211_TX_POWER_LIMITED) {
			idx = NL80211_ATTR_STA_TX_POWER;

			if (info->attrs[idx])
				params->txpwr.power =
					nla_get_s16(info->attrs[idx]);
			else
				return -EINVAL;
		}
		params->sta_modify_mask |= STATION_PARAM_APPLY_STA_TXPOWER;
	}

	return 0;
}

static int nl80211_set_station(struct sk_buff *skb, struct genl_info *info)
{
	struct cfg80211_registered_device *rdev = info->user_ptr[0];
	struct net_device *dev = info->user_ptr[1];
	struct station_parameters params;
	u8 *mac_addr;
	int err;

	memset(&params, 0, sizeof(params));

	if (!rdev->ops->change_station)
		return -EOPNOTSUPP;

	/*
	 * AID and listen_interval properties can be set only for unassociated
	 * station. Include these parameters here and will check them in
	 * cfg80211_check_station_change().
	 */
	if (info->attrs[NL80211_ATTR_STA_AID])
		params.aid = nla_get_u16(info->attrs[NL80211_ATTR_STA_AID]);

	if (info->attrs[NL80211_ATTR_STA_LISTEN_INTERVAL])
		params.listen_interval =
		     nla_get_u16(info->attrs[NL80211_ATTR_STA_LISTEN_INTERVAL]);
	else
		params.listen_interval = -1;

	if (info->attrs[NL80211_ATTR_STA_SUPPORT_P2P_PS])
		params.support_p2p_ps =
			nla_get_u8(info->attrs[NL80211_ATTR_STA_SUPPORT_P2P_PS]);
	else
		params.support_p2p_ps = -1;

	if (!info->attrs[NL80211_ATTR_MAC])
		return -EINVAL;

	mac_addr = nla_data(info->attrs[NL80211_ATTR_MAC]);

	if (info->attrs[NL80211_ATTR_STA_SUPPORTED_RATES]) {
		params.supported_rates =
			nla_data(info->attrs[NL80211_ATTR_STA_SUPPORTED_RATES]);
		params.supported_rates_len =
			nla_len(info->attrs[NL80211_ATTR_STA_SUPPORTED_RATES]);
	}

	if (info->attrs[NL80211_ATTR_STA_CAPABILITY]) {
		params.capability =
			nla_get_u16(info->attrs[NL80211_ATTR_STA_CAPABILITY]);
		params.sta_modify_mask |= STATION_PARAM_APPLY_CAPABILITY;
	}

	if (info->attrs[NL80211_ATTR_STA_EXT_CAPABILITY]) {
		params.ext_capab =
			nla_data(info->attrs[NL80211_ATTR_STA_EXT_CAPABILITY]);
		params.ext_capab_len =
			nla_len(info->attrs[NL80211_ATTR_STA_EXT_CAPABILITY]);
	}

	if (parse_station_flags(info, dev->ieee80211_ptr->iftype, &params))
		return -EINVAL;

	if (info->attrs[NL80211_ATTR_STA_PLINK_ACTION])
		params.plink_action =
			nla_get_u8(info->attrs[NL80211_ATTR_STA_PLINK_ACTION]);

	if (info->attrs[NL80211_ATTR_STA_PLINK_STATE]) {
		params.plink_state =
			nla_get_u8(info->attrs[NL80211_ATTR_STA_PLINK_STATE]);
		if (info->attrs[NL80211_ATTR_MESH_PEER_AID])
			params.peer_aid = nla_get_u16(
				info->attrs[NL80211_ATTR_MESH_PEER_AID]);
		params.sta_modify_mask |= STATION_PARAM_APPLY_PLINK_STATE;
	}

	if (info->attrs[NL80211_ATTR_LOCAL_MESH_POWER_MODE])
		params.local_pm = nla_get_u32(
			info->attrs[NL80211_ATTR_LOCAL_MESH_POWER_MODE]);

	if (info->attrs[NL80211_ATTR_OPMODE_NOTIF]) {
		params.opmode_notif_used = true;
		params.opmode_notif =
			nla_get_u8(info->attrs[NL80211_ATTR_OPMODE_NOTIF]);
	}

	if (info->attrs[NL80211_ATTR_AIRTIME_WEIGHT])
		params.airtime_weight =
			nla_get_u16(info->attrs[NL80211_ATTR_AIRTIME_WEIGHT]);

	if (params.airtime_weight &&
	    !wiphy_ext_feature_isset(&rdev->wiphy,
				     NL80211_EXT_FEATURE_AIRTIME_FAIRNESS))
		return -EOPNOTSUPP;

	err = nl80211_parse_sta_txpower_setting(info, &params);
	if (err)
		return err;

	/* Include parameters for TDLS peer (will check later) */
	err = nl80211_set_station_tdls(info, &params);
	if (err)
		return err;

	params.vlan = get_vlan(info, rdev);
	if (IS_ERR(params.vlan))
		return PTR_ERR(params.vlan);

	switch (dev->ieee80211_ptr->iftype) {
	case NL80211_IFTYPE_AP:
	case NL80211_IFTYPE_AP_VLAN:
	case NL80211_IFTYPE_P2P_GO:
	case NL80211_IFTYPE_P2P_CLIENT:
	case NL80211_IFTYPE_STATION:
	case NL80211_IFTYPE_ADHOC:
	case NL80211_IFTYPE_MESH_POINT:
		break;
	default:
		err = -EOPNOTSUPP;
		goto out_put_vlan;
	}

	/* driver will call cfg80211_check_station_change() */
	err = rdev_change_station(rdev, dev, mac_addr, &params);

 out_put_vlan:
	if (params.vlan)
		dev_put(params.vlan);

	return err;
}

static int nl80211_new_station(struct sk_buff *skb, struct genl_info *info)
{
	struct cfg80211_registered_device *rdev = info->user_ptr[0];
	int err;
	struct net_device *dev = info->user_ptr[1];
	struct station_parameters params;
	u8 *mac_addr = NULL;
	u32 auth_assoc = BIT(NL80211_STA_FLAG_AUTHENTICATED) |
			 BIT(NL80211_STA_FLAG_ASSOCIATED);

	memset(&params, 0, sizeof(params));

	if (!rdev->ops->add_station)
		return -EOPNOTSUPP;

	if (!info->attrs[NL80211_ATTR_MAC])
		return -EINVAL;

	if (!info->attrs[NL80211_ATTR_STA_LISTEN_INTERVAL])
		return -EINVAL;

	if (!info->attrs[NL80211_ATTR_STA_SUPPORTED_RATES])
		return -EINVAL;

	if (!info->attrs[NL80211_ATTR_STA_AID] &&
	    !info->attrs[NL80211_ATTR_PEER_AID])
		return -EINVAL;

	mac_addr = nla_data(info->attrs[NL80211_ATTR_MAC]);
	params.supported_rates =
		nla_data(info->attrs[NL80211_ATTR_STA_SUPPORTED_RATES]);
	params.supported_rates_len =
		nla_len(info->attrs[NL80211_ATTR_STA_SUPPORTED_RATES]);
	params.listen_interval =
		nla_get_u16(info->attrs[NL80211_ATTR_STA_LISTEN_INTERVAL]);

	if (info->attrs[NL80211_ATTR_STA_SUPPORT_P2P_PS]) {
		params.support_p2p_ps =
			nla_get_u8(info->attrs[NL80211_ATTR_STA_SUPPORT_P2P_PS]);
	} else {
		/*
		 * if not specified, assume it's supported for P2P GO interface,
		 * and is NOT supported for AP interface
		 */
		params.support_p2p_ps =
			dev->ieee80211_ptr->iftype == NL80211_IFTYPE_P2P_GO;
	}

	if (info->attrs[NL80211_ATTR_PEER_AID])
		params.aid = nla_get_u16(info->attrs[NL80211_ATTR_PEER_AID]);
	else
		params.aid = nla_get_u16(info->attrs[NL80211_ATTR_STA_AID]);

	if (info->attrs[NL80211_ATTR_STA_CAPABILITY]) {
		params.capability =
			nla_get_u16(info->attrs[NL80211_ATTR_STA_CAPABILITY]);
		params.sta_modify_mask |= STATION_PARAM_APPLY_CAPABILITY;
	}

	if (info->attrs[NL80211_ATTR_STA_EXT_CAPABILITY]) {
		params.ext_capab =
			nla_data(info->attrs[NL80211_ATTR_STA_EXT_CAPABILITY]);
		params.ext_capab_len =
			nla_len(info->attrs[NL80211_ATTR_STA_EXT_CAPABILITY]);
	}

	if (info->attrs[NL80211_ATTR_HT_CAPABILITY])
		params.ht_capa =
			nla_data(info->attrs[NL80211_ATTR_HT_CAPABILITY]);

	if (info->attrs[NL80211_ATTR_VHT_CAPABILITY])
		params.vht_capa =
			nla_data(info->attrs[NL80211_ATTR_VHT_CAPABILITY]);

	if (info->attrs[NL80211_ATTR_HE_CAPABILITY]) {
		params.he_capa =
			nla_data(info->attrs[NL80211_ATTR_HE_CAPABILITY]);
		params.he_capa_len =
			nla_len(info->attrs[NL80211_ATTR_HE_CAPABILITY]);

		/* max len is validated in nla policy */
		if (params.he_capa_len < NL80211_HE_MIN_CAPABILITY_LEN)
			return -EINVAL;
	}

	if (info->attrs[NL80211_ATTR_OPMODE_NOTIF]) {
		params.opmode_notif_used = true;
		params.opmode_notif =
			nla_get_u8(info->attrs[NL80211_ATTR_OPMODE_NOTIF]);
	}

	if (info->attrs[NL80211_ATTR_STA_PLINK_ACTION])
		params.plink_action =
			nla_get_u8(info->attrs[NL80211_ATTR_STA_PLINK_ACTION]);

	if (info->attrs[NL80211_ATTR_AIRTIME_WEIGHT])
		params.airtime_weight =
			nla_get_u16(info->attrs[NL80211_ATTR_AIRTIME_WEIGHT]);

	if (params.airtime_weight &&
	    !wiphy_ext_feature_isset(&rdev->wiphy,
				     NL80211_EXT_FEATURE_AIRTIME_FAIRNESS))
		return -EOPNOTSUPP;

	err = nl80211_parse_sta_txpower_setting(info, &params);
	if (err)
		return err;

	err = nl80211_parse_sta_channel_info(info, &params);
	if (err)
		return err;

	err = nl80211_parse_sta_wme(info, &params);
	if (err)
		return err;

	if (parse_station_flags(info, dev->ieee80211_ptr->iftype, &params))
		return -EINVAL;

	/* HT/VHT requires QoS, but if we don't have that just ignore HT/VHT
	 * as userspace might just pass through the capabilities from the IEs
	 * directly, rather than enforcing this restriction and returning an
	 * error in this case.
	 */
	if (!(params.sta_flags_set & BIT(NL80211_STA_FLAG_WME))) {
		params.ht_capa = NULL;
		params.vht_capa = NULL;

		/* HE requires WME */
		if (params.he_capa_len)
			return -EINVAL;
	}

	/* When you run into this, adjust the code below for the new flag */
	BUILD_BUG_ON(NL80211_STA_FLAG_MAX != 7);

	switch (dev->ieee80211_ptr->iftype) {
	case NL80211_IFTYPE_AP:
	case NL80211_IFTYPE_AP_VLAN:
	case NL80211_IFTYPE_P2P_GO:
		/* ignore WME attributes if iface/sta is not capable */
		if (!(rdev->wiphy.flags & WIPHY_FLAG_AP_UAPSD) ||
		    !(params.sta_flags_set & BIT(NL80211_STA_FLAG_WME)))
			params.sta_modify_mask &= ~STATION_PARAM_APPLY_UAPSD;

		/* TDLS peers cannot be added */
		if ((params.sta_flags_set & BIT(NL80211_STA_FLAG_TDLS_PEER)) ||
		    info->attrs[NL80211_ATTR_PEER_AID])
			return -EINVAL;
		/* but don't bother the driver with it */
		params.sta_flags_mask &= ~BIT(NL80211_STA_FLAG_TDLS_PEER);

		/* allow authenticated/associated only if driver handles it */
		if (!(rdev->wiphy.features &
				NL80211_FEATURE_FULL_AP_CLIENT_STATE) &&
		    params.sta_flags_mask & auth_assoc)
			return -EINVAL;

		/* Older userspace, or userspace wanting to be compatible with
		 * !NL80211_FEATURE_FULL_AP_CLIENT_STATE, will not set the auth
		 * and assoc flags in the mask, but assumes the station will be
		 * added as associated anyway since this was the required driver
		 * behaviour before NL80211_FEATURE_FULL_AP_CLIENT_STATE was
		 * introduced.
		 * In order to not bother drivers with this quirk in the API
		 * set the flags in both the mask and set for new stations in
		 * this case.
		 */
		if (!(params.sta_flags_mask & auth_assoc)) {
			params.sta_flags_mask |= auth_assoc;
			params.sta_flags_set |= auth_assoc;
		}

		/* must be last in here for error handling */
		params.vlan = get_vlan(info, rdev);
		if (IS_ERR(params.vlan))
			return PTR_ERR(params.vlan);
		break;
	case NL80211_IFTYPE_MESH_POINT:
		/* ignore uAPSD data */
		params.sta_modify_mask &= ~STATION_PARAM_APPLY_UAPSD;

		/* associated is disallowed */
		if (params.sta_flags_mask & BIT(NL80211_STA_FLAG_ASSOCIATED))
			return -EINVAL;
		/* TDLS peers cannot be added */
		if ((params.sta_flags_set & BIT(NL80211_STA_FLAG_TDLS_PEER)) ||
		    info->attrs[NL80211_ATTR_PEER_AID])
			return -EINVAL;
		break;
	case NL80211_IFTYPE_STATION:
	case NL80211_IFTYPE_P2P_CLIENT:
		/* ignore uAPSD data */
		params.sta_modify_mask &= ~STATION_PARAM_APPLY_UAPSD;

		/* these are disallowed */
		if (params.sta_flags_mask &
				(BIT(NL80211_STA_FLAG_ASSOCIATED) |
				 BIT(NL80211_STA_FLAG_AUTHENTICATED)))
			return -EINVAL;
		/* Only TDLS peers can be added */
		if (!(params.sta_flags_set & BIT(NL80211_STA_FLAG_TDLS_PEER)))
			return -EINVAL;
		/* Can only add if TDLS ... */
		if (!(rdev->wiphy.flags & WIPHY_FLAG_SUPPORTS_TDLS))
			return -EOPNOTSUPP;
		/* ... with external setup is supported */
		if (!(rdev->wiphy.flags & WIPHY_FLAG_TDLS_EXTERNAL_SETUP))
			return -EOPNOTSUPP;
		/*
		 * Older wpa_supplicant versions always mark the TDLS peer
		 * as authorized, but it shouldn't yet be.
		 */
		params.sta_flags_mask &= ~BIT(NL80211_STA_FLAG_AUTHORIZED);
		break;
	default:
		return -EOPNOTSUPP;
	}

	/* be aware of params.vlan when changing code here */

	err = rdev_add_station(rdev, dev, mac_addr, &params);

	if (params.vlan)
		dev_put(params.vlan);
	return err;
}

static int nl80211_del_station(struct sk_buff *skb, struct genl_info *info)
{
	struct cfg80211_registered_device *rdev = info->user_ptr[0];
	struct net_device *dev = info->user_ptr[1];
	struct station_del_parameters params;

	memset(&params, 0, sizeof(params));

	if (info->attrs[NL80211_ATTR_MAC])
		params.mac = nla_data(info->attrs[NL80211_ATTR_MAC]);

	if (dev->ieee80211_ptr->iftype != NL80211_IFTYPE_AP &&
	    dev->ieee80211_ptr->iftype != NL80211_IFTYPE_AP_VLAN &&
	    dev->ieee80211_ptr->iftype != NL80211_IFTYPE_MESH_POINT &&
	    dev->ieee80211_ptr->iftype != NL80211_IFTYPE_P2P_GO)
		return -EINVAL;

	if (!rdev->ops->del_station)
		return -EOPNOTSUPP;

	if (info->attrs[NL80211_ATTR_MGMT_SUBTYPE]) {
		params.subtype =
			nla_get_u8(info->attrs[NL80211_ATTR_MGMT_SUBTYPE]);
		if (params.subtype != IEEE80211_STYPE_DISASSOC >> 4 &&
		    params.subtype != IEEE80211_STYPE_DEAUTH >> 4)
			return -EINVAL;
	} else {
		/* Default to Deauthentication frame */
		params.subtype = IEEE80211_STYPE_DEAUTH >> 4;
	}

	if (info->attrs[NL80211_ATTR_REASON_CODE]) {
		params.reason_code =
			nla_get_u16(info->attrs[NL80211_ATTR_REASON_CODE]);
		if (params.reason_code == 0)
			return -EINVAL; /* 0 is reserved */
	} else {
		/* Default to reason code 2 */
		params.reason_code = WLAN_REASON_PREV_AUTH_NOT_VALID;
	}

	return rdev_del_station(rdev, dev, &params);
}

static int nl80211_send_mpath(struct sk_buff *msg, u32 portid, u32 seq,
				int flags, struct net_device *dev,
				u8 *dst, u8 *next_hop,
				struct mpath_info *pinfo)
{
	void *hdr;
	struct nlattr *pinfoattr;

	hdr = nl80211hdr_put(msg, portid, seq, flags, NL80211_CMD_NEW_MPATH);
	if (!hdr)
		return -1;

	if (nla_put_u32(msg, NL80211_ATTR_IFINDEX, dev->ifindex) ||
	    nla_put(msg, NL80211_ATTR_MAC, ETH_ALEN, dst) ||
	    nla_put(msg, NL80211_ATTR_MPATH_NEXT_HOP, ETH_ALEN, next_hop) ||
	    nla_put_u32(msg, NL80211_ATTR_GENERATION, pinfo->generation))
		goto nla_put_failure;

	pinfoattr = nla_nest_start_noflag(msg, NL80211_ATTR_MPATH_INFO);
	if (!pinfoattr)
		goto nla_put_failure;
	if ((pinfo->filled & MPATH_INFO_FRAME_QLEN) &&
	    nla_put_u32(msg, NL80211_MPATH_INFO_FRAME_QLEN,
			pinfo->frame_qlen))
		goto nla_put_failure;
	if (((pinfo->filled & MPATH_INFO_SN) &&
	     nla_put_u32(msg, NL80211_MPATH_INFO_SN, pinfo->sn)) ||
	    ((pinfo->filled & MPATH_INFO_METRIC) &&
	     nla_put_u32(msg, NL80211_MPATH_INFO_METRIC,
			 pinfo->metric)) ||
	    ((pinfo->filled & MPATH_INFO_EXPTIME) &&
	     nla_put_u32(msg, NL80211_MPATH_INFO_EXPTIME,
			 pinfo->exptime)) ||
	    ((pinfo->filled & MPATH_INFO_FLAGS) &&
	     nla_put_u8(msg, NL80211_MPATH_INFO_FLAGS,
			pinfo->flags)) ||
	    ((pinfo->filled & MPATH_INFO_DISCOVERY_TIMEOUT) &&
	     nla_put_u32(msg, NL80211_MPATH_INFO_DISCOVERY_TIMEOUT,
			 pinfo->discovery_timeout)) ||
	    ((pinfo->filled & MPATH_INFO_DISCOVERY_RETRIES) &&
	     nla_put_u8(msg, NL80211_MPATH_INFO_DISCOVERY_RETRIES,
			pinfo->discovery_retries)) ||
	    ((pinfo->filled & MPATH_INFO_HOP_COUNT) &&
	     nla_put_u8(msg, NL80211_MPATH_INFO_HOP_COUNT,
			pinfo->hop_count)) ||
	    ((pinfo->filled & MPATH_INFO_PATH_CHANGE) &&
	     nla_put_u32(msg, NL80211_MPATH_INFO_PATH_CHANGE,
			 pinfo->path_change_count)))
		goto nla_put_failure;

	nla_nest_end(msg, pinfoattr);

	genlmsg_end(msg, hdr);
	return 0;

 nla_put_failure:
	genlmsg_cancel(msg, hdr);
	return -EMSGSIZE;
}

static int nl80211_dump_mpath(struct sk_buff *skb,
			      struct netlink_callback *cb)
{
	struct mpath_info pinfo;
	struct cfg80211_registered_device *rdev;
	struct wireless_dev *wdev;
	u8 dst[ETH_ALEN];
	u8 next_hop[ETH_ALEN];
	int path_idx = cb->args[2];
	int err;

	rtnl_lock();
	err = nl80211_prepare_wdev_dump(cb, &rdev, &wdev);
	if (err)
		goto out_err;

	if (!rdev->ops->dump_mpath) {
		err = -EOPNOTSUPP;
		goto out_err;
	}

	if (wdev->iftype != NL80211_IFTYPE_MESH_POINT) {
		err = -EOPNOTSUPP;
		goto out_err;
	}

	while (1) {
		err = rdev_dump_mpath(rdev, wdev->netdev, path_idx, dst,
				      next_hop, &pinfo);
		if (err == -ENOENT)
			break;
		if (err)
			goto out_err;

		if (nl80211_send_mpath(skb, NETLINK_CB(cb->skb).portid,
				       cb->nlh->nlmsg_seq, NLM_F_MULTI,
				       wdev->netdev, dst, next_hop,
				       &pinfo) < 0)
			goto out;

		path_idx++;
	}

 out:
	cb->args[2] = path_idx;
	err = skb->len;
 out_err:
	rtnl_unlock();
	return err;
}

static int nl80211_get_mpath(struct sk_buff *skb, struct genl_info *info)
{
	struct cfg80211_registered_device *rdev = info->user_ptr[0];
	int err;
	struct net_device *dev = info->user_ptr[1];
	struct mpath_info pinfo;
	struct sk_buff *msg;
	u8 *dst = NULL;
	u8 next_hop[ETH_ALEN];

	memset(&pinfo, 0, sizeof(pinfo));

	if (!info->attrs[NL80211_ATTR_MAC])
		return -EINVAL;

	dst = nla_data(info->attrs[NL80211_ATTR_MAC]);

	if (!rdev->ops->get_mpath)
		return -EOPNOTSUPP;

	if (dev->ieee80211_ptr->iftype != NL80211_IFTYPE_MESH_POINT)
		return -EOPNOTSUPP;

	err = rdev_get_mpath(rdev, dev, dst, next_hop, &pinfo);
	if (err)
		return err;

	msg = nlmsg_new(NLMSG_DEFAULT_SIZE, GFP_KERNEL);
	if (!msg)
		return -ENOMEM;

	if (nl80211_send_mpath(msg, info->snd_portid, info->snd_seq, 0,
				 dev, dst, next_hop, &pinfo) < 0) {
		nlmsg_free(msg);
		return -ENOBUFS;
	}

	return genlmsg_reply(msg, info);
}

static int nl80211_set_mpath(struct sk_buff *skb, struct genl_info *info)
{
	struct cfg80211_registered_device *rdev = info->user_ptr[0];
	struct net_device *dev = info->user_ptr[1];
	u8 *dst = NULL;
	u8 *next_hop = NULL;

	if (!info->attrs[NL80211_ATTR_MAC])
		return -EINVAL;

	if (!info->attrs[NL80211_ATTR_MPATH_NEXT_HOP])
		return -EINVAL;

	dst = nla_data(info->attrs[NL80211_ATTR_MAC]);
	next_hop = nla_data(info->attrs[NL80211_ATTR_MPATH_NEXT_HOP]);

	if (!rdev->ops->change_mpath)
		return -EOPNOTSUPP;

	if (dev->ieee80211_ptr->iftype != NL80211_IFTYPE_MESH_POINT)
		return -EOPNOTSUPP;

	return rdev_change_mpath(rdev, dev, dst, next_hop);
}

static int nl80211_new_mpath(struct sk_buff *skb, struct genl_info *info)
{
	struct cfg80211_registered_device *rdev = info->user_ptr[0];
	struct net_device *dev = info->user_ptr[1];
	u8 *dst = NULL;
	u8 *next_hop = NULL;

	if (!info->attrs[NL80211_ATTR_MAC])
		return -EINVAL;

	if (!info->attrs[NL80211_ATTR_MPATH_NEXT_HOP])
		return -EINVAL;

	dst = nla_data(info->attrs[NL80211_ATTR_MAC]);
	next_hop = nla_data(info->attrs[NL80211_ATTR_MPATH_NEXT_HOP]);

	if (!rdev->ops->add_mpath)
		return -EOPNOTSUPP;

	if (dev->ieee80211_ptr->iftype != NL80211_IFTYPE_MESH_POINT)
		return -EOPNOTSUPP;

	return rdev_add_mpath(rdev, dev, dst, next_hop);
}

static int nl80211_del_mpath(struct sk_buff *skb, struct genl_info *info)
{
	struct cfg80211_registered_device *rdev = info->user_ptr[0];
	struct net_device *dev = info->user_ptr[1];
	u8 *dst = NULL;

	if (info->attrs[NL80211_ATTR_MAC])
		dst = nla_data(info->attrs[NL80211_ATTR_MAC]);

	if (!rdev->ops->del_mpath)
		return -EOPNOTSUPP;

	if (dev->ieee80211_ptr->iftype != NL80211_IFTYPE_MESH_POINT)
		return -EOPNOTSUPP;

	return rdev_del_mpath(rdev, dev, dst);
}

static int nl80211_get_mpp(struct sk_buff *skb, struct genl_info *info)
{
	struct cfg80211_registered_device *rdev = info->user_ptr[0];
	int err;
	struct net_device *dev = info->user_ptr[1];
	struct mpath_info pinfo;
	struct sk_buff *msg;
	u8 *dst = NULL;
	u8 mpp[ETH_ALEN];

	memset(&pinfo, 0, sizeof(pinfo));

	if (!info->attrs[NL80211_ATTR_MAC])
		return -EINVAL;

	dst = nla_data(info->attrs[NL80211_ATTR_MAC]);

	if (!rdev->ops->get_mpp)
		return -EOPNOTSUPP;

	if (dev->ieee80211_ptr->iftype != NL80211_IFTYPE_MESH_POINT)
		return -EOPNOTSUPP;

	err = rdev_get_mpp(rdev, dev, dst, mpp, &pinfo);
	if (err)
		return err;

	msg = nlmsg_new(NLMSG_DEFAULT_SIZE, GFP_KERNEL);
	if (!msg)
		return -ENOMEM;

	if (nl80211_send_mpath(msg, info->snd_portid, info->snd_seq, 0,
			       dev, dst, mpp, &pinfo) < 0) {
		nlmsg_free(msg);
		return -ENOBUFS;
	}

	return genlmsg_reply(msg, info);
}

static int nl80211_dump_mpp(struct sk_buff *skb,
			    struct netlink_callback *cb)
{
	struct mpath_info pinfo;
	struct cfg80211_registered_device *rdev;
	struct wireless_dev *wdev;
	u8 dst[ETH_ALEN];
	u8 mpp[ETH_ALEN];
	int path_idx = cb->args[2];
	int err;

	rtnl_lock();
	err = nl80211_prepare_wdev_dump(cb, &rdev, &wdev);
	if (err)
		goto out_err;

	if (!rdev->ops->dump_mpp) {
		err = -EOPNOTSUPP;
		goto out_err;
	}

	if (wdev->iftype != NL80211_IFTYPE_MESH_POINT) {
		err = -EOPNOTSUPP;
		goto out_err;
	}

	while (1) {
		err = rdev_dump_mpp(rdev, wdev->netdev, path_idx, dst,
				    mpp, &pinfo);
		if (err == -ENOENT)
			break;
		if (err)
			goto out_err;

		if (nl80211_send_mpath(skb, NETLINK_CB(cb->skb).portid,
				       cb->nlh->nlmsg_seq, NLM_F_MULTI,
				       wdev->netdev, dst, mpp,
				       &pinfo) < 0)
			goto out;

		path_idx++;
	}

 out:
	cb->args[2] = path_idx;
	err = skb->len;
 out_err:
	rtnl_unlock();
	return err;
}

static int nl80211_set_bss(struct sk_buff *skb, struct genl_info *info)
{
	struct cfg80211_registered_device *rdev = info->user_ptr[0];
	struct net_device *dev = info->user_ptr[1];
	struct wireless_dev *wdev = dev->ieee80211_ptr;
	struct bss_parameters params;
	int err;

	memset(&params, 0, sizeof(params));
	/* default to not changing parameters */
	params.use_cts_prot = -1;
	params.use_short_preamble = -1;
	params.use_short_slot_time = -1;
	params.ap_isolate = -1;
	params.ht_opmode = -1;
	params.p2p_ctwindow = -1;
	params.p2p_opp_ps = -1;

	if (info->attrs[NL80211_ATTR_BSS_CTS_PROT])
		params.use_cts_prot =
		    nla_get_u8(info->attrs[NL80211_ATTR_BSS_CTS_PROT]);
	if (info->attrs[NL80211_ATTR_BSS_SHORT_PREAMBLE])
		params.use_short_preamble =
		    nla_get_u8(info->attrs[NL80211_ATTR_BSS_SHORT_PREAMBLE]);
	if (info->attrs[NL80211_ATTR_BSS_SHORT_SLOT_TIME])
		params.use_short_slot_time =
		    nla_get_u8(info->attrs[NL80211_ATTR_BSS_SHORT_SLOT_TIME]);
	if (info->attrs[NL80211_ATTR_BSS_BASIC_RATES]) {
		params.basic_rates =
			nla_data(info->attrs[NL80211_ATTR_BSS_BASIC_RATES]);
		params.basic_rates_len =
			nla_len(info->attrs[NL80211_ATTR_BSS_BASIC_RATES]);
	}
	if (info->attrs[NL80211_ATTR_AP_ISOLATE])
		params.ap_isolate = !!nla_get_u8(info->attrs[NL80211_ATTR_AP_ISOLATE]);
	if (info->attrs[NL80211_ATTR_BSS_HT_OPMODE])
		params.ht_opmode =
			nla_get_u16(info->attrs[NL80211_ATTR_BSS_HT_OPMODE]);

	if (info->attrs[NL80211_ATTR_P2P_CTWINDOW]) {
		if (dev->ieee80211_ptr->iftype != NL80211_IFTYPE_P2P_GO)
			return -EINVAL;
		params.p2p_ctwindow =
			nla_get_u8(info->attrs[NL80211_ATTR_P2P_CTWINDOW]);
		if (params.p2p_ctwindow != 0 &&
		    !(rdev->wiphy.features & NL80211_FEATURE_P2P_GO_CTWIN))
			return -EINVAL;
	}

	if (info->attrs[NL80211_ATTR_P2P_OPPPS]) {
		u8 tmp;

		if (dev->ieee80211_ptr->iftype != NL80211_IFTYPE_P2P_GO)
			return -EINVAL;
		tmp = nla_get_u8(info->attrs[NL80211_ATTR_P2P_OPPPS]);
		params.p2p_opp_ps = tmp;
		if (params.p2p_opp_ps &&
		    !(rdev->wiphy.features & NL80211_FEATURE_P2P_GO_OPPPS))
			return -EINVAL;
	}

	if (!rdev->ops->change_bss)
		return -EOPNOTSUPP;

	if (dev->ieee80211_ptr->iftype != NL80211_IFTYPE_AP &&
	    dev->ieee80211_ptr->iftype != NL80211_IFTYPE_P2P_GO)
		return -EOPNOTSUPP;

	wdev_lock(wdev);
	err = rdev_change_bss(rdev, dev, &params);
	wdev_unlock(wdev);

	return err;
}

static int nl80211_req_set_reg(struct sk_buff *skb, struct genl_info *info)
{
	char *data = NULL;
	bool is_indoor;
	enum nl80211_user_reg_hint_type user_reg_hint_type;
	u32 owner_nlportid;

	/*
	 * You should only get this when cfg80211 hasn't yet initialized
	 * completely when built-in to the kernel right between the time
	 * window between nl80211_init() and regulatory_init(), if that is
	 * even possible.
	 */
	if (unlikely(!rcu_access_pointer(cfg80211_regdomain)))
		return -EINPROGRESS;

	if (info->attrs[NL80211_ATTR_USER_REG_HINT_TYPE])
		user_reg_hint_type =
		  nla_get_u32(info->attrs[NL80211_ATTR_USER_REG_HINT_TYPE]);
	else
		user_reg_hint_type = NL80211_USER_REG_HINT_USER;

	switch (user_reg_hint_type) {
	case NL80211_USER_REG_HINT_USER:
	case NL80211_USER_REG_HINT_CELL_BASE:
		if (!info->attrs[NL80211_ATTR_REG_ALPHA2])
			return -EINVAL;

		data = nla_data(info->attrs[NL80211_ATTR_REG_ALPHA2]);
		return regulatory_hint_user(data, user_reg_hint_type);
	case NL80211_USER_REG_HINT_INDOOR:
		if (info->attrs[NL80211_ATTR_SOCKET_OWNER]) {
			owner_nlportid = info->snd_portid;
			is_indoor = !!info->attrs[NL80211_ATTR_REG_INDOOR];
		} else {
			owner_nlportid = 0;
			is_indoor = true;
		}

		return regulatory_hint_indoor(is_indoor, owner_nlportid);
	default:
		return -EINVAL;
	}
}

static int nl80211_reload_regdb(struct sk_buff *skb, struct genl_info *info)
{
	return reg_reload_regdb();
}

static int nl80211_get_mesh_config(struct sk_buff *skb,
				   struct genl_info *info)
{
	struct cfg80211_registered_device *rdev = info->user_ptr[0];
	struct net_device *dev = info->user_ptr[1];
	struct wireless_dev *wdev = dev->ieee80211_ptr;
	struct mesh_config cur_params;
	int err = 0;
	void *hdr;
	struct nlattr *pinfoattr;
	struct sk_buff *msg;

	if (wdev->iftype != NL80211_IFTYPE_MESH_POINT)
		return -EOPNOTSUPP;

	if (!rdev->ops->get_mesh_config)
		return -EOPNOTSUPP;

	wdev_lock(wdev);
	/* If not connected, get default parameters */
	if (!wdev->mesh_id_len)
		memcpy(&cur_params, &default_mesh_config, sizeof(cur_params));
	else
		err = rdev_get_mesh_config(rdev, dev, &cur_params);
	wdev_unlock(wdev);

	if (err)
		return err;

	/* Draw up a netlink message to send back */
	msg = nlmsg_new(NLMSG_DEFAULT_SIZE, GFP_KERNEL);
	if (!msg)
		return -ENOMEM;
	hdr = nl80211hdr_put(msg, info->snd_portid, info->snd_seq, 0,
			     NL80211_CMD_GET_MESH_CONFIG);
	if (!hdr)
		goto out;
	pinfoattr = nla_nest_start_noflag(msg, NL80211_ATTR_MESH_CONFIG);
	if (!pinfoattr)
		goto nla_put_failure;
	if (nla_put_u32(msg, NL80211_ATTR_IFINDEX, dev->ifindex) ||
	    nla_put_u16(msg, NL80211_MESHCONF_RETRY_TIMEOUT,
			cur_params.dot11MeshRetryTimeout) ||
	    nla_put_u16(msg, NL80211_MESHCONF_CONFIRM_TIMEOUT,
			cur_params.dot11MeshConfirmTimeout) ||
	    nla_put_u16(msg, NL80211_MESHCONF_HOLDING_TIMEOUT,
			cur_params.dot11MeshHoldingTimeout) ||
	    nla_put_u16(msg, NL80211_MESHCONF_MAX_PEER_LINKS,
			cur_params.dot11MeshMaxPeerLinks) ||
	    nla_put_u8(msg, NL80211_MESHCONF_MAX_RETRIES,
		       cur_params.dot11MeshMaxRetries) ||
	    nla_put_u8(msg, NL80211_MESHCONF_TTL,
		       cur_params.dot11MeshTTL) ||
	    nla_put_u8(msg, NL80211_MESHCONF_ELEMENT_TTL,
		       cur_params.element_ttl) ||
	    nla_put_u8(msg, NL80211_MESHCONF_AUTO_OPEN_PLINKS,
		       cur_params.auto_open_plinks) ||
	    nla_put_u32(msg, NL80211_MESHCONF_SYNC_OFFSET_MAX_NEIGHBOR,
			cur_params.dot11MeshNbrOffsetMaxNeighbor) ||
	    nla_put_u8(msg, NL80211_MESHCONF_HWMP_MAX_PREQ_RETRIES,
		       cur_params.dot11MeshHWMPmaxPREQretries) ||
	    nla_put_u32(msg, NL80211_MESHCONF_PATH_REFRESH_TIME,
			cur_params.path_refresh_time) ||
	    nla_put_u16(msg, NL80211_MESHCONF_MIN_DISCOVERY_TIMEOUT,
			cur_params.min_discovery_timeout) ||
	    nla_put_u32(msg, NL80211_MESHCONF_HWMP_ACTIVE_PATH_TIMEOUT,
			cur_params.dot11MeshHWMPactivePathTimeout) ||
	    nla_put_u16(msg, NL80211_MESHCONF_HWMP_PREQ_MIN_INTERVAL,
			cur_params.dot11MeshHWMPpreqMinInterval) ||
	    nla_put_u16(msg, NL80211_MESHCONF_HWMP_PERR_MIN_INTERVAL,
			cur_params.dot11MeshHWMPperrMinInterval) ||
	    nla_put_u16(msg, NL80211_MESHCONF_HWMP_NET_DIAM_TRVS_TIME,
			cur_params.dot11MeshHWMPnetDiameterTraversalTime) ||
	    nla_put_u8(msg, NL80211_MESHCONF_HWMP_ROOTMODE,
		       cur_params.dot11MeshHWMPRootMode) ||
	    nla_put_u16(msg, NL80211_MESHCONF_HWMP_RANN_INTERVAL,
			cur_params.dot11MeshHWMPRannInterval) ||
	    nla_put_u8(msg, NL80211_MESHCONF_GATE_ANNOUNCEMENTS,
		       cur_params.dot11MeshGateAnnouncementProtocol) ||
	    nla_put_u8(msg, NL80211_MESHCONF_FORWARDING,
		       cur_params.dot11MeshForwarding) ||
	    nla_put_s32(msg, NL80211_MESHCONF_RSSI_THRESHOLD,
			cur_params.rssi_threshold) ||
	    nla_put_u32(msg, NL80211_MESHCONF_HT_OPMODE,
			cur_params.ht_opmode) ||
	    nla_put_u32(msg, NL80211_MESHCONF_HWMP_PATH_TO_ROOT_TIMEOUT,
			cur_params.dot11MeshHWMPactivePathToRootTimeout) ||
	    nla_put_u16(msg, NL80211_MESHCONF_HWMP_ROOT_INTERVAL,
			cur_params.dot11MeshHWMProotInterval) ||
	    nla_put_u16(msg, NL80211_MESHCONF_HWMP_CONFIRMATION_INTERVAL,
			cur_params.dot11MeshHWMPconfirmationInterval) ||
	    nla_put_u32(msg, NL80211_MESHCONF_POWER_MODE,
			cur_params.power_mode) ||
	    nla_put_u16(msg, NL80211_MESHCONF_AWAKE_WINDOW,
			cur_params.dot11MeshAwakeWindowDuration) ||
	    nla_put_u32(msg, NL80211_MESHCONF_PLINK_TIMEOUT,
			cur_params.plink_timeout) ||
	    nla_put_u8(msg, NL80211_MESHCONF_CONNECTED_TO_GATE,
		       cur_params.dot11MeshConnectedToMeshGate))
		goto nla_put_failure;
	nla_nest_end(msg, pinfoattr);
	genlmsg_end(msg, hdr);
	return genlmsg_reply(msg, info);

 nla_put_failure:
 out:
	nlmsg_free(msg);
	return -ENOBUFS;
}

static const struct nla_policy
nl80211_meshconf_params_policy[NL80211_MESHCONF_ATTR_MAX+1] = {
	[NL80211_MESHCONF_RETRY_TIMEOUT] =
		NLA_POLICY_RANGE(NLA_U16, 1, 255),
	[NL80211_MESHCONF_CONFIRM_TIMEOUT] =
		NLA_POLICY_RANGE(NLA_U16, 1, 255),
	[NL80211_MESHCONF_HOLDING_TIMEOUT] =
		NLA_POLICY_RANGE(NLA_U16, 1, 255),
	[NL80211_MESHCONF_MAX_PEER_LINKS] =
		NLA_POLICY_RANGE(NLA_U16, 0, 255),
	[NL80211_MESHCONF_MAX_RETRIES] = NLA_POLICY_MAX(NLA_U8, 16),
	[NL80211_MESHCONF_TTL] = NLA_POLICY_MIN(NLA_U8, 1),
	[NL80211_MESHCONF_ELEMENT_TTL] = NLA_POLICY_MIN(NLA_U8, 1),
	[NL80211_MESHCONF_AUTO_OPEN_PLINKS] = NLA_POLICY_MAX(NLA_U8, 1),
	[NL80211_MESHCONF_SYNC_OFFSET_MAX_NEIGHBOR] =
		NLA_POLICY_RANGE(NLA_U32, 1, 255),
	[NL80211_MESHCONF_HWMP_MAX_PREQ_RETRIES] = { .type = NLA_U8 },
	[NL80211_MESHCONF_PATH_REFRESH_TIME] = { .type = NLA_U32 },
	[NL80211_MESHCONF_MIN_DISCOVERY_TIMEOUT] = NLA_POLICY_MIN(NLA_U16, 1),
	[NL80211_MESHCONF_HWMP_ACTIVE_PATH_TIMEOUT] = { .type = NLA_U32 },
	[NL80211_MESHCONF_HWMP_PREQ_MIN_INTERVAL] =
		NLA_POLICY_MIN(NLA_U16, 1),
	[NL80211_MESHCONF_HWMP_PERR_MIN_INTERVAL] =
		NLA_POLICY_MIN(NLA_U16, 1),
	[NL80211_MESHCONF_HWMP_NET_DIAM_TRVS_TIME] =
		NLA_POLICY_MIN(NLA_U16, 1),
	[NL80211_MESHCONF_HWMP_ROOTMODE] = NLA_POLICY_MAX(NLA_U8, 4),
	[NL80211_MESHCONF_HWMP_RANN_INTERVAL] =
		NLA_POLICY_MIN(NLA_U16, 1),
	[NL80211_MESHCONF_GATE_ANNOUNCEMENTS] = NLA_POLICY_MAX(NLA_U8, 1),
	[NL80211_MESHCONF_FORWARDING] = NLA_POLICY_MAX(NLA_U8, 1),
	[NL80211_MESHCONF_RSSI_THRESHOLD] =
		NLA_POLICY_RANGE(NLA_S32, -255, 0),
	[NL80211_MESHCONF_HT_OPMODE] = { .type = NLA_U16 },
	[NL80211_MESHCONF_HWMP_PATH_TO_ROOT_TIMEOUT] = { .type = NLA_U32 },
	[NL80211_MESHCONF_HWMP_ROOT_INTERVAL] =
		NLA_POLICY_MIN(NLA_U16, 1),
	[NL80211_MESHCONF_HWMP_CONFIRMATION_INTERVAL] =
		NLA_POLICY_MIN(NLA_U16, 1),
	[NL80211_MESHCONF_POWER_MODE] =
		NLA_POLICY_RANGE(NLA_U32,
				 NL80211_MESH_POWER_ACTIVE,
				 NL80211_MESH_POWER_MAX),
	[NL80211_MESHCONF_AWAKE_WINDOW] = { .type = NLA_U16 },
	[NL80211_MESHCONF_PLINK_TIMEOUT] = { .type = NLA_U32 },
	[NL80211_MESHCONF_CONNECTED_TO_GATE] = NLA_POLICY_RANGE(NLA_U8, 0, 1),
};

static const struct nla_policy
	nl80211_mesh_setup_params_policy[NL80211_MESH_SETUP_ATTR_MAX+1] = {
	[NL80211_MESH_SETUP_ENABLE_VENDOR_SYNC] = { .type = NLA_U8 },
	[NL80211_MESH_SETUP_ENABLE_VENDOR_PATH_SEL] = { .type = NLA_U8 },
	[NL80211_MESH_SETUP_ENABLE_VENDOR_METRIC] = { .type = NLA_U8 },
	[NL80211_MESH_SETUP_USERSPACE_AUTH] = { .type = NLA_FLAG },
	[NL80211_MESH_SETUP_AUTH_PROTOCOL] = { .type = NLA_U8 },
	[NL80211_MESH_SETUP_USERSPACE_MPM] = { .type = NLA_FLAG },
	[NL80211_MESH_SETUP_IE] =
		NLA_POLICY_VALIDATE_FN(NLA_BINARY, validate_ie_attr,
				       IEEE80211_MAX_DATA_LEN),
	[NL80211_MESH_SETUP_USERSPACE_AMPE] = { .type = NLA_FLAG },
};

static int nl80211_parse_mesh_config(struct genl_info *info,
				     struct mesh_config *cfg,
				     u32 *mask_out)
{
	struct nlattr *tb[NL80211_MESHCONF_ATTR_MAX + 1];
	u32 mask = 0;
	u16 ht_opmode;

#define FILL_IN_MESH_PARAM_IF_SET(tb, cfg, param, mask, attr, fn)	\
do {									\
	if (tb[attr]) {							\
		cfg->param = fn(tb[attr]);				\
		mask |= BIT((attr) - 1);				\
	}								\
} while (0)

	if (!info->attrs[NL80211_ATTR_MESH_CONFIG])
		return -EINVAL;
	if (nla_parse_nested_deprecated(tb, NL80211_MESHCONF_ATTR_MAX, info->attrs[NL80211_ATTR_MESH_CONFIG], nl80211_meshconf_params_policy, info->extack))
		return -EINVAL;

	/* This makes sure that there aren't more than 32 mesh config
	 * parameters (otherwise our bitfield scheme would not work.) */
	BUILD_BUG_ON(NL80211_MESHCONF_ATTR_MAX > 32);

	/* Fill in the params struct */
	FILL_IN_MESH_PARAM_IF_SET(tb, cfg, dot11MeshRetryTimeout, mask,
				  NL80211_MESHCONF_RETRY_TIMEOUT, nla_get_u16);
	FILL_IN_MESH_PARAM_IF_SET(tb, cfg, dot11MeshConfirmTimeout, mask,
				  NL80211_MESHCONF_CONFIRM_TIMEOUT,
				  nla_get_u16);
	FILL_IN_MESH_PARAM_IF_SET(tb, cfg, dot11MeshHoldingTimeout, mask,
				  NL80211_MESHCONF_HOLDING_TIMEOUT,
				  nla_get_u16);
	FILL_IN_MESH_PARAM_IF_SET(tb, cfg, dot11MeshMaxPeerLinks, mask,
				  NL80211_MESHCONF_MAX_PEER_LINKS,
				  nla_get_u16);
	FILL_IN_MESH_PARAM_IF_SET(tb, cfg, dot11MeshMaxRetries, mask,
				  NL80211_MESHCONF_MAX_RETRIES, nla_get_u8);
	FILL_IN_MESH_PARAM_IF_SET(tb, cfg, dot11MeshTTL, mask,
				  NL80211_MESHCONF_TTL, nla_get_u8);
	FILL_IN_MESH_PARAM_IF_SET(tb, cfg, element_ttl, mask,
				  NL80211_MESHCONF_ELEMENT_TTL, nla_get_u8);
	FILL_IN_MESH_PARAM_IF_SET(tb, cfg, auto_open_plinks, mask,
				  NL80211_MESHCONF_AUTO_OPEN_PLINKS,
				  nla_get_u8);
	FILL_IN_MESH_PARAM_IF_SET(tb, cfg, dot11MeshNbrOffsetMaxNeighbor,
				  mask,
				  NL80211_MESHCONF_SYNC_OFFSET_MAX_NEIGHBOR,
				  nla_get_u32);
	FILL_IN_MESH_PARAM_IF_SET(tb, cfg, dot11MeshHWMPmaxPREQretries, mask,
				  NL80211_MESHCONF_HWMP_MAX_PREQ_RETRIES,
				  nla_get_u8);
	FILL_IN_MESH_PARAM_IF_SET(tb, cfg, path_refresh_time, mask,
				  NL80211_MESHCONF_PATH_REFRESH_TIME,
				  nla_get_u32);
	if (mask & BIT(NL80211_MESHCONF_PATH_REFRESH_TIME) &&
	    (cfg->path_refresh_time < 1 || cfg->path_refresh_time > 65535))
		return -EINVAL;
	FILL_IN_MESH_PARAM_IF_SET(tb, cfg, min_discovery_timeout, mask,
				  NL80211_MESHCONF_MIN_DISCOVERY_TIMEOUT,
				  nla_get_u16);
	FILL_IN_MESH_PARAM_IF_SET(tb, cfg, dot11MeshHWMPactivePathTimeout,
				  mask,
				  NL80211_MESHCONF_HWMP_ACTIVE_PATH_TIMEOUT,
				  nla_get_u32);
	if (mask & BIT(NL80211_MESHCONF_HWMP_ACTIVE_PATH_TIMEOUT) &&
	    (cfg->dot11MeshHWMPactivePathTimeout < 1 ||
	     cfg->dot11MeshHWMPactivePathTimeout > 65535))
		return -EINVAL;
	FILL_IN_MESH_PARAM_IF_SET(tb, cfg, dot11MeshHWMPpreqMinInterval, mask,
				  NL80211_MESHCONF_HWMP_PREQ_MIN_INTERVAL,
				  nla_get_u16);
	FILL_IN_MESH_PARAM_IF_SET(tb, cfg, dot11MeshHWMPperrMinInterval, mask,
				  NL80211_MESHCONF_HWMP_PERR_MIN_INTERVAL,
				  nla_get_u16);
	FILL_IN_MESH_PARAM_IF_SET(tb, cfg,
				  dot11MeshHWMPnetDiameterTraversalTime, mask,
				  NL80211_MESHCONF_HWMP_NET_DIAM_TRVS_TIME,
				  nla_get_u16);
	FILL_IN_MESH_PARAM_IF_SET(tb, cfg, dot11MeshHWMPRootMode, mask,
				  NL80211_MESHCONF_HWMP_ROOTMODE, nla_get_u8);
	FILL_IN_MESH_PARAM_IF_SET(tb, cfg, dot11MeshHWMPRannInterval, mask,
				  NL80211_MESHCONF_HWMP_RANN_INTERVAL,
				  nla_get_u16);
	FILL_IN_MESH_PARAM_IF_SET(tb, cfg, dot11MeshGateAnnouncementProtocol,
				  mask, NL80211_MESHCONF_GATE_ANNOUNCEMENTS,
				  nla_get_u8);
	FILL_IN_MESH_PARAM_IF_SET(tb, cfg, dot11MeshForwarding, mask,
				  NL80211_MESHCONF_FORWARDING, nla_get_u8);
	FILL_IN_MESH_PARAM_IF_SET(tb, cfg, rssi_threshold, mask,
				  NL80211_MESHCONF_RSSI_THRESHOLD,
				  nla_get_s32);
	FILL_IN_MESH_PARAM_IF_SET(tb, cfg, dot11MeshConnectedToMeshGate, mask,
				  NL80211_MESHCONF_CONNECTED_TO_GATE,
				  nla_get_u8);
	/*
	 * Check HT operation mode based on
	 * IEEE 802.11-2016 9.4.2.57 HT Operation element.
	 */
	if (tb[NL80211_MESHCONF_HT_OPMODE]) {
		ht_opmode = nla_get_u16(tb[NL80211_MESHCONF_HT_OPMODE]);

		if (ht_opmode & ~(IEEE80211_HT_OP_MODE_PROTECTION |
				  IEEE80211_HT_OP_MODE_NON_GF_STA_PRSNT |
				  IEEE80211_HT_OP_MODE_NON_HT_STA_PRSNT))
			return -EINVAL;

		/* NON_HT_STA bit is reserved, but some programs set it */
		ht_opmode &= ~IEEE80211_HT_OP_MODE_NON_HT_STA_PRSNT;

		cfg->ht_opmode = ht_opmode;
		mask |= (1 << (NL80211_MESHCONF_HT_OPMODE - 1));
	}
	FILL_IN_MESH_PARAM_IF_SET(tb, cfg,
				  dot11MeshHWMPactivePathToRootTimeout, mask,
				  NL80211_MESHCONF_HWMP_PATH_TO_ROOT_TIMEOUT,
				  nla_get_u32);
	if (mask & BIT(NL80211_MESHCONF_HWMP_PATH_TO_ROOT_TIMEOUT) &&
	    (cfg->dot11MeshHWMPactivePathToRootTimeout < 1 ||
	     cfg->dot11MeshHWMPactivePathToRootTimeout > 65535))
		return -EINVAL;
	FILL_IN_MESH_PARAM_IF_SET(tb, cfg, dot11MeshHWMProotInterval, mask,
				  NL80211_MESHCONF_HWMP_ROOT_INTERVAL,
				  nla_get_u16);
	FILL_IN_MESH_PARAM_IF_SET(tb, cfg, dot11MeshHWMPconfirmationInterval,
				  mask,
				  NL80211_MESHCONF_HWMP_CONFIRMATION_INTERVAL,
				  nla_get_u16);
	FILL_IN_MESH_PARAM_IF_SET(tb, cfg, power_mode, mask,
				  NL80211_MESHCONF_POWER_MODE, nla_get_u32);
	FILL_IN_MESH_PARAM_IF_SET(tb, cfg, dot11MeshAwakeWindowDuration, mask,
				  NL80211_MESHCONF_AWAKE_WINDOW, nla_get_u16);
	FILL_IN_MESH_PARAM_IF_SET(tb, cfg, plink_timeout, mask,
				  NL80211_MESHCONF_PLINK_TIMEOUT, nla_get_u32);
	if (mask_out)
		*mask_out = mask;

	return 0;

#undef FILL_IN_MESH_PARAM_IF_SET
}

static int nl80211_parse_mesh_setup(struct genl_info *info,
				     struct mesh_setup *setup)
{
	struct cfg80211_registered_device *rdev = info->user_ptr[0];
	struct nlattr *tb[NL80211_MESH_SETUP_ATTR_MAX + 1];

	if (!info->attrs[NL80211_ATTR_MESH_SETUP])
		return -EINVAL;
	if (nla_parse_nested_deprecated(tb, NL80211_MESH_SETUP_ATTR_MAX, info->attrs[NL80211_ATTR_MESH_SETUP], nl80211_mesh_setup_params_policy, info->extack))
		return -EINVAL;

	if (tb[NL80211_MESH_SETUP_ENABLE_VENDOR_SYNC])
		setup->sync_method =
		(nla_get_u8(tb[NL80211_MESH_SETUP_ENABLE_VENDOR_SYNC])) ?
		 IEEE80211_SYNC_METHOD_VENDOR :
		 IEEE80211_SYNC_METHOD_NEIGHBOR_OFFSET;

	if (tb[NL80211_MESH_SETUP_ENABLE_VENDOR_PATH_SEL])
		setup->path_sel_proto =
		(nla_get_u8(tb[NL80211_MESH_SETUP_ENABLE_VENDOR_PATH_SEL])) ?
		 IEEE80211_PATH_PROTOCOL_VENDOR :
		 IEEE80211_PATH_PROTOCOL_HWMP;

	if (tb[NL80211_MESH_SETUP_ENABLE_VENDOR_METRIC])
		setup->path_metric =
		(nla_get_u8(tb[NL80211_MESH_SETUP_ENABLE_VENDOR_METRIC])) ?
		 IEEE80211_PATH_METRIC_VENDOR :
		 IEEE80211_PATH_METRIC_AIRTIME;

	if (tb[NL80211_MESH_SETUP_IE]) {
		struct nlattr *ieattr =
			tb[NL80211_MESH_SETUP_IE];
		setup->ie = nla_data(ieattr);
		setup->ie_len = nla_len(ieattr);
	}
	if (tb[NL80211_MESH_SETUP_USERSPACE_MPM] &&
	    !(rdev->wiphy.features & NL80211_FEATURE_USERSPACE_MPM))
		return -EINVAL;
	setup->user_mpm = nla_get_flag(tb[NL80211_MESH_SETUP_USERSPACE_MPM]);
	setup->is_authenticated = nla_get_flag(tb[NL80211_MESH_SETUP_USERSPACE_AUTH]);
	setup->is_secure = nla_get_flag(tb[NL80211_MESH_SETUP_USERSPACE_AMPE]);
	if (setup->is_secure)
		setup->user_mpm = true;

	if (tb[NL80211_MESH_SETUP_AUTH_PROTOCOL]) {
		if (!setup->user_mpm)
			return -EINVAL;
		setup->auth_id =
			nla_get_u8(tb[NL80211_MESH_SETUP_AUTH_PROTOCOL]);
	}

	return 0;
}

static int nl80211_update_mesh_config(struct sk_buff *skb,
				      struct genl_info *info)
{
	struct cfg80211_registered_device *rdev = info->user_ptr[0];
	struct net_device *dev = info->user_ptr[1];
	struct wireless_dev *wdev = dev->ieee80211_ptr;
	struct mesh_config cfg;
	u32 mask;
	int err;

	if (wdev->iftype != NL80211_IFTYPE_MESH_POINT)
		return -EOPNOTSUPP;

	if (!rdev->ops->update_mesh_config)
		return -EOPNOTSUPP;

	err = nl80211_parse_mesh_config(info, &cfg, &mask);
	if (err)
		return err;

	wdev_lock(wdev);
	if (!wdev->mesh_id_len)
		err = -ENOLINK;

	if (!err)
		err = rdev_update_mesh_config(rdev, dev, mask, &cfg);

	wdev_unlock(wdev);

	return err;
}

static int nl80211_put_regdom(const struct ieee80211_regdomain *regdom,
			      struct sk_buff *msg)
{
	struct nlattr *nl_reg_rules;
	unsigned int i;

	if (nla_put_string(msg, NL80211_ATTR_REG_ALPHA2, regdom->alpha2) ||
	    (regdom->dfs_region &&
	     nla_put_u8(msg, NL80211_ATTR_DFS_REGION, regdom->dfs_region)))
		goto nla_put_failure;

	nl_reg_rules = nla_nest_start_noflag(msg, NL80211_ATTR_REG_RULES);
	if (!nl_reg_rules)
		goto nla_put_failure;

	for (i = 0; i < regdom->n_reg_rules; i++) {
		struct nlattr *nl_reg_rule;
		const struct ieee80211_reg_rule *reg_rule;
		const struct ieee80211_freq_range *freq_range;
		const struct ieee80211_power_rule *power_rule;
		unsigned int max_bandwidth_khz;

		reg_rule = &regdom->reg_rules[i];
		freq_range = &reg_rule->freq_range;
		power_rule = &reg_rule->power_rule;

		nl_reg_rule = nla_nest_start_noflag(msg, i);
		if (!nl_reg_rule)
			goto nla_put_failure;

		max_bandwidth_khz = freq_range->max_bandwidth_khz;
		if (!max_bandwidth_khz)
			max_bandwidth_khz = reg_get_max_bandwidth(regdom,
								  reg_rule);

		if (nla_put_u32(msg, NL80211_ATTR_REG_RULE_FLAGS,
				reg_rule->flags) ||
		    nla_put_u32(msg, NL80211_ATTR_FREQ_RANGE_START,
				freq_range->start_freq_khz) ||
		    nla_put_u32(msg, NL80211_ATTR_FREQ_RANGE_END,
				freq_range->end_freq_khz) ||
		    nla_put_u32(msg, NL80211_ATTR_FREQ_RANGE_MAX_BW,
				max_bandwidth_khz) ||
		    nla_put_u32(msg, NL80211_ATTR_POWER_RULE_MAX_ANT_GAIN,
				power_rule->max_antenna_gain) ||
		    nla_put_u32(msg, NL80211_ATTR_POWER_RULE_MAX_EIRP,
				power_rule->max_eirp) ||
		    nla_put_u32(msg, NL80211_ATTR_DFS_CAC_TIME,
				reg_rule->dfs_cac_ms))
			goto nla_put_failure;

		nla_nest_end(msg, nl_reg_rule);
	}

	nla_nest_end(msg, nl_reg_rules);
	return 0;

nla_put_failure:
	return -EMSGSIZE;
}

static int nl80211_get_reg_do(struct sk_buff *skb, struct genl_info *info)
{
	const struct ieee80211_regdomain *regdom = NULL;
	struct cfg80211_registered_device *rdev;
	struct wiphy *wiphy = NULL;
	struct sk_buff *msg;
	void *hdr;

	msg = nlmsg_new(NLMSG_DEFAULT_SIZE, GFP_KERNEL);
	if (!msg)
		return -ENOBUFS;

	hdr = nl80211hdr_put(msg, info->snd_portid, info->snd_seq, 0,
			     NL80211_CMD_GET_REG);
	if (!hdr)
		goto put_failure;

	if (info->attrs[NL80211_ATTR_WIPHY]) {
		bool self_managed;

		rdev = cfg80211_get_dev_from_info(genl_info_net(info), info);
		if (IS_ERR(rdev)) {
			nlmsg_free(msg);
			return PTR_ERR(rdev);
		}

		wiphy = &rdev->wiphy;
		self_managed = wiphy->regulatory_flags &
			       REGULATORY_WIPHY_SELF_MANAGED;
		regdom = get_wiphy_regdom(wiphy);

		/* a self-managed-reg device must have a private regdom */
		if (WARN_ON(!regdom && self_managed)) {
			nlmsg_free(msg);
			return -EINVAL;
		}

		if (regdom &&
		    nla_put_u32(msg, NL80211_ATTR_WIPHY, get_wiphy_idx(wiphy)))
			goto nla_put_failure;
	}

	if (!wiphy && reg_last_request_cell_base() &&
	    nla_put_u32(msg, NL80211_ATTR_USER_REG_HINT_TYPE,
			NL80211_USER_REG_HINT_CELL_BASE))
		goto nla_put_failure;

	rcu_read_lock();

	if (!regdom)
		regdom = rcu_dereference(cfg80211_regdomain);

	if (nl80211_put_regdom(regdom, msg))
		goto nla_put_failure_rcu;

	rcu_read_unlock();

	genlmsg_end(msg, hdr);
	return genlmsg_reply(msg, info);

nla_put_failure_rcu:
	rcu_read_unlock();
nla_put_failure:
put_failure:
	nlmsg_free(msg);
	return -EMSGSIZE;
}

static int nl80211_send_regdom(struct sk_buff *msg, struct netlink_callback *cb,
			       u32 seq, int flags, struct wiphy *wiphy,
			       const struct ieee80211_regdomain *regdom)
{
	void *hdr = nl80211hdr_put(msg, NETLINK_CB(cb->skb).portid, seq, flags,
				   NL80211_CMD_GET_REG);

	if (!hdr)
		return -1;

	genl_dump_check_consistent(cb, hdr);

	if (nl80211_put_regdom(regdom, msg))
		goto nla_put_failure;

	if (!wiphy && reg_last_request_cell_base() &&
	    nla_put_u32(msg, NL80211_ATTR_USER_REG_HINT_TYPE,
			NL80211_USER_REG_HINT_CELL_BASE))
		goto nla_put_failure;

	if (wiphy &&
	    nla_put_u32(msg, NL80211_ATTR_WIPHY, get_wiphy_idx(wiphy)))
		goto nla_put_failure;

	if (wiphy && wiphy->regulatory_flags & REGULATORY_WIPHY_SELF_MANAGED &&
	    nla_put_flag(msg, NL80211_ATTR_WIPHY_SELF_MANAGED_REG))
		goto nla_put_failure;

	genlmsg_end(msg, hdr);
	return 0;

nla_put_failure:
	genlmsg_cancel(msg, hdr);
	return -EMSGSIZE;
}

static int nl80211_get_reg_dump(struct sk_buff *skb,
				struct netlink_callback *cb)
{
	const struct ieee80211_regdomain *regdom = NULL;
	struct cfg80211_registered_device *rdev;
	int err, reg_idx, start = cb->args[2];

	rtnl_lock();

	if (cfg80211_regdomain && start == 0) {
		err = nl80211_send_regdom(skb, cb, cb->nlh->nlmsg_seq,
					  NLM_F_MULTI, NULL,
					  rtnl_dereference(cfg80211_regdomain));
		if (err < 0)
			goto out_err;
	}

	/* the global regdom is idx 0 */
	reg_idx = 1;
	list_for_each_entry(rdev, &cfg80211_rdev_list, list) {
		regdom = get_wiphy_regdom(&rdev->wiphy);
		if (!regdom)
			continue;

		if (++reg_idx <= start)
			continue;

		err = nl80211_send_regdom(skb, cb, cb->nlh->nlmsg_seq,
					  NLM_F_MULTI, &rdev->wiphy, regdom);
		if (err < 0) {
			reg_idx--;
			break;
		}
	}

	cb->args[2] = reg_idx;
	err = skb->len;
out_err:
	rtnl_unlock();
	return err;
}

#ifdef CONFIG_CFG80211_CRDA_SUPPORT
static const struct nla_policy reg_rule_policy[NL80211_REG_RULE_ATTR_MAX + 1] = {
	[NL80211_ATTR_REG_RULE_FLAGS]		= { .type = NLA_U32 },
	[NL80211_ATTR_FREQ_RANGE_START]		= { .type = NLA_U32 },
	[NL80211_ATTR_FREQ_RANGE_END]		= { .type = NLA_U32 },
	[NL80211_ATTR_FREQ_RANGE_MAX_BW]	= { .type = NLA_U32 },
	[NL80211_ATTR_POWER_RULE_MAX_ANT_GAIN]	= { .type = NLA_U32 },
	[NL80211_ATTR_POWER_RULE_MAX_EIRP]	= { .type = NLA_U32 },
	[NL80211_ATTR_DFS_CAC_TIME]		= { .type = NLA_U32 },
};

static int parse_reg_rule(struct nlattr *tb[],
	struct ieee80211_reg_rule *reg_rule)
{
	struct ieee80211_freq_range *freq_range = &reg_rule->freq_range;
	struct ieee80211_power_rule *power_rule = &reg_rule->power_rule;

	if (!tb[NL80211_ATTR_REG_RULE_FLAGS])
		return -EINVAL;
	if (!tb[NL80211_ATTR_FREQ_RANGE_START])
		return -EINVAL;
	if (!tb[NL80211_ATTR_FREQ_RANGE_END])
		return -EINVAL;
	if (!tb[NL80211_ATTR_FREQ_RANGE_MAX_BW])
		return -EINVAL;
	if (!tb[NL80211_ATTR_POWER_RULE_MAX_EIRP])
		return -EINVAL;

	reg_rule->flags = nla_get_u32(tb[NL80211_ATTR_REG_RULE_FLAGS]);

	freq_range->start_freq_khz =
		nla_get_u32(tb[NL80211_ATTR_FREQ_RANGE_START]);
	freq_range->end_freq_khz =
		nla_get_u32(tb[NL80211_ATTR_FREQ_RANGE_END]);
	freq_range->max_bandwidth_khz =
		nla_get_u32(tb[NL80211_ATTR_FREQ_RANGE_MAX_BW]);

	power_rule->max_eirp =
		nla_get_u32(tb[NL80211_ATTR_POWER_RULE_MAX_EIRP]);

	if (tb[NL80211_ATTR_POWER_RULE_MAX_ANT_GAIN])
		power_rule->max_antenna_gain =
			nla_get_u32(tb[NL80211_ATTR_POWER_RULE_MAX_ANT_GAIN]);

	if (tb[NL80211_ATTR_DFS_CAC_TIME])
		reg_rule->dfs_cac_ms =
			nla_get_u32(tb[NL80211_ATTR_DFS_CAC_TIME]);

	return 0;
}

static int nl80211_set_reg(struct sk_buff *skb, struct genl_info *info)
{
	struct nlattr *tb[NL80211_REG_RULE_ATTR_MAX + 1];
	struct nlattr *nl_reg_rule;
	char *alpha2;
	int rem_reg_rules, r;
	u32 num_rules = 0, rule_idx = 0;
	enum nl80211_dfs_regions dfs_region = NL80211_DFS_UNSET;
	struct ieee80211_regdomain *rd;

	if (!info->attrs[NL80211_ATTR_REG_ALPHA2])
		return -EINVAL;

	if (!info->attrs[NL80211_ATTR_REG_RULES])
		return -EINVAL;

	alpha2 = nla_data(info->attrs[NL80211_ATTR_REG_ALPHA2]);

	if (info->attrs[NL80211_ATTR_DFS_REGION])
		dfs_region = nla_get_u8(info->attrs[NL80211_ATTR_DFS_REGION]);

	nla_for_each_nested(nl_reg_rule, info->attrs[NL80211_ATTR_REG_RULES],
			    rem_reg_rules) {
		num_rules++;
		if (num_rules > NL80211_MAX_SUPP_REG_RULES)
			return -EINVAL;
	}

	if (!reg_is_valid_request(alpha2))
		return -EINVAL;

	rd = kzalloc(struct_size(rd, reg_rules, num_rules), GFP_KERNEL);
	if (!rd)
		return -ENOMEM;

	rd->n_reg_rules = num_rules;
	rd->alpha2[0] = alpha2[0];
	rd->alpha2[1] = alpha2[1];

	/*
	 * Disable DFS master mode if the DFS region was
	 * not supported or known on this kernel.
	 */
	if (reg_supported_dfs_region(dfs_region))
		rd->dfs_region = dfs_region;

	nla_for_each_nested(nl_reg_rule, info->attrs[NL80211_ATTR_REG_RULES],
			    rem_reg_rules) {
		r = nla_parse_nested_deprecated(tb, NL80211_REG_RULE_ATTR_MAX,
						nl_reg_rule, reg_rule_policy,
						info->extack);
		if (r)
			goto bad_reg;
		r = parse_reg_rule(tb, &rd->reg_rules[rule_idx]);
		if (r)
			goto bad_reg;

		rule_idx++;

		if (rule_idx > NL80211_MAX_SUPP_REG_RULES) {
			r = -EINVAL;
			goto bad_reg;
		}
	}

	/* set_regdom takes ownership of rd */
	return set_regdom(rd, REGD_SOURCE_CRDA);
 bad_reg:
	kfree(rd);
	return r;
}
#endif /* CONFIG_CFG80211_CRDA_SUPPORT */

static int validate_scan_freqs(struct nlattr *freqs)
{
	struct nlattr *attr1, *attr2;
	int n_channels = 0, tmp1, tmp2;

	nla_for_each_nested(attr1, freqs, tmp1)
		if (nla_len(attr1) != sizeof(u32))
			return 0;

	nla_for_each_nested(attr1, freqs, tmp1) {
		n_channels++;
		/*
		 * Some hardware has a limited channel list for
		 * scanning, and it is pretty much nonsensical
		 * to scan for a channel twice, so disallow that
		 * and don't require drivers to check that the
		 * channel list they get isn't longer than what
		 * they can scan, as long as they can scan all
		 * the channels they registered at once.
		 */
		nla_for_each_nested(attr2, freqs, tmp2)
			if (attr1 != attr2 &&
			    nla_get_u32(attr1) == nla_get_u32(attr2))
				return 0;
	}

	return n_channels;
}

static bool is_band_valid(struct wiphy *wiphy, enum nl80211_band b)
{
	return b < NUM_NL80211_BANDS && wiphy->bands[b];
}

static int parse_bss_select(struct nlattr *nla, struct wiphy *wiphy,
			    struct cfg80211_bss_selection *bss_select)
{
	struct nlattr *attr[NL80211_BSS_SELECT_ATTR_MAX + 1];
	struct nlattr *nest;
	int err;
	bool found = false;
	int i;

	/* only process one nested attribute */
	nest = nla_data(nla);
	if (!nla_ok(nest, nla_len(nest)))
		return -EINVAL;

	err = nla_parse_nested_deprecated(attr, NL80211_BSS_SELECT_ATTR_MAX,
					  nest, nl80211_bss_select_policy,
					  NULL);
	if (err)
		return err;

	/* only one attribute may be given */
	for (i = 0; i <= NL80211_BSS_SELECT_ATTR_MAX; i++) {
		if (attr[i]) {
			if (found)
				return -EINVAL;
			found = true;
		}
	}

	bss_select->behaviour = __NL80211_BSS_SELECT_ATTR_INVALID;

	if (attr[NL80211_BSS_SELECT_ATTR_RSSI])
		bss_select->behaviour = NL80211_BSS_SELECT_ATTR_RSSI;

	if (attr[NL80211_BSS_SELECT_ATTR_BAND_PREF]) {
		bss_select->behaviour = NL80211_BSS_SELECT_ATTR_BAND_PREF;
		bss_select->param.band_pref =
			nla_get_u32(attr[NL80211_BSS_SELECT_ATTR_BAND_PREF]);
		if (!is_band_valid(wiphy, bss_select->param.band_pref))
			return -EINVAL;
	}

	if (attr[NL80211_BSS_SELECT_ATTR_RSSI_ADJUST]) {
		struct nl80211_bss_select_rssi_adjust *adj_param;

		adj_param = nla_data(attr[NL80211_BSS_SELECT_ATTR_RSSI_ADJUST]);
		bss_select->behaviour = NL80211_BSS_SELECT_ATTR_RSSI_ADJUST;
		bss_select->param.adjust.band = adj_param->band;
		bss_select->param.adjust.delta = adj_param->delta;
		if (!is_band_valid(wiphy, bss_select->param.adjust.band))
			return -EINVAL;
	}

	/* user-space did not provide behaviour attribute */
	if (bss_select->behaviour == __NL80211_BSS_SELECT_ATTR_INVALID)
		return -EINVAL;

	if (!(wiphy->bss_select_support & BIT(bss_select->behaviour)))
		return -EINVAL;

	return 0;
}

int nl80211_parse_random_mac(struct nlattr **attrs,
			     u8 *mac_addr, u8 *mac_addr_mask)
{
	int i;

	if (!attrs[NL80211_ATTR_MAC] && !attrs[NL80211_ATTR_MAC_MASK]) {
		eth_zero_addr(mac_addr);
		eth_zero_addr(mac_addr_mask);
		mac_addr[0] = 0x2;
		mac_addr_mask[0] = 0x3;

		return 0;
	}

	/* need both or none */
	if (!attrs[NL80211_ATTR_MAC] || !attrs[NL80211_ATTR_MAC_MASK])
		return -EINVAL;

	memcpy(mac_addr, nla_data(attrs[NL80211_ATTR_MAC]), ETH_ALEN);
	memcpy(mac_addr_mask, nla_data(attrs[NL80211_ATTR_MAC_MASK]), ETH_ALEN);

	/* don't allow or configure an mcast address */
	if (!is_multicast_ether_addr(mac_addr_mask) ||
	    is_multicast_ether_addr(mac_addr))
		return -EINVAL;

	/*
	 * allow users to pass a MAC address that has bits set outside
	 * of the mask, but don't bother drivers with having to deal
	 * with such bits
	 */
	for (i = 0; i < ETH_ALEN; i++)
		mac_addr[i] &= mac_addr_mask[i];

	return 0;
}

static bool cfg80211_off_channel_oper_allowed(struct wireless_dev *wdev)
{
	ASSERT_WDEV_LOCK(wdev);

	if (!cfg80211_beaconing_iface_active(wdev))
		return true;

	if (!(wdev->chandef.chan->flags & IEEE80211_CHAN_RADAR))
		return true;

	return regulatory_pre_cac_allowed(wdev->wiphy);
}

static bool nl80211_check_scan_feat(struct wiphy *wiphy, u32 flags, u32 flag,
				    enum nl80211_ext_feature_index feat)
{
	if (!(flags & flag))
		return true;
	if (wiphy_ext_feature_isset(wiphy, feat))
		return true;
	return false;
}

static int
nl80211_check_scan_flags(struct wiphy *wiphy, struct wireless_dev *wdev,
			 void *request, struct nlattr **attrs,
			 bool is_sched_scan)
{
	u8 *mac_addr, *mac_addr_mask;
	u32 *flags;
	enum nl80211_feature_flags randomness_flag;

	if (!attrs[NL80211_ATTR_SCAN_FLAGS])
		return 0;

	if (is_sched_scan) {
		struct cfg80211_sched_scan_request *req = request;

		randomness_flag = wdev ?
				  NL80211_FEATURE_SCHED_SCAN_RANDOM_MAC_ADDR :
				  NL80211_FEATURE_ND_RANDOM_MAC_ADDR;
		flags = &req->flags;
		mac_addr = req->mac_addr;
		mac_addr_mask = req->mac_addr_mask;
	} else {
		struct cfg80211_scan_request *req = request;

		randomness_flag = NL80211_FEATURE_SCAN_RANDOM_MAC_ADDR;
		flags = &req->flags;
		mac_addr = req->mac_addr;
		mac_addr_mask = req->mac_addr_mask;
	}

	*flags = nla_get_u32(attrs[NL80211_ATTR_SCAN_FLAGS]);

	if (((*flags & NL80211_SCAN_FLAG_LOW_PRIORITY) &&
	     !(wiphy->features & NL80211_FEATURE_LOW_PRIORITY_SCAN)) ||
	    !nl80211_check_scan_feat(wiphy, *flags,
				     NL80211_SCAN_FLAG_LOW_SPAN,
				     NL80211_EXT_FEATURE_LOW_SPAN_SCAN) ||
	    !nl80211_check_scan_feat(wiphy, *flags,
				     NL80211_SCAN_FLAG_LOW_POWER,
				     NL80211_EXT_FEATURE_LOW_POWER_SCAN) ||
	    !nl80211_check_scan_feat(wiphy, *flags,
				     NL80211_SCAN_FLAG_HIGH_ACCURACY,
				     NL80211_EXT_FEATURE_HIGH_ACCURACY_SCAN) ||
	    !nl80211_check_scan_feat(wiphy, *flags,
				     NL80211_SCAN_FLAG_FILS_MAX_CHANNEL_TIME,
				     NL80211_EXT_FEATURE_FILS_MAX_CHANNEL_TIME) ||
	    !nl80211_check_scan_feat(wiphy, *flags,
				     NL80211_SCAN_FLAG_ACCEPT_BCAST_PROBE_RESP,
				     NL80211_EXT_FEATURE_ACCEPT_BCAST_PROBE_RESP) ||
	    !nl80211_check_scan_feat(wiphy, *flags,
				     NL80211_SCAN_FLAG_OCE_PROBE_REQ_DEFERRAL_SUPPRESSION,
				     NL80211_EXT_FEATURE_OCE_PROBE_REQ_DEFERRAL_SUPPRESSION) ||
	    !nl80211_check_scan_feat(wiphy, *flags,
				     NL80211_SCAN_FLAG_OCE_PROBE_REQ_HIGH_TX_RATE,
				     NL80211_EXT_FEATURE_OCE_PROBE_REQ_HIGH_TX_RATE) ||
	    !nl80211_check_scan_feat(wiphy, *flags,
				     NL80211_SCAN_FLAG_RANDOM_SN,
				     NL80211_EXT_FEATURE_SCAN_RANDOM_SN) ||
	    !nl80211_check_scan_feat(wiphy, *flags,
				     NL80211_SCAN_FLAG_MIN_PREQ_CONTENT,
				     NL80211_EXT_FEATURE_SCAN_MIN_PREQ_CONTENT))
		return -EOPNOTSUPP;

	if (*flags & NL80211_SCAN_FLAG_RANDOM_ADDR) {
		int err;

		if (!(wiphy->features & randomness_flag) ||
		    (wdev && wdev->current_bss))
			return -EOPNOTSUPP;

		err = nl80211_parse_random_mac(attrs, mac_addr, mac_addr_mask);
		if (err)
			return err;
	}

	return 0;
}

static int nl80211_trigger_scan(struct sk_buff *skb, struct genl_info *info)
{
	struct cfg80211_registered_device *rdev = info->user_ptr[0];
	struct wireless_dev *wdev = info->user_ptr[1];
	struct cfg80211_scan_request *request;
	struct nlattr *attr;
	struct wiphy *wiphy;
	int err, tmp, n_ssids = 0, n_channels, i;
	size_t ie_len;

	wiphy = &rdev->wiphy;

	if (wdev->iftype == NL80211_IFTYPE_NAN)
		return -EOPNOTSUPP;

	if (!rdev->ops->scan)
		return -EOPNOTSUPP;

	if (rdev->scan_req || rdev->scan_msg) {
		err = -EBUSY;
		goto unlock;
	}

	if (info->attrs[NL80211_ATTR_SCAN_FREQUENCIES]) {
		n_channels = validate_scan_freqs(
				info->attrs[NL80211_ATTR_SCAN_FREQUENCIES]);
		if (!n_channels) {
			err = -EINVAL;
			goto unlock;
		}
	} else {
		n_channels = ieee80211_get_num_supported_channels(wiphy);
	}

	if (info->attrs[NL80211_ATTR_SCAN_SSIDS])
		nla_for_each_nested(attr, info->attrs[NL80211_ATTR_SCAN_SSIDS], tmp)
			n_ssids++;

	if (n_ssids > wiphy->max_scan_ssids) {
		err = -EINVAL;
		goto unlock;
	}

	if (info->attrs[NL80211_ATTR_IE])
		ie_len = nla_len(info->attrs[NL80211_ATTR_IE]);
	else
		ie_len = 0;

	if (ie_len > wiphy->max_scan_ie_len) {
		err = -EINVAL;
		goto unlock;
	}

	request = kzalloc(sizeof(*request)
			+ sizeof(*request->ssids) * n_ssids
			+ sizeof(*request->channels) * n_channels
			+ ie_len, GFP_KERNEL);
	if (!request) {
		err = -ENOMEM;
		goto unlock;
	}

	if (n_ssids)
		request->ssids = (void *)&request->channels[n_channels];
	request->n_ssids = n_ssids;
	if (ie_len) {
		if (n_ssids)
			request->ie = (void *)(request->ssids + n_ssids);
		else
			request->ie = (void *)(request->channels + n_channels);
	}

	i = 0;
	if (info->attrs[NL80211_ATTR_SCAN_FREQUENCIES]) {
		/* user specified, bail out if channel not found */
		nla_for_each_nested(attr, info->attrs[NL80211_ATTR_SCAN_FREQUENCIES], tmp) {
			struct ieee80211_channel *chan;

			chan = ieee80211_get_channel(wiphy, nla_get_u32(attr));

			if (!chan) {
				err = -EINVAL;
				goto out_free;
			}

			/* ignore disabled channels */
			if (chan->flags & IEEE80211_CHAN_DISABLED)
				continue;

			request->channels[i] = chan;
			i++;
		}
	} else {
		enum nl80211_band band;

		/* all channels */
		for (band = 0; band < NUM_NL80211_BANDS; band++) {
			int j;

			if (!wiphy->bands[band])
				continue;
			for (j = 0; j < wiphy->bands[band]->n_channels; j++) {
				struct ieee80211_channel *chan;

				chan = &wiphy->bands[band]->channels[j];

				if (chan->flags & IEEE80211_CHAN_DISABLED)
					continue;

				request->channels[i] = chan;
				i++;
			}
		}
	}

	if (!i) {
		err = -EINVAL;
		goto out_free;
	}

	request->n_channels = i;

	wdev_lock(wdev);
	if (!cfg80211_off_channel_oper_allowed(wdev)) {
		struct ieee80211_channel *chan;

		if (request->n_channels != 1) {
			wdev_unlock(wdev);
			err = -EBUSY;
			goto out_free;
		}

		chan = request->channels[0];
		if (chan->center_freq != wdev->chandef.chan->center_freq) {
			wdev_unlock(wdev);
			err = -EBUSY;
			goto out_free;
		}
	}
	wdev_unlock(wdev);

	i = 0;
	if (n_ssids) {
		nla_for_each_nested(attr, info->attrs[NL80211_ATTR_SCAN_SSIDS], tmp) {
			if (nla_len(attr) > IEEE80211_MAX_SSID_LEN) {
				err = -EINVAL;
				goto out_free;
			}
			request->ssids[i].ssid_len = nla_len(attr);
			memcpy(request->ssids[i].ssid, nla_data(attr), nla_len(attr));
			i++;
		}
	}

	if (info->attrs[NL80211_ATTR_IE]) {
		request->ie_len = nla_len(info->attrs[NL80211_ATTR_IE]);
		memcpy((void *)request->ie,
		       nla_data(info->attrs[NL80211_ATTR_IE]),
		       request->ie_len);
	}

	for (i = 0; i < NUM_NL80211_BANDS; i++)
		if (wiphy->bands[i])
			request->rates[i] =
				(1 << wiphy->bands[i]->n_bitrates) - 1;

	if (info->attrs[NL80211_ATTR_SCAN_SUPP_RATES]) {
		nla_for_each_nested(attr,
				    info->attrs[NL80211_ATTR_SCAN_SUPP_RATES],
				    tmp) {
			enum nl80211_band band = nla_type(attr);

			if (band < 0 || band >= NUM_NL80211_BANDS) {
				err = -EINVAL;
				goto out_free;
			}

			if (!wiphy->bands[band])
				continue;

			err = ieee80211_get_ratemask(wiphy->bands[band],
						     nla_data(attr),
						     nla_len(attr),
						     &request->rates[band]);
			if (err)
				goto out_free;
		}
	}

	if (info->attrs[NL80211_ATTR_MEASUREMENT_DURATION]) {
		if (!wiphy_ext_feature_isset(wiphy,
					NL80211_EXT_FEATURE_SET_SCAN_DWELL)) {
			err = -EOPNOTSUPP;
			goto out_free;
		}

		request->duration =
			nla_get_u16(info->attrs[NL80211_ATTR_MEASUREMENT_DURATION]);
		request->duration_mandatory =
			nla_get_flag(info->attrs[NL80211_ATTR_MEASUREMENT_DURATION_MANDATORY]);
	}

	err = nl80211_check_scan_flags(wiphy, wdev, request, info->attrs,
				       false);
	if (err)
		goto out_free;

	request->no_cck =
		nla_get_flag(info->attrs[NL80211_ATTR_TX_NO_CCK_RATE]);

	/* Initial implementation used NL80211_ATTR_MAC to set the specific
	 * BSSID to scan for. This was problematic because that same attribute
	 * was already used for another purpose (local random MAC address). The
	 * NL80211_ATTR_BSSID attribute was added to fix this. For backwards
	 * compatibility with older userspace components, also use the
	 * NL80211_ATTR_MAC value here if it can be determined to be used for
	 * the specific BSSID use case instead of the random MAC address
	 * (NL80211_ATTR_SCAN_FLAGS is used to enable random MAC address use).
	 */
	if (info->attrs[NL80211_ATTR_BSSID])
		memcpy(request->bssid,
		       nla_data(info->attrs[NL80211_ATTR_BSSID]), ETH_ALEN);
	else if (!(request->flags & NL80211_SCAN_FLAG_RANDOM_ADDR) &&
		 info->attrs[NL80211_ATTR_MAC])
		memcpy(request->bssid, nla_data(info->attrs[NL80211_ATTR_MAC]),
		       ETH_ALEN);
	else
		eth_broadcast_addr(request->bssid);

	request->wdev = wdev;
	request->wiphy = &rdev->wiphy;
	request->scan_start = jiffies;

	rdev->scan_req = request;
	err = rdev_scan(rdev, request);

	if (!err) {
		nl80211_send_scan_start(rdev, wdev);
		if (wdev->netdev)
			dev_hold(wdev->netdev);
	} else {
 out_free:
		rdev->scan_req = NULL;
		kfree(request);
	}

 unlock:
	return err;
}

static int nl80211_abort_scan(struct sk_buff *skb, struct genl_info *info)
{
	struct cfg80211_registered_device *rdev = info->user_ptr[0];
	struct wireless_dev *wdev = info->user_ptr[1];

	if (!rdev->ops->abort_scan)
		return -EOPNOTSUPP;

	if (rdev->scan_msg)
		return 0;

	if (!rdev->scan_req)
		return -ENOENT;

	rdev_abort_scan(rdev, wdev);
	return 0;
}

static int
nl80211_parse_sched_scan_plans(struct wiphy *wiphy, int n_plans,
			       struct cfg80211_sched_scan_request *request,
			       struct nlattr **attrs)
{
	int tmp, err, i = 0;
	struct nlattr *attr;

	if (!attrs[NL80211_ATTR_SCHED_SCAN_PLANS]) {
		u32 interval;

		/*
		 * If scan plans are not specified,
		 * %NL80211_ATTR_SCHED_SCAN_INTERVAL will be specified. In this
		 * case one scan plan will be set with the specified scan
		 * interval and infinite number of iterations.
		 */
		interval = nla_get_u32(attrs[NL80211_ATTR_SCHED_SCAN_INTERVAL]);
		if (!interval)
			return -EINVAL;

		request->scan_plans[0].interval =
			DIV_ROUND_UP(interval, MSEC_PER_SEC);
		if (!request->scan_plans[0].interval)
			return -EINVAL;

		if (request->scan_plans[0].interval >
		    wiphy->max_sched_scan_plan_interval)
			request->scan_plans[0].interval =
				wiphy->max_sched_scan_plan_interval;

		return 0;
	}

	nla_for_each_nested(attr, attrs[NL80211_ATTR_SCHED_SCAN_PLANS], tmp) {
		struct nlattr *plan[NL80211_SCHED_SCAN_PLAN_MAX + 1];

		if (WARN_ON(i >= n_plans))
			return -EINVAL;

		err = nla_parse_nested_deprecated(plan,
						  NL80211_SCHED_SCAN_PLAN_MAX,
						  attr, nl80211_plan_policy,
						  NULL);
		if (err)
			return err;

		if (!plan[NL80211_SCHED_SCAN_PLAN_INTERVAL])
			return -EINVAL;

		request->scan_plans[i].interval =
			nla_get_u32(plan[NL80211_SCHED_SCAN_PLAN_INTERVAL]);
		if (!request->scan_plans[i].interval ||
		    request->scan_plans[i].interval >
		    wiphy->max_sched_scan_plan_interval)
			return -EINVAL;

		if (plan[NL80211_SCHED_SCAN_PLAN_ITERATIONS]) {
			request->scan_plans[i].iterations =
				nla_get_u32(plan[NL80211_SCHED_SCAN_PLAN_ITERATIONS]);
			if (!request->scan_plans[i].iterations ||
			    (request->scan_plans[i].iterations >
			     wiphy->max_sched_scan_plan_iterations))
				return -EINVAL;
		} else if (i < n_plans - 1) {
			/*
			 * All scan plans but the last one must specify
			 * a finite number of iterations
			 */
			return -EINVAL;
		}

		i++;
	}

	/*
	 * The last scan plan must not specify the number of
	 * iterations, it is supposed to run infinitely
	 */
	if (request->scan_plans[n_plans - 1].iterations)
		return  -EINVAL;

	return 0;
}

static int
nl80211_parse_sched_scan_per_band_rssi(struct wiphy *wiphy,
				       struct cfg80211_match_set *match_sets,
				       struct nlattr *tb_band_rssi,
				       s32 rssi_thold)
{
	struct nlattr *attr;
	int i, tmp, ret = 0;

	if (!wiphy_ext_feature_isset(wiphy,
		    NL80211_EXT_FEATURE_SCHED_SCAN_BAND_SPECIFIC_RSSI_THOLD)) {
		if (tb_band_rssi)
			ret = -EOPNOTSUPP;
		else
			for (i = 0; i < NUM_NL80211_BANDS; i++)
				match_sets->per_band_rssi_thold[i] =
					NL80211_SCAN_RSSI_THOLD_OFF;
		return ret;
	}

	for (i = 0; i < NUM_NL80211_BANDS; i++)
		match_sets->per_band_rssi_thold[i] = rssi_thold;

	nla_for_each_nested(attr, tb_band_rssi, tmp) {
		enum nl80211_band band = nla_type(attr);

		if (band < 0 || band >= NUM_NL80211_BANDS)
			return -EINVAL;

		match_sets->per_band_rssi_thold[band] =	nla_get_s32(attr);
	}

	return 0;
}

static struct cfg80211_sched_scan_request *
nl80211_parse_sched_scan(struct wiphy *wiphy, struct wireless_dev *wdev,
			 struct nlattr **attrs, int max_match_sets)
{
	struct cfg80211_sched_scan_request *request;
	struct nlattr *attr;
	int err, tmp, n_ssids = 0, n_match_sets = 0, n_channels, i, n_plans = 0;
	enum nl80211_band band;
	size_t ie_len;
	struct nlattr *tb[NL80211_SCHED_SCAN_MATCH_ATTR_MAX + 1];
	s32 default_match_rssi = NL80211_SCAN_RSSI_THOLD_OFF;

	if (attrs[NL80211_ATTR_SCAN_FREQUENCIES]) {
		n_channels = validate_scan_freqs(
				attrs[NL80211_ATTR_SCAN_FREQUENCIES]);
		if (!n_channels)
			return ERR_PTR(-EINVAL);
	} else {
		n_channels = ieee80211_get_num_supported_channels(wiphy);
	}

	if (attrs[NL80211_ATTR_SCAN_SSIDS])
		nla_for_each_nested(attr, attrs[NL80211_ATTR_SCAN_SSIDS],
				    tmp)
			n_ssids++;

	if (n_ssids > wiphy->max_sched_scan_ssids)
		return ERR_PTR(-EINVAL);

	/*
	 * First, count the number of 'real' matchsets. Due to an issue with
	 * the old implementation, matchsets containing only the RSSI attribute
	 * (NL80211_SCHED_SCAN_MATCH_ATTR_RSSI) are considered as the 'default'
	 * RSSI for all matchsets, rather than their own matchset for reporting
	 * all APs with a strong RSSI. This is needed to be compatible with
	 * older userspace that treated a matchset with only the RSSI as the
	 * global RSSI for all other matchsets - if there are other matchsets.
	 */
	if (attrs[NL80211_ATTR_SCHED_SCAN_MATCH]) {
		nla_for_each_nested(attr,
				    attrs[NL80211_ATTR_SCHED_SCAN_MATCH],
				    tmp) {
			struct nlattr *rssi;

			err = nla_parse_nested_deprecated(tb,
							  NL80211_SCHED_SCAN_MATCH_ATTR_MAX,
							  attr,
							  nl80211_match_policy,
							  NULL);
			if (err)
				return ERR_PTR(err);

			/* SSID and BSSID are mutually exclusive */
			if (tb[NL80211_SCHED_SCAN_MATCH_ATTR_SSID] &&
			    tb[NL80211_SCHED_SCAN_MATCH_ATTR_BSSID])
				return ERR_PTR(-EINVAL);

			/* add other standalone attributes here */
			if (tb[NL80211_SCHED_SCAN_MATCH_ATTR_SSID] ||
			    tb[NL80211_SCHED_SCAN_MATCH_ATTR_BSSID]) {
				n_match_sets++;
				continue;
			}
			rssi = tb[NL80211_SCHED_SCAN_MATCH_ATTR_RSSI];
			if (rssi)
				default_match_rssi = nla_get_s32(rssi);
		}
	}

	/* However, if there's no other matchset, add the RSSI one */
	if (!n_match_sets && default_match_rssi != NL80211_SCAN_RSSI_THOLD_OFF)
		n_match_sets = 1;

	if (n_match_sets > max_match_sets)
		return ERR_PTR(-EINVAL);

	if (attrs[NL80211_ATTR_IE])
		ie_len = nla_len(attrs[NL80211_ATTR_IE]);
	else
		ie_len = 0;

	if (ie_len > wiphy->max_sched_scan_ie_len)
		return ERR_PTR(-EINVAL);

	if (attrs[NL80211_ATTR_SCHED_SCAN_PLANS]) {
		/*
		 * NL80211_ATTR_SCHED_SCAN_INTERVAL must not be specified since
		 * each scan plan already specifies its own interval
		 */
		if (attrs[NL80211_ATTR_SCHED_SCAN_INTERVAL])
			return ERR_PTR(-EINVAL);

		nla_for_each_nested(attr,
				    attrs[NL80211_ATTR_SCHED_SCAN_PLANS], tmp)
			n_plans++;
	} else {
		/*
		 * The scan interval attribute is kept for backward
		 * compatibility. If no scan plans are specified and sched scan
		 * interval is specified, one scan plan will be set with this
		 * scan interval and infinite number of iterations.
		 */
		if (!attrs[NL80211_ATTR_SCHED_SCAN_INTERVAL])
			return ERR_PTR(-EINVAL);

		n_plans = 1;
	}

	if (!n_plans || n_plans > wiphy->max_sched_scan_plans)
		return ERR_PTR(-EINVAL);

	if (!wiphy_ext_feature_isset(
		    wiphy, NL80211_EXT_FEATURE_SCHED_SCAN_RELATIVE_RSSI) &&
	    (attrs[NL80211_ATTR_SCHED_SCAN_RELATIVE_RSSI] ||
	     attrs[NL80211_ATTR_SCHED_SCAN_RSSI_ADJUST]))
		return ERR_PTR(-EINVAL);

	request = kzalloc(sizeof(*request)
			+ sizeof(*request->ssids) * n_ssids
			+ sizeof(*request->match_sets) * n_match_sets
			+ sizeof(*request->scan_plans) * n_plans
			+ sizeof(*request->channels) * n_channels
			+ ie_len, GFP_KERNEL);
	if (!request)
		return ERR_PTR(-ENOMEM);

	if (n_ssids)
		request->ssids = (void *)&request->channels[n_channels];
	request->n_ssids = n_ssids;
	if (ie_len) {
		if (n_ssids)
			request->ie = (void *)(request->ssids + n_ssids);
		else
			request->ie = (void *)(request->channels + n_channels);
	}

	if (n_match_sets) {
		if (request->ie)
			request->match_sets = (void *)(request->ie + ie_len);
		else if (n_ssids)
			request->match_sets =
				(void *)(request->ssids + n_ssids);
		else
			request->match_sets =
				(void *)(request->channels + n_channels);
	}
	request->n_match_sets = n_match_sets;

	if (n_match_sets)
		request->scan_plans = (void *)(request->match_sets +
					       n_match_sets);
	else if (request->ie)
		request->scan_plans = (void *)(request->ie + ie_len);
	else if (n_ssids)
		request->scan_plans = (void *)(request->ssids + n_ssids);
	else
		request->scan_plans = (void *)(request->channels + n_channels);

	request->n_scan_plans = n_plans;

	i = 0;
	if (attrs[NL80211_ATTR_SCAN_FREQUENCIES]) {
		/* user specified, bail out if channel not found */
		nla_for_each_nested(attr,
				    attrs[NL80211_ATTR_SCAN_FREQUENCIES],
				    tmp) {
			struct ieee80211_channel *chan;

			chan = ieee80211_get_channel(wiphy, nla_get_u32(attr));

			if (!chan) {
				err = -EINVAL;
				goto out_free;
			}

			/* ignore disabled channels */
			if (chan->flags & IEEE80211_CHAN_DISABLED)
				continue;

			request->channels[i] = chan;
			i++;
		}
	} else {
		/* all channels */
		for (band = 0; band < NUM_NL80211_BANDS; band++) {
			int j;

			if (!wiphy->bands[band])
				continue;
			for (j = 0; j < wiphy->bands[band]->n_channels; j++) {
				struct ieee80211_channel *chan;

				chan = &wiphy->bands[band]->channels[j];

				if (chan->flags & IEEE80211_CHAN_DISABLED)
					continue;

				request->channels[i] = chan;
				i++;
			}
		}
	}

	if (!i) {
		err = -EINVAL;
		goto out_free;
	}

	request->n_channels = i;

	i = 0;
	if (n_ssids) {
		nla_for_each_nested(attr, attrs[NL80211_ATTR_SCAN_SSIDS],
				    tmp) {
			if (nla_len(attr) > IEEE80211_MAX_SSID_LEN) {
				err = -EINVAL;
				goto out_free;
			}
			request->ssids[i].ssid_len = nla_len(attr);
			memcpy(request->ssids[i].ssid, nla_data(attr),
			       nla_len(attr));
			i++;
		}
	}

	i = 0;
	if (attrs[NL80211_ATTR_SCHED_SCAN_MATCH]) {
		nla_for_each_nested(attr,
				    attrs[NL80211_ATTR_SCHED_SCAN_MATCH],
				    tmp) {
			struct nlattr *ssid, *bssid, *rssi;

			err = nla_parse_nested_deprecated(tb,
							  NL80211_SCHED_SCAN_MATCH_ATTR_MAX,
							  attr,
							  nl80211_match_policy,
							  NULL);
			if (err)
				goto out_free;
			ssid = tb[NL80211_SCHED_SCAN_MATCH_ATTR_SSID];
			bssid = tb[NL80211_SCHED_SCAN_MATCH_ATTR_BSSID];

			if (!ssid && !bssid) {
				i++;
				continue;
			}

			if (WARN_ON(i >= n_match_sets)) {
				/* this indicates a programming error,
				 * the loop above should have verified
				 * things properly
				 */
				err = -EINVAL;
				goto out_free;
			}

			if (ssid) {
				if (nla_len(ssid) > IEEE80211_MAX_SSID_LEN) {
					err = -EINVAL;
					goto out_free;
				}
				memcpy(request->match_sets[i].ssid.ssid,
				       nla_data(ssid), nla_len(ssid));
				request->match_sets[i].ssid.ssid_len =
					nla_len(ssid);
			}
			if (bssid) {
				if (nla_len(bssid) != ETH_ALEN) {
					err = -EINVAL;
					goto out_free;
				}
				memcpy(request->match_sets[i].bssid,
				       nla_data(bssid), ETH_ALEN);
			}

			/* special attribute - old implementation w/a */
			request->match_sets[i].rssi_thold = default_match_rssi;
			rssi = tb[NL80211_SCHED_SCAN_MATCH_ATTR_RSSI];
			if (rssi)
				request->match_sets[i].rssi_thold =
					nla_get_s32(rssi);

			/* Parse per band RSSI attribute */
			err = nl80211_parse_sched_scan_per_band_rssi(wiphy,
				&request->match_sets[i],
				tb[NL80211_SCHED_SCAN_MATCH_PER_BAND_RSSI],
				request->match_sets[i].rssi_thold);
			if (err)
				goto out_free;

			i++;
		}

		/* there was no other matchset, so the RSSI one is alone */
		if (i == 0 && n_match_sets)
			request->match_sets[0].rssi_thold = default_match_rssi;

		request->min_rssi_thold = INT_MAX;
		for (i = 0; i < n_match_sets; i++)
			request->min_rssi_thold =
				min(request->match_sets[i].rssi_thold,
				    request->min_rssi_thold);
	} else {
		request->min_rssi_thold = NL80211_SCAN_RSSI_THOLD_OFF;
	}

	if (ie_len) {
		request->ie_len = ie_len;
		memcpy((void *)request->ie,
		       nla_data(attrs[NL80211_ATTR_IE]),
		       request->ie_len);
	}

	err = nl80211_check_scan_flags(wiphy, wdev, request, attrs, true);
	if (err)
		goto out_free;

	if (attrs[NL80211_ATTR_SCHED_SCAN_DELAY])
		request->delay =
			nla_get_u32(attrs[NL80211_ATTR_SCHED_SCAN_DELAY]);

	if (attrs[NL80211_ATTR_SCHED_SCAN_RELATIVE_RSSI]) {
		request->relative_rssi = nla_get_s8(
			attrs[NL80211_ATTR_SCHED_SCAN_RELATIVE_RSSI]);
		request->relative_rssi_set = true;
	}

	if (request->relative_rssi_set &&
	    attrs[NL80211_ATTR_SCHED_SCAN_RSSI_ADJUST]) {
		struct nl80211_bss_select_rssi_adjust *rssi_adjust;

		rssi_adjust = nla_data(
			attrs[NL80211_ATTR_SCHED_SCAN_RSSI_ADJUST]);
		request->rssi_adjust.band = rssi_adjust->band;
		request->rssi_adjust.delta = rssi_adjust->delta;
		if (!is_band_valid(wiphy, request->rssi_adjust.band)) {
			err = -EINVAL;
			goto out_free;
		}
	}

	err = nl80211_parse_sched_scan_plans(wiphy, n_plans, request, attrs);
	if (err)
		goto out_free;

	request->scan_start = jiffies;

	return request;

out_free:
	kfree(request);
	return ERR_PTR(err);
}

static int nl80211_start_sched_scan(struct sk_buff *skb,
				    struct genl_info *info)
{
	struct cfg80211_registered_device *rdev = info->user_ptr[0];
	struct net_device *dev = info->user_ptr[1];
	struct wireless_dev *wdev = dev->ieee80211_ptr;
	struct cfg80211_sched_scan_request *sched_scan_req;
	bool want_multi;
	int err;

	if (!rdev->wiphy.max_sched_scan_reqs || !rdev->ops->sched_scan_start)
		return -EOPNOTSUPP;

	want_multi = info->attrs[NL80211_ATTR_SCHED_SCAN_MULTI];
	err = cfg80211_sched_scan_req_possible(rdev, want_multi);
	if (err)
		return err;

	sched_scan_req = nl80211_parse_sched_scan(&rdev->wiphy, wdev,
						  info->attrs,
						  rdev->wiphy.max_match_sets);

	err = PTR_ERR_OR_ZERO(sched_scan_req);
	if (err)
		goto out_err;

	/* leave request id zero for legacy request
	 * or if driver does not support multi-scheduled scan
	 */
	if (want_multi && rdev->wiphy.max_sched_scan_reqs > 1) {
		while (!sched_scan_req->reqid)
			sched_scan_req->reqid = cfg80211_assign_cookie(rdev);
	}

	err = rdev_sched_scan_start(rdev, dev, sched_scan_req);
	if (err)
		goto out_free;

	sched_scan_req->dev = dev;
	sched_scan_req->wiphy = &rdev->wiphy;

	if (info->attrs[NL80211_ATTR_SOCKET_OWNER])
		sched_scan_req->owner_nlportid = info->snd_portid;

	cfg80211_add_sched_scan_req(rdev, sched_scan_req);

	nl80211_send_sched_scan(sched_scan_req, NL80211_CMD_START_SCHED_SCAN);
	return 0;

out_free:
	kfree(sched_scan_req);
out_err:
	return err;
}

static int nl80211_stop_sched_scan(struct sk_buff *skb,
				   struct genl_info *info)
{
	struct cfg80211_sched_scan_request *req;
	struct cfg80211_registered_device *rdev = info->user_ptr[0];
	u64 cookie;

	if (!rdev->wiphy.max_sched_scan_reqs || !rdev->ops->sched_scan_stop)
		return -EOPNOTSUPP;

	if (info->attrs[NL80211_ATTR_COOKIE]) {
		cookie = nla_get_u64(info->attrs[NL80211_ATTR_COOKIE]);
		return __cfg80211_stop_sched_scan(rdev, cookie, false);
	}

	req = list_first_or_null_rcu(&rdev->sched_scan_req_list,
				     struct cfg80211_sched_scan_request,
				     list);
	if (!req || req->reqid ||
	    (req->owner_nlportid &&
	     req->owner_nlportid != info->snd_portid))
		return -ENOENT;

	return cfg80211_stop_sched_scan_req(rdev, req, false);
}

static int nl80211_start_radar_detection(struct sk_buff *skb,
					 struct genl_info *info)
{
	struct cfg80211_registered_device *rdev = info->user_ptr[0];
	struct net_device *dev = info->user_ptr[1];
	struct wireless_dev *wdev = dev->ieee80211_ptr;
	struct wiphy *wiphy = wdev->wiphy;
	struct cfg80211_chan_def chandef;
	enum nl80211_dfs_regions dfs_region;
	unsigned int cac_time_ms;
	int err;

	dfs_region = reg_get_dfs_region(wiphy);
	if (dfs_region == NL80211_DFS_UNSET)
		return -EINVAL;

	err = nl80211_parse_chandef(rdev, info, &chandef);
	if (err)
		return err;

	if (netif_carrier_ok(dev))
		return -EBUSY;

	if (wdev->cac_started)
		return -EBUSY;

	err = cfg80211_chandef_dfs_required(wiphy, &chandef, wdev->iftype);
	if (err < 0)
		return err;

	if (err == 0)
		return -EINVAL;

	if (!cfg80211_chandef_dfs_usable(wiphy, &chandef))
		return -EINVAL;

	/* CAC start is offloaded to HW and can't be started manually */
	if (wiphy_ext_feature_isset(wiphy, NL80211_EXT_FEATURE_DFS_OFFLOAD))
		return -EOPNOTSUPP;

	if (!rdev->ops->start_radar_detection)
		return -EOPNOTSUPP;

	cac_time_ms = cfg80211_chandef_dfs_cac_time(&rdev->wiphy, &chandef);
	if (WARN_ON(!cac_time_ms))
		cac_time_ms = IEEE80211_DFS_MIN_CAC_TIME_MS;

	err = rdev_start_radar_detection(rdev, dev, &chandef, cac_time_ms);
	if (!err) {
		wdev->chandef = chandef;
		wdev->cac_started = true;
		wdev->cac_start_time = jiffies;
		wdev->cac_time_ms = cac_time_ms;
	}
	return err;
}

static int nl80211_notify_radar_detection(struct sk_buff *skb,
					  struct genl_info *info)
{
	struct cfg80211_registered_device *rdev = info->user_ptr[0];
	struct net_device *dev = info->user_ptr[1];
	struct wireless_dev *wdev = dev->ieee80211_ptr;
	struct wiphy *wiphy = wdev->wiphy;
	struct cfg80211_chan_def chandef;
	enum nl80211_dfs_regions dfs_region;
	int err;

	dfs_region = reg_get_dfs_region(wiphy);
	if (dfs_region == NL80211_DFS_UNSET) {
		GENL_SET_ERR_MSG(info,
				 "DFS Region is not set. Unexpected Radar indication");
		return -EINVAL;
	}

	err = nl80211_parse_chandef(rdev, info, &chandef);
	if (err) {
		GENL_SET_ERR_MSG(info, "Unable to extract chandef info");
		return err;
	}

	err = cfg80211_chandef_dfs_required(wiphy, &chandef, wdev->iftype);
	if (err < 0) {
		GENL_SET_ERR_MSG(info, "chandef is invalid");
		return err;
	}

	if (err == 0) {
		GENL_SET_ERR_MSG(info,
				 "Unexpected Radar indication for chandef/iftype");
		return -EINVAL;
	}

	/* Do not process this notification if radar is already detected
	 * by kernel on this channel, and return success.
	 */
	if (chandef.chan->dfs_state == NL80211_DFS_UNAVAILABLE)
		return 0;

	cfg80211_set_dfs_state(wiphy, &chandef, NL80211_DFS_UNAVAILABLE);

	cfg80211_sched_dfs_chan_update(rdev);

	rdev->radar_chandef = chandef;

	/* Propagate this notification to other radios as well */
	queue_work(cfg80211_wq, &rdev->propagate_radar_detect_wk);

	return 0;
}

static int nl80211_channel_switch(struct sk_buff *skb, struct genl_info *info)
{
	struct cfg80211_registered_device *rdev = info->user_ptr[0];
	struct net_device *dev = info->user_ptr[1];
	struct wireless_dev *wdev = dev->ieee80211_ptr;
	struct cfg80211_csa_settings params;
	/* csa_attrs is defined static to avoid waste of stack size - this
	 * function is called under RTNL lock, so this should not be a problem.
	 */
	static struct nlattr *csa_attrs[NL80211_ATTR_MAX+1];
	int err;
	bool need_new_beacon = false;
	bool need_handle_dfs_flag = true;
	int len, i;
	u32 cs_count;

	if (!rdev->ops->channel_switch ||
	    !(rdev->wiphy.flags & WIPHY_FLAG_HAS_CHANNEL_SWITCH))
		return -EOPNOTSUPP;

	switch (dev->ieee80211_ptr->iftype) {
	case NL80211_IFTYPE_AP:
	case NL80211_IFTYPE_P2P_GO:
		need_new_beacon = true;
		/* For all modes except AP the handle_dfs flag needs to be
		 * supplied to tell the kernel that userspace will handle radar
		 * events when they happen. Otherwise a switch to a channel
		 * requiring DFS will be rejected.
		 */
		need_handle_dfs_flag = false;

		/* useless if AP is not running */
		if (!wdev->beacon_interval)
			return -ENOTCONN;
		break;
	case NL80211_IFTYPE_ADHOC:
		if (!wdev->ssid_len)
			return -ENOTCONN;
		break;
	case NL80211_IFTYPE_MESH_POINT:
		if (!wdev->mesh_id_len)
			return -ENOTCONN;
		break;
	default:
		return -EOPNOTSUPP;
	}

	memset(&params, 0, sizeof(params));
	params.beacon_csa.ftm_responder = -1;

	if (!info->attrs[NL80211_ATTR_WIPHY_FREQ] ||
	    !info->attrs[NL80211_ATTR_CH_SWITCH_COUNT])
		return -EINVAL;

	/* only important for AP, IBSS and mesh create IEs internally */
	if (need_new_beacon && !info->attrs[NL80211_ATTR_CSA_IES])
		return -EINVAL;

	/* Even though the attribute is u32, the specification says
	 * u8, so let's make sure we don't overflow.
	 */
	cs_count = nla_get_u32(info->attrs[NL80211_ATTR_CH_SWITCH_COUNT]);
	if (cs_count > 255)
		return -EINVAL;

	params.count = cs_count;

	if (!need_new_beacon)
		goto skip_beacons;

	err = nl80211_parse_beacon(rdev, info->attrs, &params.beacon_after);
	if (err)
		return err;

	err = nla_parse_nested_deprecated(csa_attrs, NL80211_ATTR_MAX,
					  info->attrs[NL80211_ATTR_CSA_IES],
					  nl80211_policy, info->extack);
	if (err)
		return err;

	err = nl80211_parse_beacon(rdev, csa_attrs, &params.beacon_csa);
	if (err)
		return err;

	if (!csa_attrs[NL80211_ATTR_CSA_C_OFF_BEACON])
		return -EINVAL;

	len = nla_len(csa_attrs[NL80211_ATTR_CSA_C_OFF_BEACON]);
	if (!len || (len % sizeof(u16)))
		return -EINVAL;

	params.n_counter_offsets_beacon = len / sizeof(u16);
	if (rdev->wiphy.max_num_csa_counters &&
	    (params.n_counter_offsets_beacon >
	     rdev->wiphy.max_num_csa_counters))
		return -EINVAL;

	params.counter_offsets_beacon =
		nla_data(csa_attrs[NL80211_ATTR_CSA_C_OFF_BEACON]);

	/* sanity checks - counters should fit and be the same */
	for (i = 0; i < params.n_counter_offsets_beacon; i++) {
		u16 offset = params.counter_offsets_beacon[i];

		if (offset >= params.beacon_csa.tail_len)
			return -EINVAL;

		if (params.beacon_csa.tail[offset] != params.count)
			return -EINVAL;
	}

	if (csa_attrs[NL80211_ATTR_CSA_C_OFF_PRESP]) {
		len = nla_len(csa_attrs[NL80211_ATTR_CSA_C_OFF_PRESP]);
		if (!len || (len % sizeof(u16)))
			return -EINVAL;

		params.n_counter_offsets_presp = len / sizeof(u16);
		if (rdev->wiphy.max_num_csa_counters &&
		    (params.n_counter_offsets_presp >
		     rdev->wiphy.max_num_csa_counters))
			return -EINVAL;

		params.counter_offsets_presp =
			nla_data(csa_attrs[NL80211_ATTR_CSA_C_OFF_PRESP]);

		/* sanity checks - counters should fit and be the same */
		for (i = 0; i < params.n_counter_offsets_presp; i++) {
			u16 offset = params.counter_offsets_presp[i];

			if (offset >= params.beacon_csa.probe_resp_len)
				return -EINVAL;

			if (params.beacon_csa.probe_resp[offset] !=
			    params.count)
				return -EINVAL;
		}
	}

skip_beacons:
	err = nl80211_parse_chandef(rdev, info, &params.chandef);
	if (err)
		return err;

	if (!cfg80211_reg_can_beacon_relax(&rdev->wiphy, &params.chandef,
					   wdev->iftype))
		return -EINVAL;

	err = cfg80211_chandef_dfs_required(wdev->wiphy,
					    &params.chandef,
					    wdev->iftype);
	if (err < 0)
		return err;

	if (err > 0) {
		params.radar_required = true;
		if (need_handle_dfs_flag &&
		    !nla_get_flag(info->attrs[NL80211_ATTR_HANDLE_DFS])) {
			return -EINVAL;
		}
	}

	if (info->attrs[NL80211_ATTR_CH_SWITCH_BLOCK_TX])
		params.block_tx = true;

	wdev_lock(wdev);
	err = rdev_channel_switch(rdev, dev, &params);
	wdev_unlock(wdev);

	return err;
}

static int nl80211_send_bss(struct sk_buff *msg, struct netlink_callback *cb,
			    u32 seq, int flags,
			    struct cfg80211_registered_device *rdev,
			    struct wireless_dev *wdev,
			    struct cfg80211_internal_bss *intbss)
{
	struct cfg80211_bss *res = &intbss->pub;
	const struct cfg80211_bss_ies *ies;
	void *hdr;
	struct nlattr *bss;

	ASSERT_WDEV_LOCK(wdev);

	hdr = nl80211hdr_put(msg, NETLINK_CB(cb->skb).portid, seq, flags,
			     NL80211_CMD_NEW_SCAN_RESULTS);
	if (!hdr)
		return -1;

	genl_dump_check_consistent(cb, hdr);

	if (nla_put_u32(msg, NL80211_ATTR_GENERATION, rdev->bss_generation))
		goto nla_put_failure;
	if (wdev->netdev &&
	    nla_put_u32(msg, NL80211_ATTR_IFINDEX, wdev->netdev->ifindex))
		goto nla_put_failure;
	if (nla_put_u64_64bit(msg, NL80211_ATTR_WDEV, wdev_id(wdev),
			      NL80211_ATTR_PAD))
		goto nla_put_failure;

	bss = nla_nest_start_noflag(msg, NL80211_ATTR_BSS);
	if (!bss)
		goto nla_put_failure;
	if ((!is_zero_ether_addr(res->bssid) &&
	     nla_put(msg, NL80211_BSS_BSSID, ETH_ALEN, res->bssid)))
		goto nla_put_failure;

	rcu_read_lock();
	/* indicate whether we have probe response data or not */
	if (rcu_access_pointer(res->proberesp_ies) &&
	    nla_put_flag(msg, NL80211_BSS_PRESP_DATA))
		goto fail_unlock_rcu;

	/* this pointer prefers to be pointed to probe response data
	 * but is always valid
	 */
	ies = rcu_dereference(res->ies);
	if (ies) {
		if (nla_put_u64_64bit(msg, NL80211_BSS_TSF, ies->tsf,
				      NL80211_BSS_PAD))
			goto fail_unlock_rcu;
		if (ies->len && nla_put(msg, NL80211_BSS_INFORMATION_ELEMENTS,
					ies->len, ies->data))
			goto fail_unlock_rcu;
	}

	/* and this pointer is always (unless driver didn't know) beacon data */
	ies = rcu_dereference(res->beacon_ies);
	if (ies && ies->from_beacon) {
		if (nla_put_u64_64bit(msg, NL80211_BSS_BEACON_TSF, ies->tsf,
				      NL80211_BSS_PAD))
			goto fail_unlock_rcu;
		if (ies->len && nla_put(msg, NL80211_BSS_BEACON_IES,
					ies->len, ies->data))
			goto fail_unlock_rcu;
	}
	rcu_read_unlock();

	if (res->beacon_interval &&
	    nla_put_u16(msg, NL80211_BSS_BEACON_INTERVAL, res->beacon_interval))
		goto nla_put_failure;
	if (nla_put_u16(msg, NL80211_BSS_CAPABILITY, res->capability) ||
	    nla_put_u32(msg, NL80211_BSS_FREQUENCY, res->channel->center_freq) ||
	    nla_put_u32(msg, NL80211_BSS_CHAN_WIDTH, res->scan_width) ||
	    nla_put_u32(msg, NL80211_BSS_SEEN_MS_AGO,
			jiffies_to_msecs(jiffies - intbss->ts)))
		goto nla_put_failure;

	if (intbss->parent_tsf &&
	    (nla_put_u64_64bit(msg, NL80211_BSS_PARENT_TSF,
			       intbss->parent_tsf, NL80211_BSS_PAD) ||
	     nla_put(msg, NL80211_BSS_PARENT_BSSID, ETH_ALEN,
		     intbss->parent_bssid)))
		goto nla_put_failure;

	if (intbss->ts_boottime &&
	    nla_put_u64_64bit(msg, NL80211_BSS_LAST_SEEN_BOOTTIME,
			      intbss->ts_boottime, NL80211_BSS_PAD))
		goto nla_put_failure;

	if (!nl80211_put_signal(msg, intbss->pub.chains,
				intbss->pub.chain_signal,
				NL80211_BSS_CHAIN_SIGNAL))
		goto nla_put_failure;

	switch (rdev->wiphy.signal_type) {
	case CFG80211_SIGNAL_TYPE_MBM:
		if (nla_put_u32(msg, NL80211_BSS_SIGNAL_MBM, res->signal))
			goto nla_put_failure;
		break;
	case CFG80211_SIGNAL_TYPE_UNSPEC:
		if (nla_put_u8(msg, NL80211_BSS_SIGNAL_UNSPEC, res->signal))
			goto nla_put_failure;
		break;
	default:
		break;
	}

	switch (wdev->iftype) {
	case NL80211_IFTYPE_P2P_CLIENT:
	case NL80211_IFTYPE_STATION:
		if (intbss == wdev->current_bss &&
		    nla_put_u32(msg, NL80211_BSS_STATUS,
				NL80211_BSS_STATUS_ASSOCIATED))
			goto nla_put_failure;
		break;
	case NL80211_IFTYPE_ADHOC:
		if (intbss == wdev->current_bss &&
		    nla_put_u32(msg, NL80211_BSS_STATUS,
				NL80211_BSS_STATUS_IBSS_JOINED))
			goto nla_put_failure;
		break;
	default:
		break;
	}

	nla_nest_end(msg, bss);

	genlmsg_end(msg, hdr);
	return 0;

 fail_unlock_rcu:
	rcu_read_unlock();
 nla_put_failure:
	genlmsg_cancel(msg, hdr);
	return -EMSGSIZE;
}

static int nl80211_dump_scan(struct sk_buff *skb, struct netlink_callback *cb)
{
	struct cfg80211_registered_device *rdev;
	struct cfg80211_internal_bss *scan;
	struct wireless_dev *wdev;
	int start = cb->args[2], idx = 0;
	int err;

	rtnl_lock();
	err = nl80211_prepare_wdev_dump(cb, &rdev, &wdev);
	if (err) {
		rtnl_unlock();
		return err;
	}

	wdev_lock(wdev);
	spin_lock_bh(&rdev->bss_lock);

	/*
	 * dump_scan will be called multiple times to break up the scan results
	 * into multiple messages.  It is unlikely that any more bss-es will be
	 * expired after the first call, so only call only call this on the
	 * first dump_scan invocation.
	 */
	if (start == 0)
		cfg80211_bss_expire(rdev);

	cb->seq = rdev->bss_generation;

	list_for_each_entry(scan, &rdev->bss_list, list) {
		if (++idx <= start)
			continue;
		if (nl80211_send_bss(skb, cb,
				cb->nlh->nlmsg_seq, NLM_F_MULTI,
				rdev, wdev, scan) < 0) {
			idx--;
			break;
		}
	}

	spin_unlock_bh(&rdev->bss_lock);
	wdev_unlock(wdev);

	cb->args[2] = idx;
	rtnl_unlock();

	return skb->len;
}

static int nl80211_send_survey(struct sk_buff *msg, u32 portid, u32 seq,
			       int flags, struct net_device *dev,
			       bool allow_radio_stats,
			       struct survey_info *survey)
{
	void *hdr;
	struct nlattr *infoattr;

	/* skip radio stats if userspace didn't request them */
	if (!survey->channel && !allow_radio_stats)
		return 0;

	hdr = nl80211hdr_put(msg, portid, seq, flags,
			     NL80211_CMD_NEW_SURVEY_RESULTS);
	if (!hdr)
		return -ENOMEM;

	if (nla_put_u32(msg, NL80211_ATTR_IFINDEX, dev->ifindex))
		goto nla_put_failure;

	infoattr = nla_nest_start_noflag(msg, NL80211_ATTR_SURVEY_INFO);
	if (!infoattr)
		goto nla_put_failure;

	if (survey->channel &&
	    nla_put_u32(msg, NL80211_SURVEY_INFO_FREQUENCY,
			survey->channel->center_freq))
		goto nla_put_failure;

	if ((survey->filled & SURVEY_INFO_NOISE_DBM) &&
	    nla_put_u8(msg, NL80211_SURVEY_INFO_NOISE, survey->noise))
		goto nla_put_failure;
	if ((survey->filled & SURVEY_INFO_IN_USE) &&
	    nla_put_flag(msg, NL80211_SURVEY_INFO_IN_USE))
		goto nla_put_failure;
	if ((survey->filled & SURVEY_INFO_TIME) &&
	    nla_put_u64_64bit(msg, NL80211_SURVEY_INFO_TIME,
			survey->time, NL80211_SURVEY_INFO_PAD))
		goto nla_put_failure;
	if ((survey->filled & SURVEY_INFO_TIME_BUSY) &&
	    nla_put_u64_64bit(msg, NL80211_SURVEY_INFO_TIME_BUSY,
			      survey->time_busy, NL80211_SURVEY_INFO_PAD))
		goto nla_put_failure;
	if ((survey->filled & SURVEY_INFO_TIME_EXT_BUSY) &&
	    nla_put_u64_64bit(msg, NL80211_SURVEY_INFO_TIME_EXT_BUSY,
			      survey->time_ext_busy, NL80211_SURVEY_INFO_PAD))
		goto nla_put_failure;
	if ((survey->filled & SURVEY_INFO_TIME_RX) &&
	    nla_put_u64_64bit(msg, NL80211_SURVEY_INFO_TIME_RX,
			      survey->time_rx, NL80211_SURVEY_INFO_PAD))
		goto nla_put_failure;
	if ((survey->filled & SURVEY_INFO_TIME_TX) &&
	    nla_put_u64_64bit(msg, NL80211_SURVEY_INFO_TIME_TX,
			      survey->time_tx, NL80211_SURVEY_INFO_PAD))
		goto nla_put_failure;
	if ((survey->filled & SURVEY_INFO_TIME_SCAN) &&
	    nla_put_u64_64bit(msg, NL80211_SURVEY_INFO_TIME_SCAN,
			      survey->time_scan, NL80211_SURVEY_INFO_PAD))
		goto nla_put_failure;
	if ((survey->filled & SURVEY_INFO_TIME_BSS_RX) &&
	    nla_put_u64_64bit(msg, NL80211_SURVEY_INFO_TIME_BSS_RX,
			      survey->time_bss_rx, NL80211_SURVEY_INFO_PAD))
		goto nla_put_failure;

	nla_nest_end(msg, infoattr);

	genlmsg_end(msg, hdr);
	return 0;

 nla_put_failure:
	genlmsg_cancel(msg, hdr);
	return -EMSGSIZE;
}

static int nl80211_dump_survey(struct sk_buff *skb, struct netlink_callback *cb)
{
	struct nlattr **attrbuf;
	struct survey_info survey;
	struct cfg80211_registered_device *rdev;
	struct wireless_dev *wdev;
	int survey_idx = cb->args[2];
	int res;
	bool radio_stats;

	attrbuf = kcalloc(NUM_NL80211_ATTR, sizeof(*attrbuf), GFP_KERNEL);
	if (!attrbuf)
		return -ENOMEM;

	rtnl_lock();
	res = nl80211_prepare_wdev_dump(cb, &rdev, &wdev);
	if (res)
		goto out_err;

	/* prepare_wdev_dump parsed the attributes */
	radio_stats = attrbuf[NL80211_ATTR_SURVEY_RADIO_STATS];

	if (!wdev->netdev) {
		res = -EINVAL;
		goto out_err;
	}

	if (!rdev->ops->dump_survey) {
		res = -EOPNOTSUPP;
		goto out_err;
	}

	while (1) {
		res = rdev_dump_survey(rdev, wdev->netdev, survey_idx, &survey);
		if (res == -ENOENT)
			break;
		if (res)
			goto out_err;

		/* don't send disabled channels, but do send non-channel data */
		if (survey.channel &&
		    survey.channel->flags & IEEE80211_CHAN_DISABLED) {
			survey_idx++;
			continue;
		}

		if (nl80211_send_survey(skb,
				NETLINK_CB(cb->skb).portid,
				cb->nlh->nlmsg_seq, NLM_F_MULTI,
				wdev->netdev, radio_stats, &survey) < 0)
			goto out;
		survey_idx++;
	}

 out:
	cb->args[2] = survey_idx;
	res = skb->len;
 out_err:
	kfree(attrbuf);
	rtnl_unlock();
	return res;
}

static bool nl80211_valid_wpa_versions(u32 wpa_versions)
{
	return !(wpa_versions & ~(NL80211_WPA_VERSION_1 |
				  NL80211_WPA_VERSION_2 |
				  NL80211_WPA_VERSION_3));
}

static int nl80211_authenticate(struct sk_buff *skb, struct genl_info *info)
{
	struct cfg80211_registered_device *rdev = info->user_ptr[0];
	struct net_device *dev = info->user_ptr[1];
	struct ieee80211_channel *chan;
	const u8 *bssid, *ssid, *ie = NULL, *auth_data = NULL;
	int err, ssid_len, ie_len = 0, auth_data_len = 0;
	enum nl80211_auth_type auth_type;
	struct key_parse key;
	bool local_state_change;

	if (!info->attrs[NL80211_ATTR_MAC])
		return -EINVAL;

	if (!info->attrs[NL80211_ATTR_AUTH_TYPE])
		return -EINVAL;

	if (!info->attrs[NL80211_ATTR_SSID])
		return -EINVAL;

	if (!info->attrs[NL80211_ATTR_WIPHY_FREQ])
		return -EINVAL;

	err = nl80211_parse_key(info, &key);
	if (err)
		return err;

	if (key.idx >= 0) {
		if (key.type != -1 && key.type != NL80211_KEYTYPE_GROUP)
			return -EINVAL;
		if (!key.p.key || !key.p.key_len)
			return -EINVAL;
		if ((key.p.cipher != WLAN_CIPHER_SUITE_WEP40 ||
		     key.p.key_len != WLAN_KEY_LEN_WEP40) &&
		    (key.p.cipher != WLAN_CIPHER_SUITE_WEP104 ||
		     key.p.key_len != WLAN_KEY_LEN_WEP104))
			return -EINVAL;
		if (key.idx > 3)
			return -EINVAL;
	} else {
		key.p.key_len = 0;
		key.p.key = NULL;
	}

	if (key.idx >= 0) {
		int i;
		bool ok = false;

		for (i = 0; i < rdev->wiphy.n_cipher_suites; i++) {
			if (key.p.cipher == rdev->wiphy.cipher_suites[i]) {
				ok = true;
				break;
			}
		}
		if (!ok)
			return -EINVAL;
	}

	if (!rdev->ops->auth)
		return -EOPNOTSUPP;

	if (dev->ieee80211_ptr->iftype != NL80211_IFTYPE_STATION &&
	    dev->ieee80211_ptr->iftype != NL80211_IFTYPE_P2P_CLIENT)
		return -EOPNOTSUPP;

	bssid = nla_data(info->attrs[NL80211_ATTR_MAC]);
	chan = nl80211_get_valid_chan(&rdev->wiphy,
				      info->attrs[NL80211_ATTR_WIPHY_FREQ]);
	if (!chan)
		return -EINVAL;

	ssid = nla_data(info->attrs[NL80211_ATTR_SSID]);
	ssid_len = nla_len(info->attrs[NL80211_ATTR_SSID]);

	if (info->attrs[NL80211_ATTR_IE]) {
		ie = nla_data(info->attrs[NL80211_ATTR_IE]);
		ie_len = nla_len(info->attrs[NL80211_ATTR_IE]);
	}

	auth_type = nla_get_u32(info->attrs[NL80211_ATTR_AUTH_TYPE]);
	if (!nl80211_valid_auth_type(rdev, auth_type, NL80211_CMD_AUTHENTICATE))
		return -EINVAL;

	if ((auth_type == NL80211_AUTHTYPE_SAE ||
	     auth_type == NL80211_AUTHTYPE_FILS_SK ||
	     auth_type == NL80211_AUTHTYPE_FILS_SK_PFS ||
	     auth_type == NL80211_AUTHTYPE_FILS_PK) &&
	    !info->attrs[NL80211_ATTR_AUTH_DATA])
		return -EINVAL;

	if (info->attrs[NL80211_ATTR_AUTH_DATA]) {
		if (auth_type != NL80211_AUTHTYPE_SAE &&
		    auth_type != NL80211_AUTHTYPE_FILS_SK &&
		    auth_type != NL80211_AUTHTYPE_FILS_SK_PFS &&
		    auth_type != NL80211_AUTHTYPE_FILS_PK)
			return -EINVAL;
		auth_data = nla_data(info->attrs[NL80211_ATTR_AUTH_DATA]);
		auth_data_len = nla_len(info->attrs[NL80211_ATTR_AUTH_DATA]);
		/* need to include at least Auth Transaction and Status Code */
		if (auth_data_len < 4)
			return -EINVAL;
	}

	local_state_change = !!info->attrs[NL80211_ATTR_LOCAL_STATE_CHANGE];

	/*
	 * Since we no longer track auth state, ignore
	 * requests to only change local state.
	 */
	if (local_state_change)
		return 0;

	wdev_lock(dev->ieee80211_ptr);
	err = cfg80211_mlme_auth(rdev, dev, chan, auth_type, bssid,
				 ssid, ssid_len, ie, ie_len,
				 key.p.key, key.p.key_len, key.idx,
				 auth_data, auth_data_len);
	wdev_unlock(dev->ieee80211_ptr);
	return err;
}

static int validate_pae_over_nl80211(struct cfg80211_registered_device *rdev,
				     struct genl_info *info)
{
	if (!info->attrs[NL80211_ATTR_SOCKET_OWNER]) {
		GENL_SET_ERR_MSG(info, "SOCKET_OWNER not set");
		return -EINVAL;
	}

	if (!rdev->ops->tx_control_port ||
	    !wiphy_ext_feature_isset(&rdev->wiphy,
				     NL80211_EXT_FEATURE_CONTROL_PORT_OVER_NL80211))
		return -EOPNOTSUPP;

	return 0;
}

static int nl80211_crypto_settings(struct cfg80211_registered_device *rdev,
				   struct genl_info *info,
				   struct cfg80211_crypto_settings *settings,
				   int cipher_limit)
{
	memset(settings, 0, sizeof(*settings));

	settings->control_port = info->attrs[NL80211_ATTR_CONTROL_PORT];

	if (info->attrs[NL80211_ATTR_CONTROL_PORT_ETHERTYPE]) {
		u16 proto;

		proto = nla_get_u16(
			info->attrs[NL80211_ATTR_CONTROL_PORT_ETHERTYPE]);
		settings->control_port_ethertype = cpu_to_be16(proto);
		if (!(rdev->wiphy.flags & WIPHY_FLAG_CONTROL_PORT_PROTOCOL) &&
		    proto != ETH_P_PAE)
			return -EINVAL;
		if (info->attrs[NL80211_ATTR_CONTROL_PORT_NO_ENCRYPT])
			settings->control_port_no_encrypt = true;
	} else
		settings->control_port_ethertype = cpu_to_be16(ETH_P_PAE);

	if (info->attrs[NL80211_ATTR_CONTROL_PORT_OVER_NL80211]) {
		int r = validate_pae_over_nl80211(rdev, info);

		if (r < 0)
			return r;

		settings->control_port_over_nl80211 = true;
	}

	if (info->attrs[NL80211_ATTR_CIPHER_SUITES_PAIRWISE]) {
		void *data;
		int len, i;

		data = nla_data(info->attrs[NL80211_ATTR_CIPHER_SUITES_PAIRWISE]);
		len = nla_len(info->attrs[NL80211_ATTR_CIPHER_SUITES_PAIRWISE]);
		settings->n_ciphers_pairwise = len / sizeof(u32);

		if (len % sizeof(u32))
			return -EINVAL;

		if (settings->n_ciphers_pairwise > cipher_limit)
			return -EINVAL;

		memcpy(settings->ciphers_pairwise, data, len);

		for (i = 0; i < settings->n_ciphers_pairwise; i++)
			if (!cfg80211_supported_cipher_suite(
					&rdev->wiphy,
					settings->ciphers_pairwise[i]))
				return -EINVAL;
	}

	if (info->attrs[NL80211_ATTR_CIPHER_SUITE_GROUP]) {
		settings->cipher_group =
			nla_get_u32(info->attrs[NL80211_ATTR_CIPHER_SUITE_GROUP]);
		if (!cfg80211_supported_cipher_suite(&rdev->wiphy,
						     settings->cipher_group))
			return -EINVAL;
	}

	if (info->attrs[NL80211_ATTR_WPA_VERSIONS]) {
		settings->wpa_versions =
			nla_get_u32(info->attrs[NL80211_ATTR_WPA_VERSIONS]);
		if (!nl80211_valid_wpa_versions(settings->wpa_versions))
			return -EINVAL;
	}

	if (info->attrs[NL80211_ATTR_AKM_SUITES]) {
		void *data;
		int len;

		data = nla_data(info->attrs[NL80211_ATTR_AKM_SUITES]);
		len = nla_len(info->attrs[NL80211_ATTR_AKM_SUITES]);
		settings->n_akm_suites = len / sizeof(u32);

		if (len % sizeof(u32))
			return -EINVAL;

		if (settings->n_akm_suites > NL80211_MAX_NR_AKM_SUITES)
			return -EINVAL;

		memcpy(settings->akm_suites, data, len);
	}

	if (info->attrs[NL80211_ATTR_PMK]) {
		if (nla_len(info->attrs[NL80211_ATTR_PMK]) != WLAN_PMK_LEN)
			return -EINVAL;
		if (!wiphy_ext_feature_isset(&rdev->wiphy,
					     NL80211_EXT_FEATURE_4WAY_HANDSHAKE_STA_PSK))
			return -EINVAL;
		settings->psk = nla_data(info->attrs[NL80211_ATTR_PMK]);
	}

	if (info->attrs[NL80211_ATTR_SAE_PASSWORD]) {
		if (!wiphy_ext_feature_isset(&rdev->wiphy,
					     NL80211_EXT_FEATURE_SAE_OFFLOAD))
			return -EINVAL;
		settings->sae_pwd =
			nla_data(info->attrs[NL80211_ATTR_SAE_PASSWORD]);
		settings->sae_pwd_len =
			nla_len(info->attrs[NL80211_ATTR_SAE_PASSWORD]);
	}

	return 0;
}

static int nl80211_associate(struct sk_buff *skb, struct genl_info *info)
{
	struct cfg80211_registered_device *rdev = info->user_ptr[0];
	struct net_device *dev = info->user_ptr[1];
	struct ieee80211_channel *chan;
	struct cfg80211_assoc_request req = {};
	const u8 *bssid, *ssid;
	int err, ssid_len = 0;

	if (dev->ieee80211_ptr->conn_owner_nlportid &&
	    dev->ieee80211_ptr->conn_owner_nlportid != info->snd_portid)
		return -EPERM;

	if (!info->attrs[NL80211_ATTR_MAC] ||
	    !info->attrs[NL80211_ATTR_SSID] ||
	    !info->attrs[NL80211_ATTR_WIPHY_FREQ])
		return -EINVAL;

	if (!rdev->ops->assoc)
		return -EOPNOTSUPP;

	if (dev->ieee80211_ptr->iftype != NL80211_IFTYPE_STATION &&
	    dev->ieee80211_ptr->iftype != NL80211_IFTYPE_P2P_CLIENT)
		return -EOPNOTSUPP;

	bssid = nla_data(info->attrs[NL80211_ATTR_MAC]);

	chan = nl80211_get_valid_chan(&rdev->wiphy,
				      info->attrs[NL80211_ATTR_WIPHY_FREQ]);
	if (!chan)
		return -EINVAL;

	ssid = nla_data(info->attrs[NL80211_ATTR_SSID]);
	ssid_len = nla_len(info->attrs[NL80211_ATTR_SSID]);

	if (info->attrs[NL80211_ATTR_IE]) {
		req.ie = nla_data(info->attrs[NL80211_ATTR_IE]);
		req.ie_len = nla_len(info->attrs[NL80211_ATTR_IE]);
	}

	if (info->attrs[NL80211_ATTR_USE_MFP]) {
		enum nl80211_mfp mfp =
			nla_get_u32(info->attrs[NL80211_ATTR_USE_MFP]);
		if (mfp == NL80211_MFP_REQUIRED)
			req.use_mfp = true;
		else if (mfp != NL80211_MFP_NO)
			return -EINVAL;
	}

	if (info->attrs[NL80211_ATTR_PREV_BSSID])
		req.prev_bssid = nla_data(info->attrs[NL80211_ATTR_PREV_BSSID]);

	if (nla_get_flag(info->attrs[NL80211_ATTR_DISABLE_HT]))
		req.flags |= ASSOC_REQ_DISABLE_HT;

	if (info->attrs[NL80211_ATTR_HT_CAPABILITY_MASK])
		memcpy(&req.ht_capa_mask,
		       nla_data(info->attrs[NL80211_ATTR_HT_CAPABILITY_MASK]),
		       sizeof(req.ht_capa_mask));

	if (info->attrs[NL80211_ATTR_HT_CAPABILITY]) {
		if (!info->attrs[NL80211_ATTR_HT_CAPABILITY_MASK])
			return -EINVAL;
		memcpy(&req.ht_capa,
		       nla_data(info->attrs[NL80211_ATTR_HT_CAPABILITY]),
		       sizeof(req.ht_capa));
	}

	if (nla_get_flag(info->attrs[NL80211_ATTR_DISABLE_VHT]))
		req.flags |= ASSOC_REQ_DISABLE_VHT;

	if (info->attrs[NL80211_ATTR_VHT_CAPABILITY_MASK])
		memcpy(&req.vht_capa_mask,
		       nla_data(info->attrs[NL80211_ATTR_VHT_CAPABILITY_MASK]),
		       sizeof(req.vht_capa_mask));

	if (info->attrs[NL80211_ATTR_VHT_CAPABILITY]) {
		if (!info->attrs[NL80211_ATTR_VHT_CAPABILITY_MASK])
			return -EINVAL;
		memcpy(&req.vht_capa,
		       nla_data(info->attrs[NL80211_ATTR_VHT_CAPABILITY]),
		       sizeof(req.vht_capa));
	}

	if (nla_get_flag(info->attrs[NL80211_ATTR_USE_RRM])) {
		if (!((rdev->wiphy.features &
			NL80211_FEATURE_DS_PARAM_SET_IE_IN_PROBES) &&
		       (rdev->wiphy.features & NL80211_FEATURE_QUIET)) &&
		    !wiphy_ext_feature_isset(&rdev->wiphy,
					     NL80211_EXT_FEATURE_RRM))
			return -EINVAL;
		req.flags |= ASSOC_REQ_USE_RRM;
	}

	if (info->attrs[NL80211_ATTR_FILS_KEK]) {
		req.fils_kek = nla_data(info->attrs[NL80211_ATTR_FILS_KEK]);
		req.fils_kek_len = nla_len(info->attrs[NL80211_ATTR_FILS_KEK]);
		if (!info->attrs[NL80211_ATTR_FILS_NONCES])
			return -EINVAL;
		req.fils_nonces =
			nla_data(info->attrs[NL80211_ATTR_FILS_NONCES]);
	}

	err = nl80211_crypto_settings(rdev, info, &req.crypto, 1);
	if (!err) {
		wdev_lock(dev->ieee80211_ptr);

		err = cfg80211_mlme_assoc(rdev, dev, chan, bssid,
					  ssid, ssid_len, &req);

		if (!err && info->attrs[NL80211_ATTR_SOCKET_OWNER]) {
			dev->ieee80211_ptr->conn_owner_nlportid =
				info->snd_portid;
			memcpy(dev->ieee80211_ptr->disconnect_bssid,
			       bssid, ETH_ALEN);
		}

		wdev_unlock(dev->ieee80211_ptr);
	}

	return err;
}

static int nl80211_deauthenticate(struct sk_buff *skb, struct genl_info *info)
{
	struct cfg80211_registered_device *rdev = info->user_ptr[0];
	struct net_device *dev = info->user_ptr[1];
	const u8 *ie = NULL, *bssid;
	int ie_len = 0, err;
	u16 reason_code;
	bool local_state_change;

	if (dev->ieee80211_ptr->conn_owner_nlportid &&
	    dev->ieee80211_ptr->conn_owner_nlportid != info->snd_portid)
		return -EPERM;

	if (!info->attrs[NL80211_ATTR_MAC])
		return -EINVAL;

	if (!info->attrs[NL80211_ATTR_REASON_CODE])
		return -EINVAL;

	if (!rdev->ops->deauth)
		return -EOPNOTSUPP;

	if (dev->ieee80211_ptr->iftype != NL80211_IFTYPE_STATION &&
	    dev->ieee80211_ptr->iftype != NL80211_IFTYPE_P2P_CLIENT)
		return -EOPNOTSUPP;

	bssid = nla_data(info->attrs[NL80211_ATTR_MAC]);

	reason_code = nla_get_u16(info->attrs[NL80211_ATTR_REASON_CODE]);
	if (reason_code == 0) {
		/* Reason Code 0 is reserved */
		return -EINVAL;
	}

	if (info->attrs[NL80211_ATTR_IE]) {
		ie = nla_data(info->attrs[NL80211_ATTR_IE]);
		ie_len = nla_len(info->attrs[NL80211_ATTR_IE]);
	}

	local_state_change = !!info->attrs[NL80211_ATTR_LOCAL_STATE_CHANGE];

	wdev_lock(dev->ieee80211_ptr);
	err = cfg80211_mlme_deauth(rdev, dev, bssid, ie, ie_len, reason_code,
				   local_state_change);
	wdev_unlock(dev->ieee80211_ptr);
	return err;
}

static int nl80211_disassociate(struct sk_buff *skb, struct genl_info *info)
{
	struct cfg80211_registered_device *rdev = info->user_ptr[0];
	struct net_device *dev = info->user_ptr[1];
	const u8 *ie = NULL, *bssid;
	int ie_len = 0, err;
	u16 reason_code;
	bool local_state_change;

	if (dev->ieee80211_ptr->conn_owner_nlportid &&
	    dev->ieee80211_ptr->conn_owner_nlportid != info->snd_portid)
		return -EPERM;

	if (!info->attrs[NL80211_ATTR_MAC])
		return -EINVAL;

	if (!info->attrs[NL80211_ATTR_REASON_CODE])
		return -EINVAL;

	if (!rdev->ops->disassoc)
		return -EOPNOTSUPP;

	if (dev->ieee80211_ptr->iftype != NL80211_IFTYPE_STATION &&
	    dev->ieee80211_ptr->iftype != NL80211_IFTYPE_P2P_CLIENT)
		return -EOPNOTSUPP;

	bssid = nla_data(info->attrs[NL80211_ATTR_MAC]);

	reason_code = nla_get_u16(info->attrs[NL80211_ATTR_REASON_CODE]);
	if (reason_code == 0) {
		/* Reason Code 0 is reserved */
		return -EINVAL;
	}

	if (info->attrs[NL80211_ATTR_IE]) {
		ie = nla_data(info->attrs[NL80211_ATTR_IE]);
		ie_len = nla_len(info->attrs[NL80211_ATTR_IE]);
	}

	local_state_change = !!info->attrs[NL80211_ATTR_LOCAL_STATE_CHANGE];

	wdev_lock(dev->ieee80211_ptr);
	err = cfg80211_mlme_disassoc(rdev, dev, bssid, ie, ie_len, reason_code,
				     local_state_change);
	wdev_unlock(dev->ieee80211_ptr);
	return err;
}

static bool
nl80211_parse_mcast_rate(struct cfg80211_registered_device *rdev,
			 int mcast_rate[NUM_NL80211_BANDS],
			 int rateval)
{
	struct wiphy *wiphy = &rdev->wiphy;
	bool found = false;
	int band, i;

	for (band = 0; band < NUM_NL80211_BANDS; band++) {
		struct ieee80211_supported_band *sband;

		sband = wiphy->bands[band];
		if (!sband)
			continue;

		for (i = 0; i < sband->n_bitrates; i++) {
			if (sband->bitrates[i].bitrate == rateval) {
				mcast_rate[band] = i + 1;
				found = true;
				break;
			}
		}
	}

	return found;
}

static int nl80211_join_ibss(struct sk_buff *skb, struct genl_info *info)
{
	struct cfg80211_registered_device *rdev = info->user_ptr[0];
	struct net_device *dev = info->user_ptr[1];
	struct cfg80211_ibss_params ibss;
	struct wiphy *wiphy;
	struct cfg80211_cached_keys *connkeys = NULL;
	int err;

	memset(&ibss, 0, sizeof(ibss));

	if (!info->attrs[NL80211_ATTR_SSID] ||
	    !nla_len(info->attrs[NL80211_ATTR_SSID]))
		return -EINVAL;

	ibss.beacon_interval = 100;

	if (info->attrs[NL80211_ATTR_BEACON_INTERVAL])
		ibss.beacon_interval =
			nla_get_u32(info->attrs[NL80211_ATTR_BEACON_INTERVAL]);

	err = cfg80211_validate_beacon_int(rdev, NL80211_IFTYPE_ADHOC,
					   ibss.beacon_interval);
	if (err)
		return err;

	if (!rdev->ops->join_ibss)
		return -EOPNOTSUPP;

	if (dev->ieee80211_ptr->iftype != NL80211_IFTYPE_ADHOC)
		return -EOPNOTSUPP;

	wiphy = &rdev->wiphy;

	if (info->attrs[NL80211_ATTR_MAC]) {
		ibss.bssid = nla_data(info->attrs[NL80211_ATTR_MAC]);

		if (!is_valid_ether_addr(ibss.bssid))
			return -EINVAL;
	}
	ibss.ssid = nla_data(info->attrs[NL80211_ATTR_SSID]);
	ibss.ssid_len = nla_len(info->attrs[NL80211_ATTR_SSID]);

	if (info->attrs[NL80211_ATTR_IE]) {
		ibss.ie = nla_data(info->attrs[NL80211_ATTR_IE]);
		ibss.ie_len = nla_len(info->attrs[NL80211_ATTR_IE]);
	}

	err = nl80211_parse_chandef(rdev, info, &ibss.chandef);
	if (err)
		return err;

	if (!cfg80211_reg_can_beacon(&rdev->wiphy, &ibss.chandef,
				     NL80211_IFTYPE_ADHOC))
		return -EINVAL;

	switch (ibss.chandef.width) {
	case NL80211_CHAN_WIDTH_5:
	case NL80211_CHAN_WIDTH_10:
	case NL80211_CHAN_WIDTH_20_NOHT:
		break;
	case NL80211_CHAN_WIDTH_20:
	case NL80211_CHAN_WIDTH_40:
		if (!(rdev->wiphy.features & NL80211_FEATURE_HT_IBSS))
			return -EINVAL;
		break;
	case NL80211_CHAN_WIDTH_80:
	case NL80211_CHAN_WIDTH_80P80:
	case NL80211_CHAN_WIDTH_160:
		if (!(rdev->wiphy.features & NL80211_FEATURE_HT_IBSS))
			return -EINVAL;
		if (!wiphy_ext_feature_isset(&rdev->wiphy,
					     NL80211_EXT_FEATURE_VHT_IBSS))
			return -EINVAL;
		break;
	default:
		return -EINVAL;
	}

	ibss.channel_fixed = !!info->attrs[NL80211_ATTR_FREQ_FIXED];
	ibss.privacy = !!info->attrs[NL80211_ATTR_PRIVACY];

	if (info->attrs[NL80211_ATTR_BSS_BASIC_RATES]) {
		u8 *rates =
			nla_data(info->attrs[NL80211_ATTR_BSS_BASIC_RATES]);
		int n_rates =
			nla_len(info->attrs[NL80211_ATTR_BSS_BASIC_RATES]);
		struct ieee80211_supported_band *sband =
			wiphy->bands[ibss.chandef.chan->band];

		err = ieee80211_get_ratemask(sband, rates, n_rates,
					     &ibss.basic_rates);
		if (err)
			return err;
	}

	if (info->attrs[NL80211_ATTR_HT_CAPABILITY_MASK])
		memcpy(&ibss.ht_capa_mask,
		       nla_data(info->attrs[NL80211_ATTR_HT_CAPABILITY_MASK]),
		       sizeof(ibss.ht_capa_mask));

	if (info->attrs[NL80211_ATTR_HT_CAPABILITY]) {
		if (!info->attrs[NL80211_ATTR_HT_CAPABILITY_MASK])
			return -EINVAL;
		memcpy(&ibss.ht_capa,
		       nla_data(info->attrs[NL80211_ATTR_HT_CAPABILITY]),
		       sizeof(ibss.ht_capa));
	}

	if (info->attrs[NL80211_ATTR_MCAST_RATE] &&
	    !nl80211_parse_mcast_rate(rdev, ibss.mcast_rate,
			nla_get_u32(info->attrs[NL80211_ATTR_MCAST_RATE])))
		return -EINVAL;

	if (ibss.privacy && info->attrs[NL80211_ATTR_KEYS]) {
		bool no_ht = false;

		connkeys = nl80211_parse_connkeys(rdev, info, &no_ht);
		if (IS_ERR(connkeys))
			return PTR_ERR(connkeys);

		if ((ibss.chandef.width != NL80211_CHAN_WIDTH_20_NOHT) &&
		    no_ht) {
			kzfree(connkeys);
			return -EINVAL;
		}
	}

	ibss.control_port =
		nla_get_flag(info->attrs[NL80211_ATTR_CONTROL_PORT]);

	if (info->attrs[NL80211_ATTR_CONTROL_PORT_OVER_NL80211]) {
		int r = validate_pae_over_nl80211(rdev, info);

		if (r < 0) {
			kzfree(connkeys);
			return r;
		}

		ibss.control_port_over_nl80211 = true;
	}

	ibss.userspace_handles_dfs =
		nla_get_flag(info->attrs[NL80211_ATTR_HANDLE_DFS]);

	wdev_lock(dev->ieee80211_ptr);
	err = __cfg80211_join_ibss(rdev, dev, &ibss, connkeys);
	if (err)
		kzfree(connkeys);
	else if (info->attrs[NL80211_ATTR_SOCKET_OWNER])
		dev->ieee80211_ptr->conn_owner_nlportid = info->snd_portid;
	wdev_unlock(dev->ieee80211_ptr);

	return err;
}

static int nl80211_leave_ibss(struct sk_buff *skb, struct genl_info *info)
{
	struct cfg80211_registered_device *rdev = info->user_ptr[0];
	struct net_device *dev = info->user_ptr[1];

	if (!rdev->ops->leave_ibss)
		return -EOPNOTSUPP;

	if (dev->ieee80211_ptr->iftype != NL80211_IFTYPE_ADHOC)
		return -EOPNOTSUPP;

	return cfg80211_leave_ibss(rdev, dev, false);
}

static int nl80211_set_mcast_rate(struct sk_buff *skb, struct genl_info *info)
{
	struct cfg80211_registered_device *rdev = info->user_ptr[0];
	struct net_device *dev = info->user_ptr[1];
	int mcast_rate[NUM_NL80211_BANDS];
	u32 nla_rate;
	int err;

	if (dev->ieee80211_ptr->iftype != NL80211_IFTYPE_ADHOC &&
	    dev->ieee80211_ptr->iftype != NL80211_IFTYPE_MESH_POINT &&
	    dev->ieee80211_ptr->iftype != NL80211_IFTYPE_OCB)
		return -EOPNOTSUPP;

	if (!rdev->ops->set_mcast_rate)
		return -EOPNOTSUPP;

	memset(mcast_rate, 0, sizeof(mcast_rate));

	if (!info->attrs[NL80211_ATTR_MCAST_RATE])
		return -EINVAL;

	nla_rate = nla_get_u32(info->attrs[NL80211_ATTR_MCAST_RATE]);
	if (!nl80211_parse_mcast_rate(rdev, mcast_rate, nla_rate))
		return -EINVAL;

	err = rdev_set_mcast_rate(rdev, dev, mcast_rate);

	return err;
}

static struct sk_buff *
__cfg80211_alloc_vendor_skb(struct cfg80211_registered_device *rdev,
			    struct wireless_dev *wdev, int approxlen,
			    u32 portid, u32 seq, enum nl80211_commands cmd,
			    enum nl80211_attrs attr,
			    const struct nl80211_vendor_cmd_info *info,
			    gfp_t gfp)
{
	struct sk_buff *skb;
	void *hdr;
	struct nlattr *data;

	skb = nlmsg_new(approxlen + 100, gfp);
	if (!skb)
		return NULL;

	hdr = nl80211hdr_put(skb, portid, seq, 0, cmd);
	if (!hdr) {
		kfree_skb(skb);
		return NULL;
	}

	if (nla_put_u32(skb, NL80211_ATTR_WIPHY, rdev->wiphy_idx))
		goto nla_put_failure;

	if (info) {
		if (nla_put_u32(skb, NL80211_ATTR_VENDOR_ID,
				info->vendor_id))
			goto nla_put_failure;
		if (nla_put_u32(skb, NL80211_ATTR_VENDOR_SUBCMD,
				info->subcmd))
			goto nla_put_failure;
	}

	if (wdev) {
		if (nla_put_u64_64bit(skb, NL80211_ATTR_WDEV,
				      wdev_id(wdev), NL80211_ATTR_PAD))
			goto nla_put_failure;
		if (wdev->netdev &&
		    nla_put_u32(skb, NL80211_ATTR_IFINDEX,
				wdev->netdev->ifindex))
			goto nla_put_failure;
	}

	data = nla_nest_start_noflag(skb, attr);
	if (!data)
		goto nla_put_failure;

	((void **)skb->cb)[0] = rdev;
	((void **)skb->cb)[1] = hdr;
	((void **)skb->cb)[2] = data;

	return skb;

 nla_put_failure:
	kfree_skb(skb);
	return NULL;
}

struct sk_buff *__cfg80211_alloc_event_skb(struct wiphy *wiphy,
					   struct wireless_dev *wdev,
					   enum nl80211_commands cmd,
					   enum nl80211_attrs attr,
					   unsigned int portid,
					   int vendor_event_idx,
					   int approxlen, gfp_t gfp)
{
	struct cfg80211_registered_device *rdev = wiphy_to_rdev(wiphy);
	const struct nl80211_vendor_cmd_info *info;

	switch (cmd) {
	case NL80211_CMD_TESTMODE:
		if (WARN_ON(vendor_event_idx != -1))
			return NULL;
		info = NULL;
		break;
	case NL80211_CMD_VENDOR:
		if (WARN_ON(vendor_event_idx < 0 ||
			    vendor_event_idx >= wiphy->n_vendor_events))
			return NULL;
		info = &wiphy->vendor_events[vendor_event_idx];
		break;
	default:
		WARN_ON(1);
		return NULL;
	}

	return __cfg80211_alloc_vendor_skb(rdev, wdev, approxlen, portid, 0,
					   cmd, attr, info, gfp);
}
EXPORT_SYMBOL(__cfg80211_alloc_event_skb);

void __cfg80211_send_event_skb(struct sk_buff *skb, gfp_t gfp)
{
	struct cfg80211_registered_device *rdev = ((void **)skb->cb)[0];
	void *hdr = ((void **)skb->cb)[1];
	struct nlmsghdr *nlhdr = nlmsg_hdr(skb);
	struct nlattr *data = ((void **)skb->cb)[2];
	enum nl80211_multicast_groups mcgrp = NL80211_MCGRP_TESTMODE;

	/* clear CB data for netlink core to own from now on */
	memset(skb->cb, 0, sizeof(skb->cb));

	nla_nest_end(skb, data);
	genlmsg_end(skb, hdr);

	if (nlhdr->nlmsg_pid) {
		genlmsg_unicast(wiphy_net(&rdev->wiphy), skb,
				nlhdr->nlmsg_pid);
	} else {
		if (data->nla_type == NL80211_ATTR_VENDOR_DATA)
			mcgrp = NL80211_MCGRP_VENDOR;

		genlmsg_multicast_netns(&nl80211_fam, wiphy_net(&rdev->wiphy),
					skb, 0, mcgrp, gfp);
	}
}
EXPORT_SYMBOL(__cfg80211_send_event_skb);

#ifdef CONFIG_NL80211_TESTMODE
static int nl80211_testmode_do(struct sk_buff *skb, struct genl_info *info)
{
	struct cfg80211_registered_device *rdev = info->user_ptr[0];
	struct wireless_dev *wdev =
		__cfg80211_wdev_from_attrs(genl_info_net(info), info->attrs);
	int err;

	if (!rdev->ops->testmode_cmd)
		return -EOPNOTSUPP;

	if (IS_ERR(wdev)) {
		err = PTR_ERR(wdev);
		if (err != -EINVAL)
			return err;
		wdev = NULL;
	} else if (wdev->wiphy != &rdev->wiphy) {
		return -EINVAL;
	}

	if (!info->attrs[NL80211_ATTR_TESTDATA])
		return -EINVAL;

	rdev->cur_cmd_info = info;
	err = rdev_testmode_cmd(rdev, wdev,
				nla_data(info->attrs[NL80211_ATTR_TESTDATA]),
				nla_len(info->attrs[NL80211_ATTR_TESTDATA]));
	rdev->cur_cmd_info = NULL;

	return err;
}

static int nl80211_testmode_dump(struct sk_buff *skb,
				 struct netlink_callback *cb)
{
	struct cfg80211_registered_device *rdev;
	struct nlattr **attrbuf = NULL;
	int err;
	long phy_idx;
	void *data = NULL;
	int data_len = 0;

	rtnl_lock();

	if (cb->args[0]) {
		/*
		 * 0 is a valid index, but not valid for args[0],
		 * so we need to offset by 1.
		 */
		phy_idx = cb->args[0] - 1;

		rdev = cfg80211_rdev_by_wiphy_idx(phy_idx);
		if (!rdev) {
			err = -ENOENT;
			goto out_err;
		}
	} else {
		attrbuf = kcalloc(NUM_NL80211_ATTR, sizeof(*attrbuf),
				  GFP_KERNEL);
		if (!attrbuf) {
			err = -ENOMEM;
			goto out_err;
		}

		err = nlmsg_parse_deprecated(cb->nlh,
					     GENL_HDRLEN + nl80211_fam.hdrsize,
					     attrbuf, nl80211_fam.maxattr,
					     nl80211_policy, NULL);
		if (err)
			goto out_err;

		rdev = __cfg80211_rdev_from_attrs(sock_net(skb->sk), attrbuf);
		if (IS_ERR(rdev)) {
			err = PTR_ERR(rdev);
			goto out_err;
		}
		phy_idx = rdev->wiphy_idx;

		if (attrbuf[NL80211_ATTR_TESTDATA])
			cb->args[1] = (long)attrbuf[NL80211_ATTR_TESTDATA];
	}

	if (cb->args[1]) {
		data = nla_data((void *)cb->args[1]);
		data_len = nla_len((void *)cb->args[1]);
	}

	if (!rdev->ops->testmode_dump) {
		err = -EOPNOTSUPP;
		goto out_err;
	}

	while (1) {
		void *hdr = nl80211hdr_put(skb, NETLINK_CB(cb->skb).portid,
					   cb->nlh->nlmsg_seq, NLM_F_MULTI,
					   NL80211_CMD_TESTMODE);
		struct nlattr *tmdata;

		if (!hdr)
			break;

		if (nla_put_u32(skb, NL80211_ATTR_WIPHY, phy_idx)) {
			genlmsg_cancel(skb, hdr);
			break;
		}

		tmdata = nla_nest_start_noflag(skb, NL80211_ATTR_TESTDATA);
		if (!tmdata) {
			genlmsg_cancel(skb, hdr);
			break;
		}
		err = rdev_testmode_dump(rdev, skb, cb, data, data_len);
		nla_nest_end(skb, tmdata);

		if (err == -ENOBUFS || err == -ENOENT) {
			genlmsg_cancel(skb, hdr);
			break;
		} else if (err) {
			genlmsg_cancel(skb, hdr);
			goto out_err;
		}

		genlmsg_end(skb, hdr);
	}

	err = skb->len;
	/* see above */
	cb->args[0] = phy_idx + 1;
 out_err:
	kfree(attrbuf);
	rtnl_unlock();
	return err;
}
#endif

static int nl80211_connect(struct sk_buff *skb, struct genl_info *info)
{
	struct cfg80211_registered_device *rdev = info->user_ptr[0];
	struct net_device *dev = info->user_ptr[1];
	struct cfg80211_connect_params connect;
	struct wiphy *wiphy;
	struct cfg80211_cached_keys *connkeys = NULL;
	int err;

	memset(&connect, 0, sizeof(connect));

	if (!info->attrs[NL80211_ATTR_SSID] ||
	    !nla_len(info->attrs[NL80211_ATTR_SSID]))
		return -EINVAL;

	if (info->attrs[NL80211_ATTR_AUTH_TYPE]) {
		connect.auth_type =
			nla_get_u32(info->attrs[NL80211_ATTR_AUTH_TYPE]);
		if (!nl80211_valid_auth_type(rdev, connect.auth_type,
					     NL80211_CMD_CONNECT))
			return -EINVAL;
	} else
		connect.auth_type = NL80211_AUTHTYPE_AUTOMATIC;

	connect.privacy = info->attrs[NL80211_ATTR_PRIVACY];

	if (info->attrs[NL80211_ATTR_WANT_1X_4WAY_HS] &&
	    !wiphy_ext_feature_isset(&rdev->wiphy,
				     NL80211_EXT_FEATURE_4WAY_HANDSHAKE_STA_1X))
		return -EINVAL;
	connect.want_1x = info->attrs[NL80211_ATTR_WANT_1X_4WAY_HS];

	err = nl80211_crypto_settings(rdev, info, &connect.crypto,
				      NL80211_MAX_NR_CIPHER_SUITES);
	if (err)
		return err;

	if (dev->ieee80211_ptr->iftype != NL80211_IFTYPE_STATION &&
	    dev->ieee80211_ptr->iftype != NL80211_IFTYPE_P2P_CLIENT)
		return -EOPNOTSUPP;

	wiphy = &rdev->wiphy;

	connect.bg_scan_period = -1;
	if (info->attrs[NL80211_ATTR_BG_SCAN_PERIOD] &&
		(wiphy->flags & WIPHY_FLAG_SUPPORTS_FW_ROAM)) {
		connect.bg_scan_period =
			nla_get_u16(info->attrs[NL80211_ATTR_BG_SCAN_PERIOD]);
	}

	if (info->attrs[NL80211_ATTR_MAC])
		connect.bssid = nla_data(info->attrs[NL80211_ATTR_MAC]);
	else if (info->attrs[NL80211_ATTR_MAC_HINT])
		connect.bssid_hint =
			nla_data(info->attrs[NL80211_ATTR_MAC_HINT]);
	connect.ssid = nla_data(info->attrs[NL80211_ATTR_SSID]);
	connect.ssid_len = nla_len(info->attrs[NL80211_ATTR_SSID]);

	if (info->attrs[NL80211_ATTR_IE]) {
		connect.ie = nla_data(info->attrs[NL80211_ATTR_IE]);
		connect.ie_len = nla_len(info->attrs[NL80211_ATTR_IE]);
	}

	if (info->attrs[NL80211_ATTR_USE_MFP]) {
		connect.mfp = nla_get_u32(info->attrs[NL80211_ATTR_USE_MFP]);
		if (connect.mfp == NL80211_MFP_OPTIONAL &&
		    !wiphy_ext_feature_isset(&rdev->wiphy,
					     NL80211_EXT_FEATURE_MFP_OPTIONAL))
			return -EOPNOTSUPP;
	} else {
		connect.mfp = NL80211_MFP_NO;
	}

	if (info->attrs[NL80211_ATTR_PREV_BSSID])
		connect.prev_bssid =
			nla_data(info->attrs[NL80211_ATTR_PREV_BSSID]);

	if (info->attrs[NL80211_ATTR_WIPHY_FREQ]) {
		connect.channel = nl80211_get_valid_chan(
			wiphy, info->attrs[NL80211_ATTR_WIPHY_FREQ]);
		if (!connect.channel)
			return -EINVAL;
	} else if (info->attrs[NL80211_ATTR_WIPHY_FREQ_HINT]) {
		connect.channel_hint = nl80211_get_valid_chan(
			wiphy, info->attrs[NL80211_ATTR_WIPHY_FREQ_HINT]);
		if (!connect.channel_hint)
			return -EINVAL;
	}

	if (info->attrs[NL80211_ATTR_WIPHY_EDMG_CHANNELS]) {
		connect.edmg.channels =
		      nla_get_u8(info->attrs[NL80211_ATTR_WIPHY_EDMG_CHANNELS]);

		if (info->attrs[NL80211_ATTR_WIPHY_EDMG_BW_CONFIG])
			connect.edmg.bw_config =
				nla_get_u8(info->attrs[NL80211_ATTR_WIPHY_EDMG_BW_CONFIG]);
	}

	if (connect.privacy && info->attrs[NL80211_ATTR_KEYS]) {
		connkeys = nl80211_parse_connkeys(rdev, info, NULL);
		if (IS_ERR(connkeys))
			return PTR_ERR(connkeys);
	}

	if (nla_get_flag(info->attrs[NL80211_ATTR_DISABLE_HT]))
		connect.flags |= ASSOC_REQ_DISABLE_HT;

	if (info->attrs[NL80211_ATTR_HT_CAPABILITY_MASK])
		memcpy(&connect.ht_capa_mask,
		       nla_data(info->attrs[NL80211_ATTR_HT_CAPABILITY_MASK]),
		       sizeof(connect.ht_capa_mask));

	if (info->attrs[NL80211_ATTR_HT_CAPABILITY]) {
		if (!info->attrs[NL80211_ATTR_HT_CAPABILITY_MASK]) {
			kzfree(connkeys);
			return -EINVAL;
		}
		memcpy(&connect.ht_capa,
		       nla_data(info->attrs[NL80211_ATTR_HT_CAPABILITY]),
		       sizeof(connect.ht_capa));
	}

	if (nla_get_flag(info->attrs[NL80211_ATTR_DISABLE_VHT]))
		connect.flags |= ASSOC_REQ_DISABLE_VHT;

	if (info->attrs[NL80211_ATTR_VHT_CAPABILITY_MASK])
		memcpy(&connect.vht_capa_mask,
		       nla_data(info->attrs[NL80211_ATTR_VHT_CAPABILITY_MASK]),
		       sizeof(connect.vht_capa_mask));

	if (info->attrs[NL80211_ATTR_VHT_CAPABILITY]) {
		if (!info->attrs[NL80211_ATTR_VHT_CAPABILITY_MASK]) {
			kzfree(connkeys);
			return -EINVAL;
		}
		memcpy(&connect.vht_capa,
		       nla_data(info->attrs[NL80211_ATTR_VHT_CAPABILITY]),
		       sizeof(connect.vht_capa));
	}

	if (nla_get_flag(info->attrs[NL80211_ATTR_USE_RRM])) {
		if (!((rdev->wiphy.features &
			NL80211_FEATURE_DS_PARAM_SET_IE_IN_PROBES) &&
		       (rdev->wiphy.features & NL80211_FEATURE_QUIET)) &&
		    !wiphy_ext_feature_isset(&rdev->wiphy,
					     NL80211_EXT_FEATURE_RRM)) {
			kzfree(connkeys);
			return -EINVAL;
		}
		connect.flags |= ASSOC_REQ_USE_RRM;
	}

	connect.pbss = nla_get_flag(info->attrs[NL80211_ATTR_PBSS]);
	if (connect.pbss && !rdev->wiphy.bands[NL80211_BAND_60GHZ]) {
		kzfree(connkeys);
		return -EOPNOTSUPP;
	}

	if (info->attrs[NL80211_ATTR_BSS_SELECT]) {
		/* bss selection makes no sense if bssid is set */
		if (connect.bssid) {
			kzfree(connkeys);
			return -EINVAL;
		}

		err = parse_bss_select(info->attrs[NL80211_ATTR_BSS_SELECT],
				       wiphy, &connect.bss_select);
		if (err) {
			kzfree(connkeys);
			return err;
		}
	}

	if (wiphy_ext_feature_isset(&rdev->wiphy,
				    NL80211_EXT_FEATURE_FILS_SK_OFFLOAD) &&
	    info->attrs[NL80211_ATTR_FILS_ERP_USERNAME] &&
	    info->attrs[NL80211_ATTR_FILS_ERP_REALM] &&
	    info->attrs[NL80211_ATTR_FILS_ERP_NEXT_SEQ_NUM] &&
	    info->attrs[NL80211_ATTR_FILS_ERP_RRK]) {
		connect.fils_erp_username =
			nla_data(info->attrs[NL80211_ATTR_FILS_ERP_USERNAME]);
		connect.fils_erp_username_len =
			nla_len(info->attrs[NL80211_ATTR_FILS_ERP_USERNAME]);
		connect.fils_erp_realm =
			nla_data(info->attrs[NL80211_ATTR_FILS_ERP_REALM]);
		connect.fils_erp_realm_len =
			nla_len(info->attrs[NL80211_ATTR_FILS_ERP_REALM]);
		connect.fils_erp_next_seq_num =
			nla_get_u16(
			   info->attrs[NL80211_ATTR_FILS_ERP_NEXT_SEQ_NUM]);
		connect.fils_erp_rrk =
			nla_data(info->attrs[NL80211_ATTR_FILS_ERP_RRK]);
		connect.fils_erp_rrk_len =
			nla_len(info->attrs[NL80211_ATTR_FILS_ERP_RRK]);
	} else if (info->attrs[NL80211_ATTR_FILS_ERP_USERNAME] ||
		   info->attrs[NL80211_ATTR_FILS_ERP_REALM] ||
		   info->attrs[NL80211_ATTR_FILS_ERP_NEXT_SEQ_NUM] ||
		   info->attrs[NL80211_ATTR_FILS_ERP_RRK]) {
		kzfree(connkeys);
		return -EINVAL;
	}

	if (nla_get_flag(info->attrs[NL80211_ATTR_EXTERNAL_AUTH_SUPPORT])) {
		if (!info->attrs[NL80211_ATTR_SOCKET_OWNER]) {
			kzfree(connkeys);
			GENL_SET_ERR_MSG(info,
					 "external auth requires connection ownership");
			return -EINVAL;
		}
		connect.flags |= CONNECT_REQ_EXTERNAL_AUTH_SUPPORT;
	}

	wdev_lock(dev->ieee80211_ptr);

	err = cfg80211_connect(rdev, dev, &connect, connkeys,
			       connect.prev_bssid);
	if (err)
		kzfree(connkeys);

	if (!err && info->attrs[NL80211_ATTR_SOCKET_OWNER]) {
		dev->ieee80211_ptr->conn_owner_nlportid = info->snd_portid;
		if (connect.bssid)
			memcpy(dev->ieee80211_ptr->disconnect_bssid,
			       connect.bssid, ETH_ALEN);
		else
			memset(dev->ieee80211_ptr->disconnect_bssid,
			       0, ETH_ALEN);
	}

	wdev_unlock(dev->ieee80211_ptr);

	return err;
}

static int nl80211_update_connect_params(struct sk_buff *skb,
					 struct genl_info *info)
{
	struct cfg80211_connect_params connect = {};
	struct cfg80211_registered_device *rdev = info->user_ptr[0];
	struct net_device *dev = info->user_ptr[1];
	struct wireless_dev *wdev = dev->ieee80211_ptr;
	bool fils_sk_offload;
	u32 auth_type;
	u32 changed = 0;
	int ret;

	if (!rdev->ops->update_connect_params)
		return -EOPNOTSUPP;

	if (info->attrs[NL80211_ATTR_IE]) {
		connect.ie = nla_data(info->attrs[NL80211_ATTR_IE]);
		connect.ie_len = nla_len(info->attrs[NL80211_ATTR_IE]);
		changed |= UPDATE_ASSOC_IES;
	}

	fils_sk_offload = wiphy_ext_feature_isset(&rdev->wiphy,
						  NL80211_EXT_FEATURE_FILS_SK_OFFLOAD);

	/*
	 * when driver supports fils-sk offload all attributes must be
	 * provided. So the else covers "fils-sk-not-all" and
	 * "no-fils-sk-any".
	 */
	if (fils_sk_offload &&
	    info->attrs[NL80211_ATTR_FILS_ERP_USERNAME] &&
	    info->attrs[NL80211_ATTR_FILS_ERP_REALM] &&
	    info->attrs[NL80211_ATTR_FILS_ERP_NEXT_SEQ_NUM] &&
	    info->attrs[NL80211_ATTR_FILS_ERP_RRK]) {
		connect.fils_erp_username =
			nla_data(info->attrs[NL80211_ATTR_FILS_ERP_USERNAME]);
		connect.fils_erp_username_len =
			nla_len(info->attrs[NL80211_ATTR_FILS_ERP_USERNAME]);
		connect.fils_erp_realm =
			nla_data(info->attrs[NL80211_ATTR_FILS_ERP_REALM]);
		connect.fils_erp_realm_len =
			nla_len(info->attrs[NL80211_ATTR_FILS_ERP_REALM]);
		connect.fils_erp_next_seq_num =
			nla_get_u16(
			   info->attrs[NL80211_ATTR_FILS_ERP_NEXT_SEQ_NUM]);
		connect.fils_erp_rrk =
			nla_data(info->attrs[NL80211_ATTR_FILS_ERP_RRK]);
		connect.fils_erp_rrk_len =
			nla_len(info->attrs[NL80211_ATTR_FILS_ERP_RRK]);
		changed |= UPDATE_FILS_ERP_INFO;
	} else if (info->attrs[NL80211_ATTR_FILS_ERP_USERNAME] ||
		   info->attrs[NL80211_ATTR_FILS_ERP_REALM] ||
		   info->attrs[NL80211_ATTR_FILS_ERP_NEXT_SEQ_NUM] ||
		   info->attrs[NL80211_ATTR_FILS_ERP_RRK]) {
		return -EINVAL;
	}

	if (info->attrs[NL80211_ATTR_AUTH_TYPE]) {
		auth_type = nla_get_u32(info->attrs[NL80211_ATTR_AUTH_TYPE]);
		if (!nl80211_valid_auth_type(rdev, auth_type,
					     NL80211_CMD_CONNECT))
			return -EINVAL;

		if (auth_type == NL80211_AUTHTYPE_FILS_SK &&
		    fils_sk_offload && !(changed & UPDATE_FILS_ERP_INFO))
			return -EINVAL;

		connect.auth_type = auth_type;
		changed |= UPDATE_AUTH_TYPE;
	}

	wdev_lock(dev->ieee80211_ptr);
	if (!wdev->current_bss)
		ret = -ENOLINK;
	else
		ret = rdev_update_connect_params(rdev, dev, &connect, changed);
	wdev_unlock(dev->ieee80211_ptr);

	return ret;
}

static int nl80211_disconnect(struct sk_buff *skb, struct genl_info *info)
{
	struct cfg80211_registered_device *rdev = info->user_ptr[0];
	struct net_device *dev = info->user_ptr[1];
	u16 reason;
	int ret;

	if (dev->ieee80211_ptr->conn_owner_nlportid &&
	    dev->ieee80211_ptr->conn_owner_nlportid != info->snd_portid)
		return -EPERM;

	if (!info->attrs[NL80211_ATTR_REASON_CODE])
		reason = WLAN_REASON_DEAUTH_LEAVING;
	else
		reason = nla_get_u16(info->attrs[NL80211_ATTR_REASON_CODE]);

	if (reason == 0)
		return -EINVAL;

	if (dev->ieee80211_ptr->iftype != NL80211_IFTYPE_STATION &&
	    dev->ieee80211_ptr->iftype != NL80211_IFTYPE_P2P_CLIENT)
		return -EOPNOTSUPP;

	wdev_lock(dev->ieee80211_ptr);
	ret = cfg80211_disconnect(rdev, dev, reason, true);
	wdev_unlock(dev->ieee80211_ptr);
	return ret;
}

static int nl80211_wiphy_netns(struct sk_buff *skb, struct genl_info *info)
{
	struct cfg80211_registered_device *rdev = info->user_ptr[0];
	struct net *net;
	int err;

	if (info->attrs[NL80211_ATTR_PID]) {
		u32 pid = nla_get_u32(info->attrs[NL80211_ATTR_PID]);

		net = get_net_ns_by_pid(pid);
	} else if (info->attrs[NL80211_ATTR_NETNS_FD]) {
		u32 fd = nla_get_u32(info->attrs[NL80211_ATTR_NETNS_FD]);

		net = get_net_ns_by_fd(fd);
	} else {
		return -EINVAL;
	}

	if (IS_ERR(net))
		return PTR_ERR(net);

	err = 0;

	/* check if anything to do */
	if (!net_eq(wiphy_net(&rdev->wiphy), net))
		err = cfg80211_switch_netns(rdev, net);

	put_net(net);
	return err;
}

static int nl80211_setdel_pmksa(struct sk_buff *skb, struct genl_info *info)
{
	struct cfg80211_registered_device *rdev = info->user_ptr[0];
	int (*rdev_ops)(struct wiphy *wiphy, struct net_device *dev,
			struct cfg80211_pmksa *pmksa) = NULL;
	struct net_device *dev = info->user_ptr[1];
	struct cfg80211_pmksa pmksa;

	memset(&pmksa, 0, sizeof(struct cfg80211_pmksa));

	if (!info->attrs[NL80211_ATTR_PMKID])
		return -EINVAL;

	pmksa.pmkid = nla_data(info->attrs[NL80211_ATTR_PMKID]);

	if (info->attrs[NL80211_ATTR_MAC]) {
		pmksa.bssid = nla_data(info->attrs[NL80211_ATTR_MAC]);
	} else if (info->attrs[NL80211_ATTR_SSID] &&
		   info->attrs[NL80211_ATTR_FILS_CACHE_ID] &&
		   (info->genlhdr->cmd == NL80211_CMD_DEL_PMKSA ||
		    info->attrs[NL80211_ATTR_PMK])) {
		pmksa.ssid = nla_data(info->attrs[NL80211_ATTR_SSID]);
		pmksa.ssid_len = nla_len(info->attrs[NL80211_ATTR_SSID]);
		pmksa.cache_id =
			nla_data(info->attrs[NL80211_ATTR_FILS_CACHE_ID]);
	} else {
		return -EINVAL;
	}
	if (info->attrs[NL80211_ATTR_PMK]) {
		pmksa.pmk = nla_data(info->attrs[NL80211_ATTR_PMK]);
		pmksa.pmk_len = nla_len(info->attrs[NL80211_ATTR_PMK]);
	}

	if (dev->ieee80211_ptr->iftype != NL80211_IFTYPE_STATION &&
	    dev->ieee80211_ptr->iftype != NL80211_IFTYPE_P2P_CLIENT &&
	    !(dev->ieee80211_ptr->iftype == NL80211_IFTYPE_AP &&
	      wiphy_ext_feature_isset(&rdev->wiphy,
				      NL80211_EXT_FEATURE_AP_PMKSA_CACHING)))
		return -EOPNOTSUPP;

	switch (info->genlhdr->cmd) {
	case NL80211_CMD_SET_PMKSA:
		rdev_ops = rdev->ops->set_pmksa;
		break;
	case NL80211_CMD_DEL_PMKSA:
		rdev_ops = rdev->ops->del_pmksa;
		break;
	default:
		WARN_ON(1);
		break;
	}

	if (!rdev_ops)
		return -EOPNOTSUPP;

	return rdev_ops(&rdev->wiphy, dev, &pmksa);
}

static int nl80211_flush_pmksa(struct sk_buff *skb, struct genl_info *info)
{
	struct cfg80211_registered_device *rdev = info->user_ptr[0];
	struct net_device *dev = info->user_ptr[1];

	if (dev->ieee80211_ptr->iftype != NL80211_IFTYPE_STATION &&
	    dev->ieee80211_ptr->iftype != NL80211_IFTYPE_P2P_CLIENT)
		return -EOPNOTSUPP;

	if (!rdev->ops->flush_pmksa)
		return -EOPNOTSUPP;

	return rdev_flush_pmksa(rdev, dev);
}

static int nl80211_tdls_mgmt(struct sk_buff *skb, struct genl_info *info)
{
	struct cfg80211_registered_device *rdev = info->user_ptr[0];
	struct net_device *dev = info->user_ptr[1];
	u8 action_code, dialog_token;
	u32 peer_capability = 0;
	u16 status_code;
	u8 *peer;
	bool initiator;

	if (!(rdev->wiphy.flags & WIPHY_FLAG_SUPPORTS_TDLS) ||
	    !rdev->ops->tdls_mgmt)
		return -EOPNOTSUPP;

	if (!info->attrs[NL80211_ATTR_TDLS_ACTION] ||
	    !info->attrs[NL80211_ATTR_STATUS_CODE] ||
	    !info->attrs[NL80211_ATTR_TDLS_DIALOG_TOKEN] ||
	    !info->attrs[NL80211_ATTR_IE] ||
	    !info->attrs[NL80211_ATTR_MAC])
		return -EINVAL;

	peer = nla_data(info->attrs[NL80211_ATTR_MAC]);
	action_code = nla_get_u8(info->attrs[NL80211_ATTR_TDLS_ACTION]);
	status_code = nla_get_u16(info->attrs[NL80211_ATTR_STATUS_CODE]);
	dialog_token = nla_get_u8(info->attrs[NL80211_ATTR_TDLS_DIALOG_TOKEN]);
	initiator = nla_get_flag(info->attrs[NL80211_ATTR_TDLS_INITIATOR]);
	if (info->attrs[NL80211_ATTR_TDLS_PEER_CAPABILITY])
		peer_capability =
			nla_get_u32(info->attrs[NL80211_ATTR_TDLS_PEER_CAPABILITY]);

	return rdev_tdls_mgmt(rdev, dev, peer, action_code,
			      dialog_token, status_code, peer_capability,
			      initiator,
			      nla_data(info->attrs[NL80211_ATTR_IE]),
			      nla_len(info->attrs[NL80211_ATTR_IE]));
}

static int nl80211_tdls_oper(struct sk_buff *skb, struct genl_info *info)
{
	struct cfg80211_registered_device *rdev = info->user_ptr[0];
	struct net_device *dev = info->user_ptr[1];
	enum nl80211_tdls_operation operation;
	u8 *peer;

	if (!(rdev->wiphy.flags & WIPHY_FLAG_SUPPORTS_TDLS) ||
	    !rdev->ops->tdls_oper)
		return -EOPNOTSUPP;

	if (!info->attrs[NL80211_ATTR_TDLS_OPERATION] ||
	    !info->attrs[NL80211_ATTR_MAC])
		return -EINVAL;

	operation = nla_get_u8(info->attrs[NL80211_ATTR_TDLS_OPERATION]);
	peer = nla_data(info->attrs[NL80211_ATTR_MAC]);

	return rdev_tdls_oper(rdev, dev, peer, operation);
}

static int nl80211_remain_on_channel(struct sk_buff *skb,
				     struct genl_info *info)
{
	struct cfg80211_registered_device *rdev = info->user_ptr[0];
	struct wireless_dev *wdev = info->user_ptr[1];
	struct cfg80211_chan_def chandef;
	const struct cfg80211_chan_def *compat_chandef;
	struct sk_buff *msg;
	void *hdr;
	u64 cookie;
	u32 duration;
	int err;

	if (!info->attrs[NL80211_ATTR_WIPHY_FREQ] ||
	    !info->attrs[NL80211_ATTR_DURATION])
		return -EINVAL;

	duration = nla_get_u32(info->attrs[NL80211_ATTR_DURATION]);

	if (!rdev->ops->remain_on_channel ||
	    !(rdev->wiphy.flags & WIPHY_FLAG_HAS_REMAIN_ON_CHANNEL))
		return -EOPNOTSUPP;

	/*
	 * We should be on that channel for at least a minimum amount of
	 * time (10ms) but no longer than the driver supports.
	 */
	if (duration < NL80211_MIN_REMAIN_ON_CHANNEL_TIME ||
	    duration > rdev->wiphy.max_remain_on_channel_duration)
		return -EINVAL;

	err = nl80211_parse_chandef(rdev, info, &chandef);
	if (err)
		return err;

	wdev_lock(wdev);
	if (!cfg80211_off_channel_oper_allowed(wdev) &&
	    !cfg80211_chandef_identical(&wdev->chandef, &chandef)) {
		compat_chandef = cfg80211_chandef_compatible(&wdev->chandef,
							     &chandef);
		if (compat_chandef != &chandef) {
			wdev_unlock(wdev);
			return -EBUSY;
		}
	}
	wdev_unlock(wdev);

	msg = nlmsg_new(NLMSG_DEFAULT_SIZE, GFP_KERNEL);
	if (!msg)
		return -ENOMEM;

	hdr = nl80211hdr_put(msg, info->snd_portid, info->snd_seq, 0,
			     NL80211_CMD_REMAIN_ON_CHANNEL);
	if (!hdr) {
		err = -ENOBUFS;
		goto free_msg;
	}

	err = rdev_remain_on_channel(rdev, wdev, chandef.chan,
				     duration, &cookie);

	if (err)
		goto free_msg;

	if (nla_put_u64_64bit(msg, NL80211_ATTR_COOKIE, cookie,
			      NL80211_ATTR_PAD))
		goto nla_put_failure;

	genlmsg_end(msg, hdr);

	return genlmsg_reply(msg, info);

 nla_put_failure:
	err = -ENOBUFS;
 free_msg:
	nlmsg_free(msg);
	return err;
}

static int nl80211_cancel_remain_on_channel(struct sk_buff *skb,
					    struct genl_info *info)
{
	struct cfg80211_registered_device *rdev = info->user_ptr[0];
	struct wireless_dev *wdev = info->user_ptr[1];
	u64 cookie;

	if (!info->attrs[NL80211_ATTR_COOKIE])
		return -EINVAL;

	if (!rdev->ops->cancel_remain_on_channel)
		return -EOPNOTSUPP;

	cookie = nla_get_u64(info->attrs[NL80211_ATTR_COOKIE]);

	return rdev_cancel_remain_on_channel(rdev, wdev, cookie);
}

static int nl80211_set_tx_bitrate_mask(struct sk_buff *skb,
				       struct genl_info *info)
{
	struct cfg80211_bitrate_mask mask;
	struct cfg80211_registered_device *rdev = info->user_ptr[0];
	struct net_device *dev = info->user_ptr[1];
	int err;

	if (!rdev->ops->set_bitrate_mask)
		return -EOPNOTSUPP;

	err = nl80211_parse_tx_bitrate_mask(info, &mask);
	if (err)
		return err;

	return rdev_set_bitrate_mask(rdev, dev, NULL, &mask);
}

static int nl80211_register_mgmt(struct sk_buff *skb, struct genl_info *info)
{
	struct cfg80211_registered_device *rdev = info->user_ptr[0];
	struct wireless_dev *wdev = info->user_ptr[1];
	u16 frame_type = IEEE80211_FTYPE_MGMT | IEEE80211_STYPE_ACTION;

	if (!info->attrs[NL80211_ATTR_FRAME_MATCH])
		return -EINVAL;

	if (info->attrs[NL80211_ATTR_FRAME_TYPE])
		frame_type = nla_get_u16(info->attrs[NL80211_ATTR_FRAME_TYPE]);

	switch (wdev->iftype) {
	case NL80211_IFTYPE_STATION:
	case NL80211_IFTYPE_ADHOC:
	case NL80211_IFTYPE_P2P_CLIENT:
	case NL80211_IFTYPE_AP:
	case NL80211_IFTYPE_AP_VLAN:
	case NL80211_IFTYPE_MESH_POINT:
	case NL80211_IFTYPE_P2P_GO:
	case NL80211_IFTYPE_P2P_DEVICE:
		break;
	case NL80211_IFTYPE_NAN:
	default:
		return -EOPNOTSUPP;
	}

	/* not much point in registering if we can't reply */
	if (!rdev->ops->mgmt_tx)
		return -EOPNOTSUPP;

	return cfg80211_mlme_register_mgmt(wdev, info->snd_portid, frame_type,
			nla_data(info->attrs[NL80211_ATTR_FRAME_MATCH]),
			nla_len(info->attrs[NL80211_ATTR_FRAME_MATCH]));
}

static int nl80211_tx_mgmt(struct sk_buff *skb, struct genl_info *info)
{
	struct cfg80211_registered_device *rdev = info->user_ptr[0];
	struct wireless_dev *wdev = info->user_ptr[1];
	struct cfg80211_chan_def chandef;
	int err;
	void *hdr = NULL;
	u64 cookie;
	struct sk_buff *msg = NULL;
	struct cfg80211_mgmt_tx_params params = {
		.dont_wait_for_ack =
			info->attrs[NL80211_ATTR_DONT_WAIT_FOR_ACK],
	};

	if (!info->attrs[NL80211_ATTR_FRAME])
		return -EINVAL;

	if (!rdev->ops->mgmt_tx)
		return -EOPNOTSUPP;

	switch (wdev->iftype) {
	case NL80211_IFTYPE_P2P_DEVICE:
		if (!info->attrs[NL80211_ATTR_WIPHY_FREQ])
			return -EINVAL;
	case NL80211_IFTYPE_STATION:
	case NL80211_IFTYPE_ADHOC:
	case NL80211_IFTYPE_P2P_CLIENT:
	case NL80211_IFTYPE_AP:
	case NL80211_IFTYPE_AP_VLAN:
	case NL80211_IFTYPE_MESH_POINT:
	case NL80211_IFTYPE_P2P_GO:
		break;
	case NL80211_IFTYPE_NAN:
	default:
		return -EOPNOTSUPP;
	}

	if (info->attrs[NL80211_ATTR_DURATION]) {
		if (!(rdev->wiphy.flags & WIPHY_FLAG_OFFCHAN_TX))
			return -EINVAL;
		params.wait = nla_get_u32(info->attrs[NL80211_ATTR_DURATION]);

		/*
		 * We should wait on the channel for at least a minimum amount
		 * of time (10ms) but no longer than the driver supports.
		 */
		if (params.wait < NL80211_MIN_REMAIN_ON_CHANNEL_TIME ||
		    params.wait > rdev->wiphy.max_remain_on_channel_duration)
			return -EINVAL;
	}

	params.offchan = info->attrs[NL80211_ATTR_OFFCHANNEL_TX_OK];

	if (params.offchan && !(rdev->wiphy.flags & WIPHY_FLAG_OFFCHAN_TX))
		return -EINVAL;

	params.no_cck = nla_get_flag(info->attrs[NL80211_ATTR_TX_NO_CCK_RATE]);

	/* get the channel if any has been specified, otherwise pass NULL to
	 * the driver. The latter will use the current one
	 */
	chandef.chan = NULL;
	if (info->attrs[NL80211_ATTR_WIPHY_FREQ]) {
		err = nl80211_parse_chandef(rdev, info, &chandef);
		if (err)
			return err;
	}

	if (!chandef.chan && params.offchan)
		return -EINVAL;

	wdev_lock(wdev);
	if (params.offchan && !cfg80211_off_channel_oper_allowed(wdev)) {
		wdev_unlock(wdev);
		return -EBUSY;
	}
	wdev_unlock(wdev);

	params.buf = nla_data(info->attrs[NL80211_ATTR_FRAME]);
	params.len = nla_len(info->attrs[NL80211_ATTR_FRAME]);

	if (info->attrs[NL80211_ATTR_CSA_C_OFFSETS_TX]) {
		int len = nla_len(info->attrs[NL80211_ATTR_CSA_C_OFFSETS_TX]);
		int i;

		if (len % sizeof(u16))
			return -EINVAL;

		params.n_csa_offsets = len / sizeof(u16);
		params.csa_offsets =
			nla_data(info->attrs[NL80211_ATTR_CSA_C_OFFSETS_TX]);

		/* check that all the offsets fit the frame */
		for (i = 0; i < params.n_csa_offsets; i++) {
			if (params.csa_offsets[i] >= params.len)
				return -EINVAL;
		}
	}

	if (!params.dont_wait_for_ack) {
		msg = nlmsg_new(NLMSG_DEFAULT_SIZE, GFP_KERNEL);
		if (!msg)
			return -ENOMEM;

		hdr = nl80211hdr_put(msg, info->snd_portid, info->snd_seq, 0,
				     NL80211_CMD_FRAME);
		if (!hdr) {
			err = -ENOBUFS;
			goto free_msg;
		}
	}

	params.chan = chandef.chan;
	err = cfg80211_mlme_mgmt_tx(rdev, wdev, &params, &cookie);
	if (err)
		goto free_msg;

	if (msg) {
		if (nla_put_u64_64bit(msg, NL80211_ATTR_COOKIE, cookie,
				      NL80211_ATTR_PAD))
			goto nla_put_failure;

		genlmsg_end(msg, hdr);
		return genlmsg_reply(msg, info);
	}

	return 0;

 nla_put_failure:
	err = -ENOBUFS;
 free_msg:
	nlmsg_free(msg);
	return err;
}

static int nl80211_tx_mgmt_cancel_wait(struct sk_buff *skb, struct genl_info *info)
{
	struct cfg80211_registered_device *rdev = info->user_ptr[0];
	struct wireless_dev *wdev = info->user_ptr[1];
	u64 cookie;

	if (!info->attrs[NL80211_ATTR_COOKIE])
		return -EINVAL;

	if (!rdev->ops->mgmt_tx_cancel_wait)
		return -EOPNOTSUPP;

	switch (wdev->iftype) {
	case NL80211_IFTYPE_STATION:
	case NL80211_IFTYPE_ADHOC:
	case NL80211_IFTYPE_P2P_CLIENT:
	case NL80211_IFTYPE_AP:
	case NL80211_IFTYPE_AP_VLAN:
	case NL80211_IFTYPE_P2P_GO:
	case NL80211_IFTYPE_P2P_DEVICE:
		break;
	case NL80211_IFTYPE_NAN:
	default:
		return -EOPNOTSUPP;
	}

	cookie = nla_get_u64(info->attrs[NL80211_ATTR_COOKIE]);

	return rdev_mgmt_tx_cancel_wait(rdev, wdev, cookie);
}

static int nl80211_set_power_save(struct sk_buff *skb, struct genl_info *info)
{
	struct cfg80211_registered_device *rdev = info->user_ptr[0];
	struct wireless_dev *wdev;
	struct net_device *dev = info->user_ptr[1];
	u8 ps_state;
	bool state;
	int err;

	if (!info->attrs[NL80211_ATTR_PS_STATE])
		return -EINVAL;

	ps_state = nla_get_u32(info->attrs[NL80211_ATTR_PS_STATE]);

	wdev = dev->ieee80211_ptr;

	if (!rdev->ops->set_power_mgmt)
		return -EOPNOTSUPP;

	state = (ps_state == NL80211_PS_ENABLED) ? true : false;

	if (state == wdev->ps)
		return 0;

	err = rdev_set_power_mgmt(rdev, dev, state, wdev->ps_timeout);
	if (!err)
		wdev->ps = state;
	return err;
}

static int nl80211_get_power_save(struct sk_buff *skb, struct genl_info *info)
{
	struct cfg80211_registered_device *rdev = info->user_ptr[0];
	enum nl80211_ps_state ps_state;
	struct wireless_dev *wdev;
	struct net_device *dev = info->user_ptr[1];
	struct sk_buff *msg;
	void *hdr;
	int err;

	wdev = dev->ieee80211_ptr;

	if (!rdev->ops->set_power_mgmt)
		return -EOPNOTSUPP;

	msg = nlmsg_new(NLMSG_DEFAULT_SIZE, GFP_KERNEL);
	if (!msg)
		return -ENOMEM;

	hdr = nl80211hdr_put(msg, info->snd_portid, info->snd_seq, 0,
			     NL80211_CMD_GET_POWER_SAVE);
	if (!hdr) {
		err = -ENOBUFS;
		goto free_msg;
	}

	if (wdev->ps)
		ps_state = NL80211_PS_ENABLED;
	else
		ps_state = NL80211_PS_DISABLED;

	if (nla_put_u32(msg, NL80211_ATTR_PS_STATE, ps_state))
		goto nla_put_failure;

	genlmsg_end(msg, hdr);
	return genlmsg_reply(msg, info);

 nla_put_failure:
	err = -ENOBUFS;
 free_msg:
	nlmsg_free(msg);
	return err;
}

static const struct nla_policy
nl80211_attr_cqm_policy[NL80211_ATTR_CQM_MAX + 1] = {
	[NL80211_ATTR_CQM_RSSI_THOLD] = { .type = NLA_BINARY },
	[NL80211_ATTR_CQM_RSSI_HYST] = { .type = NLA_U32 },
	[NL80211_ATTR_CQM_RSSI_THRESHOLD_EVENT] = { .type = NLA_U32 },
	[NL80211_ATTR_CQM_TXE_RATE] = { .type = NLA_U32 },
	[NL80211_ATTR_CQM_TXE_PKTS] = { .type = NLA_U32 },
	[NL80211_ATTR_CQM_TXE_INTVL] = { .type = NLA_U32 },
	[NL80211_ATTR_CQM_RSSI_LEVEL] = { .type = NLA_S32 },
};

static int nl80211_set_cqm_txe(struct genl_info *info,
			       u32 rate, u32 pkts, u32 intvl)
{
	struct cfg80211_registered_device *rdev = info->user_ptr[0];
	struct net_device *dev = info->user_ptr[1];
	struct wireless_dev *wdev = dev->ieee80211_ptr;

	if (rate > 100 || intvl > NL80211_CQM_TXE_MAX_INTVL)
		return -EINVAL;

	if (!rdev->ops->set_cqm_txe_config)
		return -EOPNOTSUPP;

	if (wdev->iftype != NL80211_IFTYPE_STATION &&
	    wdev->iftype != NL80211_IFTYPE_P2P_CLIENT)
		return -EOPNOTSUPP;

	return rdev_set_cqm_txe_config(rdev, dev, rate, pkts, intvl);
}

static int cfg80211_cqm_rssi_update(struct cfg80211_registered_device *rdev,
				    struct net_device *dev)
{
	struct wireless_dev *wdev = dev->ieee80211_ptr;
	s32 last, low, high;
	u32 hyst;
	int i, n, low_index;
	int err;

	/* RSSI reporting disabled? */
	if (!wdev->cqm_config)
		return rdev_set_cqm_rssi_range_config(rdev, dev, 0, 0);

	/*
	 * Obtain current RSSI value if possible, if not and no RSSI threshold
	 * event has been received yet, we should receive an event after a
	 * connection is established and enough beacons received to calculate
	 * the average.
	 */
	if (!wdev->cqm_config->last_rssi_event_value && wdev->current_bss &&
	    rdev->ops->get_station) {
		struct station_info sinfo = {};
		u8 *mac_addr;

		mac_addr = wdev->current_bss->pub.bssid;

		err = rdev_get_station(rdev, dev, mac_addr, &sinfo);
		if (err)
			return err;

		if (sinfo.filled & BIT_ULL(NL80211_STA_INFO_BEACON_SIGNAL_AVG))
			wdev->cqm_config->last_rssi_event_value =
				(s8) sinfo.rx_beacon_signal_avg;
	}

	last = wdev->cqm_config->last_rssi_event_value;
	hyst = wdev->cqm_config->rssi_hyst;
	n = wdev->cqm_config->n_rssi_thresholds;

	for (i = 0; i < n; i++) {
		i = array_index_nospec(i, n);
		if (last < wdev->cqm_config->rssi_thresholds[i])
			break;
	}

	low_index = i - 1;
	if (low_index >= 0) {
		low_index = array_index_nospec(low_index, n);
		low = wdev->cqm_config->rssi_thresholds[low_index] - hyst;
	} else {
		low = S32_MIN;
	}
	if (i < n) {
		i = array_index_nospec(i, n);
		high = wdev->cqm_config->rssi_thresholds[i] + hyst - 1;
	} else {
		high = S32_MAX;
	}

	return rdev_set_cqm_rssi_range_config(rdev, dev, low, high);
}

static int nl80211_set_cqm_rssi(struct genl_info *info,
				const s32 *thresholds, int n_thresholds,
				u32 hysteresis)
{
	struct cfg80211_registered_device *rdev = info->user_ptr[0];
	struct net_device *dev = info->user_ptr[1];
	struct wireless_dev *wdev = dev->ieee80211_ptr;
	int i, err;
	s32 prev = S32_MIN;

	/* Check all values negative and sorted */
	for (i = 0; i < n_thresholds; i++) {
		if (thresholds[i] > 0 || thresholds[i] <= prev)
			return -EINVAL;

		prev = thresholds[i];
	}

	if (wdev->iftype != NL80211_IFTYPE_STATION &&
	    wdev->iftype != NL80211_IFTYPE_P2P_CLIENT)
		return -EOPNOTSUPP;

	wdev_lock(wdev);
	cfg80211_cqm_config_free(wdev);
	wdev_unlock(wdev);

	if (n_thresholds <= 1 && rdev->ops->set_cqm_rssi_config) {
		if (n_thresholds == 0 || thresholds[0] == 0) /* Disabling */
			return rdev_set_cqm_rssi_config(rdev, dev, 0, 0);

		return rdev_set_cqm_rssi_config(rdev, dev,
						thresholds[0], hysteresis);
	}

	if (!wiphy_ext_feature_isset(&rdev->wiphy,
				     NL80211_EXT_FEATURE_CQM_RSSI_LIST))
		return -EOPNOTSUPP;

	if (n_thresholds == 1 && thresholds[0] == 0) /* Disabling */
		n_thresholds = 0;

	wdev_lock(wdev);
	if (n_thresholds) {
		struct cfg80211_cqm_config *cqm_config;

		cqm_config = kzalloc(sizeof(struct cfg80211_cqm_config) +
				     n_thresholds * sizeof(s32), GFP_KERNEL);
		if (!cqm_config) {
			err = -ENOMEM;
			goto unlock;
		}

		cqm_config->rssi_hyst = hysteresis;
		cqm_config->n_rssi_thresholds = n_thresholds;
		memcpy(cqm_config->rssi_thresholds, thresholds,
		       n_thresholds * sizeof(s32));

		wdev->cqm_config = cqm_config;
	}

	err = cfg80211_cqm_rssi_update(rdev, dev);

unlock:
	wdev_unlock(wdev);

	return err;
}

static int nl80211_set_cqm(struct sk_buff *skb, struct genl_info *info)
{
	struct nlattr *attrs[NL80211_ATTR_CQM_MAX + 1];
	struct nlattr *cqm;
	int err;

	cqm = info->attrs[NL80211_ATTR_CQM];
	if (!cqm)
		return -EINVAL;

	err = nla_parse_nested_deprecated(attrs, NL80211_ATTR_CQM_MAX, cqm,
					  nl80211_attr_cqm_policy,
					  info->extack);
	if (err)
		return err;

	if (attrs[NL80211_ATTR_CQM_RSSI_THOLD] &&
	    attrs[NL80211_ATTR_CQM_RSSI_HYST]) {
		const s32 *thresholds =
			nla_data(attrs[NL80211_ATTR_CQM_RSSI_THOLD]);
		int len = nla_len(attrs[NL80211_ATTR_CQM_RSSI_THOLD]);
		u32 hysteresis = nla_get_u32(attrs[NL80211_ATTR_CQM_RSSI_HYST]);

		if (len % 4)
			return -EINVAL;

		return nl80211_set_cqm_rssi(info, thresholds, len / 4,
					    hysteresis);
	}

	if (attrs[NL80211_ATTR_CQM_TXE_RATE] &&
	    attrs[NL80211_ATTR_CQM_TXE_PKTS] &&
	    attrs[NL80211_ATTR_CQM_TXE_INTVL]) {
		u32 rate = nla_get_u32(attrs[NL80211_ATTR_CQM_TXE_RATE]);
		u32 pkts = nla_get_u32(attrs[NL80211_ATTR_CQM_TXE_PKTS]);
		u32 intvl = nla_get_u32(attrs[NL80211_ATTR_CQM_TXE_INTVL]);

		return nl80211_set_cqm_txe(info, rate, pkts, intvl);
	}

	return -EINVAL;
}

static int nl80211_join_ocb(struct sk_buff *skb, struct genl_info *info)
{
	struct cfg80211_registered_device *rdev = info->user_ptr[0];
	struct net_device *dev = info->user_ptr[1];
	struct ocb_setup setup = {};
	int err;

	err = nl80211_parse_chandef(rdev, info, &setup.chandef);
	if (err)
		return err;

	return cfg80211_join_ocb(rdev, dev, &setup);
}

static int nl80211_leave_ocb(struct sk_buff *skb, struct genl_info *info)
{
	struct cfg80211_registered_device *rdev = info->user_ptr[0];
	struct net_device *dev = info->user_ptr[1];

	return cfg80211_leave_ocb(rdev, dev);
}

static int nl80211_join_mesh(struct sk_buff *skb, struct genl_info *info)
{
	struct cfg80211_registered_device *rdev = info->user_ptr[0];
	struct net_device *dev = info->user_ptr[1];
	struct mesh_config cfg;
	struct mesh_setup setup;
	int err;

	/* start with default */
	memcpy(&cfg, &default_mesh_config, sizeof(cfg));
	memcpy(&setup, &default_mesh_setup, sizeof(setup));

	if (info->attrs[NL80211_ATTR_MESH_CONFIG]) {
		/* and parse parameters if given */
		err = nl80211_parse_mesh_config(info, &cfg, NULL);
		if (err)
			return err;
	}

	if (!info->attrs[NL80211_ATTR_MESH_ID] ||
	    !nla_len(info->attrs[NL80211_ATTR_MESH_ID]))
		return -EINVAL;

	setup.mesh_id = nla_data(info->attrs[NL80211_ATTR_MESH_ID]);
	setup.mesh_id_len = nla_len(info->attrs[NL80211_ATTR_MESH_ID]);

	if (info->attrs[NL80211_ATTR_MCAST_RATE] &&
	    !nl80211_parse_mcast_rate(rdev, setup.mcast_rate,
			    nla_get_u32(info->attrs[NL80211_ATTR_MCAST_RATE])))
			return -EINVAL;

	if (info->attrs[NL80211_ATTR_BEACON_INTERVAL]) {
		setup.beacon_interval =
			nla_get_u32(info->attrs[NL80211_ATTR_BEACON_INTERVAL]);

		err = cfg80211_validate_beacon_int(rdev,
						   NL80211_IFTYPE_MESH_POINT,
						   setup.beacon_interval);
		if (err)
			return err;
	}

	if (info->attrs[NL80211_ATTR_DTIM_PERIOD]) {
		setup.dtim_period =
			nla_get_u32(info->attrs[NL80211_ATTR_DTIM_PERIOD]);
		if (setup.dtim_period < 1 || setup.dtim_period > 100)
			return -EINVAL;
	}

	if (info->attrs[NL80211_ATTR_MESH_SETUP]) {
		/* parse additional setup parameters if given */
		err = nl80211_parse_mesh_setup(info, &setup);
		if (err)
			return err;
	}

	if (setup.user_mpm)
		cfg.auto_open_plinks = false;

	if (info->attrs[NL80211_ATTR_WIPHY_FREQ]) {
		err = nl80211_parse_chandef(rdev, info, &setup.chandef);
		if (err)
			return err;
	} else {
		/* __cfg80211_join_mesh() will sort it out */
		setup.chandef.chan = NULL;
	}

	if (info->attrs[NL80211_ATTR_BSS_BASIC_RATES]) {
		u8 *rates = nla_data(info->attrs[NL80211_ATTR_BSS_BASIC_RATES]);
		int n_rates =
			nla_len(info->attrs[NL80211_ATTR_BSS_BASIC_RATES]);
		struct ieee80211_supported_band *sband;

		if (!setup.chandef.chan)
			return -EINVAL;

		sband = rdev->wiphy.bands[setup.chandef.chan->band];

		err = ieee80211_get_ratemask(sband, rates, n_rates,
					     &setup.basic_rates);
		if (err)
			return err;
	}

	if (info->attrs[NL80211_ATTR_TX_RATES]) {
		err = nl80211_parse_tx_bitrate_mask(info, &setup.beacon_rate);
		if (err)
			return err;

		if (!setup.chandef.chan)
			return -EINVAL;

		err = validate_beacon_tx_rate(rdev, setup.chandef.chan->band,
					      &setup.beacon_rate);
		if (err)
			return err;
	}

	setup.userspace_handles_dfs =
		nla_get_flag(info->attrs[NL80211_ATTR_HANDLE_DFS]);

	if (info->attrs[NL80211_ATTR_CONTROL_PORT_OVER_NL80211]) {
		int r = validate_pae_over_nl80211(rdev, info);

		if (r < 0)
			return r;

		setup.control_port_over_nl80211 = true;
	}

	wdev_lock(dev->ieee80211_ptr);
	err = __cfg80211_join_mesh(rdev, dev, &setup, &cfg);
	if (!err && info->attrs[NL80211_ATTR_SOCKET_OWNER])
		dev->ieee80211_ptr->conn_owner_nlportid = info->snd_portid;
	wdev_unlock(dev->ieee80211_ptr);

	return err;
}

static int nl80211_leave_mesh(struct sk_buff *skb, struct genl_info *info)
{
	struct cfg80211_registered_device *rdev = info->user_ptr[0];
	struct net_device *dev = info->user_ptr[1];

	return cfg80211_leave_mesh(rdev, dev);
}

#ifdef CONFIG_PM
static int nl80211_send_wowlan_patterns(struct sk_buff *msg,
					struct cfg80211_registered_device *rdev)
{
	struct cfg80211_wowlan *wowlan = rdev->wiphy.wowlan_config;
	struct nlattr *nl_pats, *nl_pat;
	int i, pat_len;

	if (!wowlan->n_patterns)
		return 0;

	nl_pats = nla_nest_start_noflag(msg, NL80211_WOWLAN_TRIG_PKT_PATTERN);
	if (!nl_pats)
		return -ENOBUFS;

	for (i = 0; i < wowlan->n_patterns; i++) {
		nl_pat = nla_nest_start_noflag(msg, i + 1);
		if (!nl_pat)
			return -ENOBUFS;
		pat_len = wowlan->patterns[i].pattern_len;
		if (nla_put(msg, NL80211_PKTPAT_MASK, DIV_ROUND_UP(pat_len, 8),
			    wowlan->patterns[i].mask) ||
		    nla_put(msg, NL80211_PKTPAT_PATTERN, pat_len,
			    wowlan->patterns[i].pattern) ||
		    nla_put_u32(msg, NL80211_PKTPAT_OFFSET,
				wowlan->patterns[i].pkt_offset))
			return -ENOBUFS;
		nla_nest_end(msg, nl_pat);
	}
	nla_nest_end(msg, nl_pats);

	return 0;
}

static int nl80211_send_wowlan_tcp(struct sk_buff *msg,
				   struct cfg80211_wowlan_tcp *tcp)
{
	struct nlattr *nl_tcp;

	if (!tcp)
		return 0;

	nl_tcp = nla_nest_start_noflag(msg,
				       NL80211_WOWLAN_TRIG_TCP_CONNECTION);
	if (!nl_tcp)
		return -ENOBUFS;

	if (nla_put_in_addr(msg, NL80211_WOWLAN_TCP_SRC_IPV4, tcp->src) ||
	    nla_put_in_addr(msg, NL80211_WOWLAN_TCP_DST_IPV4, tcp->dst) ||
	    nla_put(msg, NL80211_WOWLAN_TCP_DST_MAC, ETH_ALEN, tcp->dst_mac) ||
	    nla_put_u16(msg, NL80211_WOWLAN_TCP_SRC_PORT, tcp->src_port) ||
	    nla_put_u16(msg, NL80211_WOWLAN_TCP_DST_PORT, tcp->dst_port) ||
	    nla_put(msg, NL80211_WOWLAN_TCP_DATA_PAYLOAD,
		    tcp->payload_len, tcp->payload) ||
	    nla_put_u32(msg, NL80211_WOWLAN_TCP_DATA_INTERVAL,
			tcp->data_interval) ||
	    nla_put(msg, NL80211_WOWLAN_TCP_WAKE_PAYLOAD,
		    tcp->wake_len, tcp->wake_data) ||
	    nla_put(msg, NL80211_WOWLAN_TCP_WAKE_MASK,
		    DIV_ROUND_UP(tcp->wake_len, 8), tcp->wake_mask))
		return -ENOBUFS;

	if (tcp->payload_seq.len &&
	    nla_put(msg, NL80211_WOWLAN_TCP_DATA_PAYLOAD_SEQ,
		    sizeof(tcp->payload_seq), &tcp->payload_seq))
		return -ENOBUFS;

	if (tcp->payload_tok.len &&
	    nla_put(msg, NL80211_WOWLAN_TCP_DATA_PAYLOAD_TOKEN,
		    sizeof(tcp->payload_tok) + tcp->tokens_size,
		    &tcp->payload_tok))
		return -ENOBUFS;

	nla_nest_end(msg, nl_tcp);

	return 0;
}

static int nl80211_send_wowlan_nd(struct sk_buff *msg,
				  struct cfg80211_sched_scan_request *req)
{
	struct nlattr *nd, *freqs, *matches, *match, *scan_plans, *scan_plan;
	int i;

	if (!req)
		return 0;

	nd = nla_nest_start_noflag(msg, NL80211_WOWLAN_TRIG_NET_DETECT);
	if (!nd)
		return -ENOBUFS;

	if (req->n_scan_plans == 1 &&
	    nla_put_u32(msg, NL80211_ATTR_SCHED_SCAN_INTERVAL,
			req->scan_plans[0].interval * 1000))
		return -ENOBUFS;

	if (nla_put_u32(msg, NL80211_ATTR_SCHED_SCAN_DELAY, req->delay))
		return -ENOBUFS;

	if (req->relative_rssi_set) {
		struct nl80211_bss_select_rssi_adjust rssi_adjust;

		if (nla_put_s8(msg, NL80211_ATTR_SCHED_SCAN_RELATIVE_RSSI,
			       req->relative_rssi))
			return -ENOBUFS;

		rssi_adjust.band = req->rssi_adjust.band;
		rssi_adjust.delta = req->rssi_adjust.delta;
		if (nla_put(msg, NL80211_ATTR_SCHED_SCAN_RSSI_ADJUST,
			    sizeof(rssi_adjust), &rssi_adjust))
			return -ENOBUFS;
	}

	freqs = nla_nest_start_noflag(msg, NL80211_ATTR_SCAN_FREQUENCIES);
	if (!freqs)
		return -ENOBUFS;

	for (i = 0; i < req->n_channels; i++) {
		if (nla_put_u32(msg, i, req->channels[i]->center_freq))
			return -ENOBUFS;
	}

	nla_nest_end(msg, freqs);

	if (req->n_match_sets) {
		matches = nla_nest_start_noflag(msg,
						NL80211_ATTR_SCHED_SCAN_MATCH);
		if (!matches)
			return -ENOBUFS;

		for (i = 0; i < req->n_match_sets; i++) {
			match = nla_nest_start_noflag(msg, i);
			if (!match)
				return -ENOBUFS;

			if (nla_put(msg, NL80211_SCHED_SCAN_MATCH_ATTR_SSID,
				    req->match_sets[i].ssid.ssid_len,
				    req->match_sets[i].ssid.ssid))
				return -ENOBUFS;
			nla_nest_end(msg, match);
		}
		nla_nest_end(msg, matches);
	}

	scan_plans = nla_nest_start_noflag(msg, NL80211_ATTR_SCHED_SCAN_PLANS);
	if (!scan_plans)
		return -ENOBUFS;

	for (i = 0; i < req->n_scan_plans; i++) {
		scan_plan = nla_nest_start_noflag(msg, i + 1);
		if (!scan_plan)
			return -ENOBUFS;

		if (nla_put_u32(msg, NL80211_SCHED_SCAN_PLAN_INTERVAL,
				req->scan_plans[i].interval) ||
		    (req->scan_plans[i].iterations &&
		     nla_put_u32(msg, NL80211_SCHED_SCAN_PLAN_ITERATIONS,
				 req->scan_plans[i].iterations)))
			return -ENOBUFS;
		nla_nest_end(msg, scan_plan);
	}
	nla_nest_end(msg, scan_plans);

	nla_nest_end(msg, nd);

	return 0;
}

static int nl80211_get_wowlan(struct sk_buff *skb, struct genl_info *info)
{
	struct cfg80211_registered_device *rdev = info->user_ptr[0];
	struct sk_buff *msg;
	void *hdr;
	u32 size = NLMSG_DEFAULT_SIZE;

	if (!rdev->wiphy.wowlan)
		return -EOPNOTSUPP;

	if (rdev->wiphy.wowlan_config && rdev->wiphy.wowlan_config->tcp) {
		/* adjust size to have room for all the data */
		size += rdev->wiphy.wowlan_config->tcp->tokens_size +
			rdev->wiphy.wowlan_config->tcp->payload_len +
			rdev->wiphy.wowlan_config->tcp->wake_len +
			rdev->wiphy.wowlan_config->tcp->wake_len / 8;
	}

	msg = nlmsg_new(size, GFP_KERNEL);
	if (!msg)
		return -ENOMEM;

	hdr = nl80211hdr_put(msg, info->snd_portid, info->snd_seq, 0,
			     NL80211_CMD_GET_WOWLAN);
	if (!hdr)
		goto nla_put_failure;

	if (rdev->wiphy.wowlan_config) {
		struct nlattr *nl_wowlan;

		nl_wowlan = nla_nest_start_noflag(msg,
						  NL80211_ATTR_WOWLAN_TRIGGERS);
		if (!nl_wowlan)
			goto nla_put_failure;

		if ((rdev->wiphy.wowlan_config->any &&
		     nla_put_flag(msg, NL80211_WOWLAN_TRIG_ANY)) ||
		    (rdev->wiphy.wowlan_config->disconnect &&
		     nla_put_flag(msg, NL80211_WOWLAN_TRIG_DISCONNECT)) ||
		    (rdev->wiphy.wowlan_config->magic_pkt &&
		     nla_put_flag(msg, NL80211_WOWLAN_TRIG_MAGIC_PKT)) ||
		    (rdev->wiphy.wowlan_config->gtk_rekey_failure &&
		     nla_put_flag(msg, NL80211_WOWLAN_TRIG_GTK_REKEY_FAILURE)) ||
		    (rdev->wiphy.wowlan_config->eap_identity_req &&
		     nla_put_flag(msg, NL80211_WOWLAN_TRIG_EAP_IDENT_REQUEST)) ||
		    (rdev->wiphy.wowlan_config->four_way_handshake &&
		     nla_put_flag(msg, NL80211_WOWLAN_TRIG_4WAY_HANDSHAKE)) ||
		    (rdev->wiphy.wowlan_config->rfkill_release &&
		     nla_put_flag(msg, NL80211_WOWLAN_TRIG_RFKILL_RELEASE)))
			goto nla_put_failure;

		if (nl80211_send_wowlan_patterns(msg, rdev))
			goto nla_put_failure;

		if (nl80211_send_wowlan_tcp(msg,
					    rdev->wiphy.wowlan_config->tcp))
			goto nla_put_failure;

		if (nl80211_send_wowlan_nd(
			    msg,
			    rdev->wiphy.wowlan_config->nd_config))
			goto nla_put_failure;

		nla_nest_end(msg, nl_wowlan);
	}

	genlmsg_end(msg, hdr);
	return genlmsg_reply(msg, info);

nla_put_failure:
	nlmsg_free(msg);
	return -ENOBUFS;
}

static int nl80211_parse_wowlan_tcp(struct cfg80211_registered_device *rdev,
				    struct nlattr *attr,
				    struct cfg80211_wowlan *trig)
{
	struct nlattr *tb[NUM_NL80211_WOWLAN_TCP];
	struct cfg80211_wowlan_tcp *cfg;
	struct nl80211_wowlan_tcp_data_token *tok = NULL;
	struct nl80211_wowlan_tcp_data_seq *seq = NULL;
	u32 size;
	u32 data_size, wake_size, tokens_size = 0, wake_mask_size;
	int err, port;

	if (!rdev->wiphy.wowlan->tcp)
		return -EINVAL;

	err = nla_parse_nested_deprecated(tb, MAX_NL80211_WOWLAN_TCP, attr,
					  nl80211_wowlan_tcp_policy, NULL);
	if (err)
		return err;

	if (!tb[NL80211_WOWLAN_TCP_SRC_IPV4] ||
	    !tb[NL80211_WOWLAN_TCP_DST_IPV4] ||
	    !tb[NL80211_WOWLAN_TCP_DST_MAC] ||
	    !tb[NL80211_WOWLAN_TCP_DST_PORT] ||
	    !tb[NL80211_WOWLAN_TCP_DATA_PAYLOAD] ||
	    !tb[NL80211_WOWLAN_TCP_DATA_INTERVAL] ||
	    !tb[NL80211_WOWLAN_TCP_WAKE_PAYLOAD] ||
	    !tb[NL80211_WOWLAN_TCP_WAKE_MASK])
		return -EINVAL;

	data_size = nla_len(tb[NL80211_WOWLAN_TCP_DATA_PAYLOAD]);
	if (data_size > rdev->wiphy.wowlan->tcp->data_payload_max)
		return -EINVAL;

	if (nla_get_u32(tb[NL80211_WOWLAN_TCP_DATA_INTERVAL]) >
			rdev->wiphy.wowlan->tcp->data_interval_max ||
	    nla_get_u32(tb[NL80211_WOWLAN_TCP_DATA_INTERVAL]) == 0)
		return -EINVAL;

	wake_size = nla_len(tb[NL80211_WOWLAN_TCP_WAKE_PAYLOAD]);
	if (wake_size > rdev->wiphy.wowlan->tcp->wake_payload_max)
		return -EINVAL;

	wake_mask_size = nla_len(tb[NL80211_WOWLAN_TCP_WAKE_MASK]);
	if (wake_mask_size != DIV_ROUND_UP(wake_size, 8))
		return -EINVAL;

	if (tb[NL80211_WOWLAN_TCP_DATA_PAYLOAD_TOKEN]) {
		u32 tokln = nla_len(tb[NL80211_WOWLAN_TCP_DATA_PAYLOAD_TOKEN]);

		tok = nla_data(tb[NL80211_WOWLAN_TCP_DATA_PAYLOAD_TOKEN]);
		tokens_size = tokln - sizeof(*tok);

		if (!tok->len || tokens_size % tok->len)
			return -EINVAL;
		if (!rdev->wiphy.wowlan->tcp->tok)
			return -EINVAL;
		if (tok->len > rdev->wiphy.wowlan->tcp->tok->max_len)
			return -EINVAL;
		if (tok->len < rdev->wiphy.wowlan->tcp->tok->min_len)
			return -EINVAL;
		if (tokens_size > rdev->wiphy.wowlan->tcp->tok->bufsize)
			return -EINVAL;
		if (tok->offset + tok->len > data_size)
			return -EINVAL;
	}

	if (tb[NL80211_WOWLAN_TCP_DATA_PAYLOAD_SEQ]) {
		seq = nla_data(tb[NL80211_WOWLAN_TCP_DATA_PAYLOAD_SEQ]);
		if (!rdev->wiphy.wowlan->tcp->seq)
			return -EINVAL;
		if (seq->len == 0 || seq->len > 4)
			return -EINVAL;
		if (seq->len + seq->offset > data_size)
			return -EINVAL;
	}

	size = sizeof(*cfg);
	size += data_size;
	size += wake_size + wake_mask_size;
	size += tokens_size;

	cfg = kzalloc(size, GFP_KERNEL);
	if (!cfg)
		return -ENOMEM;
	cfg->src = nla_get_in_addr(tb[NL80211_WOWLAN_TCP_SRC_IPV4]);
	cfg->dst = nla_get_in_addr(tb[NL80211_WOWLAN_TCP_DST_IPV4]);
	memcpy(cfg->dst_mac, nla_data(tb[NL80211_WOWLAN_TCP_DST_MAC]),
	       ETH_ALEN);
	if (tb[NL80211_WOWLAN_TCP_SRC_PORT])
		port = nla_get_u16(tb[NL80211_WOWLAN_TCP_SRC_PORT]);
	else
		port = 0;
#ifdef CONFIG_INET
	/* allocate a socket and port for it and use it */
	err = __sock_create(wiphy_net(&rdev->wiphy), PF_INET, SOCK_STREAM,
			    IPPROTO_TCP, &cfg->sock, 1);
	if (err) {
		kfree(cfg);
		return err;
	}
	if (inet_csk_get_port(cfg->sock->sk, port)) {
		sock_release(cfg->sock);
		kfree(cfg);
		return -EADDRINUSE;
	}
	cfg->src_port = inet_sk(cfg->sock->sk)->inet_num;
#else
	if (!port) {
		kfree(cfg);
		return -EINVAL;
	}
	cfg->src_port = port;
#endif

	cfg->dst_port = nla_get_u16(tb[NL80211_WOWLAN_TCP_DST_PORT]);
	cfg->payload_len = data_size;
	cfg->payload = (u8 *)cfg + sizeof(*cfg) + tokens_size;
	memcpy((void *)cfg->payload,
	       nla_data(tb[NL80211_WOWLAN_TCP_DATA_PAYLOAD]),
	       data_size);
	if (seq)
		cfg->payload_seq = *seq;
	cfg->data_interval = nla_get_u32(tb[NL80211_WOWLAN_TCP_DATA_INTERVAL]);
	cfg->wake_len = wake_size;
	cfg->wake_data = (u8 *)cfg + sizeof(*cfg) + tokens_size + data_size;
	memcpy((void *)cfg->wake_data,
	       nla_data(tb[NL80211_WOWLAN_TCP_WAKE_PAYLOAD]),
	       wake_size);
	cfg->wake_mask = (u8 *)cfg + sizeof(*cfg) + tokens_size +
			 data_size + wake_size;
	memcpy((void *)cfg->wake_mask,
	       nla_data(tb[NL80211_WOWLAN_TCP_WAKE_MASK]),
	       wake_mask_size);
	if (tok) {
		cfg->tokens_size = tokens_size;
		memcpy(&cfg->payload_tok, tok, sizeof(*tok) + tokens_size);
	}

	trig->tcp = cfg;

	return 0;
}

static int nl80211_parse_wowlan_nd(struct cfg80211_registered_device *rdev,
				   const struct wiphy_wowlan_support *wowlan,
				   struct nlattr *attr,
				   struct cfg80211_wowlan *trig)
{
	struct nlattr **tb;
	int err;

	tb = kcalloc(NUM_NL80211_ATTR, sizeof(*tb), GFP_KERNEL);
	if (!tb)
		return -ENOMEM;

	if (!(wowlan->flags & WIPHY_WOWLAN_NET_DETECT)) {
		err = -EOPNOTSUPP;
		goto out;
	}

	err = nla_parse_nested_deprecated(tb, NL80211_ATTR_MAX, attr,
					  nl80211_policy, NULL);
	if (err)
		goto out;

	trig->nd_config = nl80211_parse_sched_scan(&rdev->wiphy, NULL, tb,
						   wowlan->max_nd_match_sets);
	err = PTR_ERR_OR_ZERO(trig->nd_config);
	if (err)
		trig->nd_config = NULL;

out:
	kfree(tb);
	return err;
}

static int nl80211_set_wowlan(struct sk_buff *skb, struct genl_info *info)
{
	struct cfg80211_registered_device *rdev = info->user_ptr[0];
	struct nlattr *tb[NUM_NL80211_WOWLAN_TRIG];
	struct cfg80211_wowlan new_triggers = {};
	struct cfg80211_wowlan *ntrig;
	const struct wiphy_wowlan_support *wowlan = rdev->wiphy.wowlan;
	int err, i;
	bool prev_enabled = rdev->wiphy.wowlan_config;
	bool regular = false;

	if (!wowlan)
		return -EOPNOTSUPP;

	if (!info->attrs[NL80211_ATTR_WOWLAN_TRIGGERS]) {
		cfg80211_rdev_free_wowlan(rdev);
		rdev->wiphy.wowlan_config = NULL;
		goto set_wakeup;
	}

	err = nla_parse_nested_deprecated(tb, MAX_NL80211_WOWLAN_TRIG,
					  info->attrs[NL80211_ATTR_WOWLAN_TRIGGERS],
					  nl80211_wowlan_policy, info->extack);
	if (err)
		return err;

	if (tb[NL80211_WOWLAN_TRIG_ANY]) {
		if (!(wowlan->flags & WIPHY_WOWLAN_ANY))
			return -EINVAL;
		new_triggers.any = true;
	}

	if (tb[NL80211_WOWLAN_TRIG_DISCONNECT]) {
		if (!(wowlan->flags & WIPHY_WOWLAN_DISCONNECT))
			return -EINVAL;
		new_triggers.disconnect = true;
		regular = true;
	}

	if (tb[NL80211_WOWLAN_TRIG_MAGIC_PKT]) {
		if (!(wowlan->flags & WIPHY_WOWLAN_MAGIC_PKT))
			return -EINVAL;
		new_triggers.magic_pkt = true;
		regular = true;
	}

	if (tb[NL80211_WOWLAN_TRIG_GTK_REKEY_SUPPORTED])
		return -EINVAL;

	if (tb[NL80211_WOWLAN_TRIG_GTK_REKEY_FAILURE]) {
		if (!(wowlan->flags & WIPHY_WOWLAN_GTK_REKEY_FAILURE))
			return -EINVAL;
		new_triggers.gtk_rekey_failure = true;
		regular = true;
	}

	if (tb[NL80211_WOWLAN_TRIG_EAP_IDENT_REQUEST]) {
		if (!(wowlan->flags & WIPHY_WOWLAN_EAP_IDENTITY_REQ))
			return -EINVAL;
		new_triggers.eap_identity_req = true;
		regular = true;
	}

	if (tb[NL80211_WOWLAN_TRIG_4WAY_HANDSHAKE]) {
		if (!(wowlan->flags & WIPHY_WOWLAN_4WAY_HANDSHAKE))
			return -EINVAL;
		new_triggers.four_way_handshake = true;
		regular = true;
	}

	if (tb[NL80211_WOWLAN_TRIG_RFKILL_RELEASE]) {
		if (!(wowlan->flags & WIPHY_WOWLAN_RFKILL_RELEASE))
			return -EINVAL;
		new_triggers.rfkill_release = true;
		regular = true;
	}

	if (tb[NL80211_WOWLAN_TRIG_PKT_PATTERN]) {
		struct nlattr *pat;
		int n_patterns = 0;
		int rem, pat_len, mask_len, pkt_offset;
		struct nlattr *pat_tb[NUM_NL80211_PKTPAT];

		regular = true;

		nla_for_each_nested(pat, tb[NL80211_WOWLAN_TRIG_PKT_PATTERN],
				    rem)
			n_patterns++;
		if (n_patterns > wowlan->n_patterns)
			return -EINVAL;

		new_triggers.patterns = kcalloc(n_patterns,
						sizeof(new_triggers.patterns[0]),
						GFP_KERNEL);
		if (!new_triggers.patterns)
			return -ENOMEM;

		new_triggers.n_patterns = n_patterns;
		i = 0;

		nla_for_each_nested(pat, tb[NL80211_WOWLAN_TRIG_PKT_PATTERN],
				    rem) {
			u8 *mask_pat;

			err = nla_parse_nested_deprecated(pat_tb,
							  MAX_NL80211_PKTPAT,
							  pat,
							  nl80211_packet_pattern_policy,
							  info->extack);
			if (err)
				goto error;

			err = -EINVAL;
			if (!pat_tb[NL80211_PKTPAT_MASK] ||
			    !pat_tb[NL80211_PKTPAT_PATTERN])
				goto error;
			pat_len = nla_len(pat_tb[NL80211_PKTPAT_PATTERN]);
			mask_len = DIV_ROUND_UP(pat_len, 8);
			if (nla_len(pat_tb[NL80211_PKTPAT_MASK]) != mask_len)
				goto error;
			if (pat_len > wowlan->pattern_max_len ||
			    pat_len < wowlan->pattern_min_len)
				goto error;

			if (!pat_tb[NL80211_PKTPAT_OFFSET])
				pkt_offset = 0;
			else
				pkt_offset = nla_get_u32(
					pat_tb[NL80211_PKTPAT_OFFSET]);
			if (pkt_offset > wowlan->max_pkt_offset)
				goto error;
			new_triggers.patterns[i].pkt_offset = pkt_offset;

			mask_pat = kmalloc(mask_len + pat_len, GFP_KERNEL);
			if (!mask_pat) {
				err = -ENOMEM;
				goto error;
			}
			new_triggers.patterns[i].mask = mask_pat;
			memcpy(mask_pat, nla_data(pat_tb[NL80211_PKTPAT_MASK]),
			       mask_len);
			mask_pat += mask_len;
			new_triggers.patterns[i].pattern = mask_pat;
			new_triggers.patterns[i].pattern_len = pat_len;
			memcpy(mask_pat,
			       nla_data(pat_tb[NL80211_PKTPAT_PATTERN]),
			       pat_len);
			i++;
		}
	}

	if (tb[NL80211_WOWLAN_TRIG_TCP_CONNECTION]) {
		regular = true;
		err = nl80211_parse_wowlan_tcp(
			rdev, tb[NL80211_WOWLAN_TRIG_TCP_CONNECTION],
			&new_triggers);
		if (err)
			goto error;
	}

	if (tb[NL80211_WOWLAN_TRIG_NET_DETECT]) {
		regular = true;
		err = nl80211_parse_wowlan_nd(
			rdev, wowlan, tb[NL80211_WOWLAN_TRIG_NET_DETECT],
			&new_triggers);
		if (err)
			goto error;
	}

	/* The 'any' trigger means the device continues operating more or less
	 * as in its normal operation mode and wakes up the host on most of the
	 * normal interrupts (like packet RX, ...)
	 * It therefore makes little sense to combine with the more constrained
	 * wakeup trigger modes.
	 */
	if (new_triggers.any && regular) {
		err = -EINVAL;
		goto error;
	}

	ntrig = kmemdup(&new_triggers, sizeof(new_triggers), GFP_KERNEL);
	if (!ntrig) {
		err = -ENOMEM;
		goto error;
	}
	cfg80211_rdev_free_wowlan(rdev);
	rdev->wiphy.wowlan_config = ntrig;

 set_wakeup:
	if (rdev->ops->set_wakeup &&
	    prev_enabled != !!rdev->wiphy.wowlan_config)
		rdev_set_wakeup(rdev, rdev->wiphy.wowlan_config);

	return 0;
 error:
	for (i = 0; i < new_triggers.n_patterns; i++)
		kfree(new_triggers.patterns[i].mask);
	kfree(new_triggers.patterns);
	if (new_triggers.tcp && new_triggers.tcp->sock)
		sock_release(new_triggers.tcp->sock);
	kfree(new_triggers.tcp);
	kfree(new_triggers.nd_config);
	return err;
}
#endif

static int nl80211_send_coalesce_rules(struct sk_buff *msg,
				       struct cfg80211_registered_device *rdev)
{
	struct nlattr *nl_pats, *nl_pat, *nl_rule, *nl_rules;
	int i, j, pat_len;
	struct cfg80211_coalesce_rules *rule;

	if (!rdev->coalesce->n_rules)
		return 0;

	nl_rules = nla_nest_start_noflag(msg, NL80211_ATTR_COALESCE_RULE);
	if (!nl_rules)
		return -ENOBUFS;

	for (i = 0; i < rdev->coalesce->n_rules; i++) {
		nl_rule = nla_nest_start_noflag(msg, i + 1);
		if (!nl_rule)
			return -ENOBUFS;

		rule = &rdev->coalesce->rules[i];
		if (nla_put_u32(msg, NL80211_ATTR_COALESCE_RULE_DELAY,
				rule->delay))
			return -ENOBUFS;

		if (nla_put_u32(msg, NL80211_ATTR_COALESCE_RULE_CONDITION,
				rule->condition))
			return -ENOBUFS;

		nl_pats = nla_nest_start_noflag(msg,
						NL80211_ATTR_COALESCE_RULE_PKT_PATTERN);
		if (!nl_pats)
			return -ENOBUFS;

		for (j = 0; j < rule->n_patterns; j++) {
			nl_pat = nla_nest_start_noflag(msg, j + 1);
			if (!nl_pat)
				return -ENOBUFS;
			pat_len = rule->patterns[j].pattern_len;
			if (nla_put(msg, NL80211_PKTPAT_MASK,
				    DIV_ROUND_UP(pat_len, 8),
				    rule->patterns[j].mask) ||
			    nla_put(msg, NL80211_PKTPAT_PATTERN, pat_len,
				    rule->patterns[j].pattern) ||
			    nla_put_u32(msg, NL80211_PKTPAT_OFFSET,
					rule->patterns[j].pkt_offset))
				return -ENOBUFS;
			nla_nest_end(msg, nl_pat);
		}
		nla_nest_end(msg, nl_pats);
		nla_nest_end(msg, nl_rule);
	}
	nla_nest_end(msg, nl_rules);

	return 0;
}

static int nl80211_get_coalesce(struct sk_buff *skb, struct genl_info *info)
{
	struct cfg80211_registered_device *rdev = info->user_ptr[0];
	struct sk_buff *msg;
	void *hdr;

	if (!rdev->wiphy.coalesce)
		return -EOPNOTSUPP;

	msg = nlmsg_new(NLMSG_DEFAULT_SIZE, GFP_KERNEL);
	if (!msg)
		return -ENOMEM;

	hdr = nl80211hdr_put(msg, info->snd_portid, info->snd_seq, 0,
			     NL80211_CMD_GET_COALESCE);
	if (!hdr)
		goto nla_put_failure;

	if (rdev->coalesce && nl80211_send_coalesce_rules(msg, rdev))
		goto nla_put_failure;

	genlmsg_end(msg, hdr);
	return genlmsg_reply(msg, info);

nla_put_failure:
	nlmsg_free(msg);
	return -ENOBUFS;
}

void cfg80211_rdev_free_coalesce(struct cfg80211_registered_device *rdev)
{
	struct cfg80211_coalesce *coalesce = rdev->coalesce;
	int i, j;
	struct cfg80211_coalesce_rules *rule;

	if (!coalesce)
		return;

	for (i = 0; i < coalesce->n_rules; i++) {
		rule = &coalesce->rules[i];
		for (j = 0; j < rule->n_patterns; j++)
			kfree(rule->patterns[j].mask);
		kfree(rule->patterns);
	}
	kfree(coalesce->rules);
	kfree(coalesce);
	rdev->coalesce = NULL;
}

static int nl80211_parse_coalesce_rule(struct cfg80211_registered_device *rdev,
				       struct nlattr *rule,
				       struct cfg80211_coalesce_rules *new_rule)
{
	int err, i;
	const struct wiphy_coalesce_support *coalesce = rdev->wiphy.coalesce;
	struct nlattr *tb[NUM_NL80211_ATTR_COALESCE_RULE], *pat;
	int rem, pat_len, mask_len, pkt_offset, n_patterns = 0;
	struct nlattr *pat_tb[NUM_NL80211_PKTPAT];

	err = nla_parse_nested_deprecated(tb, NL80211_ATTR_COALESCE_RULE_MAX,
					  rule, nl80211_coalesce_policy, NULL);
	if (err)
		return err;

	if (tb[NL80211_ATTR_COALESCE_RULE_DELAY])
		new_rule->delay =
			nla_get_u32(tb[NL80211_ATTR_COALESCE_RULE_DELAY]);
	if (new_rule->delay > coalesce->max_delay)
		return -EINVAL;

	if (tb[NL80211_ATTR_COALESCE_RULE_CONDITION])
		new_rule->condition =
			nla_get_u32(tb[NL80211_ATTR_COALESCE_RULE_CONDITION]);

	if (!tb[NL80211_ATTR_COALESCE_RULE_PKT_PATTERN])
		return -EINVAL;

	nla_for_each_nested(pat, tb[NL80211_ATTR_COALESCE_RULE_PKT_PATTERN],
			    rem)
		n_patterns++;
	if (n_patterns > coalesce->n_patterns)
		return -EINVAL;

	new_rule->patterns = kcalloc(n_patterns, sizeof(new_rule->patterns[0]),
				     GFP_KERNEL);
	if (!new_rule->patterns)
		return -ENOMEM;

	new_rule->n_patterns = n_patterns;
	i = 0;

	nla_for_each_nested(pat, tb[NL80211_ATTR_COALESCE_RULE_PKT_PATTERN],
			    rem) {
		u8 *mask_pat;

		err = nla_parse_nested_deprecated(pat_tb, MAX_NL80211_PKTPAT,
						  pat,
						  nl80211_packet_pattern_policy,
						  NULL);
		if (err)
			return err;

		if (!pat_tb[NL80211_PKTPAT_MASK] ||
		    !pat_tb[NL80211_PKTPAT_PATTERN])
			return -EINVAL;
		pat_len = nla_len(pat_tb[NL80211_PKTPAT_PATTERN]);
		mask_len = DIV_ROUND_UP(pat_len, 8);
		if (nla_len(pat_tb[NL80211_PKTPAT_MASK]) != mask_len)
			return -EINVAL;
		if (pat_len > coalesce->pattern_max_len ||
		    pat_len < coalesce->pattern_min_len)
			return -EINVAL;

		if (!pat_tb[NL80211_PKTPAT_OFFSET])
			pkt_offset = 0;
		else
			pkt_offset = nla_get_u32(pat_tb[NL80211_PKTPAT_OFFSET]);
		if (pkt_offset > coalesce->max_pkt_offset)
			return -EINVAL;
		new_rule->patterns[i].pkt_offset = pkt_offset;

		mask_pat = kmalloc(mask_len + pat_len, GFP_KERNEL);
		if (!mask_pat)
			return -ENOMEM;

		new_rule->patterns[i].mask = mask_pat;
		memcpy(mask_pat, nla_data(pat_tb[NL80211_PKTPAT_MASK]),
		       mask_len);

		mask_pat += mask_len;
		new_rule->patterns[i].pattern = mask_pat;
		new_rule->patterns[i].pattern_len = pat_len;
		memcpy(mask_pat, nla_data(pat_tb[NL80211_PKTPAT_PATTERN]),
		       pat_len);
		i++;
	}

	return 0;
}

static int nl80211_set_coalesce(struct sk_buff *skb, struct genl_info *info)
{
	struct cfg80211_registered_device *rdev = info->user_ptr[0];
	const struct wiphy_coalesce_support *coalesce = rdev->wiphy.coalesce;
	struct cfg80211_coalesce new_coalesce = {};
	struct cfg80211_coalesce *n_coalesce;
	int err, rem_rule, n_rules = 0, i, j;
	struct nlattr *rule;
	struct cfg80211_coalesce_rules *tmp_rule;

	if (!rdev->wiphy.coalesce || !rdev->ops->set_coalesce)
		return -EOPNOTSUPP;

	if (!info->attrs[NL80211_ATTR_COALESCE_RULE]) {
		cfg80211_rdev_free_coalesce(rdev);
		rdev_set_coalesce(rdev, NULL);
		return 0;
	}

	nla_for_each_nested(rule, info->attrs[NL80211_ATTR_COALESCE_RULE],
			    rem_rule)
		n_rules++;
	if (n_rules > coalesce->n_rules)
		return -EINVAL;

	new_coalesce.rules = kcalloc(n_rules, sizeof(new_coalesce.rules[0]),
				     GFP_KERNEL);
	if (!new_coalesce.rules)
		return -ENOMEM;

	new_coalesce.n_rules = n_rules;
	i = 0;

	nla_for_each_nested(rule, info->attrs[NL80211_ATTR_COALESCE_RULE],
			    rem_rule) {
		err = nl80211_parse_coalesce_rule(rdev, rule,
						  &new_coalesce.rules[i]);
		if (err)
			goto error;

		i++;
	}

	err = rdev_set_coalesce(rdev, &new_coalesce);
	if (err)
		goto error;

	n_coalesce = kmemdup(&new_coalesce, sizeof(new_coalesce), GFP_KERNEL);
	if (!n_coalesce) {
		err = -ENOMEM;
		goto error;
	}
	cfg80211_rdev_free_coalesce(rdev);
	rdev->coalesce = n_coalesce;

	return 0;
error:
	for (i = 0; i < new_coalesce.n_rules; i++) {
		tmp_rule = &new_coalesce.rules[i];
		for (j = 0; j < tmp_rule->n_patterns; j++)
			kfree(tmp_rule->patterns[j].mask);
		kfree(tmp_rule->patterns);
	}
	kfree(new_coalesce.rules);

	return err;
}

static int nl80211_set_rekey_data(struct sk_buff *skb, struct genl_info *info)
{
	struct cfg80211_registered_device *rdev = info->user_ptr[0];
	struct net_device *dev = info->user_ptr[1];
	struct wireless_dev *wdev = dev->ieee80211_ptr;
	struct nlattr *tb[NUM_NL80211_REKEY_DATA];
	struct cfg80211_gtk_rekey_data rekey_data;
	int err;

	if (!info->attrs[NL80211_ATTR_REKEY_DATA])
		return -EINVAL;

	err = nla_parse_nested_deprecated(tb, MAX_NL80211_REKEY_DATA,
					  info->attrs[NL80211_ATTR_REKEY_DATA],
					  nl80211_rekey_policy, info->extack);
	if (err)
		return err;

	if (!tb[NL80211_REKEY_DATA_REPLAY_CTR] || !tb[NL80211_REKEY_DATA_KEK] ||
	    !tb[NL80211_REKEY_DATA_KCK])
		return -EINVAL;
	if (nla_len(tb[NL80211_REKEY_DATA_REPLAY_CTR]) != NL80211_REPLAY_CTR_LEN)
		return -ERANGE;
	if (nla_len(tb[NL80211_REKEY_DATA_KEK]) != NL80211_KEK_LEN)
		return -ERANGE;
	if (nla_len(tb[NL80211_REKEY_DATA_KCK]) != NL80211_KCK_LEN)
		return -ERANGE;

	rekey_data.kek = nla_data(tb[NL80211_REKEY_DATA_KEK]);
	rekey_data.kck = nla_data(tb[NL80211_REKEY_DATA_KCK]);
	rekey_data.replay_ctr = nla_data(tb[NL80211_REKEY_DATA_REPLAY_CTR]);

	wdev_lock(wdev);
	if (!wdev->current_bss) {
		err = -ENOTCONN;
		goto out;
	}

	if (!rdev->ops->set_rekey_data) {
		err = -EOPNOTSUPP;
		goto out;
	}

	err = rdev_set_rekey_data(rdev, dev, &rekey_data);
 out:
	wdev_unlock(wdev);
	return err;
}

static int nl80211_register_unexpected_frame(struct sk_buff *skb,
					     struct genl_info *info)
{
	struct net_device *dev = info->user_ptr[1];
	struct wireless_dev *wdev = dev->ieee80211_ptr;

	if (wdev->iftype != NL80211_IFTYPE_AP &&
	    wdev->iftype != NL80211_IFTYPE_P2P_GO)
		return -EINVAL;

	if (wdev->ap_unexpected_nlportid)
		return -EBUSY;

	wdev->ap_unexpected_nlportid = info->snd_portid;
	return 0;
}

static int nl80211_probe_client(struct sk_buff *skb,
				struct genl_info *info)
{
	struct cfg80211_registered_device *rdev = info->user_ptr[0];
	struct net_device *dev = info->user_ptr[1];
	struct wireless_dev *wdev = dev->ieee80211_ptr;
	struct sk_buff *msg;
	void *hdr;
	const u8 *addr;
	u64 cookie;
	int err;

	if (wdev->iftype != NL80211_IFTYPE_AP &&
	    wdev->iftype != NL80211_IFTYPE_P2P_GO)
		return -EOPNOTSUPP;

	if (!info->attrs[NL80211_ATTR_MAC])
		return -EINVAL;

	if (!rdev->ops->probe_client)
		return -EOPNOTSUPP;

	msg = nlmsg_new(NLMSG_DEFAULT_SIZE, GFP_KERNEL);
	if (!msg)
		return -ENOMEM;

	hdr = nl80211hdr_put(msg, info->snd_portid, info->snd_seq, 0,
			     NL80211_CMD_PROBE_CLIENT);
	if (!hdr) {
		err = -ENOBUFS;
		goto free_msg;
	}

	addr = nla_data(info->attrs[NL80211_ATTR_MAC]);

	err = rdev_probe_client(rdev, dev, addr, &cookie);
	if (err)
		goto free_msg;

	if (nla_put_u64_64bit(msg, NL80211_ATTR_COOKIE, cookie,
			      NL80211_ATTR_PAD))
		goto nla_put_failure;

	genlmsg_end(msg, hdr);

	return genlmsg_reply(msg, info);

 nla_put_failure:
	err = -ENOBUFS;
 free_msg:
	nlmsg_free(msg);
	return err;
}

static int nl80211_register_beacons(struct sk_buff *skb, struct genl_info *info)
{
	struct cfg80211_registered_device *rdev = info->user_ptr[0];
	struct cfg80211_beacon_registration *reg, *nreg;
	int rv;

	if (!(rdev->wiphy.flags & WIPHY_FLAG_REPORTS_OBSS))
		return -EOPNOTSUPP;

	nreg = kzalloc(sizeof(*nreg), GFP_KERNEL);
	if (!nreg)
		return -ENOMEM;

	/* First, check if already registered. */
	spin_lock_bh(&rdev->beacon_registrations_lock);
	list_for_each_entry(reg, &rdev->beacon_registrations, list) {
		if (reg->nlportid == info->snd_portid) {
			rv = -EALREADY;
			goto out_err;
		}
	}
	/* Add it to the list */
	nreg->nlportid = info->snd_portid;
	list_add(&nreg->list, &rdev->beacon_registrations);

	spin_unlock_bh(&rdev->beacon_registrations_lock);

	return 0;
out_err:
	spin_unlock_bh(&rdev->beacon_registrations_lock);
	kfree(nreg);
	return rv;
}

static int nl80211_start_p2p_device(struct sk_buff *skb, struct genl_info *info)
{
	struct cfg80211_registered_device *rdev = info->user_ptr[0];
	struct wireless_dev *wdev = info->user_ptr[1];
	int err;

	if (!rdev->ops->start_p2p_device)
		return -EOPNOTSUPP;

	if (wdev->iftype != NL80211_IFTYPE_P2P_DEVICE)
		return -EOPNOTSUPP;

	if (wdev_running(wdev))
		return 0;

	if (rfkill_blocked(rdev->rfkill))
		return -ERFKILL;

	err = rdev_start_p2p_device(rdev, wdev);
	if (err)
		return err;

	wdev->is_running = true;
	rdev->opencount++;

	return 0;
}

static int nl80211_stop_p2p_device(struct sk_buff *skb, struct genl_info *info)
{
	struct cfg80211_registered_device *rdev = info->user_ptr[0];
	struct wireless_dev *wdev = info->user_ptr[1];

	if (wdev->iftype != NL80211_IFTYPE_P2P_DEVICE)
		return -EOPNOTSUPP;

	if (!rdev->ops->stop_p2p_device)
		return -EOPNOTSUPP;

	cfg80211_stop_p2p_device(rdev, wdev);

	return 0;
}

static int nl80211_start_nan(struct sk_buff *skb, struct genl_info *info)
{
	struct cfg80211_registered_device *rdev = info->user_ptr[0];
	struct wireless_dev *wdev = info->user_ptr[1];
	struct cfg80211_nan_conf conf = {};
	int err;

	if (wdev->iftype != NL80211_IFTYPE_NAN)
		return -EOPNOTSUPP;

	if (wdev_running(wdev))
		return -EEXIST;

	if (rfkill_blocked(rdev->rfkill))
		return -ERFKILL;

	if (!info->attrs[NL80211_ATTR_NAN_MASTER_PREF])
		return -EINVAL;

	conf.master_pref =
		nla_get_u8(info->attrs[NL80211_ATTR_NAN_MASTER_PREF]);

	if (info->attrs[NL80211_ATTR_BANDS]) {
		u32 bands = nla_get_u32(info->attrs[NL80211_ATTR_BANDS]);

		if (bands & ~(u32)wdev->wiphy->nan_supported_bands)
			return -EOPNOTSUPP;

		if (bands && !(bands & BIT(NL80211_BAND_2GHZ)))
			return -EINVAL;

		conf.bands = bands;
	}

	err = rdev_start_nan(rdev, wdev, &conf);
	if (err)
		return err;

	wdev->is_running = true;
	rdev->opencount++;

	return 0;
}

static int nl80211_stop_nan(struct sk_buff *skb, struct genl_info *info)
{
	struct cfg80211_registered_device *rdev = info->user_ptr[0];
	struct wireless_dev *wdev = info->user_ptr[1];

	if (wdev->iftype != NL80211_IFTYPE_NAN)
		return -EOPNOTSUPP;

	cfg80211_stop_nan(rdev, wdev);

	return 0;
}

static int validate_nan_filter(struct nlattr *filter_attr)
{
	struct nlattr *attr;
	int len = 0, n_entries = 0, rem;

	nla_for_each_nested(attr, filter_attr, rem) {
		len += nla_len(attr);
		n_entries++;
	}

	if (len >= U8_MAX)
		return -EINVAL;

	return n_entries;
}

static int handle_nan_filter(struct nlattr *attr_filter,
			     struct cfg80211_nan_func *func,
			     bool tx)
{
	struct nlattr *attr;
	int n_entries, rem, i;
	struct cfg80211_nan_func_filter *filter;

	n_entries = validate_nan_filter(attr_filter);
	if (n_entries < 0)
		return n_entries;

	BUILD_BUG_ON(sizeof(*func->rx_filters) != sizeof(*func->tx_filters));

	filter = kcalloc(n_entries, sizeof(*func->rx_filters), GFP_KERNEL);
	if (!filter)
		return -ENOMEM;

	i = 0;
	nla_for_each_nested(attr, attr_filter, rem) {
		filter[i].filter = nla_memdup(attr, GFP_KERNEL);
		filter[i].len = nla_len(attr);
		i++;
	}
	if (tx) {
		func->num_tx_filters = n_entries;
		func->tx_filters = filter;
	} else {
		func->num_rx_filters = n_entries;
		func->rx_filters = filter;
	}

	return 0;
}

static int nl80211_nan_add_func(struct sk_buff *skb,
				struct genl_info *info)
{
	struct cfg80211_registered_device *rdev = info->user_ptr[0];
	struct wireless_dev *wdev = info->user_ptr[1];
	struct nlattr *tb[NUM_NL80211_NAN_FUNC_ATTR], *func_attr;
	struct cfg80211_nan_func *func;
	struct sk_buff *msg = NULL;
	void *hdr = NULL;
	int err = 0;

	if (wdev->iftype != NL80211_IFTYPE_NAN)
		return -EOPNOTSUPP;

	if (!wdev_running(wdev))
		return -ENOTCONN;

	if (!info->attrs[NL80211_ATTR_NAN_FUNC])
		return -EINVAL;

	err = nla_parse_nested_deprecated(tb, NL80211_NAN_FUNC_ATTR_MAX,
					  info->attrs[NL80211_ATTR_NAN_FUNC],
					  nl80211_nan_func_policy,
					  info->extack);
	if (err)
		return err;

	func = kzalloc(sizeof(*func), GFP_KERNEL);
	if (!func)
		return -ENOMEM;

	func->cookie = cfg80211_assign_cookie(rdev);

	if (!tb[NL80211_NAN_FUNC_TYPE] ||
	    nla_get_u8(tb[NL80211_NAN_FUNC_TYPE]) > NL80211_NAN_FUNC_MAX_TYPE) {
		err = -EINVAL;
		goto out;
	}


	func->type = nla_get_u8(tb[NL80211_NAN_FUNC_TYPE]);

	if (!tb[NL80211_NAN_FUNC_SERVICE_ID]) {
		err = -EINVAL;
		goto out;
	}

	memcpy(func->service_id, nla_data(tb[NL80211_NAN_FUNC_SERVICE_ID]),
	       sizeof(func->service_id));

	func->close_range =
		nla_get_flag(tb[NL80211_NAN_FUNC_CLOSE_RANGE]);

	if (tb[NL80211_NAN_FUNC_SERVICE_INFO]) {
		func->serv_spec_info_len =
			nla_len(tb[NL80211_NAN_FUNC_SERVICE_INFO]);
		func->serv_spec_info =
			kmemdup(nla_data(tb[NL80211_NAN_FUNC_SERVICE_INFO]),
				func->serv_spec_info_len,
				GFP_KERNEL);
		if (!func->serv_spec_info) {
			err = -ENOMEM;
			goto out;
		}
	}

	if (tb[NL80211_NAN_FUNC_TTL])
		func->ttl = nla_get_u32(tb[NL80211_NAN_FUNC_TTL]);

	switch (func->type) {
	case NL80211_NAN_FUNC_PUBLISH:
		if (!tb[NL80211_NAN_FUNC_PUBLISH_TYPE]) {
			err = -EINVAL;
			goto out;
		}

		func->publish_type =
			nla_get_u8(tb[NL80211_NAN_FUNC_PUBLISH_TYPE]);
		func->publish_bcast =
			nla_get_flag(tb[NL80211_NAN_FUNC_PUBLISH_BCAST]);

		if ((!(func->publish_type & NL80211_NAN_SOLICITED_PUBLISH)) &&
			func->publish_bcast) {
			err = -EINVAL;
			goto out;
		}
		break;
	case NL80211_NAN_FUNC_SUBSCRIBE:
		func->subscribe_active =
			nla_get_flag(tb[NL80211_NAN_FUNC_SUBSCRIBE_ACTIVE]);
		break;
	case NL80211_NAN_FUNC_FOLLOW_UP:
		if (!tb[NL80211_NAN_FUNC_FOLLOW_UP_ID] ||
		    !tb[NL80211_NAN_FUNC_FOLLOW_UP_REQ_ID] ||
		    !tb[NL80211_NAN_FUNC_FOLLOW_UP_DEST]) {
			err = -EINVAL;
			goto out;
		}

		func->followup_id =
			nla_get_u8(tb[NL80211_NAN_FUNC_FOLLOW_UP_ID]);
		func->followup_reqid =
			nla_get_u8(tb[NL80211_NAN_FUNC_FOLLOW_UP_REQ_ID]);
		memcpy(func->followup_dest.addr,
		       nla_data(tb[NL80211_NAN_FUNC_FOLLOW_UP_DEST]),
		       sizeof(func->followup_dest.addr));
		if (func->ttl) {
			err = -EINVAL;
			goto out;
		}
		break;
	default:
		err = -EINVAL;
		goto out;
	}

	if (tb[NL80211_NAN_FUNC_SRF]) {
		struct nlattr *srf_tb[NUM_NL80211_NAN_SRF_ATTR];

		err = nla_parse_nested_deprecated(srf_tb,
						  NL80211_NAN_SRF_ATTR_MAX,
						  tb[NL80211_NAN_FUNC_SRF],
						  nl80211_nan_srf_policy,
						  info->extack);
		if (err)
			goto out;

		func->srf_include =
			nla_get_flag(srf_tb[NL80211_NAN_SRF_INCLUDE]);

		if (srf_tb[NL80211_NAN_SRF_BF]) {
			if (srf_tb[NL80211_NAN_SRF_MAC_ADDRS] ||
			    !srf_tb[NL80211_NAN_SRF_BF_IDX]) {
				err = -EINVAL;
				goto out;
			}

			func->srf_bf_len =
				nla_len(srf_tb[NL80211_NAN_SRF_BF]);
			func->srf_bf =
				kmemdup(nla_data(srf_tb[NL80211_NAN_SRF_BF]),
					func->srf_bf_len, GFP_KERNEL);
			if (!func->srf_bf) {
				err = -ENOMEM;
				goto out;
			}

			func->srf_bf_idx =
				nla_get_u8(srf_tb[NL80211_NAN_SRF_BF_IDX]);
		} else {
			struct nlattr *attr, *mac_attr =
				srf_tb[NL80211_NAN_SRF_MAC_ADDRS];
			int n_entries, rem, i = 0;

			if (!mac_attr) {
				err = -EINVAL;
				goto out;
			}

			n_entries = validate_acl_mac_addrs(mac_attr);
			if (n_entries <= 0) {
				err = -EINVAL;
				goto out;
			}

			func->srf_num_macs = n_entries;
			func->srf_macs =
				kcalloc(n_entries, sizeof(*func->srf_macs),
					GFP_KERNEL);
			if (!func->srf_macs) {
				err = -ENOMEM;
				goto out;
			}

			nla_for_each_nested(attr, mac_attr, rem)
				memcpy(func->srf_macs[i++].addr, nla_data(attr),
				       sizeof(*func->srf_macs));
		}
	}

	if (tb[NL80211_NAN_FUNC_TX_MATCH_FILTER]) {
		err = handle_nan_filter(tb[NL80211_NAN_FUNC_TX_MATCH_FILTER],
					func, true);
		if (err)
			goto out;
	}

	if (tb[NL80211_NAN_FUNC_RX_MATCH_FILTER]) {
		err = handle_nan_filter(tb[NL80211_NAN_FUNC_RX_MATCH_FILTER],
					func, false);
		if (err)
			goto out;
	}

	msg = nlmsg_new(NLMSG_DEFAULT_SIZE, GFP_KERNEL);
	if (!msg) {
		err = -ENOMEM;
		goto out;
	}

	hdr = nl80211hdr_put(msg, info->snd_portid, info->snd_seq, 0,
			     NL80211_CMD_ADD_NAN_FUNCTION);
	/* This can't really happen - we just allocated 4KB */
	if (WARN_ON(!hdr)) {
		err = -ENOMEM;
		goto out;
	}

	err = rdev_add_nan_func(rdev, wdev, func);
out:
	if (err < 0) {
		cfg80211_free_nan_func(func);
		nlmsg_free(msg);
		return err;
	}

	/* propagate the instance id and cookie to userspace  */
	if (nla_put_u64_64bit(msg, NL80211_ATTR_COOKIE, func->cookie,
			      NL80211_ATTR_PAD))
		goto nla_put_failure;

	func_attr = nla_nest_start_noflag(msg, NL80211_ATTR_NAN_FUNC);
	if (!func_attr)
		goto nla_put_failure;

	if (nla_put_u8(msg, NL80211_NAN_FUNC_INSTANCE_ID,
		       func->instance_id))
		goto nla_put_failure;

	nla_nest_end(msg, func_attr);

	genlmsg_end(msg, hdr);
	return genlmsg_reply(msg, info);

nla_put_failure:
	nlmsg_free(msg);
	return -ENOBUFS;
}

static int nl80211_nan_del_func(struct sk_buff *skb,
			       struct genl_info *info)
{
	struct cfg80211_registered_device *rdev = info->user_ptr[0];
	struct wireless_dev *wdev = info->user_ptr[1];
	u64 cookie;

	if (wdev->iftype != NL80211_IFTYPE_NAN)
		return -EOPNOTSUPP;

	if (!wdev_running(wdev))
		return -ENOTCONN;

	if (!info->attrs[NL80211_ATTR_COOKIE])
		return -EINVAL;

	cookie = nla_get_u64(info->attrs[NL80211_ATTR_COOKIE]);

	rdev_del_nan_func(rdev, wdev, cookie);

	return 0;
}

static int nl80211_nan_change_config(struct sk_buff *skb,
				     struct genl_info *info)
{
	struct cfg80211_registered_device *rdev = info->user_ptr[0];
	struct wireless_dev *wdev = info->user_ptr[1];
	struct cfg80211_nan_conf conf = {};
	u32 changed = 0;

	if (wdev->iftype != NL80211_IFTYPE_NAN)
		return -EOPNOTSUPP;

	if (!wdev_running(wdev))
		return -ENOTCONN;

	if (info->attrs[NL80211_ATTR_NAN_MASTER_PREF]) {
		conf.master_pref =
			nla_get_u8(info->attrs[NL80211_ATTR_NAN_MASTER_PREF]);
		if (conf.master_pref <= 1 || conf.master_pref == 255)
			return -EINVAL;

		changed |= CFG80211_NAN_CONF_CHANGED_PREF;
	}

	if (info->attrs[NL80211_ATTR_BANDS]) {
		u32 bands = nla_get_u32(info->attrs[NL80211_ATTR_BANDS]);

		if (bands & ~(u32)wdev->wiphy->nan_supported_bands)
			return -EOPNOTSUPP;

		if (bands && !(bands & BIT(NL80211_BAND_2GHZ)))
			return -EINVAL;

		conf.bands = bands;
		changed |= CFG80211_NAN_CONF_CHANGED_BANDS;
	}

	if (!changed)
		return -EINVAL;

	return rdev_nan_change_conf(rdev, wdev, &conf, changed);
}

void cfg80211_nan_match(struct wireless_dev *wdev,
			struct cfg80211_nan_match_params *match, gfp_t gfp)
{
	struct wiphy *wiphy = wdev->wiphy;
	struct cfg80211_registered_device *rdev = wiphy_to_rdev(wiphy);
	struct nlattr *match_attr, *local_func_attr, *peer_func_attr;
	struct sk_buff *msg;
	void *hdr;

	if (WARN_ON(!match->inst_id || !match->peer_inst_id || !match->addr))
		return;

	msg = nlmsg_new(NLMSG_DEFAULT_SIZE, gfp);
	if (!msg)
		return;

	hdr = nl80211hdr_put(msg, 0, 0, 0, NL80211_CMD_NAN_MATCH);
	if (!hdr) {
		nlmsg_free(msg);
		return;
	}

	if (nla_put_u32(msg, NL80211_ATTR_WIPHY, rdev->wiphy_idx) ||
	    (wdev->netdev && nla_put_u32(msg, NL80211_ATTR_IFINDEX,
					 wdev->netdev->ifindex)) ||
	    nla_put_u64_64bit(msg, NL80211_ATTR_WDEV, wdev_id(wdev),
			      NL80211_ATTR_PAD))
		goto nla_put_failure;

	if (nla_put_u64_64bit(msg, NL80211_ATTR_COOKIE, match->cookie,
			      NL80211_ATTR_PAD) ||
	    nla_put(msg, NL80211_ATTR_MAC, ETH_ALEN, match->addr))
		goto nla_put_failure;

	match_attr = nla_nest_start_noflag(msg, NL80211_ATTR_NAN_MATCH);
	if (!match_attr)
		goto nla_put_failure;

	local_func_attr = nla_nest_start_noflag(msg,
						NL80211_NAN_MATCH_FUNC_LOCAL);
	if (!local_func_attr)
		goto nla_put_failure;

	if (nla_put_u8(msg, NL80211_NAN_FUNC_INSTANCE_ID, match->inst_id))
		goto nla_put_failure;

	nla_nest_end(msg, local_func_attr);

	peer_func_attr = nla_nest_start_noflag(msg,
					       NL80211_NAN_MATCH_FUNC_PEER);
	if (!peer_func_attr)
		goto nla_put_failure;

	if (nla_put_u8(msg, NL80211_NAN_FUNC_TYPE, match->type) ||
	    nla_put_u8(msg, NL80211_NAN_FUNC_INSTANCE_ID, match->peer_inst_id))
		goto nla_put_failure;

	if (match->info && match->info_len &&
	    nla_put(msg, NL80211_NAN_FUNC_SERVICE_INFO, match->info_len,
		    match->info))
		goto nla_put_failure;

	nla_nest_end(msg, peer_func_attr);
	nla_nest_end(msg, match_attr);
	genlmsg_end(msg, hdr);

	if (!wdev->owner_nlportid)
		genlmsg_multicast_netns(&nl80211_fam, wiphy_net(&rdev->wiphy),
					msg, 0, NL80211_MCGRP_NAN, gfp);
	else
		genlmsg_unicast(wiphy_net(&rdev->wiphy), msg,
				wdev->owner_nlportid);

	return;

nla_put_failure:
	nlmsg_free(msg);
}
EXPORT_SYMBOL(cfg80211_nan_match);

void cfg80211_nan_func_terminated(struct wireless_dev *wdev,
				  u8 inst_id,
				  enum nl80211_nan_func_term_reason reason,
				  u64 cookie, gfp_t gfp)
{
	struct wiphy *wiphy = wdev->wiphy;
	struct cfg80211_registered_device *rdev = wiphy_to_rdev(wiphy);
	struct sk_buff *msg;
	struct nlattr *func_attr;
	void *hdr;

	if (WARN_ON(!inst_id))
		return;

	msg = nlmsg_new(NLMSG_DEFAULT_SIZE, gfp);
	if (!msg)
		return;

	hdr = nl80211hdr_put(msg, 0, 0, 0, NL80211_CMD_DEL_NAN_FUNCTION);
	if (!hdr) {
		nlmsg_free(msg);
		return;
	}

	if (nla_put_u32(msg, NL80211_ATTR_WIPHY, rdev->wiphy_idx) ||
	    (wdev->netdev && nla_put_u32(msg, NL80211_ATTR_IFINDEX,
					 wdev->netdev->ifindex)) ||
	    nla_put_u64_64bit(msg, NL80211_ATTR_WDEV, wdev_id(wdev),
			      NL80211_ATTR_PAD))
		goto nla_put_failure;

	if (nla_put_u64_64bit(msg, NL80211_ATTR_COOKIE, cookie,
			      NL80211_ATTR_PAD))
		goto nla_put_failure;

	func_attr = nla_nest_start_noflag(msg, NL80211_ATTR_NAN_FUNC);
	if (!func_attr)
		goto nla_put_failure;

	if (nla_put_u8(msg, NL80211_NAN_FUNC_INSTANCE_ID, inst_id) ||
	    nla_put_u8(msg, NL80211_NAN_FUNC_TERM_REASON, reason))
		goto nla_put_failure;

	nla_nest_end(msg, func_attr);
	genlmsg_end(msg, hdr);

	if (!wdev->owner_nlportid)
		genlmsg_multicast_netns(&nl80211_fam, wiphy_net(&rdev->wiphy),
					msg, 0, NL80211_MCGRP_NAN, gfp);
	else
		genlmsg_unicast(wiphy_net(&rdev->wiphy), msg,
				wdev->owner_nlportid);

	return;

nla_put_failure:
	nlmsg_free(msg);
}
EXPORT_SYMBOL(cfg80211_nan_func_terminated);

static int nl80211_get_protocol_features(struct sk_buff *skb,
					 struct genl_info *info)
{
	void *hdr;
	struct sk_buff *msg;

	msg = nlmsg_new(NLMSG_DEFAULT_SIZE, GFP_KERNEL);
	if (!msg)
		return -ENOMEM;

	hdr = nl80211hdr_put(msg, info->snd_portid, info->snd_seq, 0,
			     NL80211_CMD_GET_PROTOCOL_FEATURES);
	if (!hdr)
		goto nla_put_failure;

	if (nla_put_u32(msg, NL80211_ATTR_PROTOCOL_FEATURES,
			NL80211_PROTOCOL_FEATURE_SPLIT_WIPHY_DUMP))
		goto nla_put_failure;

	genlmsg_end(msg, hdr);
	return genlmsg_reply(msg, info);

 nla_put_failure:
	kfree_skb(msg);
	return -ENOBUFS;
}

static int nl80211_update_ft_ies(struct sk_buff *skb, struct genl_info *info)
{
	struct cfg80211_registered_device *rdev = info->user_ptr[0];
	struct cfg80211_update_ft_ies_params ft_params;
	struct net_device *dev = info->user_ptr[1];

	if (!rdev->ops->update_ft_ies)
		return -EOPNOTSUPP;

	if (!info->attrs[NL80211_ATTR_MDID] ||
	    !info->attrs[NL80211_ATTR_IE])
		return -EINVAL;

	memset(&ft_params, 0, sizeof(ft_params));
	ft_params.md = nla_get_u16(info->attrs[NL80211_ATTR_MDID]);
	ft_params.ie = nla_data(info->attrs[NL80211_ATTR_IE]);
	ft_params.ie_len = nla_len(info->attrs[NL80211_ATTR_IE]);

	return rdev_update_ft_ies(rdev, dev, &ft_params);
}

static int nl80211_crit_protocol_start(struct sk_buff *skb,
				       struct genl_info *info)
{
	struct cfg80211_registered_device *rdev = info->user_ptr[0];
	struct wireless_dev *wdev = info->user_ptr[1];
	enum nl80211_crit_proto_id proto = NL80211_CRIT_PROTO_UNSPEC;
	u16 duration;
	int ret;

	if (!rdev->ops->crit_proto_start)
		return -EOPNOTSUPP;

	if (WARN_ON(!rdev->ops->crit_proto_stop))
		return -EINVAL;

	if (rdev->crit_proto_nlportid)
		return -EBUSY;

	/* determine protocol if provided */
	if (info->attrs[NL80211_ATTR_CRIT_PROT_ID])
		proto = nla_get_u16(info->attrs[NL80211_ATTR_CRIT_PROT_ID]);

	if (proto >= NUM_NL80211_CRIT_PROTO)
		return -EINVAL;

	/* timeout must be provided */
	if (!info->attrs[NL80211_ATTR_MAX_CRIT_PROT_DURATION])
		return -EINVAL;

	duration =
		nla_get_u16(info->attrs[NL80211_ATTR_MAX_CRIT_PROT_DURATION]);

	if (duration > NL80211_CRIT_PROTO_MAX_DURATION)
		return -ERANGE;

	ret = rdev_crit_proto_start(rdev, wdev, proto, duration);
	if (!ret)
		rdev->crit_proto_nlportid = info->snd_portid;

	return ret;
}

static int nl80211_crit_protocol_stop(struct sk_buff *skb,
				      struct genl_info *info)
{
	struct cfg80211_registered_device *rdev = info->user_ptr[0];
	struct wireless_dev *wdev = info->user_ptr[1];

	if (!rdev->ops->crit_proto_stop)
		return -EOPNOTSUPP;

	if (rdev->crit_proto_nlportid) {
		rdev->crit_proto_nlportid = 0;
		rdev_crit_proto_stop(rdev, wdev);
	}
	return 0;
}

static int nl80211_vendor_check_policy(const struct wiphy_vendor_command *vcmd,
				       struct nlattr *attr,
				       struct netlink_ext_ack *extack)
{
	if (vcmd->policy == VENDOR_CMD_RAW_DATA) {
		if (attr->nla_type & NLA_F_NESTED) {
			NL_SET_ERR_MSG_ATTR(extack, attr,
					    "unexpected nested data");
			return -EINVAL;
		}

		return 0;
	}

	if (!(attr->nla_type & NLA_F_NESTED)) {
		NL_SET_ERR_MSG_ATTR(extack, attr, "expected nested data");
		return -EINVAL;
	}

	return nl80211_validate_nested(attr, vcmd->maxattr, vcmd->policy,
				       extack);
}

static int nl80211_vendor_cmd(struct sk_buff *skb, struct genl_info *info)
{
	struct cfg80211_registered_device *rdev = info->user_ptr[0];
	struct wireless_dev *wdev =
		__cfg80211_wdev_from_attrs(genl_info_net(info), info->attrs);
	int i, err;
	u32 vid, subcmd;

	if (!rdev->wiphy.vendor_commands)
		return -EOPNOTSUPP;

	if (IS_ERR(wdev)) {
		err = PTR_ERR(wdev);
		if (err != -EINVAL)
			return err;
		wdev = NULL;
	} else if (wdev->wiphy != &rdev->wiphy) {
		return -EINVAL;
	}

	if (!info->attrs[NL80211_ATTR_VENDOR_ID] ||
	    !info->attrs[NL80211_ATTR_VENDOR_SUBCMD])
		return -EINVAL;

	vid = nla_get_u32(info->attrs[NL80211_ATTR_VENDOR_ID]);
	subcmd = nla_get_u32(info->attrs[NL80211_ATTR_VENDOR_SUBCMD]);
	for (i = 0; i < rdev->wiphy.n_vendor_commands; i++) {
		const struct wiphy_vendor_command *vcmd;
		void *data = NULL;
		int len = 0;

		vcmd = &rdev->wiphy.vendor_commands[i];

		if (vcmd->info.vendor_id != vid || vcmd->info.subcmd != subcmd)
			continue;

		if (vcmd->flags & (WIPHY_VENDOR_CMD_NEED_WDEV |
				   WIPHY_VENDOR_CMD_NEED_NETDEV)) {
			if (!wdev)
				return -EINVAL;
			if (vcmd->flags & WIPHY_VENDOR_CMD_NEED_NETDEV &&
			    !wdev->netdev)
				return -EINVAL;

			if (vcmd->flags & WIPHY_VENDOR_CMD_NEED_RUNNING) {
				if (!wdev_running(wdev))
					return -ENETDOWN;
			}

			if (!vcmd->doit)
				return -EOPNOTSUPP;
		} else {
			wdev = NULL;
		}

		if (info->attrs[NL80211_ATTR_VENDOR_DATA]) {
			data = nla_data(info->attrs[NL80211_ATTR_VENDOR_DATA]);
			len = nla_len(info->attrs[NL80211_ATTR_VENDOR_DATA]);

			err = nl80211_vendor_check_policy(vcmd,
					info->attrs[NL80211_ATTR_VENDOR_DATA],
					info->extack);
			if (err)
				return err;
		}

		rdev->cur_cmd_info = info;
		err = vcmd->doit(&rdev->wiphy, wdev, data, len);
		rdev->cur_cmd_info = NULL;
		return err;
	}

	return -EOPNOTSUPP;
}

static int nl80211_prepare_vendor_dump(struct sk_buff *skb,
				       struct netlink_callback *cb,
				       struct cfg80211_registered_device **rdev,
				       struct wireless_dev **wdev)
{
	struct nlattr **attrbuf;
	u32 vid, subcmd;
	unsigned int i;
	int vcmd_idx = -1;
	int err;
	void *data = NULL;
	unsigned int data_len = 0;

	if (cb->args[0]) {
		/* subtract the 1 again here */
		struct wiphy *wiphy = wiphy_idx_to_wiphy(cb->args[0] - 1);
		struct wireless_dev *tmp;

		if (!wiphy)
			return -ENODEV;
		*rdev = wiphy_to_rdev(wiphy);
		*wdev = NULL;

		if (cb->args[1]) {
			list_for_each_entry(tmp, &wiphy->wdev_list, list) {
				if (tmp->identifier == cb->args[1] - 1) {
					*wdev = tmp;
					break;
				}
			}
		}

		/* keep rtnl locked in successful case */
		return 0;
	}

	attrbuf = kcalloc(NUM_NL80211_ATTR, sizeof(*attrbuf), GFP_KERNEL);
	if (!attrbuf)
		return -ENOMEM;

	err = nlmsg_parse_deprecated(cb->nlh,
				     GENL_HDRLEN + nl80211_fam.hdrsize,
				     attrbuf, nl80211_fam.maxattr,
				     nl80211_policy, NULL);
	if (err)
		goto out;

	if (!attrbuf[NL80211_ATTR_VENDOR_ID] ||
	    !attrbuf[NL80211_ATTR_VENDOR_SUBCMD]) {
		err = -EINVAL;
		goto out;
	}

	*wdev = __cfg80211_wdev_from_attrs(sock_net(skb->sk), attrbuf);
	if (IS_ERR(*wdev))
		*wdev = NULL;

	*rdev = __cfg80211_rdev_from_attrs(sock_net(skb->sk), attrbuf);
	if (IS_ERR(*rdev)) {
		err = PTR_ERR(*rdev);
		goto out;
	}

	vid = nla_get_u32(attrbuf[NL80211_ATTR_VENDOR_ID]);
	subcmd = nla_get_u32(attrbuf[NL80211_ATTR_VENDOR_SUBCMD]);

	for (i = 0; i < (*rdev)->wiphy.n_vendor_commands; i++) {
		const struct wiphy_vendor_command *vcmd;

		vcmd = &(*rdev)->wiphy.vendor_commands[i];

		if (vcmd->info.vendor_id != vid || vcmd->info.subcmd != subcmd)
			continue;

		if (!vcmd->dumpit) {
			err = -EOPNOTSUPP;
			goto out;
		}

		vcmd_idx = i;
		break;
	}

	if (vcmd_idx < 0) {
		err = -EOPNOTSUPP;
		goto out;
	}

	if (attrbuf[NL80211_ATTR_VENDOR_DATA]) {
		data = nla_data(attrbuf[NL80211_ATTR_VENDOR_DATA]);
		data_len = nla_len(attrbuf[NL80211_ATTR_VENDOR_DATA]);

		err = nl80211_vendor_check_policy(
				&(*rdev)->wiphy.vendor_commands[vcmd_idx],
				attrbuf[NL80211_ATTR_VENDOR_DATA],
				cb->extack);
		if (err)
			goto out;
	}

	/* 0 is the first index - add 1 to parse only once */
	cb->args[0] = (*rdev)->wiphy_idx + 1;
	/* add 1 to know if it was NULL */
	cb->args[1] = *wdev ? (*wdev)->identifier + 1 : 0;
	cb->args[2] = vcmd_idx;
	cb->args[3] = (unsigned long)data;
	cb->args[4] = data_len;

	/* keep rtnl locked in successful case */
	err = 0;
out:
	kfree(attrbuf);
	return err;
}

static int nl80211_vendor_cmd_dump(struct sk_buff *skb,
				   struct netlink_callback *cb)
{
	struct cfg80211_registered_device *rdev;
	struct wireless_dev *wdev;
	unsigned int vcmd_idx;
	const struct wiphy_vendor_command *vcmd;
	void *data;
	int data_len;
	int err;
	struct nlattr *vendor_data;

	rtnl_lock();
	err = nl80211_prepare_vendor_dump(skb, cb, &rdev, &wdev);
	if (err)
		goto out;

	vcmd_idx = cb->args[2];
	data = (void *)cb->args[3];
	data_len = cb->args[4];
	vcmd = &rdev->wiphy.vendor_commands[vcmd_idx];

	if (vcmd->flags & (WIPHY_VENDOR_CMD_NEED_WDEV |
			   WIPHY_VENDOR_CMD_NEED_NETDEV)) {
		if (!wdev) {
			err = -EINVAL;
			goto out;
		}
		if (vcmd->flags & WIPHY_VENDOR_CMD_NEED_NETDEV &&
		    !wdev->netdev) {
			err = -EINVAL;
			goto out;
		}

		if (vcmd->flags & WIPHY_VENDOR_CMD_NEED_RUNNING) {
			if (!wdev_running(wdev)) {
				err = -ENETDOWN;
				goto out;
			}
		}
	}

	while (1) {
		void *hdr = nl80211hdr_put(skb, NETLINK_CB(cb->skb).portid,
					   cb->nlh->nlmsg_seq, NLM_F_MULTI,
					   NL80211_CMD_VENDOR);
		if (!hdr)
			break;

		if (nla_put_u32(skb, NL80211_ATTR_WIPHY, rdev->wiphy_idx) ||
		    (wdev && nla_put_u64_64bit(skb, NL80211_ATTR_WDEV,
					       wdev_id(wdev),
					       NL80211_ATTR_PAD))) {
			genlmsg_cancel(skb, hdr);
			break;
		}

		vendor_data = nla_nest_start_noflag(skb,
						    NL80211_ATTR_VENDOR_DATA);
		if (!vendor_data) {
			genlmsg_cancel(skb, hdr);
			break;
		}

		err = vcmd->dumpit(&rdev->wiphy, wdev, skb, data, data_len,
				   (unsigned long *)&cb->args[5]);
		nla_nest_end(skb, vendor_data);

		if (err == -ENOBUFS || err == -ENOENT) {
			genlmsg_cancel(skb, hdr);
			break;
		} else if (err) {
			genlmsg_cancel(skb, hdr);
			goto out;
		}

		genlmsg_end(skb, hdr);
	}

	err = skb->len;
 out:
	rtnl_unlock();
	return err;
}

struct sk_buff *__cfg80211_alloc_reply_skb(struct wiphy *wiphy,
					   enum nl80211_commands cmd,
					   enum nl80211_attrs attr,
					   int approxlen)
{
	struct cfg80211_registered_device *rdev = wiphy_to_rdev(wiphy);

	if (WARN_ON(!rdev->cur_cmd_info))
		return NULL;

	return __cfg80211_alloc_vendor_skb(rdev, NULL, approxlen,
					   rdev->cur_cmd_info->snd_portid,
					   rdev->cur_cmd_info->snd_seq,
					   cmd, attr, NULL, GFP_KERNEL);
}
EXPORT_SYMBOL(__cfg80211_alloc_reply_skb);

int cfg80211_vendor_cmd_reply(struct sk_buff *skb)
{
	struct cfg80211_registered_device *rdev = ((void **)skb->cb)[0];
	void *hdr = ((void **)skb->cb)[1];
	struct nlattr *data = ((void **)skb->cb)[2];

	/* clear CB data for netlink core to own from now on */
	memset(skb->cb, 0, sizeof(skb->cb));

	if (WARN_ON(!rdev->cur_cmd_info)) {
		kfree_skb(skb);
		return -EINVAL;
	}

	nla_nest_end(skb, data);
	genlmsg_end(skb, hdr);
	return genlmsg_reply(skb, rdev->cur_cmd_info);
}
EXPORT_SYMBOL_GPL(cfg80211_vendor_cmd_reply);

unsigned int cfg80211_vendor_cmd_get_sender(struct wiphy *wiphy)
{
	struct cfg80211_registered_device *rdev = wiphy_to_rdev(wiphy);

	if (WARN_ON(!rdev->cur_cmd_info))
		return 0;

	return rdev->cur_cmd_info->snd_portid;
}
EXPORT_SYMBOL_GPL(cfg80211_vendor_cmd_get_sender);

static int nl80211_set_qos_map(struct sk_buff *skb,
			       struct genl_info *info)
{
	struct cfg80211_registered_device *rdev = info->user_ptr[0];
	struct cfg80211_qos_map *qos_map = NULL;
	struct net_device *dev = info->user_ptr[1];
	u8 *pos, len, num_des, des_len, des;
	int ret;

	if (!rdev->ops->set_qos_map)
		return -EOPNOTSUPP;

	if (info->attrs[NL80211_ATTR_QOS_MAP]) {
		pos = nla_data(info->attrs[NL80211_ATTR_QOS_MAP]);
		len = nla_len(info->attrs[NL80211_ATTR_QOS_MAP]);

		if (len % 2 || len < IEEE80211_QOS_MAP_LEN_MIN ||
		    len > IEEE80211_QOS_MAP_LEN_MAX)
			return -EINVAL;

		qos_map = kzalloc(sizeof(struct cfg80211_qos_map), GFP_KERNEL);
		if (!qos_map)
			return -ENOMEM;

		num_des = (len - IEEE80211_QOS_MAP_LEN_MIN) >> 1;
		if (num_des) {
			des_len = num_des *
				sizeof(struct cfg80211_dscp_exception);
			memcpy(qos_map->dscp_exception, pos, des_len);
			qos_map->num_des = num_des;
			for (des = 0; des < num_des; des++) {
				if (qos_map->dscp_exception[des].up > 7) {
					kfree(qos_map);
					return -EINVAL;
				}
			}
			pos += des_len;
		}
		memcpy(qos_map->up, pos, IEEE80211_QOS_MAP_LEN_MIN);
	}

	wdev_lock(dev->ieee80211_ptr);
	ret = nl80211_key_allowed(dev->ieee80211_ptr);
	if (!ret)
		ret = rdev_set_qos_map(rdev, dev, qos_map);
	wdev_unlock(dev->ieee80211_ptr);

	kfree(qos_map);
	return ret;
}

static int nl80211_add_tx_ts(struct sk_buff *skb, struct genl_info *info)
{
	struct cfg80211_registered_device *rdev = info->user_ptr[0];
	struct net_device *dev = info->user_ptr[1];
	struct wireless_dev *wdev = dev->ieee80211_ptr;
	const u8 *peer;
	u8 tsid, up;
	u16 admitted_time = 0;
	int err;

	if (!(rdev->wiphy.features & NL80211_FEATURE_SUPPORTS_WMM_ADMISSION))
		return -EOPNOTSUPP;

	if (!info->attrs[NL80211_ATTR_TSID] || !info->attrs[NL80211_ATTR_MAC] ||
	    !info->attrs[NL80211_ATTR_USER_PRIO])
		return -EINVAL;

	tsid = nla_get_u8(info->attrs[NL80211_ATTR_TSID]);
	up = nla_get_u8(info->attrs[NL80211_ATTR_USER_PRIO]);

	/* WMM uses TIDs 0-7 even for TSPEC */
	if (tsid >= IEEE80211_FIRST_TSPEC_TSID) {
		/* TODO: handle 802.11 TSPEC/admission control
		 * need more attributes for that (e.g. BA session requirement);
		 * change the WMM adminssion test above to allow both then
		 */
		return -EINVAL;
	}

	peer = nla_data(info->attrs[NL80211_ATTR_MAC]);

	if (info->attrs[NL80211_ATTR_ADMITTED_TIME]) {
		admitted_time =
			nla_get_u16(info->attrs[NL80211_ATTR_ADMITTED_TIME]);
		if (!admitted_time)
			return -EINVAL;
	}

	wdev_lock(wdev);
	switch (wdev->iftype) {
	case NL80211_IFTYPE_STATION:
	case NL80211_IFTYPE_P2P_CLIENT:
		if (wdev->current_bss)
			break;
		err = -ENOTCONN;
		goto out;
	default:
		err = -EOPNOTSUPP;
		goto out;
	}

	err = rdev_add_tx_ts(rdev, dev, tsid, peer, up, admitted_time);

 out:
	wdev_unlock(wdev);
	return err;
}

static int nl80211_del_tx_ts(struct sk_buff *skb, struct genl_info *info)
{
	struct cfg80211_registered_device *rdev = info->user_ptr[0];
	struct net_device *dev = info->user_ptr[1];
	struct wireless_dev *wdev = dev->ieee80211_ptr;
	const u8 *peer;
	u8 tsid;
	int err;

	if (!info->attrs[NL80211_ATTR_TSID] || !info->attrs[NL80211_ATTR_MAC])
		return -EINVAL;

	tsid = nla_get_u8(info->attrs[NL80211_ATTR_TSID]);
	peer = nla_data(info->attrs[NL80211_ATTR_MAC]);

	wdev_lock(wdev);
	err = rdev_del_tx_ts(rdev, dev, tsid, peer);
	wdev_unlock(wdev);

	return err;
}

static int nl80211_tdls_channel_switch(struct sk_buff *skb,
				       struct genl_info *info)
{
	struct cfg80211_registered_device *rdev = info->user_ptr[0];
	struct net_device *dev = info->user_ptr[1];
	struct wireless_dev *wdev = dev->ieee80211_ptr;
	struct cfg80211_chan_def chandef = {};
	const u8 *addr;
	u8 oper_class;
	int err;

	if (!rdev->ops->tdls_channel_switch ||
	    !(rdev->wiphy.features & NL80211_FEATURE_TDLS_CHANNEL_SWITCH))
		return -EOPNOTSUPP;

	switch (dev->ieee80211_ptr->iftype) {
	case NL80211_IFTYPE_STATION:
	case NL80211_IFTYPE_P2P_CLIENT:
		break;
	default:
		return -EOPNOTSUPP;
	}

	if (!info->attrs[NL80211_ATTR_MAC] ||
	    !info->attrs[NL80211_ATTR_OPER_CLASS])
		return -EINVAL;

	err = nl80211_parse_chandef(rdev, info, &chandef);
	if (err)
		return err;

	/*
	 * Don't allow wide channels on the 2.4Ghz band, as per IEEE802.11-2012
	 * section 10.22.6.2.1. Disallow 5/10Mhz channels as well for now, the
	 * specification is not defined for them.
	 */
	if (chandef.chan->band == NL80211_BAND_2GHZ &&
	    chandef.width != NL80211_CHAN_WIDTH_20_NOHT &&
	    chandef.width != NL80211_CHAN_WIDTH_20)
		return -EINVAL;

	/* we will be active on the TDLS link */
	if (!cfg80211_reg_can_beacon_relax(&rdev->wiphy, &chandef,
					   wdev->iftype))
		return -EINVAL;

	/* don't allow switching to DFS channels */
	if (cfg80211_chandef_dfs_required(wdev->wiphy, &chandef, wdev->iftype))
		return -EINVAL;

	addr = nla_data(info->attrs[NL80211_ATTR_MAC]);
	oper_class = nla_get_u8(info->attrs[NL80211_ATTR_OPER_CLASS]);

	wdev_lock(wdev);
	err = rdev_tdls_channel_switch(rdev, dev, addr, oper_class, &chandef);
	wdev_unlock(wdev);

	return err;
}

static int nl80211_tdls_cancel_channel_switch(struct sk_buff *skb,
					      struct genl_info *info)
{
	struct cfg80211_registered_device *rdev = info->user_ptr[0];
	struct net_device *dev = info->user_ptr[1];
	struct wireless_dev *wdev = dev->ieee80211_ptr;
	const u8 *addr;

	if (!rdev->ops->tdls_channel_switch ||
	    !rdev->ops->tdls_cancel_channel_switch ||
	    !(rdev->wiphy.features & NL80211_FEATURE_TDLS_CHANNEL_SWITCH))
		return -EOPNOTSUPP;

	switch (dev->ieee80211_ptr->iftype) {
	case NL80211_IFTYPE_STATION:
	case NL80211_IFTYPE_P2P_CLIENT:
		break;
	default:
		return -EOPNOTSUPP;
	}

	if (!info->attrs[NL80211_ATTR_MAC])
		return -EINVAL;

	addr = nla_data(info->attrs[NL80211_ATTR_MAC]);

	wdev_lock(wdev);
	rdev_tdls_cancel_channel_switch(rdev, dev, addr);
	wdev_unlock(wdev);

	return 0;
}

static int nl80211_set_multicast_to_unicast(struct sk_buff *skb,
					    struct genl_info *info)
{
	struct cfg80211_registered_device *rdev = info->user_ptr[0];
	struct net_device *dev = info->user_ptr[1];
	struct wireless_dev *wdev = dev->ieee80211_ptr;
	const struct nlattr *nla;
	bool enabled;

	if (!rdev->ops->set_multicast_to_unicast)
		return -EOPNOTSUPP;

	if (wdev->iftype != NL80211_IFTYPE_AP &&
	    wdev->iftype != NL80211_IFTYPE_P2P_GO)
		return -EOPNOTSUPP;

	nla = info->attrs[NL80211_ATTR_MULTICAST_TO_UNICAST_ENABLED];
	enabled = nla_get_flag(nla);

	return rdev_set_multicast_to_unicast(rdev, dev, enabled);
}

static int nl80211_set_pmk(struct sk_buff *skb, struct genl_info *info)
{
	struct cfg80211_registered_device *rdev = info->user_ptr[0];
	struct net_device *dev = info->user_ptr[1];
	struct wireless_dev *wdev = dev->ieee80211_ptr;
	struct cfg80211_pmk_conf pmk_conf = {};
	int ret;

	if (wdev->iftype != NL80211_IFTYPE_STATION &&
	    wdev->iftype != NL80211_IFTYPE_P2P_CLIENT)
		return -EOPNOTSUPP;

	if (!wiphy_ext_feature_isset(&rdev->wiphy,
				     NL80211_EXT_FEATURE_4WAY_HANDSHAKE_STA_1X))
		return -EOPNOTSUPP;

	if (!info->attrs[NL80211_ATTR_MAC] || !info->attrs[NL80211_ATTR_PMK])
		return -EINVAL;

	wdev_lock(wdev);
	if (!wdev->current_bss) {
		ret = -ENOTCONN;
		goto out;
	}

	pmk_conf.aa = nla_data(info->attrs[NL80211_ATTR_MAC]);
	if (memcmp(pmk_conf.aa, wdev->current_bss->pub.bssid, ETH_ALEN)) {
		ret = -EINVAL;
		goto out;
	}

	pmk_conf.pmk = nla_data(info->attrs[NL80211_ATTR_PMK]);
	pmk_conf.pmk_len = nla_len(info->attrs[NL80211_ATTR_PMK]);
	if (pmk_conf.pmk_len != WLAN_PMK_LEN &&
	    pmk_conf.pmk_len != WLAN_PMK_LEN_SUITE_B_192) {
		ret = -EINVAL;
		goto out;
	}

	if (info->attrs[NL80211_ATTR_PMKR0_NAME]) {
		int r0_name_len = nla_len(info->attrs[NL80211_ATTR_PMKR0_NAME]);

		if (r0_name_len != WLAN_PMK_NAME_LEN) {
			ret = -EINVAL;
			goto out;
		}

		pmk_conf.pmk_r0_name =
			nla_data(info->attrs[NL80211_ATTR_PMKR0_NAME]);
	}

	ret = rdev_set_pmk(rdev, dev, &pmk_conf);
out:
	wdev_unlock(wdev);
	return ret;
}

static int nl80211_del_pmk(struct sk_buff *skb, struct genl_info *info)
{
	struct cfg80211_registered_device *rdev = info->user_ptr[0];
	struct net_device *dev = info->user_ptr[1];
	struct wireless_dev *wdev = dev->ieee80211_ptr;
	const u8 *aa;
	int ret;

	if (wdev->iftype != NL80211_IFTYPE_STATION &&
	    wdev->iftype != NL80211_IFTYPE_P2P_CLIENT)
		return -EOPNOTSUPP;

	if (!wiphy_ext_feature_isset(&rdev->wiphy,
				     NL80211_EXT_FEATURE_4WAY_HANDSHAKE_STA_1X))
		return -EOPNOTSUPP;

	if (!info->attrs[NL80211_ATTR_MAC])
		return -EINVAL;

	wdev_lock(wdev);
	aa = nla_data(info->attrs[NL80211_ATTR_MAC]);
	ret = rdev_del_pmk(rdev, dev, aa);
	wdev_unlock(wdev);

	return ret;
}

static int nl80211_external_auth(struct sk_buff *skb, struct genl_info *info)
{
	struct cfg80211_registered_device *rdev = info->user_ptr[0];
	struct net_device *dev = info->user_ptr[1];
	struct cfg80211_external_auth_params params;

	if (!rdev->ops->external_auth)
		return -EOPNOTSUPP;

	if (!info->attrs[NL80211_ATTR_SSID] &&
	    dev->ieee80211_ptr->iftype != NL80211_IFTYPE_AP &&
	    dev->ieee80211_ptr->iftype != NL80211_IFTYPE_P2P_GO)
		return -EINVAL;

	if (!info->attrs[NL80211_ATTR_BSSID])
		return -EINVAL;

	if (!info->attrs[NL80211_ATTR_STATUS_CODE])
		return -EINVAL;

	memset(&params, 0, sizeof(params));

	if (info->attrs[NL80211_ATTR_SSID]) {
		params.ssid.ssid_len = nla_len(info->attrs[NL80211_ATTR_SSID]);
		if (params.ssid.ssid_len == 0 ||
		    params.ssid.ssid_len > IEEE80211_MAX_SSID_LEN)
			return -EINVAL;
		memcpy(params.ssid.ssid,
		       nla_data(info->attrs[NL80211_ATTR_SSID]),
		       params.ssid.ssid_len);
	}

	memcpy(params.bssid, nla_data(info->attrs[NL80211_ATTR_BSSID]),
	       ETH_ALEN);

	params.status = nla_get_u16(info->attrs[NL80211_ATTR_STATUS_CODE]);

	if (info->attrs[NL80211_ATTR_PMKID])
		params.pmkid = nla_data(info->attrs[NL80211_ATTR_PMKID]);

	return rdev_external_auth(rdev, dev, &params);
}

static int nl80211_tx_control_port(struct sk_buff *skb, struct genl_info *info)
{
	struct cfg80211_registered_device *rdev = info->user_ptr[0];
	struct net_device *dev = info->user_ptr[1];
	struct wireless_dev *wdev = dev->ieee80211_ptr;
	const u8 *buf;
	size_t len;
	u8 *dest;
	u16 proto;
	bool noencrypt;
	int err;

	if (!wiphy_ext_feature_isset(&rdev->wiphy,
				     NL80211_EXT_FEATURE_CONTROL_PORT_OVER_NL80211))
		return -EOPNOTSUPP;

	if (!rdev->ops->tx_control_port)
		return -EOPNOTSUPP;

	if (!info->attrs[NL80211_ATTR_FRAME] ||
	    !info->attrs[NL80211_ATTR_MAC] ||
	    !info->attrs[NL80211_ATTR_CONTROL_PORT_ETHERTYPE]) {
		GENL_SET_ERR_MSG(info, "Frame, MAC or ethertype missing");
		return -EINVAL;
	}

	wdev_lock(wdev);

	switch (wdev->iftype) {
	case NL80211_IFTYPE_AP:
	case NL80211_IFTYPE_P2P_GO:
	case NL80211_IFTYPE_MESH_POINT:
		break;
	case NL80211_IFTYPE_ADHOC:
	case NL80211_IFTYPE_STATION:
	case NL80211_IFTYPE_P2P_CLIENT:
		if (wdev->current_bss)
			break;
		err = -ENOTCONN;
		goto out;
	default:
		err = -EOPNOTSUPP;
		goto out;
	}

	wdev_unlock(wdev);

	buf = nla_data(info->attrs[NL80211_ATTR_FRAME]);
	len = nla_len(info->attrs[NL80211_ATTR_FRAME]);
	dest = nla_data(info->attrs[NL80211_ATTR_MAC]);
	proto = nla_get_u16(info->attrs[NL80211_ATTR_CONTROL_PORT_ETHERTYPE]);
	noencrypt =
		nla_get_flag(info->attrs[NL80211_ATTR_CONTROL_PORT_NO_ENCRYPT]);

	return rdev_tx_control_port(rdev, dev, buf, len,
				    dest, cpu_to_be16(proto), noencrypt);

 out:
	wdev_unlock(wdev);
	return err;
}

static int nl80211_get_ftm_responder_stats(struct sk_buff *skb,
					   struct genl_info *info)
{
	struct cfg80211_registered_device *rdev = info->user_ptr[0];
	struct net_device *dev = info->user_ptr[1];
	struct wireless_dev *wdev = dev->ieee80211_ptr;
	struct cfg80211_ftm_responder_stats ftm_stats = {};
	struct sk_buff *msg;
	void *hdr;
	struct nlattr *ftm_stats_attr;
	int err;

	if (wdev->iftype != NL80211_IFTYPE_AP || !wdev->beacon_interval)
		return -EOPNOTSUPP;

	err = rdev_get_ftm_responder_stats(rdev, dev, &ftm_stats);
	if (err)
		return err;

	if (!ftm_stats.filled)
		return -ENODATA;

	msg = nlmsg_new(NLMSG_DEFAULT_SIZE, GFP_KERNEL);
	if (!msg)
		return -ENOMEM;

	hdr = nl80211hdr_put(msg, info->snd_portid, info->snd_seq, 0,
			     NL80211_CMD_GET_FTM_RESPONDER_STATS);
	if (!hdr)
		goto nla_put_failure;

	if (nla_put_u32(msg, NL80211_ATTR_IFINDEX, dev->ifindex))
		goto nla_put_failure;

	ftm_stats_attr = nla_nest_start_noflag(msg,
					       NL80211_ATTR_FTM_RESPONDER_STATS);
	if (!ftm_stats_attr)
		goto nla_put_failure;

#define SET_FTM(field, name, type)					 \
	do { if ((ftm_stats.filled & BIT(NL80211_FTM_STATS_ ## name)) && \
	    nla_put_ ## type(msg, NL80211_FTM_STATS_ ## name,		 \
			     ftm_stats.field))				 \
		goto nla_put_failure; } while (0)
#define SET_FTM_U64(field, name)					 \
	do { if ((ftm_stats.filled & BIT(NL80211_FTM_STATS_ ## name)) && \
	    nla_put_u64_64bit(msg, NL80211_FTM_STATS_ ## name,		 \
			      ftm_stats.field, NL80211_FTM_STATS_PAD))	 \
		goto nla_put_failure; } while (0)

	SET_FTM(success_num, SUCCESS_NUM, u32);
	SET_FTM(partial_num, PARTIAL_NUM, u32);
	SET_FTM(failed_num, FAILED_NUM, u32);
	SET_FTM(asap_num, ASAP_NUM, u32);
	SET_FTM(non_asap_num, NON_ASAP_NUM, u32);
	SET_FTM_U64(total_duration_ms, TOTAL_DURATION_MSEC);
	SET_FTM(unknown_triggers_num, UNKNOWN_TRIGGERS_NUM, u32);
	SET_FTM(reschedule_requests_num, RESCHEDULE_REQUESTS_NUM, u32);
	SET_FTM(out_of_window_triggers_num, OUT_OF_WINDOW_TRIGGERS_NUM, u32);
#undef SET_FTM

	nla_nest_end(msg, ftm_stats_attr);

	genlmsg_end(msg, hdr);
	return genlmsg_reply(msg, info);

nla_put_failure:
	nlmsg_free(msg);
	return -ENOBUFS;
}

static int nl80211_update_owe_info(struct sk_buff *skb, struct genl_info *info)
{
	struct cfg80211_registered_device *rdev = info->user_ptr[0];
	struct cfg80211_update_owe_info owe_info;
	struct net_device *dev = info->user_ptr[1];

	if (!rdev->ops->update_owe_info)
		return -EOPNOTSUPP;

	if (!info->attrs[NL80211_ATTR_STATUS_CODE] ||
	    !info->attrs[NL80211_ATTR_MAC])
		return -EINVAL;

	memset(&owe_info, 0, sizeof(owe_info));
	owe_info.status = nla_get_u16(info->attrs[NL80211_ATTR_STATUS_CODE]);
	nla_memcpy(owe_info.peer, info->attrs[NL80211_ATTR_MAC], ETH_ALEN);

	if (info->attrs[NL80211_ATTR_IE]) {
		owe_info.ie = nla_data(info->attrs[NL80211_ATTR_IE]);
		owe_info.ie_len = nla_len(info->attrs[NL80211_ATTR_IE]);
	}

	return rdev_update_owe_info(rdev, dev, &owe_info);
}

static int nl80211_probe_mesh_link(struct sk_buff *skb, struct genl_info *info)
{
	struct cfg80211_registered_device *rdev = info->user_ptr[0];
	struct net_device *dev = info->user_ptr[1];
	struct wireless_dev *wdev = dev->ieee80211_ptr;
	struct station_info sinfo = {};
	const u8 *buf;
	size_t len;
	u8 *dest;
	int err;

	if (!rdev->ops->probe_mesh_link || !rdev->ops->get_station)
		return -EOPNOTSUPP;

	if (!info->attrs[NL80211_ATTR_MAC] ||
	    !info->attrs[NL80211_ATTR_FRAME]) {
		GENL_SET_ERR_MSG(info, "Frame or MAC missing");
		return -EINVAL;
	}

	if (wdev->iftype != NL80211_IFTYPE_MESH_POINT)
		return -EOPNOTSUPP;

	dest = nla_data(info->attrs[NL80211_ATTR_MAC]);
	buf = nla_data(info->attrs[NL80211_ATTR_FRAME]);
	len = nla_len(info->attrs[NL80211_ATTR_FRAME]);

	if (len < sizeof(struct ethhdr))
		return -EINVAL;

	if (!ether_addr_equal(buf, dest) || is_multicast_ether_addr(buf) ||
	    !ether_addr_equal(buf + ETH_ALEN, dev->dev_addr))
		return -EINVAL;

	err = rdev_get_station(rdev, dev, dest, &sinfo);
	if (err)
		return err;

	return rdev_probe_mesh_link(rdev, dev, dest, buf, len);
}

#define NL80211_FLAG_NEED_WIPHY		0x01
#define NL80211_FLAG_NEED_NETDEV	0x02
#define NL80211_FLAG_NEED_RTNL		0x04
#define NL80211_FLAG_CHECK_NETDEV_UP	0x08
#define NL80211_FLAG_NEED_NETDEV_UP	(NL80211_FLAG_NEED_NETDEV |\
					 NL80211_FLAG_CHECK_NETDEV_UP)
#define NL80211_FLAG_NEED_WDEV		0x10
/* If a netdev is associated, it must be UP, P2P must be started */
#define NL80211_FLAG_NEED_WDEV_UP	(NL80211_FLAG_NEED_WDEV |\
					 NL80211_FLAG_CHECK_NETDEV_UP)
#define NL80211_FLAG_CLEAR_SKB		0x20

static int nl80211_pre_doit(const struct genl_ops *ops, struct sk_buff *skb,
			    struct genl_info *info)
{
	struct cfg80211_registered_device *rdev;
	struct wireless_dev *wdev;
	struct net_device *dev;
	bool rtnl = ops->internal_flags & NL80211_FLAG_NEED_RTNL;

	if (rtnl)
		rtnl_lock();

	if (ops->internal_flags & NL80211_FLAG_NEED_WIPHY) {
		rdev = cfg80211_get_dev_from_info(genl_info_net(info), info);
		if (IS_ERR(rdev)) {
			if (rtnl)
				rtnl_unlock();
			return PTR_ERR(rdev);
		}
		info->user_ptr[0] = rdev;
	} else if (ops->internal_flags & NL80211_FLAG_NEED_NETDEV ||
		   ops->internal_flags & NL80211_FLAG_NEED_WDEV) {
		ASSERT_RTNL();

		wdev = __cfg80211_wdev_from_attrs(genl_info_net(info),
						  info->attrs);
		if (IS_ERR(wdev)) {
			if (rtnl)
				rtnl_unlock();
			return PTR_ERR(wdev);
		}

		dev = wdev->netdev;
		rdev = wiphy_to_rdev(wdev->wiphy);

		if (ops->internal_flags & NL80211_FLAG_NEED_NETDEV) {
			if (!dev) {
				if (rtnl)
					rtnl_unlock();
				return -EINVAL;
			}

			info->user_ptr[1] = dev;
		} else {
			info->user_ptr[1] = wdev;
		}

		if (ops->internal_flags & NL80211_FLAG_CHECK_NETDEV_UP &&
		    !wdev_running(wdev)) {
			if (rtnl)
				rtnl_unlock();
			return -ENETDOWN;
		}

		if (dev)
			dev_hold(dev);

		info->user_ptr[0] = rdev;
	}

	return 0;
}

static void nl80211_post_doit(const struct genl_ops *ops, struct sk_buff *skb,
			      struct genl_info *info)
{
	if (info->user_ptr[1]) {
		if (ops->internal_flags & NL80211_FLAG_NEED_WDEV) {
			struct wireless_dev *wdev = info->user_ptr[1];

			if (wdev->netdev)
				dev_put(wdev->netdev);
		} else {
			dev_put(info->user_ptr[1]);
		}
	}

	if (ops->internal_flags & NL80211_FLAG_NEED_RTNL)
		rtnl_unlock();

	/* If needed, clear the netlink message payload from the SKB
	 * as it might contain key data that shouldn't stick around on
	 * the heap after the SKB is freed. The netlink message header
	 * is still needed for further processing, so leave it intact.
	 */
	if (ops->internal_flags & NL80211_FLAG_CLEAR_SKB) {
		struct nlmsghdr *nlh = nlmsg_hdr(skb);

		memset(nlmsg_data(nlh), 0, nlmsg_len(nlh));
	}
}

static const struct genl_ops nl80211_ops[] = {
	{
		.cmd = NL80211_CMD_GET_WIPHY,
		.validate = GENL_DONT_VALIDATE_STRICT | GENL_DONT_VALIDATE_DUMP,
		.doit = nl80211_get_wiphy,
		.dumpit = nl80211_dump_wiphy,
		.done = nl80211_dump_wiphy_done,
		/* can be retrieved by unprivileged users */
		.internal_flags = NL80211_FLAG_NEED_WIPHY |
				  NL80211_FLAG_NEED_RTNL,
	},
	{
		.cmd = NL80211_CMD_SET_WIPHY,
		.validate = GENL_DONT_VALIDATE_STRICT | GENL_DONT_VALIDATE_DUMP,
		.doit = nl80211_set_wiphy,
		.flags = GENL_UNS_ADMIN_PERM,
		.internal_flags = NL80211_FLAG_NEED_RTNL,
	},
	{
		.cmd = NL80211_CMD_GET_INTERFACE,
		.validate = GENL_DONT_VALIDATE_STRICT | GENL_DONT_VALIDATE_DUMP,
		.doit = nl80211_get_interface,
		.dumpit = nl80211_dump_interface,
		/* can be retrieved by unprivileged users */
		.internal_flags = NL80211_FLAG_NEED_WDEV |
				  NL80211_FLAG_NEED_RTNL,
	},
	{
		.cmd = NL80211_CMD_SET_INTERFACE,
		.validate = GENL_DONT_VALIDATE_STRICT | GENL_DONT_VALIDATE_DUMP,
		.doit = nl80211_set_interface,
		.flags = GENL_UNS_ADMIN_PERM,
		.internal_flags = NL80211_FLAG_NEED_NETDEV |
				  NL80211_FLAG_NEED_RTNL,
	},
	{
		.cmd = NL80211_CMD_NEW_INTERFACE,
		.validate = GENL_DONT_VALIDATE_STRICT | GENL_DONT_VALIDATE_DUMP,
		.doit = nl80211_new_interface,
		.flags = GENL_UNS_ADMIN_PERM,
		.internal_flags = NL80211_FLAG_NEED_WIPHY |
				  NL80211_FLAG_NEED_RTNL,
	},
	{
		.cmd = NL80211_CMD_DEL_INTERFACE,
		.validate = GENL_DONT_VALIDATE_STRICT | GENL_DONT_VALIDATE_DUMP,
		.doit = nl80211_del_interface,
		.flags = GENL_UNS_ADMIN_PERM,
		.internal_flags = NL80211_FLAG_NEED_WDEV |
				  NL80211_FLAG_NEED_RTNL,
	},
	{
		.cmd = NL80211_CMD_GET_KEY,
		.validate = GENL_DONT_VALIDATE_STRICT | GENL_DONT_VALIDATE_DUMP,
		.doit = nl80211_get_key,
		.flags = GENL_UNS_ADMIN_PERM,
		.internal_flags = NL80211_FLAG_NEED_NETDEV_UP |
				  NL80211_FLAG_NEED_RTNL,
	},
	{
		.cmd = NL80211_CMD_SET_KEY,
		.validate = GENL_DONT_VALIDATE_STRICT | GENL_DONT_VALIDATE_DUMP,
		.doit = nl80211_set_key,
		.flags = GENL_UNS_ADMIN_PERM,
		.internal_flags = NL80211_FLAG_NEED_NETDEV_UP |
				  NL80211_FLAG_NEED_RTNL |
				  NL80211_FLAG_CLEAR_SKB,
	},
	{
		.cmd = NL80211_CMD_NEW_KEY,
		.validate = GENL_DONT_VALIDATE_STRICT | GENL_DONT_VALIDATE_DUMP,
		.doit = nl80211_new_key,
		.flags = GENL_UNS_ADMIN_PERM,
		.internal_flags = NL80211_FLAG_NEED_NETDEV_UP |
				  NL80211_FLAG_NEED_RTNL |
				  NL80211_FLAG_CLEAR_SKB,
	},
	{
		.cmd = NL80211_CMD_DEL_KEY,
		.validate = GENL_DONT_VALIDATE_STRICT | GENL_DONT_VALIDATE_DUMP,
		.doit = nl80211_del_key,
		.flags = GENL_UNS_ADMIN_PERM,
		.internal_flags = NL80211_FLAG_NEED_NETDEV_UP |
				  NL80211_FLAG_NEED_RTNL,
	},
	{
		.cmd = NL80211_CMD_SET_BEACON,
		.validate = GENL_DONT_VALIDATE_STRICT | GENL_DONT_VALIDATE_DUMP,
		.flags = GENL_UNS_ADMIN_PERM,
		.doit = nl80211_set_beacon,
		.internal_flags = NL80211_FLAG_NEED_NETDEV_UP |
				  NL80211_FLAG_NEED_RTNL,
	},
	{
		.cmd = NL80211_CMD_START_AP,
		.validate = GENL_DONT_VALIDATE_STRICT | GENL_DONT_VALIDATE_DUMP,
		.flags = GENL_UNS_ADMIN_PERM,
		.doit = nl80211_start_ap,
		.internal_flags = NL80211_FLAG_NEED_NETDEV_UP |
				  NL80211_FLAG_NEED_RTNL,
	},
	{
		.cmd = NL80211_CMD_STOP_AP,
		.validate = GENL_DONT_VALIDATE_STRICT | GENL_DONT_VALIDATE_DUMP,
		.flags = GENL_UNS_ADMIN_PERM,
		.doit = nl80211_stop_ap,
		.internal_flags = NL80211_FLAG_NEED_NETDEV_UP |
				  NL80211_FLAG_NEED_RTNL,
	},
	{
		.cmd = NL80211_CMD_GET_STATION,
		.validate = GENL_DONT_VALIDATE_STRICT | GENL_DONT_VALIDATE_DUMP,
		.doit = nl80211_get_station,
		.dumpit = nl80211_dump_station,
		.internal_flags = NL80211_FLAG_NEED_NETDEV |
				  NL80211_FLAG_NEED_RTNL,
	},
	{
		.cmd = NL80211_CMD_SET_STATION,
		.validate = GENL_DONT_VALIDATE_STRICT | GENL_DONT_VALIDATE_DUMP,
		.doit = nl80211_set_station,
		.flags = GENL_UNS_ADMIN_PERM,
		.internal_flags = NL80211_FLAG_NEED_NETDEV_UP |
				  NL80211_FLAG_NEED_RTNL,
	},
	{
		.cmd = NL80211_CMD_NEW_STATION,
		.validate = GENL_DONT_VALIDATE_STRICT | GENL_DONT_VALIDATE_DUMP,
		.doit = nl80211_new_station,
		.flags = GENL_UNS_ADMIN_PERM,
		.internal_flags = NL80211_FLAG_NEED_NETDEV_UP |
				  NL80211_FLAG_NEED_RTNL,
	},
	{
		.cmd = NL80211_CMD_DEL_STATION,
		.validate = GENL_DONT_VALIDATE_STRICT | GENL_DONT_VALIDATE_DUMP,
		.doit = nl80211_del_station,
		.flags = GENL_UNS_ADMIN_PERM,
		.internal_flags = NL80211_FLAG_NEED_NETDEV_UP |
				  NL80211_FLAG_NEED_RTNL,
	},
	{
		.cmd = NL80211_CMD_GET_MPATH,
		.validate = GENL_DONT_VALIDATE_STRICT | GENL_DONT_VALIDATE_DUMP,
		.doit = nl80211_get_mpath,
		.dumpit = nl80211_dump_mpath,
		.flags = GENL_UNS_ADMIN_PERM,
		.internal_flags = NL80211_FLAG_NEED_NETDEV_UP |
				  NL80211_FLAG_NEED_RTNL,
	},
	{
		.cmd = NL80211_CMD_GET_MPP,
		.validate = GENL_DONT_VALIDATE_STRICT | GENL_DONT_VALIDATE_DUMP,
		.doit = nl80211_get_mpp,
		.dumpit = nl80211_dump_mpp,
		.flags = GENL_UNS_ADMIN_PERM,
		.internal_flags = NL80211_FLAG_NEED_NETDEV_UP |
				  NL80211_FLAG_NEED_RTNL,
	},
	{
		.cmd = NL80211_CMD_SET_MPATH,
		.validate = GENL_DONT_VALIDATE_STRICT | GENL_DONT_VALIDATE_DUMP,
		.doit = nl80211_set_mpath,
		.flags = GENL_UNS_ADMIN_PERM,
		.internal_flags = NL80211_FLAG_NEED_NETDEV_UP |
				  NL80211_FLAG_NEED_RTNL,
	},
	{
		.cmd = NL80211_CMD_NEW_MPATH,
		.validate = GENL_DONT_VALIDATE_STRICT | GENL_DONT_VALIDATE_DUMP,
		.doit = nl80211_new_mpath,
		.flags = GENL_UNS_ADMIN_PERM,
		.internal_flags = NL80211_FLAG_NEED_NETDEV_UP |
				  NL80211_FLAG_NEED_RTNL,
	},
	{
		.cmd = NL80211_CMD_DEL_MPATH,
		.validate = GENL_DONT_VALIDATE_STRICT | GENL_DONT_VALIDATE_DUMP,
		.doit = nl80211_del_mpath,
		.flags = GENL_UNS_ADMIN_PERM,
		.internal_flags = NL80211_FLAG_NEED_NETDEV_UP |
				  NL80211_FLAG_NEED_RTNL,
	},
	{
		.cmd = NL80211_CMD_SET_BSS,
		.validate = GENL_DONT_VALIDATE_STRICT | GENL_DONT_VALIDATE_DUMP,
		.doit = nl80211_set_bss,
		.flags = GENL_UNS_ADMIN_PERM,
		.internal_flags = NL80211_FLAG_NEED_NETDEV_UP |
				  NL80211_FLAG_NEED_RTNL,
	},
	{
		.cmd = NL80211_CMD_GET_REG,
		.validate = GENL_DONT_VALIDATE_STRICT | GENL_DONT_VALIDATE_DUMP,
		.doit = nl80211_get_reg_do,
		.dumpit = nl80211_get_reg_dump,
		.internal_flags = NL80211_FLAG_NEED_RTNL,
		/* can be retrieved by unprivileged users */
	},
#ifdef CONFIG_CFG80211_CRDA_SUPPORT
	{
		.cmd = NL80211_CMD_SET_REG,
		.validate = GENL_DONT_VALIDATE_STRICT | GENL_DONT_VALIDATE_DUMP,
		.doit = nl80211_set_reg,
		.flags = GENL_ADMIN_PERM,
		.internal_flags = NL80211_FLAG_NEED_RTNL,
	},
#endif
	{
		.cmd = NL80211_CMD_REQ_SET_REG,
		.validate = GENL_DONT_VALIDATE_STRICT | GENL_DONT_VALIDATE_DUMP,
		.doit = nl80211_req_set_reg,
		.flags = GENL_ADMIN_PERM,
	},
	{
		.cmd = NL80211_CMD_RELOAD_REGDB,
		.validate = GENL_DONT_VALIDATE_STRICT | GENL_DONT_VALIDATE_DUMP,
		.doit = nl80211_reload_regdb,
		.flags = GENL_ADMIN_PERM,
	},
	{
		.cmd = NL80211_CMD_GET_MESH_CONFIG,
		.validate = GENL_DONT_VALIDATE_STRICT | GENL_DONT_VALIDATE_DUMP,
		.doit = nl80211_get_mesh_config,
		/* can be retrieved by unprivileged users */
		.internal_flags = NL80211_FLAG_NEED_NETDEV_UP |
				  NL80211_FLAG_NEED_RTNL,
	},
	{
		.cmd = NL80211_CMD_SET_MESH_CONFIG,
		.validate = GENL_DONT_VALIDATE_STRICT | GENL_DONT_VALIDATE_DUMP,
		.doit = nl80211_update_mesh_config,
		.flags = GENL_UNS_ADMIN_PERM,
		.internal_flags = NL80211_FLAG_NEED_NETDEV_UP |
				  NL80211_FLAG_NEED_RTNL,
	},
	{
		.cmd = NL80211_CMD_TRIGGER_SCAN,
		.validate = GENL_DONT_VALIDATE_STRICT | GENL_DONT_VALIDATE_DUMP,
		.doit = nl80211_trigger_scan,
		.flags = GENL_UNS_ADMIN_PERM,
		.internal_flags = NL80211_FLAG_NEED_WDEV_UP |
				  NL80211_FLAG_NEED_RTNL,
	},
	{
		.cmd = NL80211_CMD_ABORT_SCAN,
		.validate = GENL_DONT_VALIDATE_STRICT | GENL_DONT_VALIDATE_DUMP,
		.doit = nl80211_abort_scan,
		.flags = GENL_UNS_ADMIN_PERM,
		.internal_flags = NL80211_FLAG_NEED_WDEV_UP |
				  NL80211_FLAG_NEED_RTNL,
	},
	{
		.cmd = NL80211_CMD_GET_SCAN,
		.validate = GENL_DONT_VALIDATE_STRICT | GENL_DONT_VALIDATE_DUMP,
		.dumpit = nl80211_dump_scan,
	},
	{
		.cmd = NL80211_CMD_START_SCHED_SCAN,
		.validate = GENL_DONT_VALIDATE_STRICT | GENL_DONT_VALIDATE_DUMP,
		.doit = nl80211_start_sched_scan,
		.flags = GENL_UNS_ADMIN_PERM,
		.internal_flags = NL80211_FLAG_NEED_NETDEV_UP |
				  NL80211_FLAG_NEED_RTNL,
	},
	{
		.cmd = NL80211_CMD_STOP_SCHED_SCAN,
		.validate = GENL_DONT_VALIDATE_STRICT | GENL_DONT_VALIDATE_DUMP,
		.doit = nl80211_stop_sched_scan,
		.flags = GENL_UNS_ADMIN_PERM,
		.internal_flags = NL80211_FLAG_NEED_NETDEV_UP |
				  NL80211_FLAG_NEED_RTNL,
	},
	{
		.cmd = NL80211_CMD_AUTHENTICATE,
		.validate = GENL_DONT_VALIDATE_STRICT | GENL_DONT_VALIDATE_DUMP,
		.doit = nl80211_authenticate,
		.flags = GENL_UNS_ADMIN_PERM,
		.internal_flags = NL80211_FLAG_NEED_NETDEV_UP |
				  NL80211_FLAG_NEED_RTNL |
				  NL80211_FLAG_CLEAR_SKB,
	},
	{
		.cmd = NL80211_CMD_ASSOCIATE,
		.validate = GENL_DONT_VALIDATE_STRICT | GENL_DONT_VALIDATE_DUMP,
		.doit = nl80211_associate,
		.flags = GENL_UNS_ADMIN_PERM,
		.internal_flags = NL80211_FLAG_NEED_NETDEV_UP |
				  NL80211_FLAG_NEED_RTNL |
				  NL80211_FLAG_CLEAR_SKB,
	},
	{
		.cmd = NL80211_CMD_DEAUTHENTICATE,
		.validate = GENL_DONT_VALIDATE_STRICT | GENL_DONT_VALIDATE_DUMP,
		.doit = nl80211_deauthenticate,
		.flags = GENL_UNS_ADMIN_PERM,
		.internal_flags = NL80211_FLAG_NEED_NETDEV_UP |
				  NL80211_FLAG_NEED_RTNL,
	},
	{
		.cmd = NL80211_CMD_DISASSOCIATE,
		.validate = GENL_DONT_VALIDATE_STRICT | GENL_DONT_VALIDATE_DUMP,
		.doit = nl80211_disassociate,
		.flags = GENL_UNS_ADMIN_PERM,
		.internal_flags = NL80211_FLAG_NEED_NETDEV_UP |
				  NL80211_FLAG_NEED_RTNL,
	},
	{
		.cmd = NL80211_CMD_JOIN_IBSS,
		.validate = GENL_DONT_VALIDATE_STRICT | GENL_DONT_VALIDATE_DUMP,
		.doit = nl80211_join_ibss,
		.flags = GENL_UNS_ADMIN_PERM,
		.internal_flags = NL80211_FLAG_NEED_NETDEV_UP |
				  NL80211_FLAG_NEED_RTNL,
	},
	{
		.cmd = NL80211_CMD_LEAVE_IBSS,
		.validate = GENL_DONT_VALIDATE_STRICT | GENL_DONT_VALIDATE_DUMP,
		.doit = nl80211_leave_ibss,
		.flags = GENL_UNS_ADMIN_PERM,
		.internal_flags = NL80211_FLAG_NEED_NETDEV_UP |
				  NL80211_FLAG_NEED_RTNL,
	},
#ifdef CONFIG_NL80211_TESTMODE
	{
		.cmd = NL80211_CMD_TESTMODE,
		.validate = GENL_DONT_VALIDATE_STRICT | GENL_DONT_VALIDATE_DUMP,
		.doit = nl80211_testmode_do,
		.dumpit = nl80211_testmode_dump,
		.flags = GENL_UNS_ADMIN_PERM,
		.internal_flags = NL80211_FLAG_NEED_WIPHY |
				  NL80211_FLAG_NEED_RTNL,
	},
#endif
	{
		.cmd = NL80211_CMD_CONNECT,
		.validate = GENL_DONT_VALIDATE_STRICT | GENL_DONT_VALIDATE_DUMP,
		.doit = nl80211_connect,
		.flags = GENL_UNS_ADMIN_PERM,
		.internal_flags = NL80211_FLAG_NEED_NETDEV_UP |
				  NL80211_FLAG_NEED_RTNL |
				  NL80211_FLAG_CLEAR_SKB,
	},
	{
		.cmd = NL80211_CMD_UPDATE_CONNECT_PARAMS,
		.validate = GENL_DONT_VALIDATE_STRICT | GENL_DONT_VALIDATE_DUMP,
		.doit = nl80211_update_connect_params,
		.flags = GENL_ADMIN_PERM,
		.internal_flags = NL80211_FLAG_NEED_NETDEV_UP |
				  NL80211_FLAG_NEED_RTNL |
				  NL80211_FLAG_CLEAR_SKB,
	},
	{
		.cmd = NL80211_CMD_DISCONNECT,
		.validate = GENL_DONT_VALIDATE_STRICT | GENL_DONT_VALIDATE_DUMP,
		.doit = nl80211_disconnect,
		.flags = GENL_UNS_ADMIN_PERM,
		.internal_flags = NL80211_FLAG_NEED_NETDEV_UP |
				  NL80211_FLAG_NEED_RTNL,
	},
	{
		.cmd = NL80211_CMD_SET_WIPHY_NETNS,
		.validate = GENL_DONT_VALIDATE_STRICT | GENL_DONT_VALIDATE_DUMP,
		.doit = nl80211_wiphy_netns,
		.flags = GENL_UNS_ADMIN_PERM,
		.internal_flags = NL80211_FLAG_NEED_WIPHY |
				  NL80211_FLAG_NEED_RTNL,
	},
	{
		.cmd = NL80211_CMD_GET_SURVEY,
		.validate = GENL_DONT_VALIDATE_STRICT | GENL_DONT_VALIDATE_DUMP,
		.dumpit = nl80211_dump_survey,
	},
	{
		.cmd = NL80211_CMD_SET_PMKSA,
		.validate = GENL_DONT_VALIDATE_STRICT | GENL_DONT_VALIDATE_DUMP,
		.doit = nl80211_setdel_pmksa,
		.flags = GENL_UNS_ADMIN_PERM,
		.internal_flags = NL80211_FLAG_NEED_NETDEV_UP |
				  NL80211_FLAG_NEED_RTNL |
				  NL80211_FLAG_CLEAR_SKB,
	},
	{
		.cmd = NL80211_CMD_DEL_PMKSA,
		.validate = GENL_DONT_VALIDATE_STRICT | GENL_DONT_VALIDATE_DUMP,
		.doit = nl80211_setdel_pmksa,
		.flags = GENL_UNS_ADMIN_PERM,
		.internal_flags = NL80211_FLAG_NEED_NETDEV_UP |
				  NL80211_FLAG_NEED_RTNL,
	},
	{
		.cmd = NL80211_CMD_FLUSH_PMKSA,
		.validate = GENL_DONT_VALIDATE_STRICT | GENL_DONT_VALIDATE_DUMP,
		.doit = nl80211_flush_pmksa,
		.flags = GENL_UNS_ADMIN_PERM,
		.internal_flags = NL80211_FLAG_NEED_NETDEV_UP |
				  NL80211_FLAG_NEED_RTNL,
	},
	{
		.cmd = NL80211_CMD_REMAIN_ON_CHANNEL,
		.validate = GENL_DONT_VALIDATE_STRICT | GENL_DONT_VALIDATE_DUMP,
		.doit = nl80211_remain_on_channel,
		.flags = GENL_UNS_ADMIN_PERM,
		.internal_flags = NL80211_FLAG_NEED_WDEV_UP |
				  NL80211_FLAG_NEED_RTNL,
	},
	{
		.cmd = NL80211_CMD_CANCEL_REMAIN_ON_CHANNEL,
		.validate = GENL_DONT_VALIDATE_STRICT | GENL_DONT_VALIDATE_DUMP,
		.doit = nl80211_cancel_remain_on_channel,
		.flags = GENL_UNS_ADMIN_PERM,
		.internal_flags = NL80211_FLAG_NEED_WDEV_UP |
				  NL80211_FLAG_NEED_RTNL,
	},
	{
		.cmd = NL80211_CMD_SET_TX_BITRATE_MASK,
		.validate = GENL_DONT_VALIDATE_STRICT | GENL_DONT_VALIDATE_DUMP,
		.doit = nl80211_set_tx_bitrate_mask,
		.flags = GENL_UNS_ADMIN_PERM,
		.internal_flags = NL80211_FLAG_NEED_NETDEV |
				  NL80211_FLAG_NEED_RTNL,
	},
	{
		.cmd = NL80211_CMD_REGISTER_FRAME,
		.validate = GENL_DONT_VALIDATE_STRICT | GENL_DONT_VALIDATE_DUMP,
		.doit = nl80211_register_mgmt,
		.flags = GENL_UNS_ADMIN_PERM,
		.internal_flags = NL80211_FLAG_NEED_WDEV |
				  NL80211_FLAG_NEED_RTNL,
	},
	{
		.cmd = NL80211_CMD_FRAME,
		.validate = GENL_DONT_VALIDATE_STRICT | GENL_DONT_VALIDATE_DUMP,
		.doit = nl80211_tx_mgmt,
		.flags = GENL_UNS_ADMIN_PERM,
		.internal_flags = NL80211_FLAG_NEED_WDEV_UP |
				  NL80211_FLAG_NEED_RTNL,
	},
	{
		.cmd = NL80211_CMD_FRAME_WAIT_CANCEL,
		.validate = GENL_DONT_VALIDATE_STRICT | GENL_DONT_VALIDATE_DUMP,
		.doit = nl80211_tx_mgmt_cancel_wait,
		.flags = GENL_UNS_ADMIN_PERM,
		.internal_flags = NL80211_FLAG_NEED_WDEV_UP |
				  NL80211_FLAG_NEED_RTNL,
	},
	{
		.cmd = NL80211_CMD_SET_POWER_SAVE,
		.validate = GENL_DONT_VALIDATE_STRICT | GENL_DONT_VALIDATE_DUMP,
		.doit = nl80211_set_power_save,
		.flags = GENL_UNS_ADMIN_PERM,
		.internal_flags = NL80211_FLAG_NEED_NETDEV |
				  NL80211_FLAG_NEED_RTNL,
	},
	{
		.cmd = NL80211_CMD_GET_POWER_SAVE,
		.validate = GENL_DONT_VALIDATE_STRICT | GENL_DONT_VALIDATE_DUMP,
		.doit = nl80211_get_power_save,
		/* can be retrieved by unprivileged users */
		.internal_flags = NL80211_FLAG_NEED_NETDEV |
				  NL80211_FLAG_NEED_RTNL,
	},
	{
		.cmd = NL80211_CMD_SET_CQM,
		.validate = GENL_DONT_VALIDATE_STRICT | GENL_DONT_VALIDATE_DUMP,
		.doit = nl80211_set_cqm,
		.flags = GENL_UNS_ADMIN_PERM,
		.internal_flags = NL80211_FLAG_NEED_NETDEV |
				  NL80211_FLAG_NEED_RTNL,
	},
	{
		.cmd = NL80211_CMD_SET_CHANNEL,
		.validate = GENL_DONT_VALIDATE_STRICT | GENL_DONT_VALIDATE_DUMP,
		.doit = nl80211_set_channel,
		.flags = GENL_UNS_ADMIN_PERM,
		.internal_flags = NL80211_FLAG_NEED_NETDEV |
				  NL80211_FLAG_NEED_RTNL,
	},
	{
		.cmd = NL80211_CMD_SET_WDS_PEER,
		.validate = GENL_DONT_VALIDATE_STRICT | GENL_DONT_VALIDATE_DUMP,
		.doit = nl80211_set_wds_peer,
		.flags = GENL_UNS_ADMIN_PERM,
		.internal_flags = NL80211_FLAG_NEED_NETDEV |
				  NL80211_FLAG_NEED_RTNL,
	},
	{
		.cmd = NL80211_CMD_JOIN_MESH,
		.validate = GENL_DONT_VALIDATE_STRICT | GENL_DONT_VALIDATE_DUMP,
		.doit = nl80211_join_mesh,
		.flags = GENL_UNS_ADMIN_PERM,
		.internal_flags = NL80211_FLAG_NEED_NETDEV_UP |
				  NL80211_FLAG_NEED_RTNL,
	},
	{
		.cmd = NL80211_CMD_LEAVE_MESH,
		.validate = GENL_DONT_VALIDATE_STRICT | GENL_DONT_VALIDATE_DUMP,
		.doit = nl80211_leave_mesh,
		.flags = GENL_UNS_ADMIN_PERM,
		.internal_flags = NL80211_FLAG_NEED_NETDEV_UP |
				  NL80211_FLAG_NEED_RTNL,
	},
	{
		.cmd = NL80211_CMD_JOIN_OCB,
		.validate = GENL_DONT_VALIDATE_STRICT | GENL_DONT_VALIDATE_DUMP,
		.doit = nl80211_join_ocb,
		.flags = GENL_UNS_ADMIN_PERM,
		.internal_flags = NL80211_FLAG_NEED_NETDEV_UP |
				  NL80211_FLAG_NEED_RTNL,
	},
	{
		.cmd = NL80211_CMD_LEAVE_OCB,
		.validate = GENL_DONT_VALIDATE_STRICT | GENL_DONT_VALIDATE_DUMP,
		.doit = nl80211_leave_ocb,
		.flags = GENL_UNS_ADMIN_PERM,
		.internal_flags = NL80211_FLAG_NEED_NETDEV_UP |
				  NL80211_FLAG_NEED_RTNL,
	},
#ifdef CONFIG_PM
	{
		.cmd = NL80211_CMD_GET_WOWLAN,
		.validate = GENL_DONT_VALIDATE_STRICT | GENL_DONT_VALIDATE_DUMP,
		.doit = nl80211_get_wowlan,
		/* can be retrieved by unprivileged users */
		.internal_flags = NL80211_FLAG_NEED_WIPHY |
				  NL80211_FLAG_NEED_RTNL,
	},
	{
		.cmd = NL80211_CMD_SET_WOWLAN,
		.validate = GENL_DONT_VALIDATE_STRICT | GENL_DONT_VALIDATE_DUMP,
		.doit = nl80211_set_wowlan,
		.flags = GENL_UNS_ADMIN_PERM,
		.internal_flags = NL80211_FLAG_NEED_WIPHY |
				  NL80211_FLAG_NEED_RTNL,
	},
#endif
	{
		.cmd = NL80211_CMD_SET_REKEY_OFFLOAD,
		.validate = GENL_DONT_VALIDATE_STRICT | GENL_DONT_VALIDATE_DUMP,
		.doit = nl80211_set_rekey_data,
		.flags = GENL_UNS_ADMIN_PERM,
		.internal_flags = NL80211_FLAG_NEED_NETDEV_UP |
				  NL80211_FLAG_NEED_RTNL |
				  NL80211_FLAG_CLEAR_SKB,
	},
	{
		.cmd = NL80211_CMD_TDLS_MGMT,
		.validate = GENL_DONT_VALIDATE_STRICT | GENL_DONT_VALIDATE_DUMP,
		.doit = nl80211_tdls_mgmt,
		.flags = GENL_UNS_ADMIN_PERM,
		.internal_flags = NL80211_FLAG_NEED_NETDEV_UP |
				  NL80211_FLAG_NEED_RTNL,
	},
	{
		.cmd = NL80211_CMD_TDLS_OPER,
		.validate = GENL_DONT_VALIDATE_STRICT | GENL_DONT_VALIDATE_DUMP,
		.doit = nl80211_tdls_oper,
		.flags = GENL_UNS_ADMIN_PERM,
		.internal_flags = NL80211_FLAG_NEED_NETDEV_UP |
				  NL80211_FLAG_NEED_RTNL,
	},
	{
		.cmd = NL80211_CMD_UNEXPECTED_FRAME,
		.validate = GENL_DONT_VALIDATE_STRICT | GENL_DONT_VALIDATE_DUMP,
		.doit = nl80211_register_unexpected_frame,
		.flags = GENL_UNS_ADMIN_PERM,
		.internal_flags = NL80211_FLAG_NEED_NETDEV |
				  NL80211_FLAG_NEED_RTNL,
	},
	{
		.cmd = NL80211_CMD_PROBE_CLIENT,
		.validate = GENL_DONT_VALIDATE_STRICT | GENL_DONT_VALIDATE_DUMP,
		.doit = nl80211_probe_client,
		.flags = GENL_UNS_ADMIN_PERM,
		.internal_flags = NL80211_FLAG_NEED_NETDEV_UP |
				  NL80211_FLAG_NEED_RTNL,
	},
	{
		.cmd = NL80211_CMD_REGISTER_BEACONS,
		.validate = GENL_DONT_VALIDATE_STRICT | GENL_DONT_VALIDATE_DUMP,
		.doit = nl80211_register_beacons,
		.flags = GENL_UNS_ADMIN_PERM,
		.internal_flags = NL80211_FLAG_NEED_WIPHY |
				  NL80211_FLAG_NEED_RTNL,
	},
	{
		.cmd = NL80211_CMD_SET_NOACK_MAP,
		.validate = GENL_DONT_VALIDATE_STRICT | GENL_DONT_VALIDATE_DUMP,
		.doit = nl80211_set_noack_map,
		.flags = GENL_UNS_ADMIN_PERM,
		.internal_flags = NL80211_FLAG_NEED_NETDEV |
				  NL80211_FLAG_NEED_RTNL,
	},
	{
		.cmd = NL80211_CMD_START_P2P_DEVICE,
		.validate = GENL_DONT_VALIDATE_STRICT | GENL_DONT_VALIDATE_DUMP,
		.doit = nl80211_start_p2p_device,
		.flags = GENL_UNS_ADMIN_PERM,
		.internal_flags = NL80211_FLAG_NEED_WDEV |
				  NL80211_FLAG_NEED_RTNL,
	},
	{
		.cmd = NL80211_CMD_STOP_P2P_DEVICE,
		.validate = GENL_DONT_VALIDATE_STRICT | GENL_DONT_VALIDATE_DUMP,
		.doit = nl80211_stop_p2p_device,
		.flags = GENL_UNS_ADMIN_PERM,
		.internal_flags = NL80211_FLAG_NEED_WDEV_UP |
				  NL80211_FLAG_NEED_RTNL,
	},
	{
		.cmd = NL80211_CMD_START_NAN,
		.validate = GENL_DONT_VALIDATE_STRICT | GENL_DONT_VALIDATE_DUMP,
		.doit = nl80211_start_nan,
		.flags = GENL_ADMIN_PERM,
		.internal_flags = NL80211_FLAG_NEED_WDEV |
				  NL80211_FLAG_NEED_RTNL,
	},
	{
		.cmd = NL80211_CMD_STOP_NAN,
		.validate = GENL_DONT_VALIDATE_STRICT | GENL_DONT_VALIDATE_DUMP,
		.doit = nl80211_stop_nan,
		.flags = GENL_ADMIN_PERM,
		.internal_flags = NL80211_FLAG_NEED_WDEV_UP |
				  NL80211_FLAG_NEED_RTNL,
	},
	{
		.cmd = NL80211_CMD_ADD_NAN_FUNCTION,
		.validate = GENL_DONT_VALIDATE_STRICT | GENL_DONT_VALIDATE_DUMP,
		.doit = nl80211_nan_add_func,
		.flags = GENL_ADMIN_PERM,
		.internal_flags = NL80211_FLAG_NEED_WDEV_UP |
				  NL80211_FLAG_NEED_RTNL,
	},
	{
		.cmd = NL80211_CMD_DEL_NAN_FUNCTION,
		.validate = GENL_DONT_VALIDATE_STRICT | GENL_DONT_VALIDATE_DUMP,
		.doit = nl80211_nan_del_func,
		.flags = GENL_ADMIN_PERM,
		.internal_flags = NL80211_FLAG_NEED_WDEV_UP |
				  NL80211_FLAG_NEED_RTNL,
	},
	{
		.cmd = NL80211_CMD_CHANGE_NAN_CONFIG,
		.validate = GENL_DONT_VALIDATE_STRICT | GENL_DONT_VALIDATE_DUMP,
		.doit = nl80211_nan_change_config,
		.flags = GENL_ADMIN_PERM,
		.internal_flags = NL80211_FLAG_NEED_WDEV_UP |
				  NL80211_FLAG_NEED_RTNL,
	},
	{
		.cmd = NL80211_CMD_SET_MCAST_RATE,
		.validate = GENL_DONT_VALIDATE_STRICT | GENL_DONT_VALIDATE_DUMP,
		.doit = nl80211_set_mcast_rate,
		.flags = GENL_UNS_ADMIN_PERM,
		.internal_flags = NL80211_FLAG_NEED_NETDEV |
				  NL80211_FLAG_NEED_RTNL,
	},
	{
		.cmd = NL80211_CMD_SET_MAC_ACL,
		.validate = GENL_DONT_VALIDATE_STRICT | GENL_DONT_VALIDATE_DUMP,
		.doit = nl80211_set_mac_acl,
		.flags = GENL_UNS_ADMIN_PERM,
		.internal_flags = NL80211_FLAG_NEED_NETDEV |
				  NL80211_FLAG_NEED_RTNL,
	},
	{
		.cmd = NL80211_CMD_RADAR_DETECT,
		.validate = GENL_DONT_VALIDATE_STRICT | GENL_DONT_VALIDATE_DUMP,
		.doit = nl80211_start_radar_detection,
		.flags = GENL_UNS_ADMIN_PERM,
		.internal_flags = NL80211_FLAG_NEED_NETDEV_UP |
				  NL80211_FLAG_NEED_RTNL,
	},
	{
		.cmd = NL80211_CMD_GET_PROTOCOL_FEATURES,
		.validate = GENL_DONT_VALIDATE_STRICT | GENL_DONT_VALIDATE_DUMP,
		.doit = nl80211_get_protocol_features,
	},
	{
		.cmd = NL80211_CMD_UPDATE_FT_IES,
		.validate = GENL_DONT_VALIDATE_STRICT | GENL_DONT_VALIDATE_DUMP,
		.doit = nl80211_update_ft_ies,
		.flags = GENL_UNS_ADMIN_PERM,
		.internal_flags = NL80211_FLAG_NEED_NETDEV_UP |
				  NL80211_FLAG_NEED_RTNL,
	},
	{
		.cmd = NL80211_CMD_CRIT_PROTOCOL_START,
		.validate = GENL_DONT_VALIDATE_STRICT | GENL_DONT_VALIDATE_DUMP,
		.doit = nl80211_crit_protocol_start,
		.flags = GENL_UNS_ADMIN_PERM,
		.internal_flags = NL80211_FLAG_NEED_WDEV_UP |
				  NL80211_FLAG_NEED_RTNL,
	},
	{
		.cmd = NL80211_CMD_CRIT_PROTOCOL_STOP,
		.validate = GENL_DONT_VALIDATE_STRICT | GENL_DONT_VALIDATE_DUMP,
		.doit = nl80211_crit_protocol_stop,
		.flags = GENL_UNS_ADMIN_PERM,
		.internal_flags = NL80211_FLAG_NEED_WDEV_UP |
				  NL80211_FLAG_NEED_RTNL,
	},
	{
		.cmd = NL80211_CMD_GET_COALESCE,
		.validate = GENL_DONT_VALIDATE_STRICT | GENL_DONT_VALIDATE_DUMP,
		.doit = nl80211_get_coalesce,
		.internal_flags = NL80211_FLAG_NEED_WIPHY |
				  NL80211_FLAG_NEED_RTNL,
	},
	{
		.cmd = NL80211_CMD_SET_COALESCE,
		.validate = GENL_DONT_VALIDATE_STRICT | GENL_DONT_VALIDATE_DUMP,
		.doit = nl80211_set_coalesce,
		.flags = GENL_UNS_ADMIN_PERM,
		.internal_flags = NL80211_FLAG_NEED_WIPHY |
				  NL80211_FLAG_NEED_RTNL,
	},
	{
		.cmd = NL80211_CMD_CHANNEL_SWITCH,
		.validate = GENL_DONT_VALIDATE_STRICT | GENL_DONT_VALIDATE_DUMP,
		.doit = nl80211_channel_switch,
		.flags = GENL_UNS_ADMIN_PERM,
		.internal_flags = NL80211_FLAG_NEED_NETDEV_UP |
				  NL80211_FLAG_NEED_RTNL,
	},
	{
		.cmd = NL80211_CMD_VENDOR,
		.validate = GENL_DONT_VALIDATE_STRICT | GENL_DONT_VALIDATE_DUMP,
		.doit = nl80211_vendor_cmd,
		.dumpit = nl80211_vendor_cmd_dump,
		.flags = GENL_UNS_ADMIN_PERM,
		.internal_flags = NL80211_FLAG_NEED_WIPHY |
				  NL80211_FLAG_NEED_RTNL |
				  NL80211_FLAG_CLEAR_SKB,
	},
	{
		.cmd = NL80211_CMD_SET_QOS_MAP,
		.validate = GENL_DONT_VALIDATE_STRICT | GENL_DONT_VALIDATE_DUMP,
		.doit = nl80211_set_qos_map,
		.flags = GENL_UNS_ADMIN_PERM,
		.internal_flags = NL80211_FLAG_NEED_NETDEV_UP |
				  NL80211_FLAG_NEED_RTNL,
	},
	{
		.cmd = NL80211_CMD_ADD_TX_TS,
		.validate = GENL_DONT_VALIDATE_STRICT | GENL_DONT_VALIDATE_DUMP,
		.doit = nl80211_add_tx_ts,
		.flags = GENL_UNS_ADMIN_PERM,
		.internal_flags = NL80211_FLAG_NEED_NETDEV_UP |
				  NL80211_FLAG_NEED_RTNL,
	},
	{
		.cmd = NL80211_CMD_DEL_TX_TS,
		.validate = GENL_DONT_VALIDATE_STRICT | GENL_DONT_VALIDATE_DUMP,
		.doit = nl80211_del_tx_ts,
		.flags = GENL_UNS_ADMIN_PERM,
		.internal_flags = NL80211_FLAG_NEED_NETDEV_UP |
				  NL80211_FLAG_NEED_RTNL,
	},
	{
		.cmd = NL80211_CMD_TDLS_CHANNEL_SWITCH,
		.validate = GENL_DONT_VALIDATE_STRICT | GENL_DONT_VALIDATE_DUMP,
		.doit = nl80211_tdls_channel_switch,
		.flags = GENL_UNS_ADMIN_PERM,
		.internal_flags = NL80211_FLAG_NEED_NETDEV_UP |
				  NL80211_FLAG_NEED_RTNL,
	},
	{
		.cmd = NL80211_CMD_TDLS_CANCEL_CHANNEL_SWITCH,
		.validate = GENL_DONT_VALIDATE_STRICT | GENL_DONT_VALIDATE_DUMP,
		.doit = nl80211_tdls_cancel_channel_switch,
		.flags = GENL_UNS_ADMIN_PERM,
		.internal_flags = NL80211_FLAG_NEED_NETDEV_UP |
				  NL80211_FLAG_NEED_RTNL,
	},
	{
		.cmd = NL80211_CMD_SET_MULTICAST_TO_UNICAST,
		.validate = GENL_DONT_VALIDATE_STRICT | GENL_DONT_VALIDATE_DUMP,
		.doit = nl80211_set_multicast_to_unicast,
		.flags = GENL_UNS_ADMIN_PERM,
		.internal_flags = NL80211_FLAG_NEED_NETDEV |
				  NL80211_FLAG_NEED_RTNL,
	},
	{
		.cmd = NL80211_CMD_SET_PMK,
		.validate = GENL_DONT_VALIDATE_STRICT | GENL_DONT_VALIDATE_DUMP,
		.doit = nl80211_set_pmk,
		.internal_flags = NL80211_FLAG_NEED_NETDEV_UP |
				  NL80211_FLAG_NEED_RTNL |
				  NL80211_FLAG_CLEAR_SKB,
	},
	{
		.cmd = NL80211_CMD_DEL_PMK,
		.validate = GENL_DONT_VALIDATE_STRICT | GENL_DONT_VALIDATE_DUMP,
		.doit = nl80211_del_pmk,
		.internal_flags = NL80211_FLAG_NEED_NETDEV_UP |
				  NL80211_FLAG_NEED_RTNL,
	},
	{
		.cmd = NL80211_CMD_EXTERNAL_AUTH,
		.validate = GENL_DONT_VALIDATE_STRICT | GENL_DONT_VALIDATE_DUMP,
		.doit = nl80211_external_auth,
		.flags = GENL_ADMIN_PERM,
		.internal_flags = NL80211_FLAG_NEED_NETDEV_UP |
				  NL80211_FLAG_NEED_RTNL,
	},
	{
		.cmd = NL80211_CMD_CONTROL_PORT_FRAME,
		.validate = GENL_DONT_VALIDATE_STRICT | GENL_DONT_VALIDATE_DUMP,
		.doit = nl80211_tx_control_port,
		.flags = GENL_UNS_ADMIN_PERM,
		.internal_flags = NL80211_FLAG_NEED_NETDEV_UP |
				  NL80211_FLAG_NEED_RTNL,
	},
	{
		.cmd = NL80211_CMD_GET_FTM_RESPONDER_STATS,
		.validate = GENL_DONT_VALIDATE_STRICT | GENL_DONT_VALIDATE_DUMP,
		.doit = nl80211_get_ftm_responder_stats,
		.internal_flags = NL80211_FLAG_NEED_NETDEV |
				  NL80211_FLAG_NEED_RTNL,
	},
	{
		.cmd = NL80211_CMD_PEER_MEASUREMENT_START,
		.validate = GENL_DONT_VALIDATE_STRICT | GENL_DONT_VALIDATE_DUMP,
		.doit = nl80211_pmsr_start,
		.flags = GENL_UNS_ADMIN_PERM,
		.internal_flags = NL80211_FLAG_NEED_WDEV_UP |
				  NL80211_FLAG_NEED_RTNL,
	},
	{
		.cmd = NL80211_CMD_NOTIFY_RADAR,
		.validate = GENL_DONT_VALIDATE_STRICT | GENL_DONT_VALIDATE_DUMP,
		.doit = nl80211_notify_radar_detection,
		.flags = GENL_UNS_ADMIN_PERM,
		.internal_flags = NL80211_FLAG_NEED_NETDEV_UP |
				  NL80211_FLAG_NEED_RTNL,
	},
	{
		.cmd = NL80211_CMD_UPDATE_OWE_INFO,
		.doit = nl80211_update_owe_info,
		.flags = GENL_ADMIN_PERM,
		.internal_flags = NL80211_FLAG_NEED_NETDEV_UP |
				  NL80211_FLAG_NEED_RTNL,
	},
	{
		.cmd = NL80211_CMD_PROBE_MESH_LINK,
		.doit = nl80211_probe_mesh_link,
		.flags = GENL_UNS_ADMIN_PERM,
		.internal_flags = NL80211_FLAG_NEED_NETDEV_UP |
				  NL80211_FLAG_NEED_RTNL,
	},
};

static struct genl_family nl80211_fam __ro_after_init = {
	.name = NL80211_GENL_NAME,	/* have users key off the name instead */
	.hdrsize = 0,			/* no private header */
	.version = 1,			/* no particular meaning now */
	.maxattr = NL80211_ATTR_MAX,
	.policy = nl80211_policy,
	.netnsok = true,
	.pre_doit = nl80211_pre_doit,
	.post_doit = nl80211_post_doit,
	.module = THIS_MODULE,
	.ops = nl80211_ops,
	.n_ops = ARRAY_SIZE(nl80211_ops),
	.mcgrps = nl80211_mcgrps,
	.n_mcgrps = ARRAY_SIZE(nl80211_mcgrps),
	.parallel_ops = true,
};

/* notification functions */

void nl80211_notify_wiphy(struct cfg80211_registered_device *rdev,
			  enum nl80211_commands cmd)
{
	struct sk_buff *msg;
	struct nl80211_dump_wiphy_state state = {};

	WARN_ON(cmd != NL80211_CMD_NEW_WIPHY &&
		cmd != NL80211_CMD_DEL_WIPHY);

	msg = nlmsg_new(NLMSG_DEFAULT_SIZE, GFP_KERNEL);
	if (!msg)
		return;

	if (nl80211_send_wiphy(rdev, cmd, msg, 0, 0, 0, &state) < 0) {
		nlmsg_free(msg);
		return;
	}

	genlmsg_multicast_netns(&nl80211_fam, wiphy_net(&rdev->wiphy), msg, 0,
				NL80211_MCGRP_CONFIG, GFP_KERNEL);
}

void nl80211_notify_iface(struct cfg80211_registered_device *rdev,
				struct wireless_dev *wdev,
				enum nl80211_commands cmd)
{
	struct sk_buff *msg;

	msg = nlmsg_new(NLMSG_DEFAULT_SIZE, GFP_KERNEL);
	if (!msg)
		return;

	if (nl80211_send_iface(msg, 0, 0, 0, rdev, wdev, cmd) < 0) {
		nlmsg_free(msg);
		return;
	}

	genlmsg_multicast_netns(&nl80211_fam, wiphy_net(&rdev->wiphy), msg, 0,
				NL80211_MCGRP_CONFIG, GFP_KERNEL);
}

static int nl80211_add_scan_req(struct sk_buff *msg,
				struct cfg80211_registered_device *rdev)
{
	struct cfg80211_scan_request *req = rdev->scan_req;
	struct nlattr *nest;
	int i;

	if (WARN_ON(!req))
		return 0;

	nest = nla_nest_start_noflag(msg, NL80211_ATTR_SCAN_SSIDS);
	if (!nest)
		goto nla_put_failure;
	for (i = 0; i < req->n_ssids; i++) {
		if (nla_put(msg, i, req->ssids[i].ssid_len, req->ssids[i].ssid))
			goto nla_put_failure;
	}
	nla_nest_end(msg, nest);

	nest = nla_nest_start_noflag(msg, NL80211_ATTR_SCAN_FREQUENCIES);
	if (!nest)
		goto nla_put_failure;
	for (i = 0; i < req->n_channels; i++) {
		if (nla_put_u32(msg, i, req->channels[i]->center_freq))
			goto nla_put_failure;
	}
	nla_nest_end(msg, nest);

	if (req->ie &&
	    nla_put(msg, NL80211_ATTR_IE, req->ie_len, req->ie))
		goto nla_put_failure;

	if (req->flags &&
	    nla_put_u32(msg, NL80211_ATTR_SCAN_FLAGS, req->flags))
		goto nla_put_failure;

	if (req->info.scan_start_tsf &&
	    (nla_put_u64_64bit(msg, NL80211_ATTR_SCAN_START_TIME_TSF,
			       req->info.scan_start_tsf, NL80211_BSS_PAD) ||
	     nla_put(msg, NL80211_ATTR_SCAN_START_TIME_TSF_BSSID, ETH_ALEN,
		     req->info.tsf_bssid)))
		goto nla_put_failure;

	return 0;
 nla_put_failure:
	return -ENOBUFS;
}

static int nl80211_prep_scan_msg(struct sk_buff *msg,
				 struct cfg80211_registered_device *rdev,
				 struct wireless_dev *wdev,
				 u32 portid, u32 seq, int flags,
				 u32 cmd)
{
	void *hdr;

	hdr = nl80211hdr_put(msg, portid, seq, flags, cmd);
	if (!hdr)
		return -1;

	if (nla_put_u32(msg, NL80211_ATTR_WIPHY, rdev->wiphy_idx) ||
	    (wdev->netdev && nla_put_u32(msg, NL80211_ATTR_IFINDEX,
					 wdev->netdev->ifindex)) ||
	    nla_put_u64_64bit(msg, NL80211_ATTR_WDEV, wdev_id(wdev),
			      NL80211_ATTR_PAD))
		goto nla_put_failure;

	/* ignore errors and send incomplete event anyway */
	nl80211_add_scan_req(msg, rdev);

	genlmsg_end(msg, hdr);
	return 0;

 nla_put_failure:
	genlmsg_cancel(msg, hdr);
	return -EMSGSIZE;
}

static int
nl80211_prep_sched_scan_msg(struct sk_buff *msg,
			    struct cfg80211_sched_scan_request *req, u32 cmd)
{
	void *hdr;

	hdr = nl80211hdr_put(msg, 0, 0, 0, cmd);
	if (!hdr)
		return -1;

	if (nla_put_u32(msg, NL80211_ATTR_WIPHY,
			wiphy_to_rdev(req->wiphy)->wiphy_idx) ||
	    nla_put_u32(msg, NL80211_ATTR_IFINDEX, req->dev->ifindex) ||
	    nla_put_u64_64bit(msg, NL80211_ATTR_COOKIE, req->reqid,
			      NL80211_ATTR_PAD))
		goto nla_put_failure;

	genlmsg_end(msg, hdr);
	return 0;

 nla_put_failure:
	genlmsg_cancel(msg, hdr);
	return -EMSGSIZE;
}

void nl80211_send_scan_start(struct cfg80211_registered_device *rdev,
			     struct wireless_dev *wdev)
{
	struct sk_buff *msg;

	msg = nlmsg_new(NLMSG_DEFAULT_SIZE, GFP_KERNEL);
	if (!msg)
		return;

	if (nl80211_prep_scan_msg(msg, rdev, wdev, 0, 0, 0,
				  NL80211_CMD_TRIGGER_SCAN) < 0) {
		nlmsg_free(msg);
		return;
	}

	genlmsg_multicast_netns(&nl80211_fam, wiphy_net(&rdev->wiphy), msg, 0,
				NL80211_MCGRP_SCAN, GFP_KERNEL);
}

struct sk_buff *nl80211_build_scan_msg(struct cfg80211_registered_device *rdev,
				       struct wireless_dev *wdev, bool aborted)
{
	struct sk_buff *msg;

	msg = nlmsg_new(NLMSG_DEFAULT_SIZE, GFP_KERNEL);
	if (!msg)
		return NULL;

	if (nl80211_prep_scan_msg(msg, rdev, wdev, 0, 0, 0,
				  aborted ? NL80211_CMD_SCAN_ABORTED :
					    NL80211_CMD_NEW_SCAN_RESULTS) < 0) {
		nlmsg_free(msg);
		return NULL;
	}

	return msg;
}

/* send message created by nl80211_build_scan_msg() */
void nl80211_send_scan_msg(struct cfg80211_registered_device *rdev,
			   struct sk_buff *msg)
{
	if (!msg)
		return;

	genlmsg_multicast_netns(&nl80211_fam, wiphy_net(&rdev->wiphy), msg, 0,
				NL80211_MCGRP_SCAN, GFP_KERNEL);
}

void nl80211_send_sched_scan(struct cfg80211_sched_scan_request *req, u32 cmd)
{
	struct sk_buff *msg;

	msg = nlmsg_new(NLMSG_DEFAULT_SIZE, GFP_KERNEL);
	if (!msg)
		return;

	if (nl80211_prep_sched_scan_msg(msg, req, cmd) < 0) {
		nlmsg_free(msg);
		return;
	}

	genlmsg_multicast_netns(&nl80211_fam, wiphy_net(req->wiphy), msg, 0,
				NL80211_MCGRP_SCAN, GFP_KERNEL);
}

static bool nl80211_reg_change_event_fill(struct sk_buff *msg,
					  struct regulatory_request *request)
{
	/* Userspace can always count this one always being set */
	if (nla_put_u8(msg, NL80211_ATTR_REG_INITIATOR, request->initiator))
		goto nla_put_failure;

	if (request->alpha2[0] == '0' && request->alpha2[1] == '0') {
		if (nla_put_u8(msg, NL80211_ATTR_REG_TYPE,
			       NL80211_REGDOM_TYPE_WORLD))
			goto nla_put_failure;
	} else if (request->alpha2[0] == '9' && request->alpha2[1] == '9') {
		if (nla_put_u8(msg, NL80211_ATTR_REG_TYPE,
			       NL80211_REGDOM_TYPE_CUSTOM_WORLD))
			goto nla_put_failure;
	} else if ((request->alpha2[0] == '9' && request->alpha2[1] == '8') ||
		   request->intersect) {
		if (nla_put_u8(msg, NL80211_ATTR_REG_TYPE,
			       NL80211_REGDOM_TYPE_INTERSECTION))
			goto nla_put_failure;
	} else {
		if (nla_put_u8(msg, NL80211_ATTR_REG_TYPE,
			       NL80211_REGDOM_TYPE_COUNTRY) ||
		    nla_put_string(msg, NL80211_ATTR_REG_ALPHA2,
				   request->alpha2))
			goto nla_put_failure;
	}

	if (request->wiphy_idx != WIPHY_IDX_INVALID) {
		struct wiphy *wiphy = wiphy_idx_to_wiphy(request->wiphy_idx);

		if (wiphy &&
		    nla_put_u32(msg, NL80211_ATTR_WIPHY, request->wiphy_idx))
			goto nla_put_failure;

		if (wiphy &&
		    wiphy->regulatory_flags & REGULATORY_WIPHY_SELF_MANAGED &&
		    nla_put_flag(msg, NL80211_ATTR_WIPHY_SELF_MANAGED_REG))
			goto nla_put_failure;
	}

	return true;

nla_put_failure:
	return false;
}

/*
 * This can happen on global regulatory changes or device specific settings
 * based on custom regulatory domains.
 */
void nl80211_common_reg_change_event(enum nl80211_commands cmd_id,
				     struct regulatory_request *request)
{
	struct sk_buff *msg;
	void *hdr;

	msg = nlmsg_new(NLMSG_DEFAULT_SIZE, GFP_KERNEL);
	if (!msg)
		return;

	hdr = nl80211hdr_put(msg, 0, 0, 0, cmd_id);
	if (!hdr)
		goto nla_put_failure;

	if (!nl80211_reg_change_event_fill(msg, request))
		goto nla_put_failure;

	genlmsg_end(msg, hdr);

	rcu_read_lock();
	genlmsg_multicast_allns(&nl80211_fam, msg, 0,
				NL80211_MCGRP_REGULATORY, GFP_ATOMIC);
	rcu_read_unlock();

	return;

nla_put_failure:
	nlmsg_free(msg);
}

static void nl80211_send_mlme_event(struct cfg80211_registered_device *rdev,
				    struct net_device *netdev,
				    const u8 *buf, size_t len,
				    enum nl80211_commands cmd, gfp_t gfp,
				    int uapsd_queues, const u8 *req_ies,
				    size_t req_ies_len)
{
	struct sk_buff *msg;
	void *hdr;

	msg = nlmsg_new(100 + len + req_ies_len, gfp);
	if (!msg)
		return;

	hdr = nl80211hdr_put(msg, 0, 0, 0, cmd);
	if (!hdr) {
		nlmsg_free(msg);
		return;
	}

	if (nla_put_u32(msg, NL80211_ATTR_WIPHY, rdev->wiphy_idx) ||
	    nla_put_u32(msg, NL80211_ATTR_IFINDEX, netdev->ifindex) ||
	    nla_put(msg, NL80211_ATTR_FRAME, len, buf) ||
	    (req_ies &&
	     nla_put(msg, NL80211_ATTR_REQ_IE, req_ies_len, req_ies)))
		goto nla_put_failure;

	if (uapsd_queues >= 0) {
		struct nlattr *nla_wmm =
			nla_nest_start_noflag(msg, NL80211_ATTR_STA_WME);
		if (!nla_wmm)
			goto nla_put_failure;

		if (nla_put_u8(msg, NL80211_STA_WME_UAPSD_QUEUES,
			       uapsd_queues))
			goto nla_put_failure;

		nla_nest_end(msg, nla_wmm);
	}

	genlmsg_end(msg, hdr);

	genlmsg_multicast_netns(&nl80211_fam, wiphy_net(&rdev->wiphy), msg, 0,
				NL80211_MCGRP_MLME, gfp);
	return;

 nla_put_failure:
	nlmsg_free(msg);
}

void nl80211_send_rx_auth(struct cfg80211_registered_device *rdev,
			  struct net_device *netdev, const u8 *buf,
			  size_t len, gfp_t gfp)
{
	nl80211_send_mlme_event(rdev, netdev, buf, len,
				NL80211_CMD_AUTHENTICATE, gfp, -1, NULL, 0);
}

void nl80211_send_rx_assoc(struct cfg80211_registered_device *rdev,
			   struct net_device *netdev, const u8 *buf,
			   size_t len, gfp_t gfp, int uapsd_queues,
			   const u8 *req_ies, size_t req_ies_len)
{
	nl80211_send_mlme_event(rdev, netdev, buf, len,
				NL80211_CMD_ASSOCIATE, gfp, uapsd_queues,
				req_ies, req_ies_len);
}

void nl80211_send_deauth(struct cfg80211_registered_device *rdev,
			 struct net_device *netdev, const u8 *buf,
			 size_t len, gfp_t gfp)
{
	nl80211_send_mlme_event(rdev, netdev, buf, len,
				NL80211_CMD_DEAUTHENTICATE, gfp, -1, NULL, 0);
}

void nl80211_send_disassoc(struct cfg80211_registered_device *rdev,
			   struct net_device *netdev, const u8 *buf,
			   size_t len, gfp_t gfp)
{
	nl80211_send_mlme_event(rdev, netdev, buf, len,
				NL80211_CMD_DISASSOCIATE, gfp, -1, NULL, 0);
}

void cfg80211_rx_unprot_mlme_mgmt(struct net_device *dev, const u8 *buf,
				  size_t len)
{
	struct wireless_dev *wdev = dev->ieee80211_ptr;
	struct wiphy *wiphy = wdev->wiphy;
	struct cfg80211_registered_device *rdev = wiphy_to_rdev(wiphy);
	const struct ieee80211_mgmt *mgmt = (void *)buf;
	u32 cmd;

	if (WARN_ON(len < 2))
		return;

	if (ieee80211_is_deauth(mgmt->frame_control))
		cmd = NL80211_CMD_UNPROT_DEAUTHENTICATE;
	else
		cmd = NL80211_CMD_UNPROT_DISASSOCIATE;

	trace_cfg80211_rx_unprot_mlme_mgmt(dev, buf, len);
	nl80211_send_mlme_event(rdev, dev, buf, len, cmd, GFP_ATOMIC, -1,
				NULL, 0);
}
EXPORT_SYMBOL(cfg80211_rx_unprot_mlme_mgmt);

static void nl80211_send_mlme_timeout(struct cfg80211_registered_device *rdev,
				      struct net_device *netdev, int cmd,
				      const u8 *addr, gfp_t gfp)
{
	struct sk_buff *msg;
	void *hdr;

	msg = nlmsg_new(NLMSG_DEFAULT_SIZE, gfp);
	if (!msg)
		return;

	hdr = nl80211hdr_put(msg, 0, 0, 0, cmd);
	if (!hdr) {
		nlmsg_free(msg);
		return;
	}

	if (nla_put_u32(msg, NL80211_ATTR_WIPHY, rdev->wiphy_idx) ||
	    nla_put_u32(msg, NL80211_ATTR_IFINDEX, netdev->ifindex) ||
	    nla_put_flag(msg, NL80211_ATTR_TIMED_OUT) ||
	    nla_put(msg, NL80211_ATTR_MAC, ETH_ALEN, addr))
		goto nla_put_failure;

	genlmsg_end(msg, hdr);

	genlmsg_multicast_netns(&nl80211_fam, wiphy_net(&rdev->wiphy), msg, 0,
				NL80211_MCGRP_MLME, gfp);
	return;

 nla_put_failure:
	nlmsg_free(msg);
}

void nl80211_send_auth_timeout(struct cfg80211_registered_device *rdev,
			       struct net_device *netdev, const u8 *addr,
			       gfp_t gfp)
{
	nl80211_send_mlme_timeout(rdev, netdev, NL80211_CMD_AUTHENTICATE,
				  addr, gfp);
}

void nl80211_send_assoc_timeout(struct cfg80211_registered_device *rdev,
				struct net_device *netdev, const u8 *addr,
				gfp_t gfp)
{
	nl80211_send_mlme_timeout(rdev, netdev, NL80211_CMD_ASSOCIATE,
				  addr, gfp);
}

void nl80211_send_connect_result(struct cfg80211_registered_device *rdev,
				 struct net_device *netdev,
				 struct cfg80211_connect_resp_params *cr,
				 gfp_t gfp)
{
	struct sk_buff *msg;
	void *hdr;

	msg = nlmsg_new(100 + cr->req_ie_len + cr->resp_ie_len +
			cr->fils.kek_len + cr->fils.pmk_len +
			(cr->fils.pmkid ? WLAN_PMKID_LEN : 0), gfp);
	if (!msg)
		return;

	hdr = nl80211hdr_put(msg, 0, 0, 0, NL80211_CMD_CONNECT);
	if (!hdr) {
		nlmsg_free(msg);
		return;
	}

	if (nla_put_u32(msg, NL80211_ATTR_WIPHY, rdev->wiphy_idx) ||
	    nla_put_u32(msg, NL80211_ATTR_IFINDEX, netdev->ifindex) ||
	    (cr->bssid &&
	     nla_put(msg, NL80211_ATTR_MAC, ETH_ALEN, cr->bssid)) ||
	    nla_put_u16(msg, NL80211_ATTR_STATUS_CODE,
			cr->status < 0 ? WLAN_STATUS_UNSPECIFIED_FAILURE :
			cr->status) ||
	    (cr->status < 0 &&
	     (nla_put_flag(msg, NL80211_ATTR_TIMED_OUT) ||
	      nla_put_u32(msg, NL80211_ATTR_TIMEOUT_REASON,
			  cr->timeout_reason))) ||
	    (cr->req_ie &&
	     nla_put(msg, NL80211_ATTR_REQ_IE, cr->req_ie_len, cr->req_ie)) ||
	    (cr->resp_ie &&
	     nla_put(msg, NL80211_ATTR_RESP_IE, cr->resp_ie_len,
		     cr->resp_ie)) ||
	    (cr->fils.update_erp_next_seq_num &&
	     nla_put_u16(msg, NL80211_ATTR_FILS_ERP_NEXT_SEQ_NUM,
			 cr->fils.erp_next_seq_num)) ||
	    (cr->status == WLAN_STATUS_SUCCESS &&
	     ((cr->fils.kek &&
	       nla_put(msg, NL80211_ATTR_FILS_KEK, cr->fils.kek_len,
		       cr->fils.kek)) ||
	      (cr->fils.pmk &&
	       nla_put(msg, NL80211_ATTR_PMK, cr->fils.pmk_len, cr->fils.pmk)) ||
	      (cr->fils.pmkid &&
	       nla_put(msg, NL80211_ATTR_PMKID, WLAN_PMKID_LEN, cr->fils.pmkid)))))
		goto nla_put_failure;

	genlmsg_end(msg, hdr);

	genlmsg_multicast_netns(&nl80211_fam, wiphy_net(&rdev->wiphy), msg, 0,
				NL80211_MCGRP_MLME, gfp);
	return;

 nla_put_failure:
	nlmsg_free(msg);
}

void nl80211_send_roamed(struct cfg80211_registered_device *rdev,
			 struct net_device *netdev,
			 struct cfg80211_roam_info *info, gfp_t gfp)
{
	struct sk_buff *msg;
	void *hdr;
	const u8 *bssid = info->bss ? info->bss->bssid : info->bssid;

	msg = nlmsg_new(100 + info->req_ie_len + info->resp_ie_len +
			info->fils.kek_len + info->fils.pmk_len +
			(info->fils.pmkid ? WLAN_PMKID_LEN : 0), gfp);
	if (!msg)
		return;

	hdr = nl80211hdr_put(msg, 0, 0, 0, NL80211_CMD_ROAM);
	if (!hdr) {
		nlmsg_free(msg);
		return;
	}

	if (nla_put_u32(msg, NL80211_ATTR_WIPHY, rdev->wiphy_idx) ||
	    nla_put_u32(msg, NL80211_ATTR_IFINDEX, netdev->ifindex) ||
	    nla_put(msg, NL80211_ATTR_MAC, ETH_ALEN, bssid) ||
	    (info->req_ie &&
	     nla_put(msg, NL80211_ATTR_REQ_IE, info->req_ie_len,
		     info->req_ie)) ||
	    (info->resp_ie &&
	     nla_put(msg, NL80211_ATTR_RESP_IE, info->resp_ie_len,
		     info->resp_ie)) ||
	    (info->fils.update_erp_next_seq_num &&
	     nla_put_u16(msg, NL80211_ATTR_FILS_ERP_NEXT_SEQ_NUM,
			 info->fils.erp_next_seq_num)) ||
	    (info->fils.kek &&
	     nla_put(msg, NL80211_ATTR_FILS_KEK, info->fils.kek_len,
		     info->fils.kek)) ||
	    (info->fils.pmk &&
	     nla_put(msg, NL80211_ATTR_PMK, info->fils.pmk_len, info->fils.pmk)) ||
	    (info->fils.pmkid &&
	     nla_put(msg, NL80211_ATTR_PMKID, WLAN_PMKID_LEN, info->fils.pmkid)))
		goto nla_put_failure;

	genlmsg_end(msg, hdr);

	genlmsg_multicast_netns(&nl80211_fam, wiphy_net(&rdev->wiphy), msg, 0,
				NL80211_MCGRP_MLME, gfp);
	return;

 nla_put_failure:
	nlmsg_free(msg);
}

void nl80211_send_port_authorized(struct cfg80211_registered_device *rdev,
				  struct net_device *netdev, const u8 *bssid)
{
	struct sk_buff *msg;
	void *hdr;

	msg = nlmsg_new(NLMSG_DEFAULT_SIZE, GFP_KERNEL);
	if (!msg)
		return;

	hdr = nl80211hdr_put(msg, 0, 0, 0, NL80211_CMD_PORT_AUTHORIZED);
	if (!hdr) {
		nlmsg_free(msg);
		return;
	}

	if (nla_put_u32(msg, NL80211_ATTR_WIPHY, rdev->wiphy_idx) ||
	    nla_put_u32(msg, NL80211_ATTR_IFINDEX, netdev->ifindex) ||
	    nla_put(msg, NL80211_ATTR_MAC, ETH_ALEN, bssid))
		goto nla_put_failure;

	genlmsg_end(msg, hdr);

	genlmsg_multicast_netns(&nl80211_fam, wiphy_net(&rdev->wiphy), msg, 0,
				NL80211_MCGRP_MLME, GFP_KERNEL);
	return;

 nla_put_failure:
	nlmsg_free(msg);
}

void nl80211_send_disconnected(struct cfg80211_registered_device *rdev,
			       struct net_device *netdev, u16 reason,
			       const u8 *ie, size_t ie_len, bool from_ap)
{
	struct sk_buff *msg;
	void *hdr;

	msg = nlmsg_new(100 + ie_len, GFP_KERNEL);
	if (!msg)
		return;

	hdr = nl80211hdr_put(msg, 0, 0, 0, NL80211_CMD_DISCONNECT);
	if (!hdr) {
		nlmsg_free(msg);
		return;
	}

	if (nla_put_u32(msg, NL80211_ATTR_WIPHY, rdev->wiphy_idx) ||
	    nla_put_u32(msg, NL80211_ATTR_IFINDEX, netdev->ifindex) ||
	    (reason &&
	     nla_put_u16(msg, NL80211_ATTR_REASON_CODE, reason)) ||
	    (from_ap &&
	     nla_put_flag(msg, NL80211_ATTR_DISCONNECTED_BY_AP)) ||
	    (ie && nla_put(msg, NL80211_ATTR_IE, ie_len, ie)))
		goto nla_put_failure;

	genlmsg_end(msg, hdr);

	genlmsg_multicast_netns(&nl80211_fam, wiphy_net(&rdev->wiphy), msg, 0,
				NL80211_MCGRP_MLME, GFP_KERNEL);
	return;

 nla_put_failure:
	nlmsg_free(msg);
}

void nl80211_send_ibss_bssid(struct cfg80211_registered_device *rdev,
			     struct net_device *netdev, const u8 *bssid,
			     gfp_t gfp)
{
	struct sk_buff *msg;
	void *hdr;

	msg = nlmsg_new(NLMSG_DEFAULT_SIZE, gfp);
	if (!msg)
		return;

	hdr = nl80211hdr_put(msg, 0, 0, 0, NL80211_CMD_JOIN_IBSS);
	if (!hdr) {
		nlmsg_free(msg);
		return;
	}

	if (nla_put_u32(msg, NL80211_ATTR_WIPHY, rdev->wiphy_idx) ||
	    nla_put_u32(msg, NL80211_ATTR_IFINDEX, netdev->ifindex) ||
	    nla_put(msg, NL80211_ATTR_MAC, ETH_ALEN, bssid))
		goto nla_put_failure;

	genlmsg_end(msg, hdr);

	genlmsg_multicast_netns(&nl80211_fam, wiphy_net(&rdev->wiphy), msg, 0,
				NL80211_MCGRP_MLME, gfp);
	return;

 nla_put_failure:
	nlmsg_free(msg);
}

void cfg80211_notify_new_peer_candidate(struct net_device *dev, const u8 *addr,
					const u8 *ie, u8 ie_len,
					int sig_dbm, gfp_t gfp)
{
	struct wireless_dev *wdev = dev->ieee80211_ptr;
	struct cfg80211_registered_device *rdev = wiphy_to_rdev(wdev->wiphy);
	struct sk_buff *msg;
	void *hdr;

	if (WARN_ON(wdev->iftype != NL80211_IFTYPE_MESH_POINT))
		return;

	trace_cfg80211_notify_new_peer_candidate(dev, addr);

	msg = nlmsg_new(100 + ie_len, gfp);
	if (!msg)
		return;

	hdr = nl80211hdr_put(msg, 0, 0, 0, NL80211_CMD_NEW_PEER_CANDIDATE);
	if (!hdr) {
		nlmsg_free(msg);
		return;
	}

	if (nla_put_u32(msg, NL80211_ATTR_WIPHY, rdev->wiphy_idx) ||
	    nla_put_u32(msg, NL80211_ATTR_IFINDEX, dev->ifindex) ||
	    nla_put(msg, NL80211_ATTR_MAC, ETH_ALEN, addr) ||
	    (ie_len && ie &&
	     nla_put(msg, NL80211_ATTR_IE, ie_len, ie)) ||
	    (sig_dbm &&
	     nla_put_u32(msg, NL80211_ATTR_RX_SIGNAL_DBM, sig_dbm)))
		goto nla_put_failure;

	genlmsg_end(msg, hdr);

	genlmsg_multicast_netns(&nl80211_fam, wiphy_net(&rdev->wiphy), msg, 0,
				NL80211_MCGRP_MLME, gfp);
	return;

 nla_put_failure:
	nlmsg_free(msg);
}
EXPORT_SYMBOL(cfg80211_notify_new_peer_candidate);

void nl80211_michael_mic_failure(struct cfg80211_registered_device *rdev,
				 struct net_device *netdev, const u8 *addr,
				 enum nl80211_key_type key_type, int key_id,
				 const u8 *tsc, gfp_t gfp)
{
	struct sk_buff *msg;
	void *hdr;

	msg = nlmsg_new(NLMSG_DEFAULT_SIZE, gfp);
	if (!msg)
		return;

	hdr = nl80211hdr_put(msg, 0, 0, 0, NL80211_CMD_MICHAEL_MIC_FAILURE);
	if (!hdr) {
		nlmsg_free(msg);
		return;
	}

	if (nla_put_u32(msg, NL80211_ATTR_WIPHY, rdev->wiphy_idx) ||
	    nla_put_u32(msg, NL80211_ATTR_IFINDEX, netdev->ifindex) ||
	    (addr && nla_put(msg, NL80211_ATTR_MAC, ETH_ALEN, addr)) ||
	    nla_put_u32(msg, NL80211_ATTR_KEY_TYPE, key_type) ||
	    (key_id != -1 &&
	     nla_put_u8(msg, NL80211_ATTR_KEY_IDX, key_id)) ||
	    (tsc && nla_put(msg, NL80211_ATTR_KEY_SEQ, 6, tsc)))
		goto nla_put_failure;

	genlmsg_end(msg, hdr);

	genlmsg_multicast_netns(&nl80211_fam, wiphy_net(&rdev->wiphy), msg, 0,
				NL80211_MCGRP_MLME, gfp);
	return;

 nla_put_failure:
	nlmsg_free(msg);
}

void nl80211_send_beacon_hint_event(struct wiphy *wiphy,
				    struct ieee80211_channel *channel_before,
				    struct ieee80211_channel *channel_after)
{
	struct sk_buff *msg;
	void *hdr;
	struct nlattr *nl_freq;

	msg = nlmsg_new(NLMSG_DEFAULT_SIZE, GFP_ATOMIC);
	if (!msg)
		return;

	hdr = nl80211hdr_put(msg, 0, 0, 0, NL80211_CMD_REG_BEACON_HINT);
	if (!hdr) {
		nlmsg_free(msg);
		return;
	}

	/*
	 * Since we are applying the beacon hint to a wiphy we know its
	 * wiphy_idx is valid
	 */
	if (nla_put_u32(msg, NL80211_ATTR_WIPHY, get_wiphy_idx(wiphy)))
		goto nla_put_failure;

	/* Before */
	nl_freq = nla_nest_start_noflag(msg, NL80211_ATTR_FREQ_BEFORE);
	if (!nl_freq)
		goto nla_put_failure;

	if (nl80211_msg_put_channel(msg, wiphy, channel_before, false))
		goto nla_put_failure;
	nla_nest_end(msg, nl_freq);

	/* After */
	nl_freq = nla_nest_start_noflag(msg, NL80211_ATTR_FREQ_AFTER);
	if (!nl_freq)
		goto nla_put_failure;

	if (nl80211_msg_put_channel(msg, wiphy, channel_after, false))
		goto nla_put_failure;
	nla_nest_end(msg, nl_freq);

	genlmsg_end(msg, hdr);

	rcu_read_lock();
	genlmsg_multicast_allns(&nl80211_fam, msg, 0,
				NL80211_MCGRP_REGULATORY, GFP_ATOMIC);
	rcu_read_unlock();

	return;

nla_put_failure:
	nlmsg_free(msg);
}

static void nl80211_send_remain_on_chan_event(
	int cmd, struct cfg80211_registered_device *rdev,
	struct wireless_dev *wdev, u64 cookie,
	struct ieee80211_channel *chan,
	unsigned int duration, gfp_t gfp)
{
	struct sk_buff *msg;
	void *hdr;

	msg = nlmsg_new(NLMSG_DEFAULT_SIZE, gfp);
	if (!msg)
		return;

	hdr = nl80211hdr_put(msg, 0, 0, 0, cmd);
	if (!hdr) {
		nlmsg_free(msg);
		return;
	}

	if (nla_put_u32(msg, NL80211_ATTR_WIPHY, rdev->wiphy_idx) ||
	    (wdev->netdev && nla_put_u32(msg, NL80211_ATTR_IFINDEX,
					 wdev->netdev->ifindex)) ||
	    nla_put_u64_64bit(msg, NL80211_ATTR_WDEV, wdev_id(wdev),
			      NL80211_ATTR_PAD) ||
	    nla_put_u32(msg, NL80211_ATTR_WIPHY_FREQ, chan->center_freq) ||
	    nla_put_u32(msg, NL80211_ATTR_WIPHY_CHANNEL_TYPE,
			NL80211_CHAN_NO_HT) ||
	    nla_put_u64_64bit(msg, NL80211_ATTR_COOKIE, cookie,
			      NL80211_ATTR_PAD))
		goto nla_put_failure;

	if (cmd == NL80211_CMD_REMAIN_ON_CHANNEL &&
	    nla_put_u32(msg, NL80211_ATTR_DURATION, duration))
		goto nla_put_failure;

	genlmsg_end(msg, hdr);

	genlmsg_multicast_netns(&nl80211_fam, wiphy_net(&rdev->wiphy), msg, 0,
				NL80211_MCGRP_MLME, gfp);
	return;

 nla_put_failure:
	nlmsg_free(msg);
}

void cfg80211_ready_on_channel(struct wireless_dev *wdev, u64 cookie,
			       struct ieee80211_channel *chan,
			       unsigned int duration, gfp_t gfp)
{
	struct wiphy *wiphy = wdev->wiphy;
	struct cfg80211_registered_device *rdev = wiphy_to_rdev(wiphy);

	trace_cfg80211_ready_on_channel(wdev, cookie, chan, duration);
	nl80211_send_remain_on_chan_event(NL80211_CMD_REMAIN_ON_CHANNEL,
					  rdev, wdev, cookie, chan,
					  duration, gfp);
}
EXPORT_SYMBOL(cfg80211_ready_on_channel);

void cfg80211_remain_on_channel_expired(struct wireless_dev *wdev, u64 cookie,
					struct ieee80211_channel *chan,
					gfp_t gfp)
{
	struct wiphy *wiphy = wdev->wiphy;
	struct cfg80211_registered_device *rdev = wiphy_to_rdev(wiphy);

	trace_cfg80211_ready_on_channel_expired(wdev, cookie, chan);
	nl80211_send_remain_on_chan_event(NL80211_CMD_CANCEL_REMAIN_ON_CHANNEL,
					  rdev, wdev, cookie, chan, 0, gfp);
}
EXPORT_SYMBOL(cfg80211_remain_on_channel_expired);

void cfg80211_tx_mgmt_expired(struct wireless_dev *wdev, u64 cookie,
					struct ieee80211_channel *chan,
					gfp_t gfp)
{
	struct wiphy *wiphy = wdev->wiphy;
	struct cfg80211_registered_device *rdev = wiphy_to_rdev(wiphy);

	trace_cfg80211_tx_mgmt_expired(wdev, cookie, chan);
	nl80211_send_remain_on_chan_event(NL80211_CMD_FRAME_WAIT_CANCEL,
					  rdev, wdev, cookie, chan, 0, gfp);
}
EXPORT_SYMBOL(cfg80211_tx_mgmt_expired);

void cfg80211_new_sta(struct net_device *dev, const u8 *mac_addr,
		      struct station_info *sinfo, gfp_t gfp)
{
	struct wiphy *wiphy = dev->ieee80211_ptr->wiphy;
	struct cfg80211_registered_device *rdev = wiphy_to_rdev(wiphy);
	struct sk_buff *msg;

	trace_cfg80211_new_sta(dev, mac_addr, sinfo);

	msg = nlmsg_new(NLMSG_DEFAULT_SIZE, gfp);
	if (!msg)
		return;

	if (nl80211_send_station(msg, NL80211_CMD_NEW_STATION, 0, 0, 0,
				 rdev, dev, mac_addr, sinfo) < 0) {
		nlmsg_free(msg);
		return;
	}

	genlmsg_multicast_netns(&nl80211_fam, wiphy_net(&rdev->wiphy), msg, 0,
				NL80211_MCGRP_MLME, gfp);
}
EXPORT_SYMBOL(cfg80211_new_sta);

void cfg80211_del_sta_sinfo(struct net_device *dev, const u8 *mac_addr,
			    struct station_info *sinfo, gfp_t gfp)
{
	struct wiphy *wiphy = dev->ieee80211_ptr->wiphy;
	struct cfg80211_registered_device *rdev = wiphy_to_rdev(wiphy);
	struct sk_buff *msg;
	struct station_info empty_sinfo = {};

	if (!sinfo)
		sinfo = &empty_sinfo;

	trace_cfg80211_del_sta(dev, mac_addr);

	msg = nlmsg_new(NLMSG_DEFAULT_SIZE, gfp);
	if (!msg) {
		cfg80211_sinfo_release_content(sinfo);
		return;
	}

	if (nl80211_send_station(msg, NL80211_CMD_DEL_STATION, 0, 0, 0,
				 rdev, dev, mac_addr, sinfo) < 0) {
		nlmsg_free(msg);
		return;
	}

	genlmsg_multicast_netns(&nl80211_fam, wiphy_net(&rdev->wiphy), msg, 0,
				NL80211_MCGRP_MLME, gfp);
}
EXPORT_SYMBOL(cfg80211_del_sta_sinfo);

void cfg80211_conn_failed(struct net_device *dev, const u8 *mac_addr,
			  enum nl80211_connect_failed_reason reason,
			  gfp_t gfp)
{
	struct wiphy *wiphy = dev->ieee80211_ptr->wiphy;
	struct cfg80211_registered_device *rdev = wiphy_to_rdev(wiphy);
	struct sk_buff *msg;
	void *hdr;

	msg = nlmsg_new(NLMSG_GOODSIZE, gfp);
	if (!msg)
		return;

	hdr = nl80211hdr_put(msg, 0, 0, 0, NL80211_CMD_CONN_FAILED);
	if (!hdr) {
		nlmsg_free(msg);
		return;
	}

	if (nla_put_u32(msg, NL80211_ATTR_IFINDEX, dev->ifindex) ||
	    nla_put(msg, NL80211_ATTR_MAC, ETH_ALEN, mac_addr) ||
	    nla_put_u32(msg, NL80211_ATTR_CONN_FAILED_REASON, reason))
		goto nla_put_failure;

	genlmsg_end(msg, hdr);

	genlmsg_multicast_netns(&nl80211_fam, wiphy_net(&rdev->wiphy), msg, 0,
				NL80211_MCGRP_MLME, gfp);
	return;

 nla_put_failure:
	nlmsg_free(msg);
}
EXPORT_SYMBOL(cfg80211_conn_failed);

static bool __nl80211_unexpected_frame(struct net_device *dev, u8 cmd,
				       const u8 *addr, gfp_t gfp)
{
	struct wireless_dev *wdev = dev->ieee80211_ptr;
	struct cfg80211_registered_device *rdev = wiphy_to_rdev(wdev->wiphy);
	struct sk_buff *msg;
	void *hdr;
	u32 nlportid = READ_ONCE(wdev->ap_unexpected_nlportid);

	if (!nlportid)
		return false;

	msg = nlmsg_new(100, gfp);
	if (!msg)
		return true;

	hdr = nl80211hdr_put(msg, 0, 0, 0, cmd);
	if (!hdr) {
		nlmsg_free(msg);
		return true;
	}

	if (nla_put_u32(msg, NL80211_ATTR_WIPHY, rdev->wiphy_idx) ||
	    nla_put_u32(msg, NL80211_ATTR_IFINDEX, dev->ifindex) ||
	    nla_put(msg, NL80211_ATTR_MAC, ETH_ALEN, addr))
		goto nla_put_failure;

	genlmsg_end(msg, hdr);
	genlmsg_unicast(wiphy_net(&rdev->wiphy), msg, nlportid);
	return true;

 nla_put_failure:
	nlmsg_free(msg);
	return true;
}

bool cfg80211_rx_spurious_frame(struct net_device *dev,
				const u8 *addr, gfp_t gfp)
{
	struct wireless_dev *wdev = dev->ieee80211_ptr;
	bool ret;

	trace_cfg80211_rx_spurious_frame(dev, addr);

	if (WARN_ON(wdev->iftype != NL80211_IFTYPE_AP &&
		    wdev->iftype != NL80211_IFTYPE_P2P_GO)) {
		trace_cfg80211_return_bool(false);
		return false;
	}
	ret = __nl80211_unexpected_frame(dev, NL80211_CMD_UNEXPECTED_FRAME,
					 addr, gfp);
	trace_cfg80211_return_bool(ret);
	return ret;
}
EXPORT_SYMBOL(cfg80211_rx_spurious_frame);

bool cfg80211_rx_unexpected_4addr_frame(struct net_device *dev,
					const u8 *addr, gfp_t gfp)
{
	struct wireless_dev *wdev = dev->ieee80211_ptr;
	bool ret;

	trace_cfg80211_rx_unexpected_4addr_frame(dev, addr);

	if (WARN_ON(wdev->iftype != NL80211_IFTYPE_AP &&
		    wdev->iftype != NL80211_IFTYPE_P2P_GO &&
		    wdev->iftype != NL80211_IFTYPE_AP_VLAN)) {
		trace_cfg80211_return_bool(false);
		return false;
	}
	ret = __nl80211_unexpected_frame(dev,
					 NL80211_CMD_UNEXPECTED_4ADDR_FRAME,
					 addr, gfp);
	trace_cfg80211_return_bool(ret);
	return ret;
}
EXPORT_SYMBOL(cfg80211_rx_unexpected_4addr_frame);

int nl80211_send_mgmt(struct cfg80211_registered_device *rdev,
		      struct wireless_dev *wdev, u32 nlportid,
		      int freq, int sig_dbm,
		      const u8 *buf, size_t len, u32 flags, gfp_t gfp)
{
	struct net_device *netdev = wdev->netdev;
	struct sk_buff *msg;
	void *hdr;

	msg = nlmsg_new(100 + len, gfp);
	if (!msg)
		return -ENOMEM;

	hdr = nl80211hdr_put(msg, 0, 0, 0, NL80211_CMD_FRAME);
	if (!hdr) {
		nlmsg_free(msg);
		return -ENOMEM;
	}

	if (nla_put_u32(msg, NL80211_ATTR_WIPHY, rdev->wiphy_idx) ||
	    (netdev && nla_put_u32(msg, NL80211_ATTR_IFINDEX,
					netdev->ifindex)) ||
	    nla_put_u64_64bit(msg, NL80211_ATTR_WDEV, wdev_id(wdev),
			      NL80211_ATTR_PAD) ||
	    nla_put_u32(msg, NL80211_ATTR_WIPHY_FREQ, freq) ||
	    (sig_dbm &&
	     nla_put_u32(msg, NL80211_ATTR_RX_SIGNAL_DBM, sig_dbm)) ||
	    nla_put(msg, NL80211_ATTR_FRAME, len, buf) ||
	    (flags &&
	     nla_put_u32(msg, NL80211_ATTR_RXMGMT_FLAGS, flags)))
		goto nla_put_failure;

	genlmsg_end(msg, hdr);

	return genlmsg_unicast(wiphy_net(&rdev->wiphy), msg, nlportid);

 nla_put_failure:
	nlmsg_free(msg);
	return -ENOBUFS;
}

void cfg80211_mgmt_tx_status(struct wireless_dev *wdev, u64 cookie,
			     const u8 *buf, size_t len, bool ack, gfp_t gfp)
{
	struct wiphy *wiphy = wdev->wiphy;
	struct cfg80211_registered_device *rdev = wiphy_to_rdev(wiphy);
	struct net_device *netdev = wdev->netdev;
	struct sk_buff *msg;
	void *hdr;

	trace_cfg80211_mgmt_tx_status(wdev, cookie, ack);

	msg = nlmsg_new(100 + len, gfp);
	if (!msg)
		return;

	hdr = nl80211hdr_put(msg, 0, 0, 0, NL80211_CMD_FRAME_TX_STATUS);
	if (!hdr) {
		nlmsg_free(msg);
		return;
	}

	if (nla_put_u32(msg, NL80211_ATTR_WIPHY, rdev->wiphy_idx) ||
	    (netdev && nla_put_u32(msg, NL80211_ATTR_IFINDEX,
				   netdev->ifindex)) ||
	    nla_put_u64_64bit(msg, NL80211_ATTR_WDEV, wdev_id(wdev),
			      NL80211_ATTR_PAD) ||
	    nla_put(msg, NL80211_ATTR_FRAME, len, buf) ||
	    nla_put_u64_64bit(msg, NL80211_ATTR_COOKIE, cookie,
			      NL80211_ATTR_PAD) ||
	    (ack && nla_put_flag(msg, NL80211_ATTR_ACK)))
		goto nla_put_failure;

	genlmsg_end(msg, hdr);

	genlmsg_multicast_netns(&nl80211_fam, wiphy_net(&rdev->wiphy), msg, 0,
				NL80211_MCGRP_MLME, gfp);
	return;

 nla_put_failure:
	nlmsg_free(msg);
}
EXPORT_SYMBOL(cfg80211_mgmt_tx_status);

static int __nl80211_rx_control_port(struct net_device *dev,
				     struct sk_buff *skb,
				     bool unencrypted, gfp_t gfp)
{
	struct wireless_dev *wdev = dev->ieee80211_ptr;
	struct cfg80211_registered_device *rdev = wiphy_to_rdev(wdev->wiphy);
	struct ethhdr *ehdr = eth_hdr(skb);
	const u8 *addr = ehdr->h_source;
	u16 proto = be16_to_cpu(skb->protocol);
	struct sk_buff *msg;
	void *hdr;
	struct nlattr *frame;

	u32 nlportid = READ_ONCE(wdev->conn_owner_nlportid);

	if (!nlportid)
		return -ENOENT;

	msg = nlmsg_new(100 + skb->len, gfp);
	if (!msg)
		return -ENOMEM;

	hdr = nl80211hdr_put(msg, 0, 0, 0, NL80211_CMD_CONTROL_PORT_FRAME);
	if (!hdr) {
		nlmsg_free(msg);
		return -ENOBUFS;
	}

	if (nla_put_u32(msg, NL80211_ATTR_WIPHY, rdev->wiphy_idx) ||
	    nla_put_u32(msg, NL80211_ATTR_IFINDEX, dev->ifindex) ||
	    nla_put_u64_64bit(msg, NL80211_ATTR_WDEV, wdev_id(wdev),
			      NL80211_ATTR_PAD) ||
	    nla_put(msg, NL80211_ATTR_MAC, ETH_ALEN, addr) ||
	    nla_put_u16(msg, NL80211_ATTR_CONTROL_PORT_ETHERTYPE, proto) ||
	    (unencrypted && nla_put_flag(msg,
					 NL80211_ATTR_CONTROL_PORT_NO_ENCRYPT)))
		goto nla_put_failure;

	frame = nla_reserve(msg, NL80211_ATTR_FRAME, skb->len);
	if (!frame)
		goto nla_put_failure;

	skb_copy_bits(skb, 0, nla_data(frame), skb->len);
	genlmsg_end(msg, hdr);

	return genlmsg_unicast(wiphy_net(&rdev->wiphy), msg, nlportid);

 nla_put_failure:
	nlmsg_free(msg);
	return -ENOBUFS;
}

bool cfg80211_rx_control_port(struct net_device *dev,
			      struct sk_buff *skb, bool unencrypted)
{
	int ret;

	trace_cfg80211_rx_control_port(dev, skb, unencrypted);
	ret = __nl80211_rx_control_port(dev, skb, unencrypted, GFP_ATOMIC);
	trace_cfg80211_return_bool(ret == 0);
	return ret == 0;
}
EXPORT_SYMBOL(cfg80211_rx_control_port);

static struct sk_buff *cfg80211_prepare_cqm(struct net_device *dev,
					    const char *mac, gfp_t gfp)
{
	struct wireless_dev *wdev = dev->ieee80211_ptr;
	struct cfg80211_registered_device *rdev = wiphy_to_rdev(wdev->wiphy);
	struct sk_buff *msg = nlmsg_new(NLMSG_DEFAULT_SIZE, gfp);
	void **cb;

	if (!msg)
		return NULL;

	cb = (void **)msg->cb;

	cb[0] = nl80211hdr_put(msg, 0, 0, 0, NL80211_CMD_NOTIFY_CQM);
	if (!cb[0]) {
		nlmsg_free(msg);
		return NULL;
	}

	if (nla_put_u32(msg, NL80211_ATTR_WIPHY, rdev->wiphy_idx) ||
	    nla_put_u32(msg, NL80211_ATTR_IFINDEX, dev->ifindex))
		goto nla_put_failure;

	if (mac && nla_put(msg, NL80211_ATTR_MAC, ETH_ALEN, mac))
		goto nla_put_failure;

	cb[1] = nla_nest_start_noflag(msg, NL80211_ATTR_CQM);
	if (!cb[1])
		goto nla_put_failure;

	cb[2] = rdev;

	return msg;
 nla_put_failure:
	nlmsg_free(msg);
	return NULL;
}

static void cfg80211_send_cqm(struct sk_buff *msg, gfp_t gfp)
{
	void **cb = (void **)msg->cb;
	struct cfg80211_registered_device *rdev = cb[2];

	nla_nest_end(msg, cb[1]);
	genlmsg_end(msg, cb[0]);

	memset(msg->cb, 0, sizeof(msg->cb));

	genlmsg_multicast_netns(&nl80211_fam, wiphy_net(&rdev->wiphy), msg, 0,
				NL80211_MCGRP_MLME, gfp);
}

void cfg80211_cqm_rssi_notify(struct net_device *dev,
			      enum nl80211_cqm_rssi_threshold_event rssi_event,
			      s32 rssi_level, gfp_t gfp)
{
	struct sk_buff *msg;
	struct wireless_dev *wdev = dev->ieee80211_ptr;
	struct cfg80211_registered_device *rdev = wiphy_to_rdev(wdev->wiphy);

	trace_cfg80211_cqm_rssi_notify(dev, rssi_event, rssi_level);

	if (WARN_ON(rssi_event != NL80211_CQM_RSSI_THRESHOLD_EVENT_LOW &&
		    rssi_event != NL80211_CQM_RSSI_THRESHOLD_EVENT_HIGH))
		return;

	if (wdev->cqm_config) {
		wdev->cqm_config->last_rssi_event_value = rssi_level;

		cfg80211_cqm_rssi_update(rdev, dev);

		if (rssi_level == 0)
			rssi_level = wdev->cqm_config->last_rssi_event_value;
	}

	msg = cfg80211_prepare_cqm(dev, NULL, gfp);
	if (!msg)
		return;

	if (nla_put_u32(msg, NL80211_ATTR_CQM_RSSI_THRESHOLD_EVENT,
			rssi_event))
		goto nla_put_failure;

	if (rssi_level && nla_put_s32(msg, NL80211_ATTR_CQM_RSSI_LEVEL,
				      rssi_level))
		goto nla_put_failure;

	cfg80211_send_cqm(msg, gfp);

	return;

 nla_put_failure:
	nlmsg_free(msg);
}
EXPORT_SYMBOL(cfg80211_cqm_rssi_notify);

void cfg80211_cqm_txe_notify(struct net_device *dev,
			     const u8 *peer, u32 num_packets,
			     u32 rate, u32 intvl, gfp_t gfp)
{
	struct sk_buff *msg;

	msg = cfg80211_prepare_cqm(dev, peer, gfp);
	if (!msg)
		return;

	if (nla_put_u32(msg, NL80211_ATTR_CQM_TXE_PKTS, num_packets))
		goto nla_put_failure;

	if (nla_put_u32(msg, NL80211_ATTR_CQM_TXE_RATE, rate))
		goto nla_put_failure;

	if (nla_put_u32(msg, NL80211_ATTR_CQM_TXE_INTVL, intvl))
		goto nla_put_failure;

	cfg80211_send_cqm(msg, gfp);
	return;

 nla_put_failure:
	nlmsg_free(msg);
}
EXPORT_SYMBOL(cfg80211_cqm_txe_notify);

void cfg80211_cqm_pktloss_notify(struct net_device *dev,
				 const u8 *peer, u32 num_packets, gfp_t gfp)
{
	struct sk_buff *msg;

	trace_cfg80211_cqm_pktloss_notify(dev, peer, num_packets);

	msg = cfg80211_prepare_cqm(dev, peer, gfp);
	if (!msg)
		return;

	if (nla_put_u32(msg, NL80211_ATTR_CQM_PKT_LOSS_EVENT, num_packets))
		goto nla_put_failure;

	cfg80211_send_cqm(msg, gfp);
	return;

 nla_put_failure:
	nlmsg_free(msg);
}
EXPORT_SYMBOL(cfg80211_cqm_pktloss_notify);

void cfg80211_cqm_beacon_loss_notify(struct net_device *dev, gfp_t gfp)
{
	struct sk_buff *msg;

	msg = cfg80211_prepare_cqm(dev, NULL, gfp);
	if (!msg)
		return;

	if (nla_put_flag(msg, NL80211_ATTR_CQM_BEACON_LOSS_EVENT))
		goto nla_put_failure;

	cfg80211_send_cqm(msg, gfp);
	return;

 nla_put_failure:
	nlmsg_free(msg);
}
EXPORT_SYMBOL(cfg80211_cqm_beacon_loss_notify);

static void nl80211_gtk_rekey_notify(struct cfg80211_registered_device *rdev,
				     struct net_device *netdev, const u8 *bssid,
				     const u8 *replay_ctr, gfp_t gfp)
{
	struct sk_buff *msg;
	struct nlattr *rekey_attr;
	void *hdr;

	msg = nlmsg_new(NLMSG_DEFAULT_SIZE, gfp);
	if (!msg)
		return;

	hdr = nl80211hdr_put(msg, 0, 0, 0, NL80211_CMD_SET_REKEY_OFFLOAD);
	if (!hdr) {
		nlmsg_free(msg);
		return;
	}

	if (nla_put_u32(msg, NL80211_ATTR_WIPHY, rdev->wiphy_idx) ||
	    nla_put_u32(msg, NL80211_ATTR_IFINDEX, netdev->ifindex) ||
	    nla_put(msg, NL80211_ATTR_MAC, ETH_ALEN, bssid))
		goto nla_put_failure;

	rekey_attr = nla_nest_start_noflag(msg, NL80211_ATTR_REKEY_DATA);
	if (!rekey_attr)
		goto nla_put_failure;

	if (nla_put(msg, NL80211_REKEY_DATA_REPLAY_CTR,
		    NL80211_REPLAY_CTR_LEN, replay_ctr))
		goto nla_put_failure;

	nla_nest_end(msg, rekey_attr);

	genlmsg_end(msg, hdr);

	genlmsg_multicast_netns(&nl80211_fam, wiphy_net(&rdev->wiphy), msg, 0,
				NL80211_MCGRP_MLME, gfp);
	return;

 nla_put_failure:
	nlmsg_free(msg);
}

void cfg80211_gtk_rekey_notify(struct net_device *dev, const u8 *bssid,
			       const u8 *replay_ctr, gfp_t gfp)
{
	struct wireless_dev *wdev = dev->ieee80211_ptr;
	struct wiphy *wiphy = wdev->wiphy;
	struct cfg80211_registered_device *rdev = wiphy_to_rdev(wiphy);

	trace_cfg80211_gtk_rekey_notify(dev, bssid);
	nl80211_gtk_rekey_notify(rdev, dev, bssid, replay_ctr, gfp);
}
EXPORT_SYMBOL(cfg80211_gtk_rekey_notify);

static void
nl80211_pmksa_candidate_notify(struct cfg80211_registered_device *rdev,
			       struct net_device *netdev, int index,
			       const u8 *bssid, bool preauth, gfp_t gfp)
{
	struct sk_buff *msg;
	struct nlattr *attr;
	void *hdr;

	msg = nlmsg_new(NLMSG_DEFAULT_SIZE, gfp);
	if (!msg)
		return;

	hdr = nl80211hdr_put(msg, 0, 0, 0, NL80211_CMD_PMKSA_CANDIDATE);
	if (!hdr) {
		nlmsg_free(msg);
		return;
	}

	if (nla_put_u32(msg, NL80211_ATTR_WIPHY, rdev->wiphy_idx) ||
	    nla_put_u32(msg, NL80211_ATTR_IFINDEX, netdev->ifindex))
		goto nla_put_failure;

	attr = nla_nest_start_noflag(msg, NL80211_ATTR_PMKSA_CANDIDATE);
	if (!attr)
		goto nla_put_failure;

	if (nla_put_u32(msg, NL80211_PMKSA_CANDIDATE_INDEX, index) ||
	    nla_put(msg, NL80211_PMKSA_CANDIDATE_BSSID, ETH_ALEN, bssid) ||
	    (preauth &&
	     nla_put_flag(msg, NL80211_PMKSA_CANDIDATE_PREAUTH)))
		goto nla_put_failure;

	nla_nest_end(msg, attr);

	genlmsg_end(msg, hdr);

	genlmsg_multicast_netns(&nl80211_fam, wiphy_net(&rdev->wiphy), msg, 0,
				NL80211_MCGRP_MLME, gfp);
	return;

 nla_put_failure:
	nlmsg_free(msg);
}

void cfg80211_pmksa_candidate_notify(struct net_device *dev, int index,
				     const u8 *bssid, bool preauth, gfp_t gfp)
{
	struct wireless_dev *wdev = dev->ieee80211_ptr;
	struct wiphy *wiphy = wdev->wiphy;
	struct cfg80211_registered_device *rdev = wiphy_to_rdev(wiphy);

	trace_cfg80211_pmksa_candidate_notify(dev, index, bssid, preauth);
	nl80211_pmksa_candidate_notify(rdev, dev, index, bssid, preauth, gfp);
}
EXPORT_SYMBOL(cfg80211_pmksa_candidate_notify);

static void nl80211_ch_switch_notify(struct cfg80211_registered_device *rdev,
				     struct net_device *netdev,
				     struct cfg80211_chan_def *chandef,
				     gfp_t gfp,
				     enum nl80211_commands notif,
				     u8 count)
{
	struct sk_buff *msg;
	void *hdr;

	msg = nlmsg_new(NLMSG_DEFAULT_SIZE, gfp);
	if (!msg)
		return;

	hdr = nl80211hdr_put(msg, 0, 0, 0, notif);
	if (!hdr) {
		nlmsg_free(msg);
		return;
	}

	if (nla_put_u32(msg, NL80211_ATTR_IFINDEX, netdev->ifindex))
		goto nla_put_failure;

	if (nl80211_send_chandef(msg, chandef))
		goto nla_put_failure;

	if ((notif == NL80211_CMD_CH_SWITCH_STARTED_NOTIFY) &&
	    (nla_put_u32(msg, NL80211_ATTR_CH_SWITCH_COUNT, count)))
			goto nla_put_failure;

	genlmsg_end(msg, hdr);

	genlmsg_multicast_netns(&nl80211_fam, wiphy_net(&rdev->wiphy), msg, 0,
				NL80211_MCGRP_MLME, gfp);
	return;

 nla_put_failure:
	nlmsg_free(msg);
}

void cfg80211_ch_switch_notify(struct net_device *dev,
			       struct cfg80211_chan_def *chandef)
{
	struct wireless_dev *wdev = dev->ieee80211_ptr;
	struct wiphy *wiphy = wdev->wiphy;
	struct cfg80211_registered_device *rdev = wiphy_to_rdev(wiphy);

	ASSERT_WDEV_LOCK(wdev);

	trace_cfg80211_ch_switch_notify(dev, chandef);

	wdev->chandef = *chandef;
	wdev->preset_chandef = *chandef;

	if (wdev->iftype == NL80211_IFTYPE_STATION &&
	    !WARN_ON(!wdev->current_bss))
<<<<<<< HEAD
		wdev->current_bss->pub.channel = chandef->chan;
=======
		cfg80211_update_assoc_bss_entry(wdev, chandef->chan);

	cfg80211_sched_dfs_chan_update(rdev);
>>>>>>> f7688b48

	nl80211_ch_switch_notify(rdev, dev, chandef, GFP_KERNEL,
				 NL80211_CMD_CH_SWITCH_NOTIFY, 0);
}
EXPORT_SYMBOL(cfg80211_ch_switch_notify);

void cfg80211_ch_switch_started_notify(struct net_device *dev,
				       struct cfg80211_chan_def *chandef,
				       u8 count)
{
	struct wireless_dev *wdev = dev->ieee80211_ptr;
	struct wiphy *wiphy = wdev->wiphy;
	struct cfg80211_registered_device *rdev = wiphy_to_rdev(wiphy);

	trace_cfg80211_ch_switch_started_notify(dev, chandef);

	nl80211_ch_switch_notify(rdev, dev, chandef, GFP_KERNEL,
				 NL80211_CMD_CH_SWITCH_STARTED_NOTIFY, count);
}
EXPORT_SYMBOL(cfg80211_ch_switch_started_notify);

void
nl80211_radar_notify(struct cfg80211_registered_device *rdev,
		     const struct cfg80211_chan_def *chandef,
		     enum nl80211_radar_event event,
		     struct net_device *netdev, gfp_t gfp)
{
	struct sk_buff *msg;
	void *hdr;

	msg = nlmsg_new(NLMSG_DEFAULT_SIZE, gfp);
	if (!msg)
		return;

	hdr = nl80211hdr_put(msg, 0, 0, 0, NL80211_CMD_RADAR_DETECT);
	if (!hdr) {
		nlmsg_free(msg);
		return;
	}

	if (nla_put_u32(msg, NL80211_ATTR_WIPHY, rdev->wiphy_idx))
		goto nla_put_failure;

	/* NOP and radar events don't need a netdev parameter */
	if (netdev) {
		struct wireless_dev *wdev = netdev->ieee80211_ptr;

		if (nla_put_u32(msg, NL80211_ATTR_IFINDEX, netdev->ifindex) ||
		    nla_put_u64_64bit(msg, NL80211_ATTR_WDEV, wdev_id(wdev),
				      NL80211_ATTR_PAD))
			goto nla_put_failure;
	}

	if (nla_put_u32(msg, NL80211_ATTR_RADAR_EVENT, event))
		goto nla_put_failure;

	if (nl80211_send_chandef(msg, chandef))
		goto nla_put_failure;

	genlmsg_end(msg, hdr);

	genlmsg_multicast_netns(&nl80211_fam, wiphy_net(&rdev->wiphy), msg, 0,
				NL80211_MCGRP_MLME, gfp);
	return;

 nla_put_failure:
	nlmsg_free(msg);
}

void cfg80211_sta_opmode_change_notify(struct net_device *dev, const u8 *mac,
				       struct sta_opmode_info *sta_opmode,
				       gfp_t gfp)
{
	struct sk_buff *msg;
	struct wireless_dev *wdev = dev->ieee80211_ptr;
	struct cfg80211_registered_device *rdev = wiphy_to_rdev(wdev->wiphy);
	void *hdr;

	if (WARN_ON(!mac))
		return;

	msg = nlmsg_new(NLMSG_DEFAULT_SIZE, gfp);
	if (!msg)
		return;

	hdr = nl80211hdr_put(msg, 0, 0, 0, NL80211_CMD_STA_OPMODE_CHANGED);
	if (!hdr) {
		nlmsg_free(msg);
		return;
	}

	if (nla_put_u32(msg, NL80211_ATTR_WIPHY, rdev->wiphy_idx))
		goto nla_put_failure;

	if (nla_put_u32(msg, NL80211_ATTR_IFINDEX, dev->ifindex))
		goto nla_put_failure;

	if (nla_put(msg, NL80211_ATTR_MAC, ETH_ALEN, mac))
		goto nla_put_failure;

	if ((sta_opmode->changed & STA_OPMODE_SMPS_MODE_CHANGED) &&
	    nla_put_u8(msg, NL80211_ATTR_SMPS_MODE, sta_opmode->smps_mode))
		goto nla_put_failure;

	if ((sta_opmode->changed & STA_OPMODE_MAX_BW_CHANGED) &&
	    nla_put_u8(msg, NL80211_ATTR_CHANNEL_WIDTH, sta_opmode->bw))
		goto nla_put_failure;

	if ((sta_opmode->changed & STA_OPMODE_N_SS_CHANGED) &&
	    nla_put_u8(msg, NL80211_ATTR_NSS, sta_opmode->rx_nss))
		goto nla_put_failure;

	genlmsg_end(msg, hdr);

	genlmsg_multicast_netns(&nl80211_fam, wiphy_net(&rdev->wiphy), msg, 0,
				NL80211_MCGRP_MLME, gfp);

	return;

nla_put_failure:
	nlmsg_free(msg);
}
EXPORT_SYMBOL(cfg80211_sta_opmode_change_notify);

void cfg80211_probe_status(struct net_device *dev, const u8 *addr,
			   u64 cookie, bool acked, s32 ack_signal,
			   bool is_valid_ack_signal, gfp_t gfp)
{
	struct wireless_dev *wdev = dev->ieee80211_ptr;
	struct cfg80211_registered_device *rdev = wiphy_to_rdev(wdev->wiphy);
	struct sk_buff *msg;
	void *hdr;

	trace_cfg80211_probe_status(dev, addr, cookie, acked);

	msg = nlmsg_new(NLMSG_DEFAULT_SIZE, gfp);

	if (!msg)
		return;

	hdr = nl80211hdr_put(msg, 0, 0, 0, NL80211_CMD_PROBE_CLIENT);
	if (!hdr) {
		nlmsg_free(msg);
		return;
	}

	if (nla_put_u32(msg, NL80211_ATTR_WIPHY, rdev->wiphy_idx) ||
	    nla_put_u32(msg, NL80211_ATTR_IFINDEX, dev->ifindex) ||
	    nla_put(msg, NL80211_ATTR_MAC, ETH_ALEN, addr) ||
	    nla_put_u64_64bit(msg, NL80211_ATTR_COOKIE, cookie,
			      NL80211_ATTR_PAD) ||
	    (acked && nla_put_flag(msg, NL80211_ATTR_ACK)) ||
	    (is_valid_ack_signal && nla_put_s32(msg, NL80211_ATTR_ACK_SIGNAL,
						ack_signal)))
		goto nla_put_failure;

	genlmsg_end(msg, hdr);

	genlmsg_multicast_netns(&nl80211_fam, wiphy_net(&rdev->wiphy), msg, 0,
				NL80211_MCGRP_MLME, gfp);
	return;

 nla_put_failure:
	nlmsg_free(msg);
}
EXPORT_SYMBOL(cfg80211_probe_status);

void cfg80211_report_obss_beacon(struct wiphy *wiphy,
				 const u8 *frame, size_t len,
				 int freq, int sig_dbm)
{
	struct cfg80211_registered_device *rdev = wiphy_to_rdev(wiphy);
	struct sk_buff *msg;
	void *hdr;
	struct cfg80211_beacon_registration *reg;

	trace_cfg80211_report_obss_beacon(wiphy, frame, len, freq, sig_dbm);

	spin_lock_bh(&rdev->beacon_registrations_lock);
	list_for_each_entry(reg, &rdev->beacon_registrations, list) {
		msg = nlmsg_new(len + 100, GFP_ATOMIC);
		if (!msg) {
			spin_unlock_bh(&rdev->beacon_registrations_lock);
			return;
		}

		hdr = nl80211hdr_put(msg, 0, 0, 0, NL80211_CMD_FRAME);
		if (!hdr)
			goto nla_put_failure;

		if (nla_put_u32(msg, NL80211_ATTR_WIPHY, rdev->wiphy_idx) ||
		    (freq &&
		     nla_put_u32(msg, NL80211_ATTR_WIPHY_FREQ, freq)) ||
		    (sig_dbm &&
		     nla_put_u32(msg, NL80211_ATTR_RX_SIGNAL_DBM, sig_dbm)) ||
		    nla_put(msg, NL80211_ATTR_FRAME, len, frame))
			goto nla_put_failure;

		genlmsg_end(msg, hdr);

		genlmsg_unicast(wiphy_net(&rdev->wiphy), msg, reg->nlportid);
	}
	spin_unlock_bh(&rdev->beacon_registrations_lock);
	return;

 nla_put_failure:
	spin_unlock_bh(&rdev->beacon_registrations_lock);
	nlmsg_free(msg);
}
EXPORT_SYMBOL(cfg80211_report_obss_beacon);

#ifdef CONFIG_PM
static int cfg80211_net_detect_results(struct sk_buff *msg,
				       struct cfg80211_wowlan_wakeup *wakeup)
{
	struct cfg80211_wowlan_nd_info *nd = wakeup->net_detect;
	struct nlattr *nl_results, *nl_match, *nl_freqs;
	int i, j;

	nl_results = nla_nest_start_noflag(msg,
					   NL80211_WOWLAN_TRIG_NET_DETECT_RESULTS);
	if (!nl_results)
		return -EMSGSIZE;

	for (i = 0; i < nd->n_matches; i++) {
		struct cfg80211_wowlan_nd_match *match = nd->matches[i];

		nl_match = nla_nest_start_noflag(msg, i);
		if (!nl_match)
			break;

		/* The SSID attribute is optional in nl80211, but for
		 * simplicity reasons it's always present in the
		 * cfg80211 structure.  If a driver can't pass the
		 * SSID, that needs to be changed.  A zero length SSID
		 * is still a valid SSID (wildcard), so it cannot be
		 * used for this purpose.
		 */
		if (nla_put(msg, NL80211_ATTR_SSID, match->ssid.ssid_len,
			    match->ssid.ssid)) {
			nla_nest_cancel(msg, nl_match);
			goto out;
		}

		if (match->n_channels) {
			nl_freqs = nla_nest_start_noflag(msg,
							 NL80211_ATTR_SCAN_FREQUENCIES);
			if (!nl_freqs) {
				nla_nest_cancel(msg, nl_match);
				goto out;
			}

			for (j = 0; j < match->n_channels; j++) {
				if (nla_put_u32(msg, j, match->channels[j])) {
					nla_nest_cancel(msg, nl_freqs);
					nla_nest_cancel(msg, nl_match);
					goto out;
				}
			}

			nla_nest_end(msg, nl_freqs);
		}

		nla_nest_end(msg, nl_match);
	}

out:
	nla_nest_end(msg, nl_results);
	return 0;
}

void cfg80211_report_wowlan_wakeup(struct wireless_dev *wdev,
				   struct cfg80211_wowlan_wakeup *wakeup,
				   gfp_t gfp)
{
	struct cfg80211_registered_device *rdev = wiphy_to_rdev(wdev->wiphy);
	struct sk_buff *msg;
	void *hdr;
	int size = 200;

	trace_cfg80211_report_wowlan_wakeup(wdev->wiphy, wdev, wakeup);

	if (wakeup)
		size += wakeup->packet_present_len;

	msg = nlmsg_new(size, gfp);
	if (!msg)
		return;

	hdr = nl80211hdr_put(msg, 0, 0, 0, NL80211_CMD_SET_WOWLAN);
	if (!hdr)
		goto free_msg;

	if (nla_put_u32(msg, NL80211_ATTR_WIPHY, rdev->wiphy_idx) ||
	    nla_put_u64_64bit(msg, NL80211_ATTR_WDEV, wdev_id(wdev),
			      NL80211_ATTR_PAD))
		goto free_msg;

	if (wdev->netdev && nla_put_u32(msg, NL80211_ATTR_IFINDEX,
					wdev->netdev->ifindex))
		goto free_msg;

	if (wakeup) {
		struct nlattr *reasons;

		reasons = nla_nest_start_noflag(msg,
						NL80211_ATTR_WOWLAN_TRIGGERS);
		if (!reasons)
			goto free_msg;

		if (wakeup->disconnect &&
		    nla_put_flag(msg, NL80211_WOWLAN_TRIG_DISCONNECT))
			goto free_msg;
		if (wakeup->magic_pkt &&
		    nla_put_flag(msg, NL80211_WOWLAN_TRIG_MAGIC_PKT))
			goto free_msg;
		if (wakeup->gtk_rekey_failure &&
		    nla_put_flag(msg, NL80211_WOWLAN_TRIG_GTK_REKEY_FAILURE))
			goto free_msg;
		if (wakeup->eap_identity_req &&
		    nla_put_flag(msg, NL80211_WOWLAN_TRIG_EAP_IDENT_REQUEST))
			goto free_msg;
		if (wakeup->four_way_handshake &&
		    nla_put_flag(msg, NL80211_WOWLAN_TRIG_4WAY_HANDSHAKE))
			goto free_msg;
		if (wakeup->rfkill_release &&
		    nla_put_flag(msg, NL80211_WOWLAN_TRIG_RFKILL_RELEASE))
			goto free_msg;

		if (wakeup->pattern_idx >= 0 &&
		    nla_put_u32(msg, NL80211_WOWLAN_TRIG_PKT_PATTERN,
				wakeup->pattern_idx))
			goto free_msg;

		if (wakeup->tcp_match &&
		    nla_put_flag(msg, NL80211_WOWLAN_TRIG_WAKEUP_TCP_MATCH))
			goto free_msg;

		if (wakeup->tcp_connlost &&
		    nla_put_flag(msg, NL80211_WOWLAN_TRIG_WAKEUP_TCP_CONNLOST))
			goto free_msg;

		if (wakeup->tcp_nomoretokens &&
		    nla_put_flag(msg,
				 NL80211_WOWLAN_TRIG_WAKEUP_TCP_NOMORETOKENS))
			goto free_msg;

		if (wakeup->packet) {
			u32 pkt_attr = NL80211_WOWLAN_TRIG_WAKEUP_PKT_80211;
			u32 len_attr = NL80211_WOWLAN_TRIG_WAKEUP_PKT_80211_LEN;

			if (!wakeup->packet_80211) {
				pkt_attr =
					NL80211_WOWLAN_TRIG_WAKEUP_PKT_8023;
				len_attr =
					NL80211_WOWLAN_TRIG_WAKEUP_PKT_8023_LEN;
			}

			if (wakeup->packet_len &&
			    nla_put_u32(msg, len_attr, wakeup->packet_len))
				goto free_msg;

			if (nla_put(msg, pkt_attr, wakeup->packet_present_len,
				    wakeup->packet))
				goto free_msg;
		}

		if (wakeup->net_detect &&
		    cfg80211_net_detect_results(msg, wakeup))
				goto free_msg;

		nla_nest_end(msg, reasons);
	}

	genlmsg_end(msg, hdr);

	genlmsg_multicast_netns(&nl80211_fam, wiphy_net(&rdev->wiphy), msg, 0,
				NL80211_MCGRP_MLME, gfp);
	return;

 free_msg:
	nlmsg_free(msg);
}
EXPORT_SYMBOL(cfg80211_report_wowlan_wakeup);
#endif

void cfg80211_tdls_oper_request(struct net_device *dev, const u8 *peer,
				enum nl80211_tdls_operation oper,
				u16 reason_code, gfp_t gfp)
{
	struct wireless_dev *wdev = dev->ieee80211_ptr;
	struct cfg80211_registered_device *rdev = wiphy_to_rdev(wdev->wiphy);
	struct sk_buff *msg;
	void *hdr;

	trace_cfg80211_tdls_oper_request(wdev->wiphy, dev, peer, oper,
					 reason_code);

	msg = nlmsg_new(NLMSG_DEFAULT_SIZE, gfp);
	if (!msg)
		return;

	hdr = nl80211hdr_put(msg, 0, 0, 0, NL80211_CMD_TDLS_OPER);
	if (!hdr) {
		nlmsg_free(msg);
		return;
	}

	if (nla_put_u32(msg, NL80211_ATTR_WIPHY, rdev->wiphy_idx) ||
	    nla_put_u32(msg, NL80211_ATTR_IFINDEX, dev->ifindex) ||
	    nla_put_u8(msg, NL80211_ATTR_TDLS_OPERATION, oper) ||
	    nla_put(msg, NL80211_ATTR_MAC, ETH_ALEN, peer) ||
	    (reason_code > 0 &&
	     nla_put_u16(msg, NL80211_ATTR_REASON_CODE, reason_code)))
		goto nla_put_failure;

	genlmsg_end(msg, hdr);

	genlmsg_multicast_netns(&nl80211_fam, wiphy_net(&rdev->wiphy), msg, 0,
				NL80211_MCGRP_MLME, gfp);
	return;

 nla_put_failure:
	nlmsg_free(msg);
}
EXPORT_SYMBOL(cfg80211_tdls_oper_request);

static int nl80211_netlink_notify(struct notifier_block * nb,
				  unsigned long state,
				  void *_notify)
{
	struct netlink_notify *notify = _notify;
	struct cfg80211_registered_device *rdev;
	struct wireless_dev *wdev;
	struct cfg80211_beacon_registration *reg, *tmp;

	if (state != NETLINK_URELEASE || notify->protocol != NETLINK_GENERIC)
		return NOTIFY_DONE;

	rcu_read_lock();

	list_for_each_entry_rcu(rdev, &cfg80211_rdev_list, list) {
		struct cfg80211_sched_scan_request *sched_scan_req;

		list_for_each_entry_rcu(sched_scan_req,
					&rdev->sched_scan_req_list,
					list) {
			if (sched_scan_req->owner_nlportid == notify->portid) {
				sched_scan_req->nl_owner_dead = true;
				schedule_work(&rdev->sched_scan_stop_wk);
			}
		}

		list_for_each_entry_rcu(wdev, &rdev->wiphy.wdev_list, list) {
			cfg80211_mlme_unregister_socket(wdev, notify->portid);

			if (wdev->owner_nlportid == notify->portid) {
				wdev->nl_owner_dead = true;
				schedule_work(&rdev->destroy_work);
			} else if (wdev->conn_owner_nlportid == notify->portid) {
				schedule_work(&wdev->disconnect_wk);
			}

			cfg80211_release_pmsr(wdev, notify->portid);
		}

		spin_lock_bh(&rdev->beacon_registrations_lock);
		list_for_each_entry_safe(reg, tmp, &rdev->beacon_registrations,
					 list) {
			if (reg->nlportid == notify->portid) {
				list_del(&reg->list);
				kfree(reg);
				break;
			}
		}
		spin_unlock_bh(&rdev->beacon_registrations_lock);
	}

	rcu_read_unlock();

	/*
	 * It is possible that the user space process that is controlling the
	 * indoor setting disappeared, so notify the regulatory core.
	 */
	regulatory_netlink_notify(notify->portid);
	return NOTIFY_OK;
}

static struct notifier_block nl80211_netlink_notifier = {
	.notifier_call = nl80211_netlink_notify,
};

void cfg80211_ft_event(struct net_device *netdev,
		       struct cfg80211_ft_event_params *ft_event)
{
	struct wiphy *wiphy = netdev->ieee80211_ptr->wiphy;
	struct cfg80211_registered_device *rdev = wiphy_to_rdev(wiphy);
	struct sk_buff *msg;
	void *hdr;

	trace_cfg80211_ft_event(wiphy, netdev, ft_event);

	if (!ft_event->target_ap)
		return;

	msg = nlmsg_new(100 + ft_event->ies_len + ft_event->ric_ies_len,
			GFP_KERNEL);
	if (!msg)
		return;

	hdr = nl80211hdr_put(msg, 0, 0, 0, NL80211_CMD_FT_EVENT);
	if (!hdr)
		goto out;

	if (nla_put_u32(msg, NL80211_ATTR_WIPHY, rdev->wiphy_idx) ||
	    nla_put_u32(msg, NL80211_ATTR_IFINDEX, netdev->ifindex) ||
	    nla_put(msg, NL80211_ATTR_MAC, ETH_ALEN, ft_event->target_ap))
		goto out;

	if (ft_event->ies &&
	    nla_put(msg, NL80211_ATTR_IE, ft_event->ies_len, ft_event->ies))
		goto out;
	if (ft_event->ric_ies &&
	    nla_put(msg, NL80211_ATTR_IE_RIC, ft_event->ric_ies_len,
		    ft_event->ric_ies))
		goto out;

	genlmsg_end(msg, hdr);

	genlmsg_multicast_netns(&nl80211_fam, wiphy_net(&rdev->wiphy), msg, 0,
				NL80211_MCGRP_MLME, GFP_KERNEL);
	return;
 out:
	nlmsg_free(msg);
}
EXPORT_SYMBOL(cfg80211_ft_event);

void cfg80211_crit_proto_stopped(struct wireless_dev *wdev, gfp_t gfp)
{
	struct cfg80211_registered_device *rdev;
	struct sk_buff *msg;
	void *hdr;
	u32 nlportid;

	rdev = wiphy_to_rdev(wdev->wiphy);
	if (!rdev->crit_proto_nlportid)
		return;

	nlportid = rdev->crit_proto_nlportid;
	rdev->crit_proto_nlportid = 0;

	msg = nlmsg_new(NLMSG_DEFAULT_SIZE, gfp);
	if (!msg)
		return;

	hdr = nl80211hdr_put(msg, 0, 0, 0, NL80211_CMD_CRIT_PROTOCOL_STOP);
	if (!hdr)
		goto nla_put_failure;

	if (nla_put_u32(msg, NL80211_ATTR_WIPHY, rdev->wiphy_idx) ||
	    nla_put_u64_64bit(msg, NL80211_ATTR_WDEV, wdev_id(wdev),
			      NL80211_ATTR_PAD))
		goto nla_put_failure;

	genlmsg_end(msg, hdr);

	genlmsg_unicast(wiphy_net(&rdev->wiphy), msg, nlportid);
	return;

 nla_put_failure:
	nlmsg_free(msg);
}
EXPORT_SYMBOL(cfg80211_crit_proto_stopped);

void nl80211_send_ap_stopped(struct wireless_dev *wdev)
{
	struct wiphy *wiphy = wdev->wiphy;
	struct cfg80211_registered_device *rdev = wiphy_to_rdev(wiphy);
	struct sk_buff *msg;
	void *hdr;

	msg = nlmsg_new(NLMSG_DEFAULT_SIZE, GFP_KERNEL);
	if (!msg)
		return;

	hdr = nl80211hdr_put(msg, 0, 0, 0, NL80211_CMD_STOP_AP);
	if (!hdr)
		goto out;

	if (nla_put_u32(msg, NL80211_ATTR_WIPHY, rdev->wiphy_idx) ||
	    nla_put_u32(msg, NL80211_ATTR_IFINDEX, wdev->netdev->ifindex) ||
	    nla_put_u64_64bit(msg, NL80211_ATTR_WDEV, wdev_id(wdev),
			      NL80211_ATTR_PAD))
		goto out;

	genlmsg_end(msg, hdr);

	genlmsg_multicast_netns(&nl80211_fam, wiphy_net(wiphy), msg, 0,
				NL80211_MCGRP_MLME, GFP_KERNEL);
	return;
 out:
	nlmsg_free(msg);
}

int cfg80211_external_auth_request(struct net_device *dev,
				   struct cfg80211_external_auth_params *params,
				   gfp_t gfp)
{
	struct wireless_dev *wdev = dev->ieee80211_ptr;
	struct cfg80211_registered_device *rdev = wiphy_to_rdev(wdev->wiphy);
	struct sk_buff *msg;
	void *hdr;

	if (!wdev->conn_owner_nlportid)
		return -EINVAL;

	msg = nlmsg_new(NLMSG_DEFAULT_SIZE, gfp);
	if (!msg)
		return -ENOMEM;

	hdr = nl80211hdr_put(msg, 0, 0, 0, NL80211_CMD_EXTERNAL_AUTH);
	if (!hdr)
		goto nla_put_failure;

	if (nla_put_u32(msg, NL80211_ATTR_WIPHY, rdev->wiphy_idx) ||
	    nla_put_u32(msg, NL80211_ATTR_IFINDEX, dev->ifindex) ||
	    nla_put_u32(msg, NL80211_ATTR_AKM_SUITES, params->key_mgmt_suite) ||
	    nla_put_u32(msg, NL80211_ATTR_EXTERNAL_AUTH_ACTION,
			params->action) ||
	    nla_put(msg, NL80211_ATTR_BSSID, ETH_ALEN, params->bssid) ||
	    nla_put(msg, NL80211_ATTR_SSID, params->ssid.ssid_len,
		    params->ssid.ssid))
		goto nla_put_failure;

	genlmsg_end(msg, hdr);
	genlmsg_unicast(wiphy_net(&rdev->wiphy), msg,
			wdev->conn_owner_nlportid);
	return 0;

 nla_put_failure:
	nlmsg_free(msg);
	return -ENOBUFS;
}
EXPORT_SYMBOL(cfg80211_external_auth_request);

void cfg80211_update_owe_info_event(struct net_device *netdev,
				    struct cfg80211_update_owe_info *owe_info,
				    gfp_t gfp)
{
	struct wiphy *wiphy = netdev->ieee80211_ptr->wiphy;
	struct cfg80211_registered_device *rdev = wiphy_to_rdev(wiphy);
	struct sk_buff *msg;
	void *hdr;

	trace_cfg80211_update_owe_info_event(wiphy, netdev, owe_info);

	msg = nlmsg_new(NLMSG_DEFAULT_SIZE, gfp);
	if (!msg)
		return;

	hdr = nl80211hdr_put(msg, 0, 0, 0, NL80211_CMD_UPDATE_OWE_INFO);
	if (!hdr)
		goto nla_put_failure;

	if (nla_put_u32(msg, NL80211_ATTR_WIPHY, rdev->wiphy_idx) ||
	    nla_put_u32(msg, NL80211_ATTR_IFINDEX, netdev->ifindex) ||
	    nla_put(msg, NL80211_ATTR_MAC, ETH_ALEN, owe_info->peer))
		goto nla_put_failure;

	if (!owe_info->ie_len ||
	    nla_put(msg, NL80211_ATTR_IE, owe_info->ie_len, owe_info->ie))
		goto nla_put_failure;

	genlmsg_end(msg, hdr);

	genlmsg_multicast_netns(&nl80211_fam, wiphy_net(&rdev->wiphy), msg, 0,
				NL80211_MCGRP_MLME, gfp);
	return;

nla_put_failure:
	genlmsg_cancel(msg, hdr);
	nlmsg_free(msg);
}
EXPORT_SYMBOL(cfg80211_update_owe_info_event);

/* initialisation/exit functions */

int __init nl80211_init(void)
{
	int err;

	err = genl_register_family(&nl80211_fam);
	if (err)
		return err;

	err = netlink_register_notifier(&nl80211_netlink_notifier);
	if (err)
		goto err_out;

	return 0;
 err_out:
	genl_unregister_family(&nl80211_fam);
	return err;
}

void nl80211_exit(void)
{
	netlink_unregister_notifier(&nl80211_netlink_notifier);
	genl_unregister_family(&nl80211_fam);
}<|MERGE_RESOLUTION|>--- conflicted
+++ resolved
@@ -233,8 +233,6 @@
 	return -EINVAL;
 }
 
-<<<<<<< HEAD
-=======
 static int validate_ie_attr(const struct nlattr *attr,
 			    struct netlink_ext_ack *extack)
 {
@@ -253,7 +251,6 @@
 	return -EINVAL;
 }
 
->>>>>>> f7688b48
 /* policy for the attributes */
 static const struct nla_policy
 nl80211_ftm_responder_policy[NL80211_FTM_RESP_ATTR_MAX + 1] = {
@@ -396,12 +393,7 @@
 	[NL80211_ATTR_MNTR_FLAGS] = { /* NLA_NESTED can't be empty */ },
 	[NL80211_ATTR_MESH_ID] = { .type = NLA_BINARY,
 				   .len = IEEE80211_MAX_MESH_ID_LEN },
-<<<<<<< HEAD
-	[NL80211_ATTR_MPATH_NEXT_HOP] = { .type = NLA_BINARY,
-					  .len = ETH_ALEN },
-=======
 	[NL80211_ATTR_MPATH_NEXT_HOP] = NLA_POLICY_ETH_ADDR_COMPAT,
->>>>>>> f7688b48
 
 	[NL80211_ATTR_REG_ALPHA2] = { .type = NLA_STRING, .len = 2 },
 	[NL80211_ATTR_REG_RULES] = { .type = NLA_NESTED },
@@ -2679,8 +2671,6 @@
 
 	memset(chandef, 0, sizeof(*chandef));
 
-	memset(chandef, 0, sizeof(*chandef));
-
 	chandef->chan = ieee80211_get_channel(&rdev->wiphy, control_freq);
 	chandef->width = NL80211_CHAN_WIDTH_20_NOHT;
 	chandef->center_freq1 = control_freq;
@@ -4415,12 +4405,6 @@
 	memset(bcn, 0, sizeof(*bcn));
 
 	if (attrs[NL80211_ATTR_BEACON_HEAD]) {
-		int ret = validate_beacon_head(attrs[NL80211_ATTR_BEACON_HEAD],
-					       NULL);
-
-		if (ret)
-			return ret;
-
 		bcn->head = nla_data(attrs[NL80211_ATTR_BEACON_HEAD]);
 		bcn->head_len = nla_len(attrs[NL80211_ATTR_BEACON_HEAD]);
 		if (!bcn->head_len)
@@ -16306,13 +16290,9 @@
 
 	if (wdev->iftype == NL80211_IFTYPE_STATION &&
 	    !WARN_ON(!wdev->current_bss))
-<<<<<<< HEAD
-		wdev->current_bss->pub.channel = chandef->chan;
-=======
 		cfg80211_update_assoc_bss_entry(wdev, chandef->chan);
 
 	cfg80211_sched_dfs_chan_update(rdev);
->>>>>>> f7688b48
 
 	nl80211_ch_switch_notify(rdev, dev, chandef, GFP_KERNEL,
 				 NL80211_CMD_CH_SWITCH_NOTIFY, 0);
