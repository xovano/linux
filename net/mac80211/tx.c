// SPDX-License-Identifier: GPL-2.0-only
/*
 * Copyright 2002-2005, Instant802 Networks, Inc.
 * Copyright 2005-2006, Devicescape Software, Inc.
 * Copyright 2006-2007	Jiri Benc <jbenc@suse.cz>
 * Copyright 2007	Johannes Berg <johannes@sipsolutions.net>
 * Copyright 2013-2014  Intel Mobile Communications GmbH
 * Copyright (C) 2018 Intel Corporation
 *
 * Transmit and frame generation functions.
 */

#include <linux/kernel.h>
#include <linux/slab.h>
#include <linux/skbuff.h>
#include <linux/if_vlan.h>
#include <linux/etherdevice.h>
#include <linux/bitmap.h>
#include <linux/rcupdate.h>
#include <linux/export.h>
#include <net/net_namespace.h>
#include <net/ieee80211_radiotap.h>
#include <net/cfg80211.h>
#include <net/mac80211.h>
#include <net/codel.h>
#include <net/codel_impl.h>
#include <asm/unaligned.h>
#include <net/fq_impl.h>

#include "ieee80211_i.h"
#include "driver-ops.h"
#include "led.h"
#include "mesh.h"
#include "wep.h"
#include "wpa.h"
#include "wme.h"
#include "rate.h"

/* misc utils */

static inline void ieee80211_tx_stats(struct net_device *dev, u32 len)
{
	struct pcpu_sw_netstats *tstats = this_cpu_ptr(dev->tstats);

	u64_stats_update_begin(&tstats->syncp);
	tstats->tx_packets++;
	tstats->tx_bytes += len;
	u64_stats_update_end(&tstats->syncp);
}

static __le16 ieee80211_duration(struct ieee80211_tx_data *tx,
				 struct sk_buff *skb, int group_addr,
				 int next_frag_len)
{
	int rate, mrate, erp, dur, i, shift = 0;
	struct ieee80211_rate *txrate;
	struct ieee80211_local *local = tx->local;
	struct ieee80211_supported_band *sband;
	struct ieee80211_hdr *hdr;
	struct ieee80211_tx_info *info = IEEE80211_SKB_CB(skb);
	struct ieee80211_chanctx_conf *chanctx_conf;
	u32 rate_flags = 0;

	/* assume HW handles this */
	if (tx->rate.flags & (IEEE80211_TX_RC_MCS | IEEE80211_TX_RC_VHT_MCS))
		return 0;

	rcu_read_lock();
	chanctx_conf = rcu_dereference(tx->sdata->vif.chanctx_conf);
	if (chanctx_conf) {
		shift = ieee80211_chandef_get_shift(&chanctx_conf->def);
		rate_flags = ieee80211_chandef_rate_flags(&chanctx_conf->def);
	}
	rcu_read_unlock();

	/* uh huh? */
	if (WARN_ON_ONCE(tx->rate.idx < 0))
		return 0;

	sband = local->hw.wiphy->bands[info->band];
	txrate = &sband->bitrates[tx->rate.idx];

	erp = txrate->flags & IEEE80211_RATE_ERP_G;

	/*
	 * data and mgmt (except PS Poll):
	 * - during CFP: 32768
	 * - during contention period:
	 *   if addr1 is group address: 0
	 *   if more fragments = 0 and addr1 is individual address: time to
	 *      transmit one ACK plus SIFS
	 *   if more fragments = 1 and addr1 is individual address: time to
	 *      transmit next fragment plus 2 x ACK plus 3 x SIFS
	 *
	 * IEEE 802.11, 9.6:
	 * - control response frame (CTS or ACK) shall be transmitted using the
	 *   same rate as the immediately previous frame in the frame exchange
	 *   sequence, if this rate belongs to the PHY mandatory rates, or else
	 *   at the highest possible rate belonging to the PHY rates in the
	 *   BSSBasicRateSet
	 */
	hdr = (struct ieee80211_hdr *)skb->data;
	if (ieee80211_is_ctl(hdr->frame_control)) {
		/* TODO: These control frames are not currently sent by
		 * mac80211, but should they be implemented, this function
		 * needs to be updated to support duration field calculation.
		 *
		 * RTS: time needed to transmit pending data/mgmt frame plus
		 *    one CTS frame plus one ACK frame plus 3 x SIFS
		 * CTS: duration of immediately previous RTS minus time
		 *    required to transmit CTS and its SIFS
		 * ACK: 0 if immediately previous directed data/mgmt had
		 *    more=0, with more=1 duration in ACK frame is duration
		 *    from previous frame minus time needed to transmit ACK
		 *    and its SIFS
		 * PS Poll: BIT(15) | BIT(14) | aid
		 */
		return 0;
	}

	/* data/mgmt */
	if (0 /* FIX: data/mgmt during CFP */)
		return cpu_to_le16(32768);

	if (group_addr) /* Group address as the destination - no ACK */
		return 0;

	/* Individual destination address:
	 * IEEE 802.11, Ch. 9.6 (after IEEE 802.11g changes)
	 * CTS and ACK frames shall be transmitted using the highest rate in
	 * basic rate set that is less than or equal to the rate of the
	 * immediately previous frame and that is using the same modulation
	 * (CCK or OFDM). If no basic rate set matches with these requirements,
	 * the highest mandatory rate of the PHY that is less than or equal to
	 * the rate of the previous frame is used.
	 * Mandatory rates for IEEE 802.11g PHY: 1, 2, 5.5, 11, 6, 12, 24 Mbps
	 */
	rate = -1;
	/* use lowest available if everything fails */
	mrate = sband->bitrates[0].bitrate;
	for (i = 0; i < sband->n_bitrates; i++) {
		struct ieee80211_rate *r = &sband->bitrates[i];

		if (r->bitrate > txrate->bitrate)
			break;

		if ((rate_flags & r->flags) != rate_flags)
			continue;

		if (tx->sdata->vif.bss_conf.basic_rates & BIT(i))
			rate = DIV_ROUND_UP(r->bitrate, 1 << shift);

		switch (sband->band) {
		case NL80211_BAND_2GHZ: {
			u32 flag;
			if (tx->sdata->flags & IEEE80211_SDATA_OPERATING_GMODE)
				flag = IEEE80211_RATE_MANDATORY_G;
			else
				flag = IEEE80211_RATE_MANDATORY_B;
			if (r->flags & flag)
				mrate = r->bitrate;
			break;
		}
		case NL80211_BAND_5GHZ:
		case NL80211_BAND_6GHZ:
			if (r->flags & IEEE80211_RATE_MANDATORY_A)
				mrate = r->bitrate;
			break;
		case NL80211_BAND_60GHZ:
			/* TODO, for now fall through */
		case NUM_NL80211_BANDS:
			WARN_ON(1);
			break;
		}
	}
	if (rate == -1) {
		/* No matching basic rate found; use highest suitable mandatory
		 * PHY rate */
		rate = DIV_ROUND_UP(mrate, 1 << shift);
	}

	/* Don't calculate ACKs for QoS Frames with NoAck Policy set */
	if (ieee80211_is_data_qos(hdr->frame_control) &&
	    *(ieee80211_get_qos_ctl(hdr)) & IEEE80211_QOS_CTL_ACK_POLICY_NOACK)
		dur = 0;
	else
		/* Time needed to transmit ACK
		 * (10 bytes + 4-byte FCS = 112 bits) plus SIFS; rounded up
		 * to closest integer */
		dur = ieee80211_frame_duration(sband->band, 10, rate, erp,
				tx->sdata->vif.bss_conf.use_short_preamble,
				shift);

	if (next_frag_len) {
		/* Frame is fragmented: duration increases with time needed to
		 * transmit next fragment plus ACK and 2 x SIFS. */
		dur *= 2; /* ACK + SIFS */
		/* next fragment */
		dur += ieee80211_frame_duration(sband->band, next_frag_len,
				txrate->bitrate, erp,
				tx->sdata->vif.bss_conf.use_short_preamble,
				shift);
	}

	return cpu_to_le16(dur);
}

/* tx handlers */
static ieee80211_tx_result debug_noinline
ieee80211_tx_h_dynamic_ps(struct ieee80211_tx_data *tx)
{
	struct ieee80211_local *local = tx->local;
	struct ieee80211_if_managed *ifmgd;
	struct ieee80211_tx_info *info = IEEE80211_SKB_CB(tx->skb);

	/* driver doesn't support power save */
	if (!ieee80211_hw_check(&local->hw, SUPPORTS_PS))
		return TX_CONTINUE;

	/* hardware does dynamic power save */
	if (ieee80211_hw_check(&local->hw, SUPPORTS_DYNAMIC_PS))
		return TX_CONTINUE;

	/* dynamic power save disabled */
	if (local->hw.conf.dynamic_ps_timeout <= 0)
		return TX_CONTINUE;

	/* we are scanning, don't enable power save */
	if (local->scanning)
		return TX_CONTINUE;

	if (!local->ps_sdata)
		return TX_CONTINUE;

	/* No point if we're going to suspend */
	if (local->quiescing)
		return TX_CONTINUE;

	/* dynamic ps is supported only in managed mode */
	if (tx->sdata->vif.type != NL80211_IFTYPE_STATION)
		return TX_CONTINUE;

	if (unlikely(info->flags & IEEE80211_TX_INTFL_OFFCHAN_TX_OK))
		return TX_CONTINUE;

	ifmgd = &tx->sdata->u.mgd;

	/*
	 * Don't wakeup from power save if u-apsd is enabled, voip ac has
	 * u-apsd enabled and the frame is in voip class. This effectively
	 * means that even if all access categories have u-apsd enabled, in
	 * practise u-apsd is only used with the voip ac. This is a
	 * workaround for the case when received voip class packets do not
	 * have correct qos tag for some reason, due the network or the
	 * peer application.
	 *
	 * Note: ifmgd->uapsd_queues access is racy here. If the value is
	 * changed via debugfs, user needs to reassociate manually to have
	 * everything in sync.
	 */
	if ((ifmgd->flags & IEEE80211_STA_UAPSD_ENABLED) &&
	    (ifmgd->uapsd_queues & IEEE80211_WMM_IE_STA_QOSINFO_AC_VO) &&
	    skb_get_queue_mapping(tx->skb) == IEEE80211_AC_VO)
		return TX_CONTINUE;

	if (local->hw.conf.flags & IEEE80211_CONF_PS) {
		ieee80211_stop_queues_by_reason(&local->hw,
						IEEE80211_MAX_QUEUE_MAP,
						IEEE80211_QUEUE_STOP_REASON_PS,
						false);
		ifmgd->flags &= ~IEEE80211_STA_NULLFUNC_ACKED;
		ieee80211_queue_work(&local->hw,
				     &local->dynamic_ps_disable_work);
	}

	/* Don't restart the timer if we're not disassociated */
	if (!ifmgd->associated)
		return TX_CONTINUE;

	mod_timer(&local->dynamic_ps_timer, jiffies +
		  msecs_to_jiffies(local->hw.conf.dynamic_ps_timeout));

	return TX_CONTINUE;
}

static ieee80211_tx_result debug_noinline
ieee80211_tx_h_check_assoc(struct ieee80211_tx_data *tx)
{

	struct ieee80211_hdr *hdr = (struct ieee80211_hdr *)tx->skb->data;
	struct ieee80211_tx_info *info = IEEE80211_SKB_CB(tx->skb);
	bool assoc = false;

	if (unlikely(info->flags & IEEE80211_TX_CTL_INJECTED))
		return TX_CONTINUE;

	if (unlikely(test_bit(SCAN_SW_SCANNING, &tx->local->scanning)) &&
	    test_bit(SDATA_STATE_OFFCHANNEL, &tx->sdata->state) &&
	    !ieee80211_is_probe_req(hdr->frame_control) &&
	    !ieee80211_is_nullfunc(hdr->frame_control))
		/*
		 * When software scanning only nullfunc frames (to notify
		 * the sleep state to the AP) and probe requests (for the
		 * active scan) are allowed, all other frames should not be
		 * sent and we should not get here, but if we do
		 * nonetheless, drop them to avoid sending them
		 * off-channel. See the link below and
		 * ieee80211_start_scan() for more.
		 *
		 * http://article.gmane.org/gmane.linux.kernel.wireless.general/30089
		 */
		return TX_DROP;

	if (tx->sdata->vif.type == NL80211_IFTYPE_OCB)
		return TX_CONTINUE;

	if (tx->sdata->vif.type == NL80211_IFTYPE_WDS)
		return TX_CONTINUE;

	if (tx->flags & IEEE80211_TX_PS_BUFFERED)
		return TX_CONTINUE;

	if (tx->sta)
		assoc = test_sta_flag(tx->sta, WLAN_STA_ASSOC);

	if (likely(tx->flags & IEEE80211_TX_UNICAST)) {
		if (unlikely(!assoc &&
			     ieee80211_is_data(hdr->frame_control))) {
#ifdef CONFIG_MAC80211_VERBOSE_DEBUG
			sdata_info(tx->sdata,
				   "dropped data frame to not associated station %pM\n",
				   hdr->addr1);
#endif
			I802_DEBUG_INC(tx->local->tx_handlers_drop_not_assoc);
			return TX_DROP;
		}
	} else if (unlikely(ieee80211_is_data(hdr->frame_control) &&
			    ieee80211_vif_get_num_mcast_if(tx->sdata) == 0)) {
		/*
		 * No associated STAs - no need to send multicast
		 * frames.
		 */
		return TX_DROP;
	}

	return TX_CONTINUE;
}

/* This function is called whenever the AP is about to exceed the maximum limit
 * of buffered frames for power saving STAs. This situation should not really
 * happen often during normal operation, so dropping the oldest buffered packet
 * from each queue should be OK to make some room for new frames. */
static void purge_old_ps_buffers(struct ieee80211_local *local)
{
	int total = 0, purged = 0;
	struct sk_buff *skb;
	struct ieee80211_sub_if_data *sdata;
	struct sta_info *sta;

	list_for_each_entry_rcu(sdata, &local->interfaces, list) {
		struct ps_data *ps;

		if (sdata->vif.type == NL80211_IFTYPE_AP)
			ps = &sdata->u.ap.ps;
		else if (ieee80211_vif_is_mesh(&sdata->vif))
			ps = &sdata->u.mesh.ps;
		else
			continue;

		skb = skb_dequeue(&ps->bc_buf);
		if (skb) {
			purged++;
			ieee80211_free_txskb(&local->hw, skb);
		}
		total += skb_queue_len(&ps->bc_buf);
	}

	/*
	 * Drop one frame from each station from the lowest-priority
	 * AC that has frames at all.
	 */
	list_for_each_entry_rcu(sta, &local->sta_list, list) {
		int ac;

		for (ac = IEEE80211_AC_BK; ac >= IEEE80211_AC_VO; ac--) {
			skb = skb_dequeue(&sta->ps_tx_buf[ac]);
			total += skb_queue_len(&sta->ps_tx_buf[ac]);
			if (skb) {
				purged++;
				ieee80211_free_txskb(&local->hw, skb);
				break;
			}
		}
	}

	local->total_ps_buffered = total;
	ps_dbg_hw(&local->hw, "PS buffers full - purged %d frames\n", purged);
}

static ieee80211_tx_result
ieee80211_tx_h_multicast_ps_buf(struct ieee80211_tx_data *tx)
{
	struct ieee80211_tx_info *info = IEEE80211_SKB_CB(tx->skb);
	struct ieee80211_hdr *hdr = (struct ieee80211_hdr *)tx->skb->data;
	struct ps_data *ps;

	/*
	 * broadcast/multicast frame
	 *
	 * If any of the associated/peer stations is in power save mode,
	 * the frame is buffered to be sent after DTIM beacon frame.
	 * This is done either by the hardware or us.
	 */

	/* powersaving STAs currently only in AP/VLAN/mesh mode */
	if (tx->sdata->vif.type == NL80211_IFTYPE_AP ||
	    tx->sdata->vif.type == NL80211_IFTYPE_AP_VLAN) {
		if (!tx->sdata->bss)
			return TX_CONTINUE;

		ps = &tx->sdata->bss->ps;
	} else if (ieee80211_vif_is_mesh(&tx->sdata->vif)) {
		ps = &tx->sdata->u.mesh.ps;
	} else {
		return TX_CONTINUE;
	}


	/* no buffering for ordered frames */
	if (ieee80211_has_order(hdr->frame_control))
		return TX_CONTINUE;

	if (ieee80211_is_probe_req(hdr->frame_control))
		return TX_CONTINUE;

	if (ieee80211_hw_check(&tx->local->hw, QUEUE_CONTROL))
		info->hw_queue = tx->sdata->vif.cab_queue;

	/* no stations in PS mode and no buffered packets */
	if (!atomic_read(&ps->num_sta_ps) && skb_queue_empty(&ps->bc_buf))
		return TX_CONTINUE;

	info->flags |= IEEE80211_TX_CTL_SEND_AFTER_DTIM;

	/* device releases frame after DTIM beacon */
	if (!ieee80211_hw_check(&tx->local->hw, HOST_BROADCAST_PS_BUFFERING))
		return TX_CONTINUE;

	/* buffered in mac80211 */
	if (tx->local->total_ps_buffered >= TOTAL_MAX_TX_BUFFER)
		purge_old_ps_buffers(tx->local);

	if (skb_queue_len(&ps->bc_buf) >= AP_MAX_BC_BUFFER) {
		ps_dbg(tx->sdata,
		       "BC TX buffer full - dropping the oldest frame\n");
		ieee80211_free_txskb(&tx->local->hw, skb_dequeue(&ps->bc_buf));
	} else
		tx->local->total_ps_buffered++;

	skb_queue_tail(&ps->bc_buf, tx->skb);

	return TX_QUEUED;
}

static int ieee80211_use_mfp(__le16 fc, struct sta_info *sta,
			     struct sk_buff *skb)
{
	if (!ieee80211_is_mgmt(fc))
		return 0;

	if (sta == NULL || !test_sta_flag(sta, WLAN_STA_MFP))
		return 0;

	if (!ieee80211_is_robust_mgmt_frame(skb))
		return 0;

	return 1;
}

static ieee80211_tx_result
ieee80211_tx_h_unicast_ps_buf(struct ieee80211_tx_data *tx)
{
	struct sta_info *sta = tx->sta;
	struct ieee80211_tx_info *info = IEEE80211_SKB_CB(tx->skb);
	struct ieee80211_hdr *hdr = (struct ieee80211_hdr *)tx->skb->data;
	struct ieee80211_local *local = tx->local;

	if (unlikely(!sta))
		return TX_CONTINUE;

	if (unlikely((test_sta_flag(sta, WLAN_STA_PS_STA) ||
		      test_sta_flag(sta, WLAN_STA_PS_DRIVER) ||
		      test_sta_flag(sta, WLAN_STA_PS_DELIVER)) &&
		     !(info->flags & IEEE80211_TX_CTL_NO_PS_BUFFER))) {
		int ac = skb_get_queue_mapping(tx->skb);

		if (ieee80211_is_mgmt(hdr->frame_control) &&
		    !ieee80211_is_bufferable_mmpdu(hdr->frame_control)) {
			info->flags |= IEEE80211_TX_CTL_NO_PS_BUFFER;
			return TX_CONTINUE;
		}

		ps_dbg(sta->sdata, "STA %pM aid %d: PS buffer for AC %d\n",
		       sta->sta.addr, sta->sta.aid, ac);
		if (tx->local->total_ps_buffered >= TOTAL_MAX_TX_BUFFER)
			purge_old_ps_buffers(tx->local);

		/* sync with ieee80211_sta_ps_deliver_wakeup */
		spin_lock(&sta->ps_lock);
		/*
		 * STA woke up the meantime and all the frames on ps_tx_buf have
		 * been queued to pending queue. No reordering can happen, go
		 * ahead and Tx the packet.
		 */
		if (!test_sta_flag(sta, WLAN_STA_PS_STA) &&
		    !test_sta_flag(sta, WLAN_STA_PS_DRIVER) &&
		    !test_sta_flag(sta, WLAN_STA_PS_DELIVER)) {
			spin_unlock(&sta->ps_lock);
			return TX_CONTINUE;
		}

		if (skb_queue_len(&sta->ps_tx_buf[ac]) >= STA_MAX_TX_BUFFER) {
			struct sk_buff *old = skb_dequeue(&sta->ps_tx_buf[ac]);
			ps_dbg(tx->sdata,
			       "STA %pM TX buffer for AC %d full - dropping oldest frame\n",
			       sta->sta.addr, ac);
			ieee80211_free_txskb(&local->hw, old);
		} else
			tx->local->total_ps_buffered++;

		info->control.jiffies = jiffies;
		info->control.vif = &tx->sdata->vif;
		info->flags |= IEEE80211_TX_INTFL_NEED_TXPROCESSING;
		info->flags &= ~IEEE80211_TX_TEMPORARY_FLAGS;
		skb_queue_tail(&sta->ps_tx_buf[ac], tx->skb);
		spin_unlock(&sta->ps_lock);

		if (!timer_pending(&local->sta_cleanup))
			mod_timer(&local->sta_cleanup,
				  round_jiffies(jiffies +
						STA_INFO_CLEANUP_INTERVAL));

		/*
		 * We queued up some frames, so the TIM bit might
		 * need to be set, recalculate it.
		 */
		sta_info_recalc_tim(sta);

		return TX_QUEUED;
	} else if (unlikely(test_sta_flag(sta, WLAN_STA_PS_STA))) {
		ps_dbg(tx->sdata,
		       "STA %pM in PS mode, but polling/in SP -> send frame\n",
		       sta->sta.addr);
	}

	return TX_CONTINUE;
}

static ieee80211_tx_result debug_noinline
ieee80211_tx_h_ps_buf(struct ieee80211_tx_data *tx)
{
	if (unlikely(tx->flags & IEEE80211_TX_PS_BUFFERED))
		return TX_CONTINUE;

	if (tx->flags & IEEE80211_TX_UNICAST)
		return ieee80211_tx_h_unicast_ps_buf(tx);
	else
		return ieee80211_tx_h_multicast_ps_buf(tx);
}

static ieee80211_tx_result debug_noinline
ieee80211_tx_h_check_control_port_protocol(struct ieee80211_tx_data *tx)
{
	struct ieee80211_tx_info *info = IEEE80211_SKB_CB(tx->skb);

	if (unlikely(tx->sdata->control_port_protocol == tx->skb->protocol)) {
		if (tx->sdata->control_port_no_encrypt)
			info->flags |= IEEE80211_TX_INTFL_DONT_ENCRYPT;
		info->control.flags |= IEEE80211_TX_CTRL_PORT_CTRL_PROTO;
		info->flags |= IEEE80211_TX_CTL_USE_MINRATE;
	}

	return TX_CONTINUE;
}

static ieee80211_tx_result debug_noinline
ieee80211_tx_h_select_key(struct ieee80211_tx_data *tx)
{
	struct ieee80211_key *key;
	struct ieee80211_tx_info *info = IEEE80211_SKB_CB(tx->skb);
	struct ieee80211_hdr *hdr = (struct ieee80211_hdr *)tx->skb->data;

	if (unlikely(info->flags & IEEE80211_TX_INTFL_DONT_ENCRYPT))
		tx->key = NULL;
	else if (tx->sta &&
		 (key = rcu_dereference(tx->sta->ptk[tx->sta->ptk_idx])))
		tx->key = key;
	else if (ieee80211_is_group_privacy_action(tx->skb) &&
		(key = rcu_dereference(tx->sdata->default_multicast_key)))
		tx->key = key;
	else if (ieee80211_is_mgmt(hdr->frame_control) &&
		 is_multicast_ether_addr(hdr->addr1) &&
		 ieee80211_is_robust_mgmt_frame(tx->skb) &&
		 (key = rcu_dereference(tx->sdata->default_mgmt_key)))
		tx->key = key;
	else if (is_multicast_ether_addr(hdr->addr1) &&
		 (key = rcu_dereference(tx->sdata->default_multicast_key)))
		tx->key = key;
	else if (!is_multicast_ether_addr(hdr->addr1) &&
		 (key = rcu_dereference(tx->sdata->default_unicast_key)))
		tx->key = key;
	else
		tx->key = NULL;

	if (tx->key) {
		bool skip_hw = false;

		/* TODO: add threshold stuff again */

		switch (tx->key->conf.cipher) {
		case WLAN_CIPHER_SUITE_WEP40:
		case WLAN_CIPHER_SUITE_WEP104:
		case WLAN_CIPHER_SUITE_TKIP:
			if (!ieee80211_is_data_present(hdr->frame_control))
				tx->key = NULL;
			break;
		case WLAN_CIPHER_SUITE_CCMP:
		case WLAN_CIPHER_SUITE_CCMP_256:
		case WLAN_CIPHER_SUITE_GCMP:
		case WLAN_CIPHER_SUITE_GCMP_256:
			if (!ieee80211_is_data_present(hdr->frame_control) &&
			    !ieee80211_use_mfp(hdr->frame_control, tx->sta,
					       tx->skb) &&
			    !ieee80211_is_group_privacy_action(tx->skb))
				tx->key = NULL;
			else
				skip_hw = (tx->key->conf.flags &
					   IEEE80211_KEY_FLAG_SW_MGMT_TX) &&
					ieee80211_is_mgmt(hdr->frame_control);
			break;
		case WLAN_CIPHER_SUITE_AES_CMAC:
		case WLAN_CIPHER_SUITE_BIP_CMAC_256:
		case WLAN_CIPHER_SUITE_BIP_GMAC_128:
		case WLAN_CIPHER_SUITE_BIP_GMAC_256:
			if (!ieee80211_is_mgmt(hdr->frame_control))
				tx->key = NULL;
			break;
		}

		if (unlikely(tx->key && tx->key->flags & KEY_FLAG_TAINTED &&
			     !ieee80211_is_deauth(hdr->frame_control)))
			return TX_DROP;

		if (!skip_hw && tx->key &&
		    tx->key->flags & KEY_FLAG_UPLOADED_TO_HARDWARE)
			info->control.hw_key = &tx->key->conf;
	}

	return TX_CONTINUE;
}

static ieee80211_tx_result debug_noinline
ieee80211_tx_h_rate_ctrl(struct ieee80211_tx_data *tx)
{
	struct ieee80211_tx_info *info = IEEE80211_SKB_CB(tx->skb);
	struct ieee80211_hdr *hdr = (void *)tx->skb->data;
	struct ieee80211_supported_band *sband;
	u32 len;
	struct ieee80211_tx_rate_control txrc;
	struct ieee80211_sta_rates *ratetbl = NULL;
	bool assoc = false;

	memset(&txrc, 0, sizeof(txrc));

	sband = tx->local->hw.wiphy->bands[info->band];

	len = min_t(u32, tx->skb->len + FCS_LEN,
			 tx->local->hw.wiphy->frag_threshold);

	/* set up the tx rate control struct we give the RC algo */
	txrc.hw = &tx->local->hw;
	txrc.sband = sband;
	txrc.bss_conf = &tx->sdata->vif.bss_conf;
	txrc.skb = tx->skb;
	txrc.reported_rate.idx = -1;
	txrc.rate_idx_mask = tx->sdata->rc_rateidx_mask[info->band];

	if (tx->sdata->rc_has_mcs_mask[info->band])
		txrc.rate_idx_mcs_mask =
			tx->sdata->rc_rateidx_mcs_mask[info->band];

	txrc.bss = (tx->sdata->vif.type == NL80211_IFTYPE_AP ||
		    tx->sdata->vif.type == NL80211_IFTYPE_MESH_POINT ||
		    tx->sdata->vif.type == NL80211_IFTYPE_ADHOC ||
		    tx->sdata->vif.type == NL80211_IFTYPE_OCB);

	/* set up RTS protection if desired */
	if (len > tx->local->hw.wiphy->rts_threshold) {
		txrc.rts = true;
	}

	info->control.use_rts = txrc.rts;
	info->control.use_cts_prot = tx->sdata->vif.bss_conf.use_cts_prot;

	/*
	 * Use short preamble if the BSS can handle it, but not for
	 * management frames unless we know the receiver can handle
	 * that -- the management frame might be to a station that
	 * just wants a probe response.
	 */
	if (tx->sdata->vif.bss_conf.use_short_preamble &&
	    (ieee80211_is_data(hdr->frame_control) ||
	     (tx->sta && test_sta_flag(tx->sta, WLAN_STA_SHORT_PREAMBLE))))
		txrc.short_preamble = true;

	info->control.short_preamble = txrc.short_preamble;

	/* don't ask rate control when rate already injected via radiotap */
	if (info->control.flags & IEEE80211_TX_CTRL_RATE_INJECT)
		return TX_CONTINUE;

	if (tx->sta)
		assoc = test_sta_flag(tx->sta, WLAN_STA_ASSOC);

	/*
	 * Lets not bother rate control if we're associated and cannot
	 * talk to the sta. This should not happen.
	 */
	if (WARN(test_bit(SCAN_SW_SCANNING, &tx->local->scanning) && assoc &&
		 !rate_usable_index_exists(sband, &tx->sta->sta),
		 "%s: Dropped data frame as no usable bitrate found while "
		 "scanning and associated. Target station: "
		 "%pM on %d GHz band\n",
		 tx->sdata->name, hdr->addr1,
		 info->band ? 5 : 2))
		return TX_DROP;

	/*
	 * If we're associated with the sta at this point we know we can at
	 * least send the frame at the lowest bit rate.
	 */
	rate_control_get_rate(tx->sdata, tx->sta, &txrc);

	if (tx->sta && !info->control.skip_table)
		ratetbl = rcu_dereference(tx->sta->sta.rates);

	if (unlikely(info->control.rates[0].idx < 0)) {
		if (ratetbl) {
			struct ieee80211_tx_rate rate = {
				.idx = ratetbl->rate[0].idx,
				.flags = ratetbl->rate[0].flags,
				.count = ratetbl->rate[0].count
			};

			if (ratetbl->rate[0].idx < 0)
				return TX_DROP;

			tx->rate = rate;
		} else {
			return TX_DROP;
		}
	} else {
		tx->rate = info->control.rates[0];
	}

	if (txrc.reported_rate.idx < 0) {
		txrc.reported_rate = tx->rate;
		if (tx->sta && ieee80211_is_data(hdr->frame_control))
			tx->sta->tx_stats.last_rate = txrc.reported_rate;
	} else if (tx->sta)
		tx->sta->tx_stats.last_rate = txrc.reported_rate;

	if (ratetbl)
		return TX_CONTINUE;

	if (unlikely(!info->control.rates[0].count))
		info->control.rates[0].count = 1;

	if (WARN_ON_ONCE((info->control.rates[0].count > 1) &&
			 (info->flags & IEEE80211_TX_CTL_NO_ACK)))
		info->control.rates[0].count = 1;

	return TX_CONTINUE;
}

static __le16 ieee80211_tx_next_seq(struct sta_info *sta, int tid)
{
	u16 *seq = &sta->tid_seq[tid];
	__le16 ret = cpu_to_le16(*seq);

	/* Increase the sequence number. */
	*seq = (*seq + 0x10) & IEEE80211_SCTL_SEQ;

	return ret;
}

static ieee80211_tx_result debug_noinline
ieee80211_tx_h_sequence(struct ieee80211_tx_data *tx)
{
	struct ieee80211_tx_info *info = IEEE80211_SKB_CB(tx->skb);
	struct ieee80211_hdr *hdr = (struct ieee80211_hdr *)tx->skb->data;
	int tid;

	/*
	 * Packet injection may want to control the sequence
	 * number, if we have no matching interface then we
	 * neither assign one ourselves nor ask the driver to.
	 */
	if (unlikely(info->control.vif->type == NL80211_IFTYPE_MONITOR))
		return TX_CONTINUE;

	if (unlikely(ieee80211_is_ctl(hdr->frame_control)))
		return TX_CONTINUE;

	if (ieee80211_hdrlen(hdr->frame_control) < 24)
		return TX_CONTINUE;

	if (ieee80211_is_qos_nullfunc(hdr->frame_control))
		return TX_CONTINUE;

	/*
	 * Anything but QoS data that has a sequence number field
	 * (is long enough) gets a sequence number from the global
	 * counter.  QoS data frames with a multicast destination
	 * also use the global counter (802.11-2012 9.3.2.10).
	 */
	if (!ieee80211_is_data_qos(hdr->frame_control) ||
	    is_multicast_ether_addr(hdr->addr1)) {
		if (tx->flags & IEEE80211_TX_NO_SEQNO)
			return TX_CONTINUE;
		/* driver should assign sequence number */
		info->flags |= IEEE80211_TX_CTL_ASSIGN_SEQ;
		/* for pure STA mode without beacons, we can do it */
		hdr->seq_ctrl = cpu_to_le16(tx->sdata->sequence_number);
		tx->sdata->sequence_number += 0x10;
		if (tx->sta)
			tx->sta->tx_stats.msdu[IEEE80211_NUM_TIDS]++;
		return TX_CONTINUE;
	}

	/*
	 * This should be true for injected/management frames only, for
	 * management frames we have set the IEEE80211_TX_CTL_ASSIGN_SEQ
	 * above since they are not QoS-data frames.
	 */
	if (!tx->sta)
		return TX_CONTINUE;

	/* include per-STA, per-TID sequence counter */
	tid = ieee80211_get_tid(hdr);
	tx->sta->tx_stats.msdu[tid]++;

	hdr->seq_ctrl = ieee80211_tx_next_seq(tx->sta, tid);

	return TX_CONTINUE;
}

static int ieee80211_fragment(struct ieee80211_tx_data *tx,
			      struct sk_buff *skb, int hdrlen,
			      int frag_threshold)
{
	struct ieee80211_local *local = tx->local;
	struct ieee80211_tx_info *info;
	struct sk_buff *tmp;
	int per_fragm = frag_threshold - hdrlen - FCS_LEN;
	int pos = hdrlen + per_fragm;
	int rem = skb->len - hdrlen - per_fragm;

	if (WARN_ON(rem < 0))
		return -EINVAL;

	/* first fragment was already added to queue by caller */

	while (rem) {
		int fraglen = per_fragm;

		if (fraglen > rem)
			fraglen = rem;
		rem -= fraglen;
		tmp = dev_alloc_skb(local->tx_headroom +
				    frag_threshold +
				    tx->sdata->encrypt_headroom +
				    IEEE80211_ENCRYPT_TAILROOM);
		if (!tmp)
			return -ENOMEM;

		__skb_queue_tail(&tx->skbs, tmp);

		skb_reserve(tmp,
			    local->tx_headroom + tx->sdata->encrypt_headroom);

		/* copy control information */
		memcpy(tmp->cb, skb->cb, sizeof(tmp->cb));

		info = IEEE80211_SKB_CB(tmp);
		info->flags &= ~(IEEE80211_TX_CTL_CLEAR_PS_FILT |
				 IEEE80211_TX_CTL_FIRST_FRAGMENT);

		if (rem)
			info->flags |= IEEE80211_TX_CTL_MORE_FRAMES;

		skb_copy_queue_mapping(tmp, skb);
		tmp->priority = skb->priority;
		tmp->dev = skb->dev;

		/* copy header and data */
		skb_put_data(tmp, skb->data, hdrlen);
		skb_put_data(tmp, skb->data + pos, fraglen);

		pos += fraglen;
	}

	/* adjust first fragment's length */
	skb_trim(skb, hdrlen + per_fragm);
	return 0;
}

static ieee80211_tx_result debug_noinline
ieee80211_tx_h_fragment(struct ieee80211_tx_data *tx)
{
	struct sk_buff *skb = tx->skb;
	struct ieee80211_tx_info *info = IEEE80211_SKB_CB(skb);
	struct ieee80211_hdr *hdr = (void *)skb->data;
	int frag_threshold = tx->local->hw.wiphy->frag_threshold;
	int hdrlen;
	int fragnum;

	/* no matter what happens, tx->skb moves to tx->skbs */
	__skb_queue_tail(&tx->skbs, skb);
	tx->skb = NULL;

	if (info->flags & IEEE80211_TX_CTL_DONTFRAG)
		return TX_CONTINUE;

	if (ieee80211_hw_check(&tx->local->hw, SUPPORTS_TX_FRAG))
		return TX_CONTINUE;

	/*
	 * Warn when submitting a fragmented A-MPDU frame and drop it.
	 * This scenario is handled in ieee80211_tx_prepare but extra
	 * caution taken here as fragmented ampdu may cause Tx stop.
	 */
	if (WARN_ON(info->flags & IEEE80211_TX_CTL_AMPDU))
		return TX_DROP;

	hdrlen = ieee80211_hdrlen(hdr->frame_control);

	/* internal error, why isn't DONTFRAG set? */
	if (WARN_ON(skb->len + FCS_LEN <= frag_threshold))
		return TX_DROP;

	/*
	 * Now fragment the frame. This will allocate all the fragments and
	 * chain them (using skb as the first fragment) to skb->next.
	 * During transmission, we will remove the successfully transmitted
	 * fragments from this list. When the low-level driver rejects one
	 * of the fragments then we will simply pretend to accept the skb
	 * but store it away as pending.
	 */
	if (ieee80211_fragment(tx, skb, hdrlen, frag_threshold))
		return TX_DROP;

	/* update duration/seq/flags of fragments */
	fragnum = 0;

	skb_queue_walk(&tx->skbs, skb) {
		const __le16 morefrags = cpu_to_le16(IEEE80211_FCTL_MOREFRAGS);

		hdr = (void *)skb->data;
		info = IEEE80211_SKB_CB(skb);

		if (!skb_queue_is_last(&tx->skbs, skb)) {
			hdr->frame_control |= morefrags;
			/*
			 * No multi-rate retries for fragmented frames, that
			 * would completely throw off the NAV at other STAs.
			 */
			info->control.rates[1].idx = -1;
			info->control.rates[2].idx = -1;
			info->control.rates[3].idx = -1;
			BUILD_BUG_ON(IEEE80211_TX_MAX_RATES != 4);
			info->flags &= ~IEEE80211_TX_CTL_RATE_CTRL_PROBE;
		} else {
			hdr->frame_control &= ~morefrags;
		}
		hdr->seq_ctrl |= cpu_to_le16(fragnum & IEEE80211_SCTL_FRAG);
		fragnum++;
	}

	return TX_CONTINUE;
}

static ieee80211_tx_result debug_noinline
ieee80211_tx_h_stats(struct ieee80211_tx_data *tx)
{
	struct sk_buff *skb;
	int ac = -1;

	if (!tx->sta)
		return TX_CONTINUE;

	skb_queue_walk(&tx->skbs, skb) {
		ac = skb_get_queue_mapping(skb);
		tx->sta->tx_stats.bytes[ac] += skb->len;
	}
	if (ac >= 0)
		tx->sta->tx_stats.packets[ac]++;

	return TX_CONTINUE;
}

static ieee80211_tx_result debug_noinline
ieee80211_tx_h_encrypt(struct ieee80211_tx_data *tx)
{
	if (!tx->key)
		return TX_CONTINUE;

	switch (tx->key->conf.cipher) {
	case WLAN_CIPHER_SUITE_WEP40:
	case WLAN_CIPHER_SUITE_WEP104:
		return ieee80211_crypto_wep_encrypt(tx);
	case WLAN_CIPHER_SUITE_TKIP:
		return ieee80211_crypto_tkip_encrypt(tx);
	case WLAN_CIPHER_SUITE_CCMP:
		return ieee80211_crypto_ccmp_encrypt(
			tx, IEEE80211_CCMP_MIC_LEN);
	case WLAN_CIPHER_SUITE_CCMP_256:
		return ieee80211_crypto_ccmp_encrypt(
			tx, IEEE80211_CCMP_256_MIC_LEN);
	case WLAN_CIPHER_SUITE_AES_CMAC:
		return ieee80211_crypto_aes_cmac_encrypt(tx);
	case WLAN_CIPHER_SUITE_BIP_CMAC_256:
		return ieee80211_crypto_aes_cmac_256_encrypt(tx);
	case WLAN_CIPHER_SUITE_BIP_GMAC_128:
	case WLAN_CIPHER_SUITE_BIP_GMAC_256:
		return ieee80211_crypto_aes_gmac_encrypt(tx);
	case WLAN_CIPHER_SUITE_GCMP:
	case WLAN_CIPHER_SUITE_GCMP_256:
		return ieee80211_crypto_gcmp_encrypt(tx);
	default:
		return ieee80211_crypto_hw_encrypt(tx);
	}

	return TX_DROP;
}

static ieee80211_tx_result debug_noinline
ieee80211_tx_h_calculate_duration(struct ieee80211_tx_data *tx)
{
	struct sk_buff *skb;
	struct ieee80211_hdr *hdr;
	int next_len;
	bool group_addr;

	skb_queue_walk(&tx->skbs, skb) {
		hdr = (void *) skb->data;
		if (unlikely(ieee80211_is_pspoll(hdr->frame_control)))
			break; /* must not overwrite AID */
		if (!skb_queue_is_last(&tx->skbs, skb)) {
			struct sk_buff *next = skb_queue_next(&tx->skbs, skb);
			next_len = next->len;
		} else
			next_len = 0;
		group_addr = is_multicast_ether_addr(hdr->addr1);

		hdr->duration_id =
			ieee80211_duration(tx, skb, group_addr, next_len);
	}

	return TX_CONTINUE;
}

/* actual transmit path */

static bool ieee80211_tx_prep_agg(struct ieee80211_tx_data *tx,
				  struct sk_buff *skb,
				  struct ieee80211_tx_info *info,
				  struct tid_ampdu_tx *tid_tx,
				  int tid)
{
	bool queued = false;
	bool reset_agg_timer = false;
	struct sk_buff *purge_skb = NULL;

	if (test_bit(HT_AGG_STATE_OPERATIONAL, &tid_tx->state)) {
		info->flags |= IEEE80211_TX_CTL_AMPDU;
		reset_agg_timer = true;
	} else if (test_bit(HT_AGG_STATE_WANT_START, &tid_tx->state)) {
		/*
		 * nothing -- this aggregation session is being started
		 * but that might still fail with the driver
		 */
	} else if (!tx->sta->sta.txq[tid]) {
		spin_lock(&tx->sta->lock);
		/*
		 * Need to re-check now, because we may get here
		 *
		 *  1) in the window during which the setup is actually
		 *     already done, but not marked yet because not all
		 *     packets are spliced over to the driver pending
		 *     queue yet -- if this happened we acquire the lock
		 *     either before or after the splice happens, but
		 *     need to recheck which of these cases happened.
		 *
		 *  2) during session teardown, if the OPERATIONAL bit
		 *     was cleared due to the teardown but the pointer
		 *     hasn't been assigned NULL yet (or we loaded it
		 *     before it was assigned) -- in this case it may
		 *     now be NULL which means we should just let the
		 *     packet pass through because splicing the frames
		 *     back is already done.
		 */
		tid_tx = rcu_dereference_protected_tid_tx(tx->sta, tid);

		if (!tid_tx) {
			/* do nothing, let packet pass through */
		} else if (test_bit(HT_AGG_STATE_OPERATIONAL, &tid_tx->state)) {
			info->flags |= IEEE80211_TX_CTL_AMPDU;
			reset_agg_timer = true;
		} else {
			queued = true;
			if (info->flags & IEEE80211_TX_CTL_NO_PS_BUFFER) {
				clear_sta_flag(tx->sta, WLAN_STA_SP);
				ps_dbg(tx->sta->sdata,
				       "STA %pM aid %d: SP frame queued, close the SP w/o telling the peer\n",
				       tx->sta->sta.addr, tx->sta->sta.aid);
			}
			info->control.vif = &tx->sdata->vif;
			info->flags |= IEEE80211_TX_INTFL_NEED_TXPROCESSING;
			info->flags &= ~IEEE80211_TX_TEMPORARY_FLAGS;
			__skb_queue_tail(&tid_tx->pending, skb);
			if (skb_queue_len(&tid_tx->pending) > STA_MAX_TX_BUFFER)
				purge_skb = __skb_dequeue(&tid_tx->pending);
		}
		spin_unlock(&tx->sta->lock);

		if (purge_skb)
			ieee80211_free_txskb(&tx->local->hw, purge_skb);
	}

	/* reset session timer */
	if (reset_agg_timer)
		tid_tx->last_tx = jiffies;

	return queued;
}

/*
 * initialises @tx
 * pass %NULL for the station if unknown, a valid pointer if known
 * or an ERR_PTR() if the station is known not to exist
 */
static ieee80211_tx_result
ieee80211_tx_prepare(struct ieee80211_sub_if_data *sdata,
		     struct ieee80211_tx_data *tx,
		     struct sta_info *sta, struct sk_buff *skb)
{
	struct ieee80211_local *local = sdata->local;
	struct ieee80211_hdr *hdr;
	struct ieee80211_tx_info *info = IEEE80211_SKB_CB(skb);
	int tid;

	memset(tx, 0, sizeof(*tx));
	tx->skb = skb;
	tx->local = local;
	tx->sdata = sdata;
	__skb_queue_head_init(&tx->skbs);

	/*
	 * If this flag is set to true anywhere, and we get here,
	 * we are doing the needed processing, so remove the flag
	 * now.
	 */
	info->flags &= ~IEEE80211_TX_INTFL_NEED_TXPROCESSING;

	hdr = (struct ieee80211_hdr *) skb->data;

	if (likely(sta)) {
		if (!IS_ERR(sta))
			tx->sta = sta;
	} else {
		if (sdata->vif.type == NL80211_IFTYPE_AP_VLAN) {
			tx->sta = rcu_dereference(sdata->u.vlan.sta);
			if (!tx->sta && sdata->wdev.use_4addr)
				return TX_DROP;
		} else if (info->flags & (IEEE80211_TX_INTFL_NL80211_FRAME_TX |
					  IEEE80211_TX_CTL_INJECTED) ||
			   tx->sdata->control_port_protocol == tx->skb->protocol) {
			tx->sta = sta_info_get_bss(sdata, hdr->addr1);
		}
		if (!tx->sta && !is_multicast_ether_addr(hdr->addr1))
			tx->sta = sta_info_get(sdata, hdr->addr1);
	}

	if (tx->sta && ieee80211_is_data_qos(hdr->frame_control) &&
	    !ieee80211_is_qos_nullfunc(hdr->frame_control) &&
	    ieee80211_hw_check(&local->hw, AMPDU_AGGREGATION) &&
	    !ieee80211_hw_check(&local->hw, TX_AMPDU_SETUP_IN_HW)) {
		struct tid_ampdu_tx *tid_tx;

		tid = ieee80211_get_tid(hdr);

		tid_tx = rcu_dereference(tx->sta->ampdu_mlme.tid_tx[tid]);
		if (tid_tx) {
			bool queued;

			queued = ieee80211_tx_prep_agg(tx, skb, info,
						       tid_tx, tid);

			if (unlikely(queued))
				return TX_QUEUED;
		}
	}

	if (is_multicast_ether_addr(hdr->addr1)) {
		tx->flags &= ~IEEE80211_TX_UNICAST;
		info->flags |= IEEE80211_TX_CTL_NO_ACK;
	} else
		tx->flags |= IEEE80211_TX_UNICAST;

	if (!(info->flags & IEEE80211_TX_CTL_DONTFRAG)) {
		if (!(tx->flags & IEEE80211_TX_UNICAST) ||
		    skb->len + FCS_LEN <= local->hw.wiphy->frag_threshold ||
		    info->flags & IEEE80211_TX_CTL_AMPDU)
			info->flags |= IEEE80211_TX_CTL_DONTFRAG;
	}

	if (!tx->sta)
		info->flags |= IEEE80211_TX_CTL_CLEAR_PS_FILT;
	else if (test_and_clear_sta_flag(tx->sta, WLAN_STA_CLEAR_PS_FILT)) {
		info->flags |= IEEE80211_TX_CTL_CLEAR_PS_FILT;
		ieee80211_check_fast_xmit(tx->sta);
	}

	info->flags |= IEEE80211_TX_CTL_FIRST_FRAGMENT;

	return TX_CONTINUE;
}

static struct txq_info *ieee80211_get_txq(struct ieee80211_local *local,
					  struct ieee80211_vif *vif,
					  struct sta_info *sta,
					  struct sk_buff *skb)
{
	struct ieee80211_hdr *hdr = (struct ieee80211_hdr *) skb->data;
	struct ieee80211_tx_info *info = IEEE80211_SKB_CB(skb);
	struct ieee80211_txq *txq = NULL;

	if ((info->flags & IEEE80211_TX_CTL_SEND_AFTER_DTIM) ||
	    (info->control.flags & IEEE80211_TX_CTRL_PS_RESPONSE))
		return NULL;

	if (unlikely(!ieee80211_is_data_present(hdr->frame_control))) {
		if ((!ieee80211_is_mgmt(hdr->frame_control) ||
		     ieee80211_is_bufferable_mmpdu(hdr->frame_control) ||
		     vif->type == NL80211_IFTYPE_STATION) &&
		    sta && sta->uploaded) {
			/*
			 * This will be NULL if the driver didn't set the
			 * opt-in hardware flag.
			 */
			txq = sta->sta.txq[IEEE80211_NUM_TIDS];
		}
	} else if (sta) {
		u8 tid = skb->priority & IEEE80211_QOS_CTL_TID_MASK;

		if (!sta->uploaded)
			return NULL;

		txq = sta->sta.txq[tid];
	} else if (vif) {
		txq = vif->txq;
	}

	if (!txq)
		return NULL;

	return to_txq_info(txq);
}

static void ieee80211_set_skb_enqueue_time(struct sk_buff *skb)
{
	IEEE80211_SKB_CB(skb)->control.enqueue_time = codel_get_time();
}

static u32 codel_skb_len_func(const struct sk_buff *skb)
{
	return skb->len;
}

static codel_time_t codel_skb_time_func(const struct sk_buff *skb)
{
	const struct ieee80211_tx_info *info;

	info = (const struct ieee80211_tx_info *)skb->cb;
	return info->control.enqueue_time;
}

static struct sk_buff *codel_dequeue_func(struct codel_vars *cvars,
					  void *ctx)
{
	struct ieee80211_local *local;
	struct txq_info *txqi;
	struct fq *fq;
	struct fq_flow *flow;

	txqi = ctx;
	local = vif_to_sdata(txqi->txq.vif)->local;
	fq = &local->fq;

	if (cvars == &txqi->def_cvars)
		flow = &txqi->def_flow;
	else
		flow = &fq->flows[cvars - local->cvars];

	return fq_flow_dequeue(fq, flow);
}

static void codel_drop_func(struct sk_buff *skb,
			    void *ctx)
{
	struct ieee80211_local *local;
	struct ieee80211_hw *hw;
	struct txq_info *txqi;

	txqi = ctx;
	local = vif_to_sdata(txqi->txq.vif)->local;
	hw = &local->hw;

	ieee80211_free_txskb(hw, skb);
}

static struct sk_buff *fq_tin_dequeue_func(struct fq *fq,
					   struct fq_tin *tin,
					   struct fq_flow *flow)
{
	struct ieee80211_local *local;
	struct txq_info *txqi;
	struct codel_vars *cvars;
	struct codel_params *cparams;
	struct codel_stats *cstats;

	local = container_of(fq, struct ieee80211_local, fq);
	txqi = container_of(tin, struct txq_info, tin);
	cstats = &txqi->cstats;

	if (txqi->txq.sta) {
		struct sta_info *sta = container_of(txqi->txq.sta,
						    struct sta_info, sta);
		cparams = &sta->cparams;
	} else {
		cparams = &local->cparams;
	}

	if (flow == &txqi->def_flow)
		cvars = &txqi->def_cvars;
	else
		cvars = &local->cvars[flow - fq->flows];

	return codel_dequeue(txqi,
			     &flow->backlog,
			     cparams,
			     cvars,
			     cstats,
			     codel_skb_len_func,
			     codel_skb_time_func,
			     codel_drop_func,
			     codel_dequeue_func);
}

static void fq_skb_free_func(struct fq *fq,
			     struct fq_tin *tin,
			     struct fq_flow *flow,
			     struct sk_buff *skb)
{
	struct ieee80211_local *local;

	local = container_of(fq, struct ieee80211_local, fq);
	ieee80211_free_txskb(&local->hw, skb);
}

static struct fq_flow *fq_flow_get_default_func(struct fq *fq,
						struct fq_tin *tin,
						int idx,
						struct sk_buff *skb)
{
	struct txq_info *txqi;

	txqi = container_of(tin, struct txq_info, tin);
	return &txqi->def_flow;
}

static void ieee80211_txq_enqueue(struct ieee80211_local *local,
				  struct txq_info *txqi,
				  struct sk_buff *skb)
{
	struct fq *fq = &local->fq;
	struct fq_tin *tin = &txqi->tin;
	u32 flow_idx = fq_flow_idx(fq, skb);

	ieee80211_set_skb_enqueue_time(skb);

	spin_lock_bh(&fq->lock);
	fq_tin_enqueue(fq, tin, flow_idx, skb,
		       fq_skb_free_func,
		       fq_flow_get_default_func);
	spin_unlock_bh(&fq->lock);
}

static bool fq_vlan_filter_func(struct fq *fq, struct fq_tin *tin,
				struct fq_flow *flow, struct sk_buff *skb,
				void *data)
{
	struct ieee80211_tx_info *info = IEEE80211_SKB_CB(skb);

	return info->control.vif == data;
}

void ieee80211_txq_remove_vlan(struct ieee80211_local *local,
			       struct ieee80211_sub_if_data *sdata)
{
	struct fq *fq = &local->fq;
	struct txq_info *txqi;
	struct fq_tin *tin;
	struct ieee80211_sub_if_data *ap;

	if (WARN_ON(sdata->vif.type != NL80211_IFTYPE_AP_VLAN))
		return;

	ap = container_of(sdata->bss, struct ieee80211_sub_if_data, u.ap);

	if (!ap->vif.txq)
		return;

	txqi = to_txq_info(ap->vif.txq);
	tin = &txqi->tin;

	spin_lock_bh(&fq->lock);
	fq_tin_filter(fq, tin, fq_vlan_filter_func, &sdata->vif,
		      fq_skb_free_func);
	spin_unlock_bh(&fq->lock);
}

void ieee80211_txq_init(struct ieee80211_sub_if_data *sdata,
			struct sta_info *sta,
			struct txq_info *txqi, int tid)
{
	fq_tin_init(&txqi->tin);
	fq_flow_init(&txqi->def_flow);
	codel_vars_init(&txqi->def_cvars);
	codel_stats_init(&txqi->cstats);
	__skb_queue_head_init(&txqi->frags);
	INIT_LIST_HEAD(&txqi->schedule_order);

	txqi->txq.vif = &sdata->vif;

	if (!sta) {
		sdata->vif.txq = &txqi->txq;
		txqi->txq.tid = 0;
		txqi->txq.ac = IEEE80211_AC_BE;

		return;
	}

	if (tid == IEEE80211_NUM_TIDS) {
		if (sdata->vif.type == NL80211_IFTYPE_STATION) {
			/* Drivers need to opt in to the management MPDU TXQ */
			if (!ieee80211_hw_check(&sdata->local->hw,
						STA_MMPDU_TXQ))
				return;
		} else if (!ieee80211_hw_check(&sdata->local->hw,
					       BUFF_MMPDU_TXQ)) {
			/* Drivers need to opt in to the bufferable MMPDU TXQ */
			return;
		}
		txqi->txq.ac = IEEE80211_AC_VO;
	} else {
		txqi->txq.ac = ieee80211_ac_from_tid(tid);
	}

	txqi->txq.sta = &sta->sta;
	txqi->txq.tid = tid;
	sta->sta.txq[tid] = &txqi->txq;
}

void ieee80211_txq_purge(struct ieee80211_local *local,
			 struct txq_info *txqi)
{
	struct fq *fq = &local->fq;
	struct fq_tin *tin = &txqi->tin;

	spin_lock_bh(&fq->lock);
	fq_tin_reset(fq, tin, fq_skb_free_func);
	ieee80211_purge_tx_queue(&local->hw, &txqi->frags);
	spin_unlock_bh(&fq->lock);

	spin_lock_bh(&local->active_txq_lock[txqi->txq.ac]);
	list_del_init(&txqi->schedule_order);
	spin_unlock_bh(&local->active_txq_lock[txqi->txq.ac]);
}

void ieee80211_txq_set_params(struct ieee80211_local *local)
{
	if (local->hw.wiphy->txq_limit)
		local->fq.limit = local->hw.wiphy->txq_limit;
	else
		local->hw.wiphy->txq_limit = local->fq.limit;

	if (local->hw.wiphy->txq_memory_limit)
		local->fq.memory_limit = local->hw.wiphy->txq_memory_limit;
	else
		local->hw.wiphy->txq_memory_limit = local->fq.memory_limit;

	if (local->hw.wiphy->txq_quantum)
		local->fq.quantum = local->hw.wiphy->txq_quantum;
	else
		local->hw.wiphy->txq_quantum = local->fq.quantum;
}

int ieee80211_txq_setup_flows(struct ieee80211_local *local)
{
	struct fq *fq = &local->fq;
	int ret;
	int i;
	bool supp_vht = false;
	enum nl80211_band band;

	if (!local->ops->wake_tx_queue)
		return 0;

	ret = fq_init(fq, 4096);
	if (ret)
		return ret;

	/*
	 * If the hardware doesn't support VHT, it is safe to limit the maximum
	 * queue size. 4 Mbytes is 64 max-size aggregates in 802.11n.
	 */
	for (band = 0; band < NUM_NL80211_BANDS; band++) {
		struct ieee80211_supported_band *sband;

		sband = local->hw.wiphy->bands[band];
		if (!sband)
			continue;

		supp_vht = supp_vht || sband->vht_cap.vht_supported;
	}

	if (!supp_vht)
		fq->memory_limit = 4 << 20; /* 4 Mbytes */

	codel_params_init(&local->cparams);
	local->cparams.interval = MS2TIME(100);
	local->cparams.target = MS2TIME(20);
	local->cparams.ecn = true;

	local->cvars = kcalloc(fq->flows_cnt, sizeof(local->cvars[0]),
			       GFP_KERNEL);
	if (!local->cvars) {
		spin_lock_bh(&fq->lock);
		fq_reset(fq, fq_skb_free_func);
		spin_unlock_bh(&fq->lock);
		return -ENOMEM;
	}

	for (i = 0; i < fq->flows_cnt; i++)
		codel_vars_init(&local->cvars[i]);

	ieee80211_txq_set_params(local);

	return 0;
}

void ieee80211_txq_teardown_flows(struct ieee80211_local *local)
{
	struct fq *fq = &local->fq;

	if (!local->ops->wake_tx_queue)
		return;

	kfree(local->cvars);
	local->cvars = NULL;

	spin_lock_bh(&fq->lock);
	fq_reset(fq, fq_skb_free_func);
	spin_unlock_bh(&fq->lock);
}

static bool ieee80211_queue_skb(struct ieee80211_local *local,
				struct ieee80211_sub_if_data *sdata,
				struct sta_info *sta,
				struct sk_buff *skb)
{
	struct ieee80211_vif *vif;
	struct txq_info *txqi;

	if (!local->ops->wake_tx_queue ||
	    sdata->vif.type == NL80211_IFTYPE_MONITOR)
		return false;

	if (sdata->vif.type == NL80211_IFTYPE_AP_VLAN)
		sdata = container_of(sdata->bss,
				     struct ieee80211_sub_if_data, u.ap);

	vif = &sdata->vif;
	txqi = ieee80211_get_txq(local, vif, sta, skb);

	if (!txqi)
		return false;

	ieee80211_txq_enqueue(local, txqi, skb);

	schedule_and_wake_txq(local, txqi);

	return true;
}

static bool ieee80211_tx_frags(struct ieee80211_local *local,
			       struct ieee80211_vif *vif,
			       struct ieee80211_sta *sta,
			       struct sk_buff_head *skbs,
			       bool txpending)
{
	struct ieee80211_tx_control control = {};
	struct sk_buff *skb, *tmp;
	unsigned long flags;

	skb_queue_walk_safe(skbs, skb, tmp) {
		struct ieee80211_tx_info *info = IEEE80211_SKB_CB(skb);
		int q = info->hw_queue;

#ifdef CONFIG_MAC80211_VERBOSE_DEBUG
		if (WARN_ON_ONCE(q >= local->hw.queues)) {
			__skb_unlink(skb, skbs);
			ieee80211_free_txskb(&local->hw, skb);
			continue;
		}
#endif

		spin_lock_irqsave(&local->queue_stop_reason_lock, flags);
		if (local->queue_stop_reasons[q] ||
		    (!txpending && !skb_queue_empty(&local->pending[q]))) {
			if (unlikely(info->flags &
				     IEEE80211_TX_INTFL_OFFCHAN_TX_OK)) {
				if (local->queue_stop_reasons[q] &
				    ~BIT(IEEE80211_QUEUE_STOP_REASON_OFFCHANNEL)) {
					/*
					 * Drop off-channel frames if queues
					 * are stopped for any reason other
					 * than off-channel operation. Never
					 * queue them.
					 */
					spin_unlock_irqrestore(
						&local->queue_stop_reason_lock,
						flags);
					ieee80211_purge_tx_queue(&local->hw,
								 skbs);
					return true;
				}
			} else {

				/*
				 * Since queue is stopped, queue up frames for
				 * later transmission from the tx-pending
				 * tasklet when the queue is woken again.
				 */
				if (txpending)
					skb_queue_splice_init(skbs,
							      &local->pending[q]);
				else
					skb_queue_splice_tail_init(skbs,
								   &local->pending[q]);

				spin_unlock_irqrestore(&local->queue_stop_reason_lock,
						       flags);
				return false;
			}
		}
		spin_unlock_irqrestore(&local->queue_stop_reason_lock, flags);

		info->control.vif = vif;
		control.sta = sta;

		__skb_unlink(skb, skbs);
		drv_tx(local, &control, skb);
	}

	return true;
}

/*
 * Returns false if the frame couldn't be transmitted but was queued instead.
 */
static bool __ieee80211_tx(struct ieee80211_local *local,
			   struct sk_buff_head *skbs, int led_len,
			   struct sta_info *sta, bool txpending)
{
	struct ieee80211_tx_info *info;
	struct ieee80211_sub_if_data *sdata;
	struct ieee80211_vif *vif;
	struct ieee80211_sta *pubsta;
	struct sk_buff *skb;
	bool result = true;
	__le16 fc;

	if (WARN_ON(skb_queue_empty(skbs)))
		return true;

	skb = skb_peek(skbs);
	fc = ((struct ieee80211_hdr *)skb->data)->frame_control;
	info = IEEE80211_SKB_CB(skb);
	sdata = vif_to_sdata(info->control.vif);
	if (sta && !sta->uploaded)
		sta = NULL;

	if (sta)
		pubsta = &sta->sta;
	else
		pubsta = NULL;

	switch (sdata->vif.type) {
	case NL80211_IFTYPE_MONITOR:
		if (sdata->u.mntr.flags & MONITOR_FLAG_ACTIVE) {
			vif = &sdata->vif;
			break;
		}
		sdata = rcu_dereference(local->monitor_sdata);
		if (sdata) {
			vif = &sdata->vif;
			info->hw_queue =
				vif->hw_queue[skb_get_queue_mapping(skb)];
		} else if (ieee80211_hw_check(&local->hw, QUEUE_CONTROL)) {
			ieee80211_purge_tx_queue(&local->hw, skbs);
			return true;
		} else
			vif = NULL;
		break;
	case NL80211_IFTYPE_AP_VLAN:
		sdata = container_of(sdata->bss,
				     struct ieee80211_sub_if_data, u.ap);
		/* fall through */
	default:
		vif = &sdata->vif;
		break;
	}

	result = ieee80211_tx_frags(local, vif, pubsta, skbs,
				    txpending);

	ieee80211_tpt_led_trig_tx(local, fc, led_len);

	WARN_ON_ONCE(!skb_queue_empty(skbs));

	return result;
}

/*
 * Invoke TX handlers, return 0 on success and non-zero if the
 * frame was dropped or queued.
 *
 * The handlers are split into an early and late part. The latter is everything
 * that can be sensitive to reordering, and will be deferred to after packets
 * are dequeued from the intermediate queues (when they are enabled).
 */
static int invoke_tx_handlers_early(struct ieee80211_tx_data *tx)
{
	ieee80211_tx_result res = TX_DROP;

#define CALL_TXH(txh) \
	do {				\
		res = txh(tx);		\
		if (res != TX_CONTINUE)	\
			goto txh_done;	\
	} while (0)

	CALL_TXH(ieee80211_tx_h_dynamic_ps);
	CALL_TXH(ieee80211_tx_h_check_assoc);
	CALL_TXH(ieee80211_tx_h_ps_buf);
	CALL_TXH(ieee80211_tx_h_check_control_port_protocol);
	CALL_TXH(ieee80211_tx_h_select_key);
	if (!ieee80211_hw_check(&tx->local->hw, HAS_RATE_CONTROL))
		CALL_TXH(ieee80211_tx_h_rate_ctrl);

 txh_done:
	if (unlikely(res == TX_DROP)) {
		I802_DEBUG_INC(tx->local->tx_handlers_drop);
		if (tx->skb)
			ieee80211_free_txskb(&tx->local->hw, tx->skb);
		else
			ieee80211_purge_tx_queue(&tx->local->hw, &tx->skbs);
		return -1;
	} else if (unlikely(res == TX_QUEUED)) {
		I802_DEBUG_INC(tx->local->tx_handlers_queued);
		return -1;
	}

	return 0;
}

/*
 * Late handlers can be called while the sta lock is held. Handlers that can
 * cause packets to be generated will cause deadlock!
 */
static int invoke_tx_handlers_late(struct ieee80211_tx_data *tx)
{
	struct ieee80211_tx_info *info = IEEE80211_SKB_CB(tx->skb);
	ieee80211_tx_result res = TX_CONTINUE;

	if (unlikely(info->flags & IEEE80211_TX_INTFL_RETRANSMISSION)) {
		__skb_queue_tail(&tx->skbs, tx->skb);
		tx->skb = NULL;
		goto txh_done;
	}

	CALL_TXH(ieee80211_tx_h_michael_mic_add);
	CALL_TXH(ieee80211_tx_h_sequence);
	CALL_TXH(ieee80211_tx_h_fragment);
	/* handlers after fragment must be aware of tx info fragmentation! */
	CALL_TXH(ieee80211_tx_h_stats);
	CALL_TXH(ieee80211_tx_h_encrypt);
	if (!ieee80211_hw_check(&tx->local->hw, HAS_RATE_CONTROL))
		CALL_TXH(ieee80211_tx_h_calculate_duration);
#undef CALL_TXH

 txh_done:
	if (unlikely(res == TX_DROP)) {
		I802_DEBUG_INC(tx->local->tx_handlers_drop);
		if (tx->skb)
			ieee80211_free_txskb(&tx->local->hw, tx->skb);
		else
			ieee80211_purge_tx_queue(&tx->local->hw, &tx->skbs);
		return -1;
	} else if (unlikely(res == TX_QUEUED)) {
		I802_DEBUG_INC(tx->local->tx_handlers_queued);
		return -1;
	}

	return 0;
}

static int invoke_tx_handlers(struct ieee80211_tx_data *tx)
{
	int r = invoke_tx_handlers_early(tx);

	if (r)
		return r;
	return invoke_tx_handlers_late(tx);
}

bool ieee80211_tx_prepare_skb(struct ieee80211_hw *hw,
			      struct ieee80211_vif *vif, struct sk_buff *skb,
			      int band, struct ieee80211_sta **sta)
{
	struct ieee80211_sub_if_data *sdata = vif_to_sdata(vif);
	struct ieee80211_tx_info *info = IEEE80211_SKB_CB(skb);
	struct ieee80211_tx_data tx;
	struct sk_buff *skb2;

	if (ieee80211_tx_prepare(sdata, &tx, NULL, skb) == TX_DROP)
		return false;

	info->band = band;
	info->control.vif = vif;
	info->hw_queue = vif->hw_queue[skb_get_queue_mapping(skb)];

	if (invoke_tx_handlers(&tx))
		return false;

	if (sta) {
		if (tx.sta)
			*sta = &tx.sta->sta;
		else
			*sta = NULL;
	}

	/* this function isn't suitable for fragmented data frames */
	skb2 = __skb_dequeue(&tx.skbs);
	if (WARN_ON(skb2 != skb || !skb_queue_empty(&tx.skbs))) {
		ieee80211_free_txskb(hw, skb2);
		ieee80211_purge_tx_queue(hw, &tx.skbs);
		return false;
	}

	return true;
}
EXPORT_SYMBOL(ieee80211_tx_prepare_skb);

/*
 * Returns false if the frame couldn't be transmitted but was queued instead.
 */
static bool ieee80211_tx(struct ieee80211_sub_if_data *sdata,
			 struct sta_info *sta, struct sk_buff *skb,
			 bool txpending, u32 txdata_flags)
{
	struct ieee80211_local *local = sdata->local;
	struct ieee80211_tx_data tx;
	ieee80211_tx_result res_prepare;
	struct ieee80211_tx_info *info = IEEE80211_SKB_CB(skb);
	bool result = true;
	int led_len;

	if (unlikely(skb->len < 10)) {
		dev_kfree_skb(skb);
		return true;
	}

	/* initialises tx */
	led_len = skb->len;
	res_prepare = ieee80211_tx_prepare(sdata, &tx, sta, skb);

	tx.flags |= txdata_flags;

	if (unlikely(res_prepare == TX_DROP)) {
		ieee80211_free_txskb(&local->hw, skb);
		return true;
	} else if (unlikely(res_prepare == TX_QUEUED)) {
		return true;
	}

	/* set up hw_queue value early */
	if (!(info->flags & IEEE80211_TX_CTL_TX_OFFCHAN) ||
	    !ieee80211_hw_check(&local->hw, QUEUE_CONTROL))
		info->hw_queue =
			sdata->vif.hw_queue[skb_get_queue_mapping(skb)];

	if (invoke_tx_handlers_early(&tx))
		return true;

	if (ieee80211_queue_skb(local, sdata, tx.sta, tx.skb))
		return true;

	if (!invoke_tx_handlers_late(&tx))
		result = __ieee80211_tx(local, &tx.skbs, led_len,
					tx.sta, txpending);

	return result;
}

/* device xmit handlers */

static int ieee80211_skb_resize(struct ieee80211_sub_if_data *sdata,
				struct sk_buff *skb,
				int head_need, bool may_encrypt)
{
	struct ieee80211_local *local = sdata->local;
	struct ieee80211_hdr *hdr;
	bool enc_tailroom;
	int tail_need = 0;

	hdr = (struct ieee80211_hdr *) skb->data;
	enc_tailroom = may_encrypt &&
		       (sdata->crypto_tx_tailroom_needed_cnt ||
			ieee80211_is_mgmt(hdr->frame_control));

	if (enc_tailroom) {
		tail_need = IEEE80211_ENCRYPT_TAILROOM;
		tail_need -= skb_tailroom(skb);
		tail_need = max_t(int, tail_need, 0);
	}

	if (skb_cloned(skb) &&
	    (!ieee80211_hw_check(&local->hw, SUPPORTS_CLONED_SKBS) ||
	     !skb_clone_writable(skb, ETH_HLEN) || enc_tailroom))
		I802_DEBUG_INC(local->tx_expand_skb_head_cloned);
	else if (head_need || tail_need)
		I802_DEBUG_INC(local->tx_expand_skb_head);
	else
		return 0;

	if (pskb_expand_head(skb, head_need, tail_need, GFP_ATOMIC)) {
		wiphy_debug(local->hw.wiphy,
			    "failed to reallocate TX buffer\n");
		return -ENOMEM;
	}

	return 0;
}

void ieee80211_xmit(struct ieee80211_sub_if_data *sdata,
		    struct sta_info *sta, struct sk_buff *skb,
		    u32 txdata_flags)
{
	struct ieee80211_local *local = sdata->local;
	struct ieee80211_tx_info *info = IEEE80211_SKB_CB(skb);
	struct ieee80211_hdr *hdr;
	int headroom;
	bool may_encrypt;

	may_encrypt = !(info->flags & IEEE80211_TX_INTFL_DONT_ENCRYPT);

	headroom = local->tx_headroom;
	if (may_encrypt)
		headroom += sdata->encrypt_headroom;
	headroom -= skb_headroom(skb);
	headroom = max_t(int, 0, headroom);

	if (ieee80211_skb_resize(sdata, skb, headroom, may_encrypt)) {
		ieee80211_free_txskb(&local->hw, skb);
		return;
	}

	hdr = (struct ieee80211_hdr *) skb->data;
	info->control.vif = &sdata->vif;

	if (ieee80211_vif_is_mesh(&sdata->vif)) {
		if (ieee80211_is_data(hdr->frame_control) &&
		    is_unicast_ether_addr(hdr->addr1)) {
			if (mesh_nexthop_resolve(sdata, skb))
				return; /* skb queued: don't free */
		} else {
			ieee80211_mps_set_frame_flags(sdata, NULL, hdr);
		}
	}

	ieee80211_set_qos_hdr(sdata, skb);
	ieee80211_tx(sdata, sta, skb, false, txdata_flags);
}

static bool ieee80211_parse_tx_radiotap(struct ieee80211_local *local,
					struct sk_buff *skb)
{
	struct ieee80211_radiotap_iterator iterator;
	struct ieee80211_radiotap_header *rthdr =
		(struct ieee80211_radiotap_header *) skb->data;
	struct ieee80211_tx_info *info = IEEE80211_SKB_CB(skb);
	struct ieee80211_supported_band *sband =
		local->hw.wiphy->bands[info->band];
	int ret = ieee80211_radiotap_iterator_init(&iterator, rthdr, skb->len,
						   NULL);
	u16 txflags;
	u16 rate = 0;
	bool rate_found = false;
	u8 rate_retries = 0;
	u16 rate_flags = 0;
	u8 mcs_known, mcs_flags, mcs_bw;
	u16 vht_known;
	u8 vht_mcs = 0, vht_nss = 0;
	int i;

	info->flags |= IEEE80211_TX_INTFL_DONT_ENCRYPT |
		       IEEE80211_TX_CTL_DONTFRAG;

	/*
	 * for every radiotap entry that is present
	 * (ieee80211_radiotap_iterator_next returns -ENOENT when no more
	 * entries present, or -EINVAL on error)
	 */

	while (!ret) {
		ret = ieee80211_radiotap_iterator_next(&iterator);

		if (ret)
			continue;

		/* see if this argument is something we can use */
		switch (iterator.this_arg_index) {
		/*
		 * You must take care when dereferencing iterator.this_arg
		 * for multibyte types... the pointer is not aligned.  Use
		 * get_unaligned((type *)iterator.this_arg) to dereference
		 * iterator.this_arg for type "type" safely on all arches.
		*/
		case IEEE80211_RADIOTAP_FLAGS:
			if (*iterator.this_arg & IEEE80211_RADIOTAP_F_FCS) {
				/*
				 * this indicates that the skb we have been
				 * handed has the 32-bit FCS CRC at the end...
				 * we should react to that by snipping it off
				 * because it will be recomputed and added
				 * on transmission
				 */
				if (skb->len < (iterator._max_length + FCS_LEN))
					return false;

				skb_trim(skb, skb->len - FCS_LEN);
			}
			if (*iterator.this_arg & IEEE80211_RADIOTAP_F_WEP)
				info->flags &= ~IEEE80211_TX_INTFL_DONT_ENCRYPT;
			if (*iterator.this_arg & IEEE80211_RADIOTAP_F_FRAG)
				info->flags &= ~IEEE80211_TX_CTL_DONTFRAG;
			break;

		case IEEE80211_RADIOTAP_TX_FLAGS:
			txflags = get_unaligned_le16(iterator.this_arg);
			if (txflags & IEEE80211_RADIOTAP_F_TX_NOACK)
				info->flags |= IEEE80211_TX_CTL_NO_ACK;
			break;

		case IEEE80211_RADIOTAP_RATE:
			rate = *iterator.this_arg;
			rate_flags = 0;
			rate_found = true;
			break;

		case IEEE80211_RADIOTAP_DATA_RETRIES:
			rate_retries = *iterator.this_arg;
			break;

		case IEEE80211_RADIOTAP_MCS:
			mcs_known = iterator.this_arg[0];
			mcs_flags = iterator.this_arg[1];
			if (!(mcs_known & IEEE80211_RADIOTAP_MCS_HAVE_MCS))
				break;

			rate_found = true;
			rate = iterator.this_arg[2];
			rate_flags = IEEE80211_TX_RC_MCS;

			if (mcs_known & IEEE80211_RADIOTAP_MCS_HAVE_GI &&
			    mcs_flags & IEEE80211_RADIOTAP_MCS_SGI)
				rate_flags |= IEEE80211_TX_RC_SHORT_GI;

			mcs_bw = mcs_flags & IEEE80211_RADIOTAP_MCS_BW_MASK;
			if (mcs_known & IEEE80211_RADIOTAP_MCS_HAVE_BW &&
			    mcs_bw == IEEE80211_RADIOTAP_MCS_BW_40)
				rate_flags |= IEEE80211_TX_RC_40_MHZ_WIDTH;
			break;

		case IEEE80211_RADIOTAP_VHT:
			vht_known = get_unaligned_le16(iterator.this_arg);
			rate_found = true;

			rate_flags = IEEE80211_TX_RC_VHT_MCS;
			if ((vht_known & IEEE80211_RADIOTAP_VHT_KNOWN_GI) &&
			    (iterator.this_arg[2] &
			     IEEE80211_RADIOTAP_VHT_FLAG_SGI))
				rate_flags |= IEEE80211_TX_RC_SHORT_GI;
			if (vht_known &
			    IEEE80211_RADIOTAP_VHT_KNOWN_BANDWIDTH) {
				if (iterator.this_arg[3] == 1)
					rate_flags |=
						IEEE80211_TX_RC_40_MHZ_WIDTH;
				else if (iterator.this_arg[3] == 4)
					rate_flags |=
						IEEE80211_TX_RC_80_MHZ_WIDTH;
				else if (iterator.this_arg[3] == 11)
					rate_flags |=
						IEEE80211_TX_RC_160_MHZ_WIDTH;
			}

			vht_mcs = iterator.this_arg[4] >> 4;
			vht_nss = iterator.this_arg[4] & 0xF;
			break;

		/*
		 * Please update the file
		 * Documentation/networking/mac80211-injection.txt
		 * when parsing new fields here.
		 */

		default:
			break;
		}
	}

	if (ret != -ENOENT) /* ie, if we didn't simply run out of fields */
		return false;

	if (rate_found) {
		info->control.flags |= IEEE80211_TX_CTRL_RATE_INJECT;

		for (i = 0; i < IEEE80211_TX_MAX_RATES; i++) {
			info->control.rates[i].idx = -1;
			info->control.rates[i].flags = 0;
			info->control.rates[i].count = 0;
		}

		if (rate_flags & IEEE80211_TX_RC_MCS) {
			info->control.rates[0].idx = rate;
		} else if (rate_flags & IEEE80211_TX_RC_VHT_MCS) {
			ieee80211_rate_set_vht(info->control.rates, vht_mcs,
					       vht_nss);
		} else {
			for (i = 0; i < sband->n_bitrates; i++) {
				if (rate * 5 != sband->bitrates[i].bitrate)
					continue;

				info->control.rates[0].idx = i;
				break;
			}
		}

		if (info->control.rates[0].idx < 0)
			info->control.flags &= ~IEEE80211_TX_CTRL_RATE_INJECT;

		info->control.rates[0].flags = rate_flags;
		info->control.rates[0].count = min_t(u8, rate_retries + 1,
						     local->hw.max_rate_tries);
	}

	/*
	 * remove the radiotap header
	 * iterator->_max_length was sanity-checked against
	 * skb->len by iterator init
	 */
	skb_pull(skb, iterator._max_length);

	return true;
}

netdev_tx_t ieee80211_monitor_start_xmit(struct sk_buff *skb,
					 struct net_device *dev)
{
	struct ieee80211_local *local = wdev_priv(dev->ieee80211_ptr);
	struct ieee80211_chanctx_conf *chanctx_conf;
	struct ieee80211_radiotap_header *prthdr =
		(struct ieee80211_radiotap_header *)skb->data;
	struct ieee80211_tx_info *info = IEEE80211_SKB_CB(skb);
	struct ieee80211_hdr *hdr;
	struct ieee80211_sub_if_data *tmp_sdata, *sdata;
	struct cfg80211_chan_def *chandef;
	u16 len_rthdr;
	int hdrlen;

	/* check for not even having the fixed radiotap header part */
	if (unlikely(skb->len < sizeof(struct ieee80211_radiotap_header)))
		goto fail; /* too short to be possibly valid */

	/* is it a header version we can trust to find length from? */
	if (unlikely(prthdr->it_version))
		goto fail; /* only version 0 is supported */

	/* then there must be a radiotap header with a length we can use */
	len_rthdr = ieee80211_get_radiotap_len(skb->data);

	/* does the skb contain enough to deliver on the alleged length? */
	if (unlikely(skb->len < len_rthdr))
		goto fail; /* skb too short for claimed rt header extent */

	/*
	 * fix up the pointers accounting for the radiotap
	 * header still being in there.  We are being given
	 * a precooked IEEE80211 header so no need for
	 * normal processing
	 */
	skb_set_mac_header(skb, len_rthdr);
	/*
	 * these are just fixed to the end of the rt area since we
	 * don't have any better information and at this point, nobody cares
	 */
	skb_set_network_header(skb, len_rthdr);
	skb_set_transport_header(skb, len_rthdr);

	if (skb->len < len_rthdr + 2)
		goto fail;

	hdr = (struct ieee80211_hdr *)(skb->data + len_rthdr);
	hdrlen = ieee80211_hdrlen(hdr->frame_control);

	if (skb->len < len_rthdr + hdrlen)
		goto fail;

	/*
	 * Initialize skb->protocol if the injected frame is a data frame
	 * carrying a rfc1042 header
	 */
	if (ieee80211_is_data(hdr->frame_control) &&
	    skb->len >= len_rthdr + hdrlen + sizeof(rfc1042_header) + 2) {
		u8 *payload = (u8 *)hdr + hdrlen;

		if (ether_addr_equal(payload, rfc1042_header))
			skb->protocol = cpu_to_be16((payload[6] << 8) |
						    payload[7]);
	}

	memset(info, 0, sizeof(*info));

	info->flags = IEEE80211_TX_CTL_REQ_TX_STATUS |
		      IEEE80211_TX_CTL_INJECTED;

	rcu_read_lock();

	/*
	 * We process outgoing injected frames that have a local address
	 * we handle as though they are non-injected frames.
	 * This code here isn't entirely correct, the local MAC address
	 * isn't always enough to find the interface to use; for proper
	 * VLAN/WDS support we will need a different mechanism (which
	 * likely isn't going to be monitor interfaces).
	 */
	sdata = IEEE80211_DEV_TO_SUB_IF(dev);

	list_for_each_entry_rcu(tmp_sdata, &local->interfaces, list) {
		if (!ieee80211_sdata_running(tmp_sdata))
			continue;
		if (tmp_sdata->vif.type == NL80211_IFTYPE_MONITOR ||
		    tmp_sdata->vif.type == NL80211_IFTYPE_AP_VLAN ||
		    tmp_sdata->vif.type == NL80211_IFTYPE_WDS)
			continue;
		if (ether_addr_equal(tmp_sdata->vif.addr, hdr->addr2)) {
			sdata = tmp_sdata;
			break;
		}
	}

	chanctx_conf = rcu_dereference(sdata->vif.chanctx_conf);
	if (!chanctx_conf) {
		tmp_sdata = rcu_dereference(local->monitor_sdata);
		if (tmp_sdata)
			chanctx_conf =
				rcu_dereference(tmp_sdata->vif.chanctx_conf);
	}

	if (chanctx_conf)
		chandef = &chanctx_conf->def;
	else if (!local->use_chanctx)
		chandef = &local->_oper_chandef;
	else
		goto fail_rcu;

	/*
	 * Frame injection is not allowed if beaconing is not allowed
	 * or if we need radar detection. Beaconing is usually not allowed when
	 * the mode or operation (Adhoc, AP, Mesh) does not support DFS.
	 * Passive scan is also used in world regulatory domains where
	 * your country is not known and as such it should be treated as
	 * NO TX unless the channel is explicitly allowed in which case
	 * your current regulatory domain would not have the passive scan
	 * flag.
	 *
	 * Since AP mode uses monitor interfaces to inject/TX management
	 * frames we can make AP mode the exception to this rule once it
	 * supports radar detection as its implementation can deal with
	 * radar detection by itself. We can do that later by adding a
	 * monitor flag interfaces used for AP support.
	 */
	if (!cfg80211_reg_can_beacon(local->hw.wiphy, chandef,
				     sdata->vif.type))
		goto fail_rcu;

	info->band = chandef->chan->band;

	/* process and remove the injection radiotap header */
	if (!ieee80211_parse_tx_radiotap(local, skb))
		goto fail_rcu;

	ieee80211_xmit(sdata, NULL, skb, 0);
	rcu_read_unlock();

	return NETDEV_TX_OK;

fail_rcu:
	rcu_read_unlock();
fail:
	dev_kfree_skb(skb);
	return NETDEV_TX_OK; /* meaning, we dealt with the skb */
}

static inline bool ieee80211_is_tdls_setup(struct sk_buff *skb)
{
	u16 ethertype = (skb->data[12] << 8) | skb->data[13];

	return ethertype == ETH_P_TDLS &&
	       skb->len > 14 &&
	       skb->data[14] == WLAN_TDLS_SNAP_RFTYPE;
}

static int ieee80211_lookup_ra_sta(struct ieee80211_sub_if_data *sdata,
				   struct sk_buff *skb,
				   struct sta_info **sta_out)
{
	struct sta_info *sta;

	switch (sdata->vif.type) {
	case NL80211_IFTYPE_AP_VLAN:
		sta = rcu_dereference(sdata->u.vlan.sta);
		if (sta) {
			*sta_out = sta;
			return 0;
		} else if (sdata->wdev.use_4addr) {
			return -ENOLINK;
		}
		/* fall through */
	case NL80211_IFTYPE_AP:
	case NL80211_IFTYPE_OCB:
	case NL80211_IFTYPE_ADHOC:
		if (is_multicast_ether_addr(skb->data)) {
			*sta_out = ERR_PTR(-ENOENT);
			return 0;
		}
		sta = sta_info_get_bss(sdata, skb->data);
		break;
	case NL80211_IFTYPE_WDS:
		sta = sta_info_get(sdata, sdata->u.wds.remote_addr);
		break;
#ifdef CONFIG_MAC80211_MESH
	case NL80211_IFTYPE_MESH_POINT:
		/* determined much later */
		*sta_out = NULL;
		return 0;
#endif
	case NL80211_IFTYPE_STATION:
		if (sdata->wdev.wiphy->flags & WIPHY_FLAG_SUPPORTS_TDLS) {
			sta = sta_info_get(sdata, skb->data);
			if (sta && test_sta_flag(sta, WLAN_STA_TDLS_PEER)) {
				if (test_sta_flag(sta,
						  WLAN_STA_TDLS_PEER_AUTH)) {
					*sta_out = sta;
					return 0;
				}

				/*
				 * TDLS link during setup - throw out frames to
				 * peer. Allow TDLS-setup frames to unauthorized
				 * peers for the special case of a link teardown
				 * after a TDLS sta is removed due to being
				 * unreachable.
				 */
				if (!ieee80211_is_tdls_setup(skb))
					return -EINVAL;
			}

		}

		sta = sta_info_get(sdata, sdata->u.mgd.bssid);
		if (!sta)
			return -ENOLINK;
		break;
	default:
		return -EINVAL;
	}

	*sta_out = sta ?: ERR_PTR(-ENOENT);
	return 0;
}

/**
 * ieee80211_build_hdr - build 802.11 header in the given frame
 * @sdata: virtual interface to build the header for
 * @skb: the skb to build the header in
 * @info_flags: skb flags to set
 * @ctrl_flags: info control flags to set
 *
 * This function takes the skb with 802.3 header and reformats the header to
 * the appropriate IEEE 802.11 header based on which interface the packet is
 * being transmitted on.
 *
 * Note that this function also takes care of the TX status request and
 * potential unsharing of the SKB - this needs to be interleaved with the
 * header building.
 *
 * The function requires the read-side RCU lock held
 *
 * Returns: the (possibly reallocated) skb or an ERR_PTR() code
 */
static struct sk_buff *ieee80211_build_hdr(struct ieee80211_sub_if_data *sdata,
					   struct sk_buff *skb, u32 info_flags,
					   struct sta_info *sta, u32 ctrl_flags)
{
	struct ieee80211_local *local = sdata->local;
	struct ieee80211_tx_info *info;
	int head_need;
	u16 ethertype, hdrlen,  meshhdrlen = 0;
	__le16 fc;
	struct ieee80211_hdr hdr;
	struct ieee80211s_hdr mesh_hdr __maybe_unused;
	struct mesh_path __maybe_unused *mppath = NULL, *mpath = NULL;
	const u8 *encaps_data;
	int encaps_len, skip_header_bytes;
	bool wme_sta = false, authorized = false;
	bool tdls_peer;
	bool multicast;
	u16 info_id = 0;
	struct ieee80211_chanctx_conf *chanctx_conf;
	struct ieee80211_sub_if_data *ap_sdata;
	enum nl80211_band band;
	int ret;

	if (IS_ERR(sta))
		sta = NULL;

#ifdef CONFIG_MAC80211_DEBUGFS
	if (local->force_tx_status)
		info_flags |= IEEE80211_TX_CTL_REQ_TX_STATUS;
#endif

	/* convert Ethernet header to proper 802.11 header (based on
	 * operation mode) */
	ethertype = (skb->data[12] << 8) | skb->data[13];
	fc = cpu_to_le16(IEEE80211_FTYPE_DATA | IEEE80211_STYPE_DATA);

	switch (sdata->vif.type) {
	case NL80211_IFTYPE_AP_VLAN:
		if (sdata->wdev.use_4addr) {
			fc |= cpu_to_le16(IEEE80211_FCTL_FROMDS | IEEE80211_FCTL_TODS);
			/* RA TA DA SA */
			memcpy(hdr.addr1, sta->sta.addr, ETH_ALEN);
			memcpy(hdr.addr2, sdata->vif.addr, ETH_ALEN);
			memcpy(hdr.addr3, skb->data, ETH_ALEN);
			memcpy(hdr.addr4, skb->data + ETH_ALEN, ETH_ALEN);
			hdrlen = 30;
			authorized = test_sta_flag(sta, WLAN_STA_AUTHORIZED);
			wme_sta = sta->sta.wme;
		}
		ap_sdata = container_of(sdata->bss, struct ieee80211_sub_if_data,
					u.ap);
		chanctx_conf = rcu_dereference(ap_sdata->vif.chanctx_conf);
		if (!chanctx_conf) {
			ret = -ENOTCONN;
			goto free;
		}
		band = chanctx_conf->def.chan->band;
		if (sdata->wdev.use_4addr)
			break;
		/* fall through */
	case NL80211_IFTYPE_AP:
		if (sdata->vif.type == NL80211_IFTYPE_AP)
			chanctx_conf = rcu_dereference(sdata->vif.chanctx_conf);
		if (!chanctx_conf) {
			ret = -ENOTCONN;
			goto free;
		}
		fc |= cpu_to_le16(IEEE80211_FCTL_FROMDS);
		/* DA BSSID SA */
		memcpy(hdr.addr1, skb->data, ETH_ALEN);
		memcpy(hdr.addr2, sdata->vif.addr, ETH_ALEN);
		memcpy(hdr.addr3, skb->data + ETH_ALEN, ETH_ALEN);
		hdrlen = 24;
		band = chanctx_conf->def.chan->band;
		break;
	case NL80211_IFTYPE_WDS:
		fc |= cpu_to_le16(IEEE80211_FCTL_FROMDS | IEEE80211_FCTL_TODS);
		/* RA TA DA SA */
		memcpy(hdr.addr1, sdata->u.wds.remote_addr, ETH_ALEN);
		memcpy(hdr.addr2, sdata->vif.addr, ETH_ALEN);
		memcpy(hdr.addr3, skb->data, ETH_ALEN);
		memcpy(hdr.addr4, skb->data + ETH_ALEN, ETH_ALEN);
		hdrlen = 30;
		/*
		 * This is the exception! WDS style interfaces are prohibited
		 * when channel contexts are in used so this must be valid
		 */
		band = local->hw.conf.chandef.chan->band;
		break;
#ifdef CONFIG_MAC80211_MESH
	case NL80211_IFTYPE_MESH_POINT:
		if (!is_multicast_ether_addr(skb->data)) {
			struct sta_info *next_hop;
			bool mpp_lookup = true;

			mpath = mesh_path_lookup(sdata, skb->data);
			if (mpath) {
				mpp_lookup = false;
				next_hop = rcu_dereference(mpath->next_hop);
				if (!next_hop ||
				    !(mpath->flags & (MESH_PATH_ACTIVE |
						      MESH_PATH_RESOLVING)))
					mpp_lookup = true;
			}

			if (mpp_lookup) {
				mppath = mpp_path_lookup(sdata, skb->data);
				if (mppath)
					mppath->exp_time = jiffies;
			}

			if (mppath && mpath)
				mesh_path_del(sdata, mpath->dst);
		}

		/*
		 * Use address extension if it is a packet from
		 * another interface or if we know the destination
		 * is being proxied by a portal (i.e. portal address
		 * differs from proxied address)
		 */
		if (ether_addr_equal(sdata->vif.addr, skb->data + ETH_ALEN) &&
		    !(mppath && !ether_addr_equal(mppath->mpp, skb->data))) {
			hdrlen = ieee80211_fill_mesh_addresses(&hdr, &fc,
					skb->data, skb->data + ETH_ALEN);
			meshhdrlen = ieee80211_new_mesh_header(sdata, &mesh_hdr,
							       NULL, NULL);
		} else {
			/* DS -> MBSS (802.11-2012 13.11.3.3).
			 * For unicast with unknown forwarding information,
			 * destination might be in the MBSS or if that fails
			 * forwarded to another mesh gate. In either case
			 * resolution will be handled in ieee80211_xmit(), so
			 * leave the original DA. This also works for mcast */
			const u8 *mesh_da = skb->data;

			if (mppath)
				mesh_da = mppath->mpp;
			else if (mpath)
				mesh_da = mpath->dst;

			hdrlen = ieee80211_fill_mesh_addresses(&hdr, &fc,
					mesh_da, sdata->vif.addr);
			if (is_multicast_ether_addr(mesh_da))
				/* DA TA mSA AE:SA */
				meshhdrlen = ieee80211_new_mesh_header(
						sdata, &mesh_hdr,
						skb->data + ETH_ALEN, NULL);
			else
				/* RA TA mDA mSA AE:DA SA */
				meshhdrlen = ieee80211_new_mesh_header(
						sdata, &mesh_hdr, skb->data,
						skb->data + ETH_ALEN);

		}
		chanctx_conf = rcu_dereference(sdata->vif.chanctx_conf);
		if (!chanctx_conf) {
			ret = -ENOTCONN;
			goto free;
		}
		band = chanctx_conf->def.chan->band;

		/* For injected frames, fill RA right away as nexthop lookup
		 * will be skipped.
		 */
		if ((ctrl_flags & IEEE80211_TX_CTRL_SKIP_MPATH_LOOKUP) &&
		    is_zero_ether_addr(hdr.addr1))
			memcpy(hdr.addr1, skb->data, ETH_ALEN);
		break;
#endif
	case NL80211_IFTYPE_STATION:
		/* we already did checks when looking up the RA STA */
		tdls_peer = test_sta_flag(sta, WLAN_STA_TDLS_PEER);

		if (tdls_peer) {
			/* DA SA BSSID */
			memcpy(hdr.addr1, skb->data, ETH_ALEN);
			memcpy(hdr.addr2, skb->data + ETH_ALEN, ETH_ALEN);
			memcpy(hdr.addr3, sdata->u.mgd.bssid, ETH_ALEN);
			hdrlen = 24;
		}  else if (sdata->u.mgd.use_4addr &&
			    cpu_to_be16(ethertype) != sdata->control_port_protocol) {
			fc |= cpu_to_le16(IEEE80211_FCTL_FROMDS |
					  IEEE80211_FCTL_TODS);
			/* RA TA DA SA */
			memcpy(hdr.addr1, sdata->u.mgd.bssid, ETH_ALEN);
			memcpy(hdr.addr2, sdata->vif.addr, ETH_ALEN);
			memcpy(hdr.addr3, skb->data, ETH_ALEN);
			memcpy(hdr.addr4, skb->data + ETH_ALEN, ETH_ALEN);
			hdrlen = 30;
		} else {
			fc |= cpu_to_le16(IEEE80211_FCTL_TODS);
			/* BSSID SA DA */
			memcpy(hdr.addr1, sdata->u.mgd.bssid, ETH_ALEN);
			memcpy(hdr.addr2, skb->data + ETH_ALEN, ETH_ALEN);
			memcpy(hdr.addr3, skb->data, ETH_ALEN);
			hdrlen = 24;
		}
		chanctx_conf = rcu_dereference(sdata->vif.chanctx_conf);
		if (!chanctx_conf) {
			ret = -ENOTCONN;
			goto free;
		}
		band = chanctx_conf->def.chan->band;
		break;
	case NL80211_IFTYPE_OCB:
		/* DA SA BSSID */
		memcpy(hdr.addr1, skb->data, ETH_ALEN);
		memcpy(hdr.addr2, skb->data + ETH_ALEN, ETH_ALEN);
		eth_broadcast_addr(hdr.addr3);
		hdrlen = 24;
		chanctx_conf = rcu_dereference(sdata->vif.chanctx_conf);
		if (!chanctx_conf) {
			ret = -ENOTCONN;
			goto free;
		}
		band = chanctx_conf->def.chan->band;
		break;
	case NL80211_IFTYPE_ADHOC:
		/* DA SA BSSID */
		memcpy(hdr.addr1, skb->data, ETH_ALEN);
		memcpy(hdr.addr2, skb->data + ETH_ALEN, ETH_ALEN);
		memcpy(hdr.addr3, sdata->u.ibss.bssid, ETH_ALEN);
		hdrlen = 24;
		chanctx_conf = rcu_dereference(sdata->vif.chanctx_conf);
		if (!chanctx_conf) {
			ret = -ENOTCONN;
			goto free;
		}
		band = chanctx_conf->def.chan->band;
		break;
	default:
		ret = -EINVAL;
		goto free;
	}

	multicast = is_multicast_ether_addr(hdr.addr1);

	/* sta is always NULL for mesh */
	if (sta) {
		authorized = test_sta_flag(sta, WLAN_STA_AUTHORIZED);
		wme_sta = sta->sta.wme;
	} else if (ieee80211_vif_is_mesh(&sdata->vif)) {
		/* For mesh, the use of the QoS header is mandatory */
		wme_sta = true;
	}

	/* receiver does QoS (which also means we do) use it */
	if (wme_sta) {
		fc |= cpu_to_le16(IEEE80211_STYPE_QOS_DATA);
		hdrlen += 2;
	}

	/*
	 * Drop unicast frames to unauthorised stations unless they are
	 * EAPOL frames from the local station.
	 */
	if (unlikely(!ieee80211_vif_is_mesh(&sdata->vif) &&
		     (sdata->vif.type != NL80211_IFTYPE_OCB) &&
		     !multicast && !authorized &&
		     (cpu_to_be16(ethertype) != sdata->control_port_protocol ||
		      !ether_addr_equal(sdata->vif.addr, skb->data + ETH_ALEN)))) {
#ifdef CONFIG_MAC80211_VERBOSE_DEBUG
		net_info_ratelimited("%s: dropped frame to %pM (unauthorized port)\n",
				    sdata->name, hdr.addr1);
#endif

		I802_DEBUG_INC(local->tx_handlers_drop_unauth_port);

		ret = -EPERM;
		goto free;
	}

	if (unlikely(!multicast && skb->sk &&
		     skb_shinfo(skb)->tx_flags & SKBTX_WIFI_STATUS)) {
		struct sk_buff *ack_skb = skb_clone_sk(skb);

		if (ack_skb) {
			unsigned long flags;
			int id;

			spin_lock_irqsave(&local->ack_status_lock, flags);
			id = idr_alloc(&local->ack_status_frames, ack_skb,
				       1, 0x10000, GFP_ATOMIC);
			spin_unlock_irqrestore(&local->ack_status_lock, flags);

			if (id >= 0) {
				info_id = id;
				info_flags |= IEEE80211_TX_CTL_REQ_TX_STATUS;
			} else {
				kfree_skb(ack_skb);
			}
		}
	}

	/*
	 * If the skb is shared we need to obtain our own copy.
	 */
	if (skb_shared(skb)) {
		struct sk_buff *tmp_skb = skb;

		/* can't happen -- skb is a clone if info_id != 0 */
		WARN_ON(info_id);

		skb = skb_clone(skb, GFP_ATOMIC);
		kfree_skb(tmp_skb);

		if (!skb) {
			ret = -ENOMEM;
			goto free;
		}
	}

	hdr.frame_control = fc;
	hdr.duration_id = 0;
	hdr.seq_ctrl = 0;

	skip_header_bytes = ETH_HLEN;
	if (ethertype == ETH_P_AARP || ethertype == ETH_P_IPX) {
		encaps_data = bridge_tunnel_header;
		encaps_len = sizeof(bridge_tunnel_header);
		skip_header_bytes -= 2;
	} else if (ethertype >= ETH_P_802_3_MIN) {
		encaps_data = rfc1042_header;
		encaps_len = sizeof(rfc1042_header);
		skip_header_bytes -= 2;
	} else {
		encaps_data = NULL;
		encaps_len = 0;
	}

	skb_pull(skb, skip_header_bytes);
	head_need = hdrlen + encaps_len + meshhdrlen - skb_headroom(skb);

	/*
	 * So we need to modify the skb header and hence need a copy of
	 * that. The head_need variable above doesn't, so far, include
	 * the needed header space that we don't need right away. If we
	 * can, then we don't reallocate right now but only after the
	 * frame arrives at the master device (if it does...)
	 *
	 * If we cannot, however, then we will reallocate to include all
	 * the ever needed space. Also, if we need to reallocate it anyway,
	 * make it big enough for everything we may ever need.
	 */

	if (head_need > 0 || skb_cloned(skb)) {
		head_need += sdata->encrypt_headroom;
		head_need += local->tx_headroom;
		head_need = max_t(int, 0, head_need);
		if (ieee80211_skb_resize(sdata, skb, head_need, true)) {
			ieee80211_free_txskb(&local->hw, skb);
			skb = NULL;
			return ERR_PTR(-ENOMEM);
		}
	}

	if (encaps_data)
		memcpy(skb_push(skb, encaps_len), encaps_data, encaps_len);

#ifdef CONFIG_MAC80211_MESH
	if (meshhdrlen > 0)
		memcpy(skb_push(skb, meshhdrlen), &mesh_hdr, meshhdrlen);
#endif

	if (ieee80211_is_data_qos(fc)) {
		__le16 *qos_control;

		qos_control = skb_push(skb, 2);
		memcpy(skb_push(skb, hdrlen - 2), &hdr, hdrlen - 2);
		/*
		 * Maybe we could actually set some fields here, for now just
		 * initialise to zero to indicate no special operation.
		 */
		*qos_control = 0;
	} else
		memcpy(skb_push(skb, hdrlen), &hdr, hdrlen);

	skb_reset_mac_header(skb);

	info = IEEE80211_SKB_CB(skb);
	memset(info, 0, sizeof(*info));

	info->flags = info_flags;
	info->ack_frame_id = info_id;
	info->band = band;
	info->control.flags = ctrl_flags;

	return skb;
 free:
	kfree_skb(skb);
	return ERR_PTR(ret);
}

/*
 * fast-xmit overview
 *
 * The core idea of this fast-xmit is to remove per-packet checks by checking
 * them out of band. ieee80211_check_fast_xmit() implements the out-of-band
 * checks that are needed to get the sta->fast_tx pointer assigned, after which
 * much less work can be done per packet. For example, fragmentation must be
 * disabled or the fast_tx pointer will not be set. All the conditions are seen
 * in the code here.
 *
 * Once assigned, the fast_tx data structure also caches the per-packet 802.11
 * header and other data to aid packet processing in ieee80211_xmit_fast().
 *
 * The most difficult part of this is that when any of these assumptions
 * change, an external trigger (i.e. a call to ieee80211_clear_fast_xmit(),
 * ieee80211_check_fast_xmit() or friends) is required to reset the data,
 * since the per-packet code no longer checks the conditions. This is reflected
 * by the calls to these functions throughout the rest of the code, and must be
 * maintained if any of the TX path checks change.
 */

void ieee80211_check_fast_xmit(struct sta_info *sta)
{
	struct ieee80211_fast_tx build = {}, *fast_tx = NULL, *old;
	struct ieee80211_local *local = sta->local;
	struct ieee80211_sub_if_data *sdata = sta->sdata;
	struct ieee80211_hdr *hdr = (void *)build.hdr;
	struct ieee80211_chanctx_conf *chanctx_conf;
	__le16 fc;

	if (!ieee80211_hw_check(&local->hw, SUPPORT_FAST_XMIT))
		return;

	/* Locking here protects both the pointer itself, and against concurrent
	 * invocations winning data access races to, e.g., the key pointer that
	 * is used.
	 * Without it, the invocation of this function right after the key
	 * pointer changes wouldn't be sufficient, as another CPU could access
	 * the pointer, then stall, and then do the cache update after the CPU
	 * that invalidated the key.
	 * With the locking, such scenarios cannot happen as the check for the
	 * key and the fast-tx assignment are done atomically, so the CPU that
	 * modifies the key will either wait or other one will see the key
	 * cleared/changed already.
	 */
	spin_lock_bh(&sta->lock);
	if (ieee80211_hw_check(&local->hw, SUPPORTS_PS) &&
	    !ieee80211_hw_check(&local->hw, SUPPORTS_DYNAMIC_PS) &&
	    sdata->vif.type == NL80211_IFTYPE_STATION)
		goto out;

	if (!test_sta_flag(sta, WLAN_STA_AUTHORIZED))
		goto out;

	if (test_sta_flag(sta, WLAN_STA_PS_STA) ||
	    test_sta_flag(sta, WLAN_STA_PS_DRIVER) ||
	    test_sta_flag(sta, WLAN_STA_PS_DELIVER) ||
	    test_sta_flag(sta, WLAN_STA_CLEAR_PS_FILT))
		goto out;

	if (sdata->noack_map)
		goto out;

	/* fast-xmit doesn't handle fragmentation at all */
	if (local->hw.wiphy->frag_threshold != (u32)-1 &&
	    !ieee80211_hw_check(&local->hw, SUPPORTS_TX_FRAG))
		goto out;

	rcu_read_lock();
	chanctx_conf = rcu_dereference(sdata->vif.chanctx_conf);
	if (!chanctx_conf) {
		rcu_read_unlock();
		goto out;
	}
	build.band = chanctx_conf->def.chan->band;
	rcu_read_unlock();

	fc = cpu_to_le16(IEEE80211_FTYPE_DATA | IEEE80211_STYPE_DATA);

	switch (sdata->vif.type) {
	case NL80211_IFTYPE_ADHOC:
		/* DA SA BSSID */
		build.da_offs = offsetof(struct ieee80211_hdr, addr1);
		build.sa_offs = offsetof(struct ieee80211_hdr, addr2);
		memcpy(hdr->addr3, sdata->u.ibss.bssid, ETH_ALEN);
		build.hdr_len = 24;
		break;
	case NL80211_IFTYPE_STATION:
		if (test_sta_flag(sta, WLAN_STA_TDLS_PEER)) {
			/* DA SA BSSID */
			build.da_offs = offsetof(struct ieee80211_hdr, addr1);
			build.sa_offs = offsetof(struct ieee80211_hdr, addr2);
			memcpy(hdr->addr3, sdata->u.mgd.bssid, ETH_ALEN);
			build.hdr_len = 24;
			break;
		}

		if (sdata->u.mgd.use_4addr) {
			/* non-regular ethertype cannot use the fastpath */
			fc |= cpu_to_le16(IEEE80211_FCTL_FROMDS |
					  IEEE80211_FCTL_TODS);
			/* RA TA DA SA */
			memcpy(hdr->addr1, sdata->u.mgd.bssid, ETH_ALEN);
			memcpy(hdr->addr2, sdata->vif.addr, ETH_ALEN);
			build.da_offs = offsetof(struct ieee80211_hdr, addr3);
			build.sa_offs = offsetof(struct ieee80211_hdr, addr4);
			build.hdr_len = 30;
			break;
		}
		fc |= cpu_to_le16(IEEE80211_FCTL_TODS);
		/* BSSID SA DA */
		memcpy(hdr->addr1, sdata->u.mgd.bssid, ETH_ALEN);
		build.da_offs = offsetof(struct ieee80211_hdr, addr3);
		build.sa_offs = offsetof(struct ieee80211_hdr, addr2);
		build.hdr_len = 24;
		break;
	case NL80211_IFTYPE_AP_VLAN:
		if (sdata->wdev.use_4addr) {
			fc |= cpu_to_le16(IEEE80211_FCTL_FROMDS |
					  IEEE80211_FCTL_TODS);
			/* RA TA DA SA */
			memcpy(hdr->addr1, sta->sta.addr, ETH_ALEN);
			memcpy(hdr->addr2, sdata->vif.addr, ETH_ALEN);
			build.da_offs = offsetof(struct ieee80211_hdr, addr3);
			build.sa_offs = offsetof(struct ieee80211_hdr, addr4);
			build.hdr_len = 30;
			break;
		}
		/* fall through */
	case NL80211_IFTYPE_AP:
		fc |= cpu_to_le16(IEEE80211_FCTL_FROMDS);
		/* DA BSSID SA */
		build.da_offs = offsetof(struct ieee80211_hdr, addr1);
		memcpy(hdr->addr2, sdata->vif.addr, ETH_ALEN);
		build.sa_offs = offsetof(struct ieee80211_hdr, addr3);
		build.hdr_len = 24;
		break;
	default:
		/* not handled on fast-xmit */
		goto out;
	}

	if (sta->sta.wme) {
		build.hdr_len += 2;
		fc |= cpu_to_le16(IEEE80211_STYPE_QOS_DATA);
	}

	/* We store the key here so there's no point in using rcu_dereference()
	 * but that's fine because the code that changes the pointers will call
	 * this function after doing so. For a single CPU that would be enough,
	 * for multiple see the comment above.
	 */
	build.key = rcu_access_pointer(sta->ptk[sta->ptk_idx]);
	if (!build.key)
		build.key = rcu_access_pointer(sdata->default_unicast_key);
	if (build.key) {
		bool gen_iv, iv_spc, mmic;

		gen_iv = build.key->conf.flags & IEEE80211_KEY_FLAG_GENERATE_IV;
		iv_spc = build.key->conf.flags & IEEE80211_KEY_FLAG_PUT_IV_SPACE;
		mmic = build.key->conf.flags &
			(IEEE80211_KEY_FLAG_GENERATE_MMIC |
			 IEEE80211_KEY_FLAG_PUT_MIC_SPACE);

		/* don't handle software crypto */
		if (!(build.key->flags & KEY_FLAG_UPLOADED_TO_HARDWARE))
			goto out;

		/* Key is being removed */
		if (build.key->flags & KEY_FLAG_TAINTED)
			goto out;

		switch (build.key->conf.cipher) {
		case WLAN_CIPHER_SUITE_CCMP:
		case WLAN_CIPHER_SUITE_CCMP_256:
			if (gen_iv)
				build.pn_offs = build.hdr_len;
			if (gen_iv || iv_spc)
				build.hdr_len += IEEE80211_CCMP_HDR_LEN;
			break;
		case WLAN_CIPHER_SUITE_GCMP:
		case WLAN_CIPHER_SUITE_GCMP_256:
			if (gen_iv)
				build.pn_offs = build.hdr_len;
			if (gen_iv || iv_spc)
				build.hdr_len += IEEE80211_GCMP_HDR_LEN;
			break;
		case WLAN_CIPHER_SUITE_TKIP:
			/* cannot handle MMIC or IV generation in xmit-fast */
			if (mmic || gen_iv)
				goto out;
			if (iv_spc)
				build.hdr_len += IEEE80211_TKIP_IV_LEN;
			break;
		case WLAN_CIPHER_SUITE_WEP40:
		case WLAN_CIPHER_SUITE_WEP104:
			/* cannot handle IV generation in fast-xmit */
			if (gen_iv)
				goto out;
			if (iv_spc)
				build.hdr_len += IEEE80211_WEP_IV_LEN;
			break;
		case WLAN_CIPHER_SUITE_AES_CMAC:
		case WLAN_CIPHER_SUITE_BIP_CMAC_256:
		case WLAN_CIPHER_SUITE_BIP_GMAC_128:
		case WLAN_CIPHER_SUITE_BIP_GMAC_256:
			WARN(1,
			     "management cipher suite 0x%x enabled for data\n",
			     build.key->conf.cipher);
			goto out;
		default:
			/* we don't know how to generate IVs for this at all */
			if (WARN_ON(gen_iv))
				goto out;
			/* pure hardware keys are OK, of course */
			if (!(build.key->flags & KEY_FLAG_CIPHER_SCHEME))
				break;
			/* cipher scheme might require space allocation */
			if (iv_spc &&
			    build.key->conf.iv_len > IEEE80211_FAST_XMIT_MAX_IV)
				goto out;
			if (iv_spc)
				build.hdr_len += build.key->conf.iv_len;
		}

		fc |= cpu_to_le16(IEEE80211_FCTL_PROTECTED);
	}

	hdr->frame_control = fc;

	memcpy(build.hdr + build.hdr_len,
	       rfc1042_header,  sizeof(rfc1042_header));
	build.hdr_len += sizeof(rfc1042_header);

	fast_tx = kmemdup(&build, sizeof(build), GFP_ATOMIC);
	/* if the kmemdup fails, continue w/o fast_tx */
	if (!fast_tx)
		goto out;

 out:
	/* we might have raced against another call to this function */
	old = rcu_dereference_protected(sta->fast_tx,
					lockdep_is_held(&sta->lock));
	rcu_assign_pointer(sta->fast_tx, fast_tx);
	if (old)
		kfree_rcu(old, rcu_head);
	spin_unlock_bh(&sta->lock);
}

void ieee80211_check_fast_xmit_all(struct ieee80211_local *local)
{
	struct sta_info *sta;

	rcu_read_lock();
	list_for_each_entry_rcu(sta, &local->sta_list, list)
		ieee80211_check_fast_xmit(sta);
	rcu_read_unlock();
}

void ieee80211_check_fast_xmit_iface(struct ieee80211_sub_if_data *sdata)
{
	struct ieee80211_local *local = sdata->local;
	struct sta_info *sta;

	rcu_read_lock();

	list_for_each_entry_rcu(sta, &local->sta_list, list) {
		if (sdata != sta->sdata &&
		    (!sta->sdata->bss || sta->sdata->bss != sdata->bss))
			continue;
		ieee80211_check_fast_xmit(sta);
	}

	rcu_read_unlock();
}

void ieee80211_clear_fast_xmit(struct sta_info *sta)
{
	struct ieee80211_fast_tx *fast_tx;

	spin_lock_bh(&sta->lock);
	fast_tx = rcu_dereference_protected(sta->fast_tx,
					    lockdep_is_held(&sta->lock));
	RCU_INIT_POINTER(sta->fast_tx, NULL);
	spin_unlock_bh(&sta->lock);

	if (fast_tx)
		kfree_rcu(fast_tx, rcu_head);
}

static bool ieee80211_amsdu_realloc_pad(struct ieee80211_local *local,
					struct sk_buff *skb, int headroom)
{
	if (skb_headroom(skb) < headroom) {
		I802_DEBUG_INC(local->tx_expand_skb_head);

		if (pskb_expand_head(skb, headroom, 0, GFP_ATOMIC)) {
			wiphy_debug(local->hw.wiphy,
				    "failed to reallocate TX buffer\n");
			return false;
		}
	}

	return true;
}

static bool ieee80211_amsdu_prepare_head(struct ieee80211_sub_if_data *sdata,
					 struct ieee80211_fast_tx *fast_tx,
					 struct sk_buff *skb)
{
	struct ieee80211_local *local = sdata->local;
	struct ieee80211_tx_info *info = IEEE80211_SKB_CB(skb);
	struct ieee80211_hdr *hdr;
	struct ethhdr *amsdu_hdr;
	int hdr_len = fast_tx->hdr_len - sizeof(rfc1042_header);
	int subframe_len = skb->len - hdr_len;
	void *data;
	u8 *qc, *h_80211_src, *h_80211_dst;
	const u8 *bssid;

	if (info->flags & IEEE80211_TX_CTL_RATE_CTRL_PROBE)
		return false;

	if (info->control.flags & IEEE80211_TX_CTRL_AMSDU)
		return true;

	if (!ieee80211_amsdu_realloc_pad(local, skb, sizeof(*amsdu_hdr)))
		return false;

	data = skb_push(skb, sizeof(*amsdu_hdr));
	memmove(data, data + sizeof(*amsdu_hdr), hdr_len);
	hdr = data;
	amsdu_hdr = data + hdr_len;
	/* h_80211_src/dst is addr* field within hdr */
	h_80211_src = data + fast_tx->sa_offs;
	h_80211_dst = data + fast_tx->da_offs;

	amsdu_hdr->h_proto = cpu_to_be16(subframe_len);
	ether_addr_copy(amsdu_hdr->h_source, h_80211_src);
	ether_addr_copy(amsdu_hdr->h_dest, h_80211_dst);

	/* according to IEEE 802.11-2012 8.3.2 table 8-19, the outer SA/DA
	 * fields needs to be changed to BSSID for A-MSDU frames depending
	 * on FromDS/ToDS values.
	 */
	switch (sdata->vif.type) {
	case NL80211_IFTYPE_STATION:
		bssid = sdata->u.mgd.bssid;
		break;
	case NL80211_IFTYPE_AP:
	case NL80211_IFTYPE_AP_VLAN:
		bssid = sdata->vif.addr;
		break;
	default:
		bssid = NULL;
	}

	if (bssid && ieee80211_has_fromds(hdr->frame_control))
		ether_addr_copy(h_80211_src, bssid);

	if (bssid && ieee80211_has_tods(hdr->frame_control))
		ether_addr_copy(h_80211_dst, bssid);

	qc = ieee80211_get_qos_ctl(hdr);
	*qc |= IEEE80211_QOS_CTL_A_MSDU_PRESENT;

	info->control.flags |= IEEE80211_TX_CTRL_AMSDU;

	return true;
}

static bool ieee80211_amsdu_aggregate(struct ieee80211_sub_if_data *sdata,
				      struct sta_info *sta,
				      struct ieee80211_fast_tx *fast_tx,
				      struct sk_buff *skb)
{
	struct ieee80211_local *local = sdata->local;
	struct fq *fq = &local->fq;
	struct fq_tin *tin;
	struct fq_flow *flow;
	u8 tid = skb->priority & IEEE80211_QOS_CTL_TAG1D_MASK;
	struct ieee80211_txq *txq = sta->sta.txq[tid];
	struct txq_info *txqi;
	struct sk_buff **frag_tail, *head;
	int subframe_len = skb->len - ETH_ALEN;
	u8 max_subframes = sta->sta.max_amsdu_subframes;
	int max_frags = local->hw.max_tx_fragments;
	int max_amsdu_len = sta->sta.max_amsdu_len;
	int orig_truesize;
<<<<<<< HEAD
=======
	u32 flow_idx;
>>>>>>> f7688b48
	__be16 len;
	void *data;
	bool ret = false;
	unsigned int orig_len;
	int n = 2, nfrags, pad = 0;
	u16 hdrlen;

	if (!ieee80211_hw_check(&local->hw, TX_AMSDU))
		return false;

	if (skb_is_gso(skb))
		return false;

	if (!txq)
		return false;

	txqi = to_txq_info(txq);
	if (test_bit(IEEE80211_TXQ_NO_AMSDU, &txqi->flags))
		return false;

	if (sta->sta.max_rc_amsdu_len)
		max_amsdu_len = min_t(int, max_amsdu_len,
				      sta->sta.max_rc_amsdu_len);

	if (sta->sta.max_tid_amsdu_len[tid])
		max_amsdu_len = min_t(int, max_amsdu_len,
				      sta->sta.max_tid_amsdu_len[tid]);

	flow_idx = fq_flow_idx(fq, skb);

	spin_lock_bh(&fq->lock);

	/* TODO: Ideally aggregation should be done on dequeue to remain
	 * responsive to environment changes.
	 */

	tin = &txqi->tin;
	flow = fq_flow_classify(fq, tin, flow_idx, skb,
				fq_flow_get_default_func);
	head = skb_peek_tail(&flow->queue);
	if (!head || skb_is_gso(head))
		goto out;

	orig_truesize = head->truesize;
	orig_len = head->len;

	if (skb->len + head->len > max_amsdu_len)
		goto out;

	nfrags = 1 + skb_shinfo(skb)->nr_frags;
	nfrags += 1 + skb_shinfo(head)->nr_frags;
	frag_tail = &skb_shinfo(head)->frag_list;
	while (*frag_tail) {
		nfrags += 1 + skb_shinfo(*frag_tail)->nr_frags;
		frag_tail = &(*frag_tail)->next;
		n++;
	}

	if (max_subframes && n > max_subframes)
		goto out;

	if (max_frags && nfrags > max_frags)
		goto out;

	if (!drv_can_aggregate_in_amsdu(local, head, skb))
		goto out;

	if (!ieee80211_amsdu_prepare_head(sdata, fast_tx, head))
		goto out;

	/*
	 * Pad out the previous subframe to a multiple of 4 by adding the
	 * padding to the next one, that's being added. Note that head->len
	 * is the length of the full A-MSDU, but that works since each time
	 * we add a new subframe we pad out the previous one to a multiple
	 * of 4 and thus it no longer matters in the next round.
	 */
	hdrlen = fast_tx->hdr_len - sizeof(rfc1042_header);
	if ((head->len - hdrlen) & 3)
		pad = 4 - ((head->len - hdrlen) & 3);

	if (!ieee80211_amsdu_realloc_pad(local, skb, sizeof(rfc1042_header) +
						     2 + pad))
		goto out_recalc;

	ret = true;
	data = skb_push(skb, ETH_ALEN + 2);
	memmove(data, data + ETH_ALEN + 2, 2 * ETH_ALEN);

	data += 2 * ETH_ALEN;
	len = cpu_to_be16(subframe_len);
	memcpy(data, &len, 2);
	memcpy(data + 2, rfc1042_header, sizeof(rfc1042_header));

	memset(skb_push(skb, pad), 0, pad);

	head->len += skb->len;
	head->data_len += skb->len;
	*frag_tail = skb;

out_recalc:
	fq->memory_usage += head->truesize - orig_truesize;
	if (head->len != orig_len) {
		flow->backlog += head->len - orig_len;
		tin->backlog_bytes += head->len - orig_len;

		fq_recalc_backlog(fq, tin, flow);
	}
out:
	spin_unlock_bh(&fq->lock);

	return ret;
}

/*
 * Can be called while the sta lock is held. Anything that can cause packets to
 * be generated will cause deadlock!
 */
static void ieee80211_xmit_fast_finish(struct ieee80211_sub_if_data *sdata,
				       struct sta_info *sta, u8 pn_offs,
				       struct ieee80211_key *key,
				       struct sk_buff *skb)
{
	struct ieee80211_tx_info *info = IEEE80211_SKB_CB(skb);
	struct ieee80211_hdr *hdr = (void *)skb->data;
	u8 tid = IEEE80211_NUM_TIDS;

	if (key)
		info->control.hw_key = &key->conf;

	ieee80211_tx_stats(skb->dev, skb->len);

	if (hdr->frame_control & cpu_to_le16(IEEE80211_STYPE_QOS_DATA)) {
		tid = skb->priority & IEEE80211_QOS_CTL_TAG1D_MASK;
		hdr->seq_ctrl = ieee80211_tx_next_seq(sta, tid);
	} else {
		info->flags |= IEEE80211_TX_CTL_ASSIGN_SEQ;
		hdr->seq_ctrl = cpu_to_le16(sdata->sequence_number);
		sdata->sequence_number += 0x10;
	}

	if (skb_shinfo(skb)->gso_size)
		sta->tx_stats.msdu[tid] +=
			DIV_ROUND_UP(skb->len, skb_shinfo(skb)->gso_size);
	else
		sta->tx_stats.msdu[tid]++;

	info->hw_queue = sdata->vif.hw_queue[skb_get_queue_mapping(skb)];

	/* statistics normally done by ieee80211_tx_h_stats (but that
	 * has to consider fragmentation, so is more complex)
	 */
	sta->tx_stats.bytes[skb_get_queue_mapping(skb)] += skb->len;
	sta->tx_stats.packets[skb_get_queue_mapping(skb)]++;

	if (pn_offs) {
		u64 pn;
		u8 *crypto_hdr = skb->data + pn_offs;

		switch (key->conf.cipher) {
		case WLAN_CIPHER_SUITE_CCMP:
		case WLAN_CIPHER_SUITE_CCMP_256:
		case WLAN_CIPHER_SUITE_GCMP:
		case WLAN_CIPHER_SUITE_GCMP_256:
			pn = atomic64_inc_return(&key->conf.tx_pn);
			crypto_hdr[0] = pn;
			crypto_hdr[1] = pn >> 8;
			crypto_hdr[3] = 0x20 | (key->conf.keyidx << 6);
			crypto_hdr[4] = pn >> 16;
			crypto_hdr[5] = pn >> 24;
			crypto_hdr[6] = pn >> 32;
			crypto_hdr[7] = pn >> 40;
			break;
		}
	}
}

static bool ieee80211_xmit_fast(struct ieee80211_sub_if_data *sdata,
				struct sta_info *sta,
				struct ieee80211_fast_tx *fast_tx,
				struct sk_buff *skb)
{
	struct ieee80211_local *local = sdata->local;
	u16 ethertype = (skb->data[12] << 8) | skb->data[13];
	int extra_head = fast_tx->hdr_len - (ETH_HLEN - 2);
	int hw_headroom = sdata->local->hw.extra_tx_headroom;
	struct ethhdr eth;
	struct ieee80211_tx_info *info;
	struct ieee80211_hdr *hdr = (void *)fast_tx->hdr;
	struct ieee80211_tx_data tx;
	ieee80211_tx_result r;
	struct tid_ampdu_tx *tid_tx = NULL;
	u8 tid = IEEE80211_NUM_TIDS;

	/* control port protocol needs a lot of special handling */
	if (cpu_to_be16(ethertype) == sdata->control_port_protocol)
		return false;

	/* only RFC 1042 SNAP */
	if (ethertype < ETH_P_802_3_MIN)
		return false;

	/* don't handle TX status request here either */
	if (skb->sk && skb_shinfo(skb)->tx_flags & SKBTX_WIFI_STATUS)
		return false;

	if (hdr->frame_control & cpu_to_le16(IEEE80211_STYPE_QOS_DATA)) {
		tid = skb->priority & IEEE80211_QOS_CTL_TAG1D_MASK;
		tid_tx = rcu_dereference(sta->ampdu_mlme.tid_tx[tid]);
		if (tid_tx) {
			if (!test_bit(HT_AGG_STATE_OPERATIONAL, &tid_tx->state))
				return false;
			if (tid_tx->timeout)
				tid_tx->last_tx = jiffies;
		}
	}

	/* after this point (skb is modified) we cannot return false */

	if (skb_shared(skb)) {
		struct sk_buff *tmp_skb = skb;

		skb = skb_clone(skb, GFP_ATOMIC);
		kfree_skb(tmp_skb);

		if (!skb)
			return true;
	}

	if ((hdr->frame_control & cpu_to_le16(IEEE80211_STYPE_QOS_DATA)) &&
	    ieee80211_amsdu_aggregate(sdata, sta, fast_tx, skb))
		return true;

	/* will not be crypto-handled beyond what we do here, so use false
	 * as the may-encrypt argument for the resize to not account for
	 * more room than we already have in 'extra_head'
	 */
	if (unlikely(ieee80211_skb_resize(sdata, skb,
					  max_t(int, extra_head + hw_headroom -
						     skb_headroom(skb), 0),
					  false))) {
		kfree_skb(skb);
		return true;
	}

	memcpy(&eth, skb->data, ETH_HLEN - 2);
	hdr = skb_push(skb, extra_head);
	memcpy(skb->data, fast_tx->hdr, fast_tx->hdr_len);
	memcpy(skb->data + fast_tx->da_offs, eth.h_dest, ETH_ALEN);
	memcpy(skb->data + fast_tx->sa_offs, eth.h_source, ETH_ALEN);

	info = IEEE80211_SKB_CB(skb);
	memset(info, 0, sizeof(*info));
	info->band = fast_tx->band;
	info->control.vif = &sdata->vif;
	info->flags = IEEE80211_TX_CTL_FIRST_FRAGMENT |
		      IEEE80211_TX_CTL_DONTFRAG |
		      (tid_tx ? IEEE80211_TX_CTL_AMPDU : 0);
	info->control.flags = IEEE80211_TX_CTRL_FAST_XMIT;

#ifdef CONFIG_MAC80211_DEBUGFS
	if (local->force_tx_status)
		info->flags |= IEEE80211_TX_CTL_REQ_TX_STATUS;
#endif

	if (hdr->frame_control & cpu_to_le16(IEEE80211_STYPE_QOS_DATA)) {
		tid = skb->priority & IEEE80211_QOS_CTL_TAG1D_MASK;
		*ieee80211_get_qos_ctl(hdr) = tid;
	}

	__skb_queue_head_init(&tx.skbs);

	tx.flags = IEEE80211_TX_UNICAST;
	tx.local = local;
	tx.sdata = sdata;
	tx.sta = sta;
	tx.key = fast_tx->key;

	if (!ieee80211_hw_check(&local->hw, HAS_RATE_CONTROL)) {
		tx.skb = skb;
		r = ieee80211_tx_h_rate_ctrl(&tx);
		skb = tx.skb;
		tx.skb = NULL;

		if (r != TX_CONTINUE) {
			if (r != TX_QUEUED)
				kfree_skb(skb);
			return true;
		}
	}

	if (ieee80211_queue_skb(local, sdata, sta, skb))
		return true;

	ieee80211_xmit_fast_finish(sdata, sta, fast_tx->pn_offs,
				   fast_tx->key, skb);

	if (sdata->vif.type == NL80211_IFTYPE_AP_VLAN)
		sdata = container_of(sdata->bss,
				     struct ieee80211_sub_if_data, u.ap);

	__skb_queue_tail(&tx.skbs, skb);
	ieee80211_tx_frags(local, &sdata->vif, &sta->sta, &tx.skbs, false);
	return true;
}

struct sk_buff *ieee80211_tx_dequeue(struct ieee80211_hw *hw,
				     struct ieee80211_txq *txq)
{
	struct ieee80211_local *local = hw_to_local(hw);
	struct txq_info *txqi = container_of(txq, struct txq_info, txq);
	struct ieee80211_hdr *hdr;
	struct sk_buff *skb = NULL;
	struct fq *fq = &local->fq;
	struct fq_tin *tin = &txqi->tin;
	struct ieee80211_tx_info *info;
	struct ieee80211_tx_data tx;
	ieee80211_tx_result r;
	struct ieee80211_vif *vif = txq->vif;

	WARN_ON_ONCE(softirq_count() == 0);

begin:
	spin_lock_bh(&fq->lock);

	if (test_bit(IEEE80211_TXQ_STOP, &txqi->flags) ||
	    test_bit(IEEE80211_TXQ_STOP_NETIF_TX, &txqi->flags))
		goto out;

	if (vif->txqs_stopped[ieee80211_ac_from_tid(txq->tid)]) {
		set_bit(IEEE80211_TXQ_STOP_NETIF_TX, &txqi->flags);
		goto out;
	}

	/* Make sure fragments stay together. */
	skb = __skb_dequeue(&txqi->frags);
	if (skb)
		goto out;

	skb = fq_tin_dequeue(fq, tin, fq_tin_dequeue_func);
	if (!skb)
		goto out;

	spin_unlock_bh(&fq->lock);

	hdr = (struct ieee80211_hdr *)skb->data;
	info = IEEE80211_SKB_CB(skb);

	memset(&tx, 0, sizeof(tx));
	__skb_queue_head_init(&tx.skbs);
	tx.local = local;
	tx.skb = skb;
	tx.sdata = vif_to_sdata(info->control.vif);

	if (txq->sta)
		tx.sta = container_of(txq->sta, struct sta_info, sta);

	/*
	 * The key can be removed while the packet was queued, so need to call
	 * this here to get the current key.
	 */
	r = ieee80211_tx_h_select_key(&tx);
	if (r != TX_CONTINUE) {
		ieee80211_free_txskb(&local->hw, skb);
		goto begin;
	}

	if (test_bit(IEEE80211_TXQ_AMPDU, &txqi->flags))
		info->flags |= IEEE80211_TX_CTL_AMPDU;
	else
		info->flags &= ~IEEE80211_TX_CTL_AMPDU;

	if (info->control.flags & IEEE80211_TX_CTRL_FAST_XMIT) {
		struct sta_info *sta = container_of(txq->sta, struct sta_info,
						    sta);
		u8 pn_offs = 0;

		if (tx.key &&
		    (tx.key->conf.flags & IEEE80211_KEY_FLAG_GENERATE_IV))
			pn_offs = ieee80211_hdrlen(hdr->frame_control);

		ieee80211_xmit_fast_finish(sta->sdata, sta, pn_offs,
					   tx.key, skb);
	} else {
		if (invoke_tx_handlers_late(&tx))
			goto begin;

		skb = __skb_dequeue(&tx.skbs);

		if (!skb_queue_empty(&tx.skbs)) {
			spin_lock_bh(&fq->lock);
			skb_queue_splice_tail(&tx.skbs, &txqi->frags);
			spin_unlock_bh(&fq->lock);
		}
	}

	if (skb_has_frag_list(skb) &&
	    !ieee80211_hw_check(&local->hw, TX_FRAG_LIST)) {
		if (skb_linearize(skb)) {
			ieee80211_free_txskb(&local->hw, skb);
			goto begin;
		}
	}

	switch (tx.sdata->vif.type) {
	case NL80211_IFTYPE_MONITOR:
		if (tx.sdata->u.mntr.flags & MONITOR_FLAG_ACTIVE) {
			vif = &tx.sdata->vif;
			break;
		}
		tx.sdata = rcu_dereference(local->monitor_sdata);
		if (tx.sdata) {
			vif = &tx.sdata->vif;
			info->hw_queue =
				vif->hw_queue[skb_get_queue_mapping(skb)];
		} else if (ieee80211_hw_check(&local->hw, QUEUE_CONTROL)) {
			ieee80211_free_txskb(&local->hw, skb);
			goto begin;
		} else {
			vif = NULL;
		}
		break;
	case NL80211_IFTYPE_AP_VLAN:
		tx.sdata = container_of(tx.sdata->bss,
					struct ieee80211_sub_if_data, u.ap);
		/* fall through */
	default:
		vif = &tx.sdata->vif;
		break;
	}

	IEEE80211_SKB_CB(skb)->control.vif = vif;
	return skb;

out:
	spin_unlock_bh(&fq->lock);

	return skb;
}
EXPORT_SYMBOL(ieee80211_tx_dequeue);

struct ieee80211_txq *ieee80211_next_txq(struct ieee80211_hw *hw, u8 ac)
{
	struct ieee80211_local *local = hw_to_local(hw);
	struct ieee80211_txq *ret = NULL;
	struct txq_info *txqi = NULL;

	spin_lock_bh(&local->active_txq_lock[ac]);

 begin:
	txqi = list_first_entry_or_null(&local->active_txqs[ac],
					struct txq_info,
					schedule_order);
	if (!txqi)
		goto out;

	if (txqi->txq.sta) {
		struct sta_info *sta = container_of(txqi->txq.sta,
						struct sta_info, sta);

		if (sta->airtime[txqi->txq.ac].deficit < 0) {
			sta->airtime[txqi->txq.ac].deficit +=
				sta->airtime_weight;
			list_move_tail(&txqi->schedule_order,
				       &local->active_txqs[txqi->txq.ac]);
			goto begin;
		}
	}


	if (txqi->schedule_round == local->schedule_round[ac])
		goto out;

	list_del_init(&txqi->schedule_order);
	txqi->schedule_round = local->schedule_round[ac];
	ret = &txqi->txq;

out:
	spin_unlock_bh(&local->active_txq_lock[ac]);
	return ret;
}
EXPORT_SYMBOL(ieee80211_next_txq);

void __ieee80211_schedule_txq(struct ieee80211_hw *hw,
			      struct ieee80211_txq *txq,
			      bool force)
{
	struct ieee80211_local *local = hw_to_local(hw);
	struct txq_info *txqi = to_txq_info(txq);

	spin_lock_bh(&local->active_txq_lock[txq->ac]);

	if (list_empty(&txqi->schedule_order) &&
	    (force || !skb_queue_empty(&txqi->frags) ||
	     txqi->tin.backlog_packets)) {
		/* If airtime accounting is active, always enqueue STAs at the
		 * head of the list to ensure that they only get moved to the
		 * back by the airtime DRR scheduler once they have a negative
		 * deficit. A station that already has a negative deficit will
		 * get immediately moved to the back of the list on the next
		 * call to ieee80211_next_txq().
		 */
		if (txqi->txq.sta &&
		    wiphy_ext_feature_isset(local->hw.wiphy,
					    NL80211_EXT_FEATURE_AIRTIME_FAIRNESS))
			list_add(&txqi->schedule_order,
				 &local->active_txqs[txq->ac]);
		else
			list_add_tail(&txqi->schedule_order,
				      &local->active_txqs[txq->ac]);
	}

	spin_unlock_bh(&local->active_txq_lock[txq->ac]);
}
EXPORT_SYMBOL(__ieee80211_schedule_txq);

bool ieee80211_txq_may_transmit(struct ieee80211_hw *hw,
				struct ieee80211_txq *txq)
{
	struct ieee80211_local *local = hw_to_local(hw);
	struct txq_info *iter, *tmp, *txqi = to_txq_info(txq);
	struct sta_info *sta;
	u8 ac = txq->ac;

	spin_lock_bh(&local->active_txq_lock[ac]);

	if (!txqi->txq.sta)
		goto out;

	if (list_empty(&txqi->schedule_order))
		goto out;

	list_for_each_entry_safe(iter, tmp, &local->active_txqs[ac],
				 schedule_order) {
		if (iter == txqi)
			break;

		if (!iter->txq.sta) {
			list_move_tail(&iter->schedule_order,
				       &local->active_txqs[ac]);
			continue;
		}
		sta = container_of(iter->txq.sta, struct sta_info, sta);
		if (sta->airtime[ac].deficit < 0)
			sta->airtime[ac].deficit += sta->airtime_weight;
		list_move_tail(&iter->schedule_order, &local->active_txqs[ac]);
	}

	sta = container_of(txqi->txq.sta, struct sta_info, sta);
	if (sta->airtime[ac].deficit >= 0)
		goto out;

	sta->airtime[ac].deficit += sta->airtime_weight;
	list_move_tail(&txqi->schedule_order, &local->active_txqs[ac]);
	spin_unlock_bh(&local->active_txq_lock[ac]);

	return false;
out:
	if (!list_empty(&txqi->schedule_order))
		list_del_init(&txqi->schedule_order);
	spin_unlock_bh(&local->active_txq_lock[ac]);

	return true;
}
EXPORT_SYMBOL(ieee80211_txq_may_transmit);

void ieee80211_txq_schedule_start(struct ieee80211_hw *hw, u8 ac)
{
	struct ieee80211_local *local = hw_to_local(hw);

	spin_lock_bh(&local->active_txq_lock[ac]);
	local->schedule_round[ac]++;
	spin_unlock_bh(&local->active_txq_lock[ac]);
}
EXPORT_SYMBOL(ieee80211_txq_schedule_start);

void __ieee80211_subif_start_xmit(struct sk_buff *skb,
				  struct net_device *dev,
				  u32 info_flags,
				  u32 ctrl_flags)
{
	struct ieee80211_sub_if_data *sdata = IEEE80211_DEV_TO_SUB_IF(dev);
	struct ieee80211_local *local = sdata->local;
	struct sta_info *sta;
	struct sk_buff *next;

	if (unlikely(skb->len < ETH_HLEN)) {
		kfree_skb(skb);
		return;
	}

	rcu_read_lock();

	if (ieee80211_lookup_ra_sta(sdata, skb, &sta))
		goto out_free;

	if (IS_ERR(sta))
		sta = NULL;

	if (local->ops->wake_tx_queue) {
		u16 queue = __ieee80211_select_queue(sdata, sta, skb);
		skb_set_queue_mapping(skb, queue);
	}

	if (sta) {
		struct ieee80211_fast_tx *fast_tx;

<<<<<<< HEAD
		/* We need a bit of data queued to build aggregates properly, so
		 * instruct the TCP stack to allow more than a single ms of data
		 * to be queued in the stack. The value is a bit-shift of 1
		 * second, so 7 is ~8ms of queued data. Only affects local TCP
		 * sockets.
		 */
		sk_pacing_shift_update(skb->sk, 7);
=======
		sk_pacing_shift_update(skb->sk, sdata->local->hw.tx_sk_pacing_shift);
>>>>>>> f7688b48

		fast_tx = rcu_dereference(sta->fast_tx);

		if (fast_tx &&
		    ieee80211_xmit_fast(sdata, sta, fast_tx, skb))
			goto out;
	}

	if (skb_is_gso(skb)) {
		struct sk_buff *segs;

		segs = skb_gso_segment(skb, 0);
		if (IS_ERR(segs)) {
			goto out_free;
		} else if (segs) {
			consume_skb(skb);
			skb = segs;
		}
	} else {
		/* we cannot process non-linear frames on this path */
		if (skb_linearize(skb)) {
			kfree_skb(skb);
			goto out;
		}

		/* the frame could be fragmented, software-encrypted, and other
		 * things so we cannot really handle checksum offload with it -
		 * fix it up in software before we handle anything else.
		 */
		if (skb->ip_summed == CHECKSUM_PARTIAL) {
			skb_set_transport_header(skb,
						 skb_checksum_start_offset(skb));
			if (skb_checksum_help(skb))
				goto out_free;
		}
	}

	next = skb;
	while (next) {
		skb = next;
		next = skb->next;

		skb->prev = NULL;
		skb->next = NULL;

		skb = ieee80211_build_hdr(sdata, skb, info_flags,
					  sta, ctrl_flags);
		if (IS_ERR(skb))
			goto out;

		ieee80211_tx_stats(dev, skb->len);

		ieee80211_xmit(sdata, sta, skb, 0);
	}
	goto out;
 out_free:
	kfree_skb(skb);
 out:
	rcu_read_unlock();
}

static int ieee80211_change_da(struct sk_buff *skb, struct sta_info *sta)
{
	struct ethhdr *eth;
	int err;

	err = skb_ensure_writable(skb, ETH_HLEN);
	if (unlikely(err))
		return err;

	eth = (void *)skb->data;
	ether_addr_copy(eth->h_dest, sta->sta.addr);

	return 0;
}

static bool ieee80211_multicast_to_unicast(struct sk_buff *skb,
					   struct net_device *dev)
{
	struct ieee80211_sub_if_data *sdata = IEEE80211_DEV_TO_SUB_IF(dev);
	const struct ethhdr *eth = (void *)skb->data;
	const struct vlan_ethhdr *ethvlan = (void *)skb->data;
	__be16 ethertype;

	if (likely(!is_multicast_ether_addr(eth->h_dest)))
		return false;

	switch (sdata->vif.type) {
	case NL80211_IFTYPE_AP_VLAN:
		if (sdata->u.vlan.sta)
			return false;
		if (sdata->wdev.use_4addr)
			return false;
		/* fall through */
	case NL80211_IFTYPE_AP:
		/* check runtime toggle for this bss */
		if (!sdata->bss->multicast_to_unicast)
			return false;
		break;
	default:
		return false;
	}

	/* multicast to unicast conversion only for some payload */
	ethertype = eth->h_proto;
	if (ethertype == htons(ETH_P_8021Q) && skb->len >= VLAN_ETH_HLEN)
		ethertype = ethvlan->h_vlan_encapsulated_proto;
	switch (ethertype) {
	case htons(ETH_P_ARP):
	case htons(ETH_P_IP):
	case htons(ETH_P_IPV6):
		break;
	default:
		return false;
	}

	return true;
}

static void
ieee80211_convert_to_unicast(struct sk_buff *skb, struct net_device *dev,
			     struct sk_buff_head *queue)
{
	struct ieee80211_sub_if_data *sdata = IEEE80211_DEV_TO_SUB_IF(dev);
	struct ieee80211_local *local = sdata->local;
	const struct ethhdr *eth = (struct ethhdr *)skb->data;
	struct sta_info *sta, *first = NULL;
	struct sk_buff *cloned_skb;

	rcu_read_lock();

	list_for_each_entry_rcu(sta, &local->sta_list, list) {
		if (sdata != sta->sdata)
			/* AP-VLAN mismatch */
			continue;
		if (unlikely(ether_addr_equal(eth->h_source, sta->sta.addr)))
			/* do not send back to source */
			continue;
		if (!first) {
			first = sta;
			continue;
		}
		cloned_skb = skb_clone(skb, GFP_ATOMIC);
		if (!cloned_skb)
			goto multicast;
		if (unlikely(ieee80211_change_da(cloned_skb, sta))) {
			dev_kfree_skb(cloned_skb);
			goto multicast;
		}
		__skb_queue_tail(queue, cloned_skb);
	}

	if (likely(first)) {
		if (unlikely(ieee80211_change_da(skb, first)))
			goto multicast;
		__skb_queue_tail(queue, skb);
	} else {
		/* no STA connected, drop */
		kfree_skb(skb);
		skb = NULL;
	}

	goto out;
multicast:
	__skb_queue_purge(queue);
	__skb_queue_tail(queue, skb);
out:
	rcu_read_unlock();
}

/**
 * ieee80211_subif_start_xmit - netif start_xmit function for 802.3 vifs
 * @skb: packet to be sent
 * @dev: incoming interface
 *
 * On failure skb will be freed.
 */
netdev_tx_t ieee80211_subif_start_xmit(struct sk_buff *skb,
				       struct net_device *dev)
{
	if (unlikely(ieee80211_multicast_to_unicast(skb, dev))) {
		struct sk_buff_head queue;

		__skb_queue_head_init(&queue);
		ieee80211_convert_to_unicast(skb, dev, &queue);
		while ((skb = __skb_dequeue(&queue)))
			__ieee80211_subif_start_xmit(skb, dev, 0, 0);
	} else {
		__ieee80211_subif_start_xmit(skb, dev, 0, 0);
	}

	return NETDEV_TX_OK;
}

struct sk_buff *
ieee80211_build_data_template(struct ieee80211_sub_if_data *sdata,
			      struct sk_buff *skb, u32 info_flags)
{
	struct ieee80211_hdr *hdr;
	struct ieee80211_tx_data tx = {
		.local = sdata->local,
		.sdata = sdata,
	};
	struct sta_info *sta;

	rcu_read_lock();

	if (ieee80211_lookup_ra_sta(sdata, skb, &sta)) {
		kfree_skb(skb);
		skb = ERR_PTR(-EINVAL);
		goto out;
	}

	skb = ieee80211_build_hdr(sdata, skb, info_flags, sta, 0);
	if (IS_ERR(skb))
		goto out;

	hdr = (void *)skb->data;
	tx.sta = sta_info_get(sdata, hdr->addr1);
	tx.skb = skb;

	if (ieee80211_tx_h_select_key(&tx) != TX_CONTINUE) {
		rcu_read_unlock();
		kfree_skb(skb);
		return ERR_PTR(-EINVAL);
	}

out:
	rcu_read_unlock();
	return skb;
}

/*
 * ieee80211_clear_tx_pending may not be called in a context where
 * it is possible that it packets could come in again.
 */
void ieee80211_clear_tx_pending(struct ieee80211_local *local)
{
	struct sk_buff *skb;
	int i;

	for (i = 0; i < local->hw.queues; i++) {
		while ((skb = skb_dequeue(&local->pending[i])) != NULL)
			ieee80211_free_txskb(&local->hw, skb);
	}
}

/*
 * Returns false if the frame couldn't be transmitted but was queued instead,
 * which in this case means re-queued -- take as an indication to stop sending
 * more pending frames.
 */
static bool ieee80211_tx_pending_skb(struct ieee80211_local *local,
				     struct sk_buff *skb)
{
	struct ieee80211_tx_info *info = IEEE80211_SKB_CB(skb);
	struct ieee80211_sub_if_data *sdata;
	struct sta_info *sta;
	struct ieee80211_hdr *hdr;
	bool result;
	struct ieee80211_chanctx_conf *chanctx_conf;

	sdata = vif_to_sdata(info->control.vif);

	if (info->flags & IEEE80211_TX_INTFL_NEED_TXPROCESSING) {
		chanctx_conf = rcu_dereference(sdata->vif.chanctx_conf);
		if (unlikely(!chanctx_conf)) {
			dev_kfree_skb(skb);
			return true;
		}
		info->band = chanctx_conf->def.chan->band;
		result = ieee80211_tx(sdata, NULL, skb, true, 0);
	} else {
		struct sk_buff_head skbs;

		__skb_queue_head_init(&skbs);
		__skb_queue_tail(&skbs, skb);

		hdr = (struct ieee80211_hdr *)skb->data;
		sta = sta_info_get(sdata, hdr->addr1);

		result = __ieee80211_tx(local, &skbs, skb->len, sta, true);
	}

	return result;
}

/*
 * Transmit all pending packets. Called from tasklet.
 */
void ieee80211_tx_pending(unsigned long data)
{
	struct ieee80211_local *local = (struct ieee80211_local *)data;
	unsigned long flags;
	int i;
	bool txok;

	rcu_read_lock();

	spin_lock_irqsave(&local->queue_stop_reason_lock, flags);
	for (i = 0; i < local->hw.queues; i++) {
		/*
		 * If queue is stopped by something other than due to pending
		 * frames, or we have no pending frames, proceed to next queue.
		 */
		if (local->queue_stop_reasons[i] ||
		    skb_queue_empty(&local->pending[i]))
			continue;

		while (!skb_queue_empty(&local->pending[i])) {
			struct sk_buff *skb = __skb_dequeue(&local->pending[i]);
			struct ieee80211_tx_info *info = IEEE80211_SKB_CB(skb);

			if (WARN_ON(!info->control.vif)) {
				ieee80211_free_txskb(&local->hw, skb);
				continue;
			}

			spin_unlock_irqrestore(&local->queue_stop_reason_lock,
						flags);

			txok = ieee80211_tx_pending_skb(local, skb);
			spin_lock_irqsave(&local->queue_stop_reason_lock,
					  flags);
			if (!txok)
				break;
		}

		if (skb_queue_empty(&local->pending[i]))
			ieee80211_propagate_queue_wake(local, i);
	}
	spin_unlock_irqrestore(&local->queue_stop_reason_lock, flags);

	rcu_read_unlock();
}

/* functions for drivers to get certain frames */

static void __ieee80211_beacon_add_tim(struct ieee80211_sub_if_data *sdata,
				       struct ps_data *ps, struct sk_buff *skb,
				       bool is_template)
{
	u8 *pos, *tim;
	int aid0 = 0;
	int i, have_bits = 0, n1, n2;

	/* Generate bitmap for TIM only if there are any STAs in power save
	 * mode. */
	if (atomic_read(&ps->num_sta_ps) > 0)
		/* in the hope that this is faster than
		 * checking byte-for-byte */
		have_bits = !bitmap_empty((unsigned long *)ps->tim,
					  IEEE80211_MAX_AID+1);
	if (!is_template) {
		if (ps->dtim_count == 0)
			ps->dtim_count = sdata->vif.bss_conf.dtim_period - 1;
		else
			ps->dtim_count--;
	}

	tim = pos = skb_put(skb, 6);
	*pos++ = WLAN_EID_TIM;
	*pos++ = 4;
	*pos++ = ps->dtim_count;
	*pos++ = sdata->vif.bss_conf.dtim_period;

	if (ps->dtim_count == 0 && !skb_queue_empty(&ps->bc_buf))
		aid0 = 1;

	ps->dtim_bc_mc = aid0 == 1;

	if (have_bits) {
		/* Find largest even number N1 so that bits numbered 1 through
		 * (N1 x 8) - 1 in the bitmap are 0 and number N2 so that bits
		 * (N2 + 1) x 8 through 2007 are 0. */
		n1 = 0;
		for (i = 0; i < IEEE80211_MAX_TIM_LEN; i++) {
			if (ps->tim[i]) {
				n1 = i & 0xfe;
				break;
			}
		}
		n2 = n1;
		for (i = IEEE80211_MAX_TIM_LEN - 1; i >= n1; i--) {
			if (ps->tim[i]) {
				n2 = i;
				break;
			}
		}

		/* Bitmap control */
		*pos++ = n1 | aid0;
		/* Part Virt Bitmap */
		skb_put(skb, n2 - n1);
		memcpy(pos, ps->tim + n1, n2 - n1 + 1);

		tim[1] = n2 - n1 + 4;
	} else {
		*pos++ = aid0; /* Bitmap control */
		*pos++ = 0; /* Part Virt Bitmap */
	}
}

static int ieee80211_beacon_add_tim(struct ieee80211_sub_if_data *sdata,
				    struct ps_data *ps, struct sk_buff *skb,
				    bool is_template)
{
	struct ieee80211_local *local = sdata->local;

	/*
	 * Not very nice, but we want to allow the driver to call
	 * ieee80211_beacon_get() as a response to the set_tim()
	 * callback. That, however, is already invoked under the
	 * sta_lock to guarantee consistent and race-free update
	 * of the tim bitmap in mac80211 and the driver.
	 */
	if (local->tim_in_locked_section) {
		__ieee80211_beacon_add_tim(sdata, ps, skb, is_template);
	} else {
		spin_lock_bh(&local->tim_lock);
		__ieee80211_beacon_add_tim(sdata, ps, skb, is_template);
		spin_unlock_bh(&local->tim_lock);
	}

	return 0;
}

static void ieee80211_set_csa(struct ieee80211_sub_if_data *sdata,
			      struct beacon_data *beacon)
{
	struct probe_resp *resp;
	u8 *beacon_data;
	size_t beacon_data_len;
	int i;
	u8 count = beacon->csa_current_counter;

	switch (sdata->vif.type) {
	case NL80211_IFTYPE_AP:
		beacon_data = beacon->tail;
		beacon_data_len = beacon->tail_len;
		break;
	case NL80211_IFTYPE_ADHOC:
		beacon_data = beacon->head;
		beacon_data_len = beacon->head_len;
		break;
	case NL80211_IFTYPE_MESH_POINT:
		beacon_data = beacon->head;
		beacon_data_len = beacon->head_len;
		break;
	default:
		return;
	}

	rcu_read_lock();
	for (i = 0; i < IEEE80211_MAX_CSA_COUNTERS_NUM; ++i) {
		resp = rcu_dereference(sdata->u.ap.probe_resp);

		if (beacon->csa_counter_offsets[i]) {
			if (WARN_ON_ONCE(beacon->csa_counter_offsets[i] >=
					 beacon_data_len)) {
				rcu_read_unlock();
				return;
			}

			beacon_data[beacon->csa_counter_offsets[i]] = count;
		}

		if (sdata->vif.type == NL80211_IFTYPE_AP && resp)
			resp->data[resp->csa_counter_offsets[i]] = count;
	}
	rcu_read_unlock();
}

static u8 __ieee80211_csa_update_counter(struct beacon_data *beacon)
{
	beacon->csa_current_counter--;

	/* the counter should never reach 0 */
	WARN_ON_ONCE(!beacon->csa_current_counter);

	return beacon->csa_current_counter;
}

u8 ieee80211_csa_update_counter(struct ieee80211_vif *vif)
{
	struct ieee80211_sub_if_data *sdata = vif_to_sdata(vif);
	struct beacon_data *beacon = NULL;
	u8 count = 0;

	rcu_read_lock();

	if (sdata->vif.type == NL80211_IFTYPE_AP)
		beacon = rcu_dereference(sdata->u.ap.beacon);
	else if (sdata->vif.type == NL80211_IFTYPE_ADHOC)
		beacon = rcu_dereference(sdata->u.ibss.presp);
	else if (ieee80211_vif_is_mesh(&sdata->vif))
		beacon = rcu_dereference(sdata->u.mesh.beacon);

	if (!beacon)
		goto unlock;

	count = __ieee80211_csa_update_counter(beacon);

unlock:
	rcu_read_unlock();
	return count;
}
EXPORT_SYMBOL(ieee80211_csa_update_counter);

void ieee80211_csa_set_counter(struct ieee80211_vif *vif, u8 counter)
{
	struct ieee80211_sub_if_data *sdata = vif_to_sdata(vif);
	struct beacon_data *beacon = NULL;

	rcu_read_lock();

	if (sdata->vif.type == NL80211_IFTYPE_AP)
		beacon = rcu_dereference(sdata->u.ap.beacon);
	else if (sdata->vif.type == NL80211_IFTYPE_ADHOC)
		beacon = rcu_dereference(sdata->u.ibss.presp);
	else if (ieee80211_vif_is_mesh(&sdata->vif))
		beacon = rcu_dereference(sdata->u.mesh.beacon);

	if (!beacon)
		goto unlock;

	if (counter < beacon->csa_current_counter)
		beacon->csa_current_counter = counter;

unlock:
	rcu_read_unlock();
}
EXPORT_SYMBOL(ieee80211_csa_set_counter);

bool ieee80211_csa_is_complete(struct ieee80211_vif *vif)
{
	struct ieee80211_sub_if_data *sdata = vif_to_sdata(vif);
	struct beacon_data *beacon = NULL;
	u8 *beacon_data;
	size_t beacon_data_len;
	int ret = false;

	if (!ieee80211_sdata_running(sdata))
		return false;

	rcu_read_lock();
	if (vif->type == NL80211_IFTYPE_AP) {
		struct ieee80211_if_ap *ap = &sdata->u.ap;

		beacon = rcu_dereference(ap->beacon);
		if (WARN_ON(!beacon || !beacon->tail))
			goto out;
		beacon_data = beacon->tail;
		beacon_data_len = beacon->tail_len;
	} else if (vif->type == NL80211_IFTYPE_ADHOC) {
		struct ieee80211_if_ibss *ifibss = &sdata->u.ibss;

		beacon = rcu_dereference(ifibss->presp);
		if (!beacon)
			goto out;

		beacon_data = beacon->head;
		beacon_data_len = beacon->head_len;
	} else if (vif->type == NL80211_IFTYPE_MESH_POINT) {
		struct ieee80211_if_mesh *ifmsh = &sdata->u.mesh;

		beacon = rcu_dereference(ifmsh->beacon);
		if (!beacon)
			goto out;

		beacon_data = beacon->head;
		beacon_data_len = beacon->head_len;
	} else {
		WARN_ON(1);
		goto out;
	}

	if (!beacon->csa_counter_offsets[0])
		goto out;

	if (WARN_ON_ONCE(beacon->csa_counter_offsets[0] > beacon_data_len))
		goto out;

	if (beacon_data[beacon->csa_counter_offsets[0]] == 1)
		ret = true;
 out:
	rcu_read_unlock();

	return ret;
}
EXPORT_SYMBOL(ieee80211_csa_is_complete);

static struct sk_buff *
__ieee80211_beacon_get(struct ieee80211_hw *hw,
		       struct ieee80211_vif *vif,
		       struct ieee80211_mutable_offsets *offs,
		       bool is_template)
{
	struct ieee80211_local *local = hw_to_local(hw);
	struct beacon_data *beacon = NULL;
	struct sk_buff *skb = NULL;
	struct ieee80211_tx_info *info;
	struct ieee80211_sub_if_data *sdata = NULL;
	enum nl80211_band band;
	struct ieee80211_tx_rate_control txrc;
	struct ieee80211_chanctx_conf *chanctx_conf;
	int csa_off_base = 0;

	rcu_read_lock();

	sdata = vif_to_sdata(vif);
	chanctx_conf = rcu_dereference(sdata->vif.chanctx_conf);

	if (!ieee80211_sdata_running(sdata) || !chanctx_conf)
		goto out;

	if (offs)
		memset(offs, 0, sizeof(*offs));

	if (sdata->vif.type == NL80211_IFTYPE_AP) {
		struct ieee80211_if_ap *ap = &sdata->u.ap;

		beacon = rcu_dereference(ap->beacon);
		if (beacon) {
			if (beacon->csa_counter_offsets[0]) {
				if (!is_template)
					__ieee80211_csa_update_counter(beacon);

				ieee80211_set_csa(sdata, beacon);
			}

			/*
			 * headroom, head length,
			 * tail length and maximum TIM length
			 */
			skb = dev_alloc_skb(local->tx_headroom +
					    beacon->head_len +
					    beacon->tail_len + 256 +
					    local->hw.extra_beacon_tailroom);
			if (!skb)
				goto out;

			skb_reserve(skb, local->tx_headroom);
			skb_put_data(skb, beacon->head, beacon->head_len);

			ieee80211_beacon_add_tim(sdata, &ap->ps, skb,
						 is_template);

			if (offs) {
				offs->tim_offset = beacon->head_len;
				offs->tim_length = skb->len - beacon->head_len;

				/* for AP the csa offsets are from tail */
				csa_off_base = skb->len;
			}

			if (beacon->tail)
				skb_put_data(skb, beacon->tail,
					     beacon->tail_len);
		} else
			goto out;
	} else if (sdata->vif.type == NL80211_IFTYPE_ADHOC) {
		struct ieee80211_if_ibss *ifibss = &sdata->u.ibss;
		struct ieee80211_hdr *hdr;

		beacon = rcu_dereference(ifibss->presp);
		if (!beacon)
			goto out;

		if (beacon->csa_counter_offsets[0]) {
			if (!is_template)
				__ieee80211_csa_update_counter(beacon);

			ieee80211_set_csa(sdata, beacon);
		}

		skb = dev_alloc_skb(local->tx_headroom + beacon->head_len +
				    local->hw.extra_beacon_tailroom);
		if (!skb)
			goto out;
		skb_reserve(skb, local->tx_headroom);
		skb_put_data(skb, beacon->head, beacon->head_len);

		hdr = (struct ieee80211_hdr *) skb->data;
		hdr->frame_control = cpu_to_le16(IEEE80211_FTYPE_MGMT |
						 IEEE80211_STYPE_BEACON);
	} else if (ieee80211_vif_is_mesh(&sdata->vif)) {
		struct ieee80211_if_mesh *ifmsh = &sdata->u.mesh;

		beacon = rcu_dereference(ifmsh->beacon);
		if (!beacon)
			goto out;

		if (beacon->csa_counter_offsets[0]) {
			if (!is_template)
				/* TODO: For mesh csa_counter is in TU, so
				 * decrementing it by one isn't correct, but
				 * for now we leave it consistent with overall
				 * mac80211's behavior.
				 */
				__ieee80211_csa_update_counter(beacon);

			ieee80211_set_csa(sdata, beacon);
		}

		if (ifmsh->sync_ops)
			ifmsh->sync_ops->adjust_tsf(sdata, beacon);

		skb = dev_alloc_skb(local->tx_headroom +
				    beacon->head_len +
				    256 + /* TIM IE */
				    beacon->tail_len +
				    local->hw.extra_beacon_tailroom);
		if (!skb)
			goto out;
		skb_reserve(skb, local->tx_headroom);
		skb_put_data(skb, beacon->head, beacon->head_len);
		ieee80211_beacon_add_tim(sdata, &ifmsh->ps, skb, is_template);

		if (offs) {
			offs->tim_offset = beacon->head_len;
			offs->tim_length = skb->len - beacon->head_len;
		}

		skb_put_data(skb, beacon->tail, beacon->tail_len);
	} else {
		WARN_ON(1);
		goto out;
	}

	/* CSA offsets */
	if (offs && beacon) {
		int i;

		for (i = 0; i < IEEE80211_MAX_CSA_COUNTERS_NUM; i++) {
			u16 csa_off = beacon->csa_counter_offsets[i];

			if (!csa_off)
				continue;

			offs->csa_counter_offs[i] = csa_off_base + csa_off;
		}
	}

	band = chanctx_conf->def.chan->band;

	info = IEEE80211_SKB_CB(skb);

	info->flags |= IEEE80211_TX_INTFL_DONT_ENCRYPT;
	info->flags |= IEEE80211_TX_CTL_NO_ACK;
	info->band = band;

	memset(&txrc, 0, sizeof(txrc));
	txrc.hw = hw;
	txrc.sband = local->hw.wiphy->bands[band];
	txrc.bss_conf = &sdata->vif.bss_conf;
	txrc.skb = skb;
	txrc.reported_rate.idx = -1;
	txrc.rate_idx_mask = sdata->rc_rateidx_mask[band];
	txrc.bss = true;
	rate_control_get_rate(sdata, NULL, &txrc);

	info->control.vif = vif;

	info->flags |= IEEE80211_TX_CTL_CLEAR_PS_FILT |
			IEEE80211_TX_CTL_ASSIGN_SEQ |
			IEEE80211_TX_CTL_FIRST_FRAGMENT;
 out:
	rcu_read_unlock();
	return skb;

}

struct sk_buff *
ieee80211_beacon_get_template(struct ieee80211_hw *hw,
			      struct ieee80211_vif *vif,
			      struct ieee80211_mutable_offsets *offs)
{
	return __ieee80211_beacon_get(hw, vif, offs, true);
}
EXPORT_SYMBOL(ieee80211_beacon_get_template);

struct sk_buff *ieee80211_beacon_get_tim(struct ieee80211_hw *hw,
					 struct ieee80211_vif *vif,
					 u16 *tim_offset, u16 *tim_length)
{
	struct ieee80211_mutable_offsets offs = {};
	struct sk_buff *bcn = __ieee80211_beacon_get(hw, vif, &offs, false);
	struct sk_buff *copy;
	struct ieee80211_supported_band *sband;
	int shift;

	if (!bcn)
		return bcn;

	if (tim_offset)
		*tim_offset = offs.tim_offset;

	if (tim_length)
		*tim_length = offs.tim_length;

	if (ieee80211_hw_check(hw, BEACON_TX_STATUS) ||
	    !hw_to_local(hw)->monitors)
		return bcn;

	/* send a copy to monitor interfaces */
	copy = skb_copy(bcn, GFP_ATOMIC);
	if (!copy)
		return bcn;

	shift = ieee80211_vif_get_shift(vif);
	sband = ieee80211_get_sband(vif_to_sdata(vif));
	if (!sband)
		return bcn;

	ieee80211_tx_monitor(hw_to_local(hw), copy, sband, 1, shift, false,
			     NULL);

	return bcn;
}
EXPORT_SYMBOL(ieee80211_beacon_get_tim);

struct sk_buff *ieee80211_proberesp_get(struct ieee80211_hw *hw,
					struct ieee80211_vif *vif)
{
	struct ieee80211_if_ap *ap = NULL;
	struct sk_buff *skb = NULL;
	struct probe_resp *presp = NULL;
	struct ieee80211_hdr *hdr;
	struct ieee80211_sub_if_data *sdata = vif_to_sdata(vif);

	if (sdata->vif.type != NL80211_IFTYPE_AP)
		return NULL;

	rcu_read_lock();

	ap = &sdata->u.ap;
	presp = rcu_dereference(ap->probe_resp);
	if (!presp)
		goto out;

	skb = dev_alloc_skb(presp->len);
	if (!skb)
		goto out;

	skb_put_data(skb, presp->data, presp->len);

	hdr = (struct ieee80211_hdr *) skb->data;
	memset(hdr->addr1, 0, sizeof(hdr->addr1));

out:
	rcu_read_unlock();
	return skb;
}
EXPORT_SYMBOL(ieee80211_proberesp_get);

struct sk_buff *ieee80211_pspoll_get(struct ieee80211_hw *hw,
				     struct ieee80211_vif *vif)
{
	struct ieee80211_sub_if_data *sdata;
	struct ieee80211_if_managed *ifmgd;
	struct ieee80211_pspoll *pspoll;
	struct ieee80211_local *local;
	struct sk_buff *skb;

	if (WARN_ON(vif->type != NL80211_IFTYPE_STATION))
		return NULL;

	sdata = vif_to_sdata(vif);
	ifmgd = &sdata->u.mgd;
	local = sdata->local;

	skb = dev_alloc_skb(local->hw.extra_tx_headroom + sizeof(*pspoll));
	if (!skb)
		return NULL;

	skb_reserve(skb, local->hw.extra_tx_headroom);

	pspoll = skb_put_zero(skb, sizeof(*pspoll));
	pspoll->frame_control = cpu_to_le16(IEEE80211_FTYPE_CTL |
					    IEEE80211_STYPE_PSPOLL);
	pspoll->aid = cpu_to_le16(ifmgd->aid);

	/* aid in PS-Poll has its two MSBs each set to 1 */
	pspoll->aid |= cpu_to_le16(1 << 15 | 1 << 14);

	memcpy(pspoll->bssid, ifmgd->bssid, ETH_ALEN);
	memcpy(pspoll->ta, vif->addr, ETH_ALEN);

	return skb;
}
EXPORT_SYMBOL(ieee80211_pspoll_get);

struct sk_buff *ieee80211_nullfunc_get(struct ieee80211_hw *hw,
				       struct ieee80211_vif *vif,
				       bool qos_ok)
{
	struct ieee80211_hdr_3addr *nullfunc;
	struct ieee80211_sub_if_data *sdata;
	struct ieee80211_if_managed *ifmgd;
	struct ieee80211_local *local;
	struct sk_buff *skb;
	bool qos = false;

	if (WARN_ON(vif->type != NL80211_IFTYPE_STATION))
		return NULL;

	sdata = vif_to_sdata(vif);
	ifmgd = &sdata->u.mgd;
	local = sdata->local;

	if (qos_ok) {
		struct sta_info *sta;

		rcu_read_lock();
		sta = sta_info_get(sdata, ifmgd->bssid);
		qos = sta && sta->sta.wme;
		rcu_read_unlock();
	}

	skb = dev_alloc_skb(local->hw.extra_tx_headroom +
			    sizeof(*nullfunc) + 2);
	if (!skb)
		return NULL;

	skb_reserve(skb, local->hw.extra_tx_headroom);

	nullfunc = skb_put_zero(skb, sizeof(*nullfunc));
	nullfunc->frame_control = cpu_to_le16(IEEE80211_FTYPE_DATA |
					      IEEE80211_STYPE_NULLFUNC |
					      IEEE80211_FCTL_TODS);
	if (qos) {
		__le16 qoshdr = cpu_to_le16(7);

		BUILD_BUG_ON((IEEE80211_STYPE_QOS_NULLFUNC |
			      IEEE80211_STYPE_NULLFUNC) !=
			     IEEE80211_STYPE_QOS_NULLFUNC);
		nullfunc->frame_control |=
			cpu_to_le16(IEEE80211_STYPE_QOS_NULLFUNC);
		skb->priority = 7;
		skb_set_queue_mapping(skb, IEEE80211_AC_VO);
		skb_put_data(skb, &qoshdr, sizeof(qoshdr));
	}

	memcpy(nullfunc->addr1, ifmgd->bssid, ETH_ALEN);
	memcpy(nullfunc->addr2, vif->addr, ETH_ALEN);
	memcpy(nullfunc->addr3, ifmgd->bssid, ETH_ALEN);

	return skb;
}
EXPORT_SYMBOL(ieee80211_nullfunc_get);

struct sk_buff *ieee80211_probereq_get(struct ieee80211_hw *hw,
				       const u8 *src_addr,
				       const u8 *ssid, size_t ssid_len,
				       size_t tailroom)
{
	struct ieee80211_local *local = hw_to_local(hw);
	struct ieee80211_hdr_3addr *hdr;
	struct sk_buff *skb;
	size_t ie_ssid_len;
	u8 *pos;

	ie_ssid_len = 2 + ssid_len;

	skb = dev_alloc_skb(local->hw.extra_tx_headroom + sizeof(*hdr) +
			    ie_ssid_len + tailroom);
	if (!skb)
		return NULL;

	skb_reserve(skb, local->hw.extra_tx_headroom);

	hdr = skb_put_zero(skb, sizeof(*hdr));
	hdr->frame_control = cpu_to_le16(IEEE80211_FTYPE_MGMT |
					 IEEE80211_STYPE_PROBE_REQ);
	eth_broadcast_addr(hdr->addr1);
	memcpy(hdr->addr2, src_addr, ETH_ALEN);
	eth_broadcast_addr(hdr->addr3);

	pos = skb_put(skb, ie_ssid_len);
	*pos++ = WLAN_EID_SSID;
	*pos++ = ssid_len;
	if (ssid_len)
		memcpy(pos, ssid, ssid_len);
	pos += ssid_len;

	return skb;
}
EXPORT_SYMBOL(ieee80211_probereq_get);

void ieee80211_rts_get(struct ieee80211_hw *hw, struct ieee80211_vif *vif,
		       const void *frame, size_t frame_len,
		       const struct ieee80211_tx_info *frame_txctl,
		       struct ieee80211_rts *rts)
{
	const struct ieee80211_hdr *hdr = frame;

	rts->frame_control =
	    cpu_to_le16(IEEE80211_FTYPE_CTL | IEEE80211_STYPE_RTS);
	rts->duration = ieee80211_rts_duration(hw, vif, frame_len,
					       frame_txctl);
	memcpy(rts->ra, hdr->addr1, sizeof(rts->ra));
	memcpy(rts->ta, hdr->addr2, sizeof(rts->ta));
}
EXPORT_SYMBOL(ieee80211_rts_get);

void ieee80211_ctstoself_get(struct ieee80211_hw *hw, struct ieee80211_vif *vif,
			     const void *frame, size_t frame_len,
			     const struct ieee80211_tx_info *frame_txctl,
			     struct ieee80211_cts *cts)
{
	const struct ieee80211_hdr *hdr = frame;

	cts->frame_control =
	    cpu_to_le16(IEEE80211_FTYPE_CTL | IEEE80211_STYPE_CTS);
	cts->duration = ieee80211_ctstoself_duration(hw, vif,
						     frame_len, frame_txctl);
	memcpy(cts->ra, hdr->addr1, sizeof(cts->ra));
}
EXPORT_SYMBOL(ieee80211_ctstoself_get);

struct sk_buff *
ieee80211_get_buffered_bc(struct ieee80211_hw *hw,
			  struct ieee80211_vif *vif)
{
	struct ieee80211_local *local = hw_to_local(hw);
	struct sk_buff *skb = NULL;
	struct ieee80211_tx_data tx;
	struct ieee80211_sub_if_data *sdata;
	struct ps_data *ps;
	struct ieee80211_tx_info *info;
	struct ieee80211_chanctx_conf *chanctx_conf;

	sdata = vif_to_sdata(vif);

	rcu_read_lock();
	chanctx_conf = rcu_dereference(sdata->vif.chanctx_conf);

	if (!chanctx_conf)
		goto out;

	if (sdata->vif.type == NL80211_IFTYPE_AP) {
		struct beacon_data *beacon =
				rcu_dereference(sdata->u.ap.beacon);

		if (!beacon || !beacon->head)
			goto out;

		ps = &sdata->u.ap.ps;
	} else if (ieee80211_vif_is_mesh(&sdata->vif)) {
		ps = &sdata->u.mesh.ps;
	} else {
		goto out;
	}

	if (ps->dtim_count != 0 || !ps->dtim_bc_mc)
		goto out; /* send buffered bc/mc only after DTIM beacon */

	while (1) {
		skb = skb_dequeue(&ps->bc_buf);
		if (!skb)
			goto out;
		local->total_ps_buffered--;

		if (!skb_queue_empty(&ps->bc_buf) && skb->len >= 2) {
			struct ieee80211_hdr *hdr =
				(struct ieee80211_hdr *) skb->data;
			/* more buffered multicast/broadcast frames ==> set
			 * MoreData flag in IEEE 802.11 header to inform PS
			 * STAs */
			hdr->frame_control |=
				cpu_to_le16(IEEE80211_FCTL_MOREDATA);
		}

		if (sdata->vif.type == NL80211_IFTYPE_AP)
			sdata = IEEE80211_DEV_TO_SUB_IF(skb->dev);
		if (!ieee80211_tx_prepare(sdata, &tx, NULL, skb))
			break;
		ieee80211_free_txskb(hw, skb);
	}

	info = IEEE80211_SKB_CB(skb);

	tx.flags |= IEEE80211_TX_PS_BUFFERED;
	info->band = chanctx_conf->def.chan->band;

	if (invoke_tx_handlers(&tx))
		skb = NULL;
 out:
	rcu_read_unlock();

	return skb;
}
EXPORT_SYMBOL(ieee80211_get_buffered_bc);

int ieee80211_reserve_tid(struct ieee80211_sta *pubsta, u8 tid)
{
	struct sta_info *sta = container_of(pubsta, struct sta_info, sta);
	struct ieee80211_sub_if_data *sdata = sta->sdata;
	struct ieee80211_local *local = sdata->local;
	int ret;
	u32 queues;

	lockdep_assert_held(&local->sta_mtx);

	/* only some cases are supported right now */
	switch (sdata->vif.type) {
	case NL80211_IFTYPE_STATION:
	case NL80211_IFTYPE_AP:
	case NL80211_IFTYPE_AP_VLAN:
		break;
	default:
		WARN_ON(1);
		return -EINVAL;
	}

	if (WARN_ON(tid >= IEEE80211_NUM_UPS))
		return -EINVAL;

	if (sta->reserved_tid == tid) {
		ret = 0;
		goto out;
	}

	if (sta->reserved_tid != IEEE80211_TID_UNRESERVED) {
		sdata_err(sdata, "TID reservation already active\n");
		ret = -EALREADY;
		goto out;
	}

	ieee80211_stop_vif_queues(sdata->local, sdata,
				  IEEE80211_QUEUE_STOP_REASON_RESERVE_TID);

	synchronize_net();

	/* Tear down BA sessions so we stop aggregating on this TID */
	if (ieee80211_hw_check(&local->hw, AMPDU_AGGREGATION)) {
		set_sta_flag(sta, WLAN_STA_BLOCK_BA);
		__ieee80211_stop_tx_ba_session(sta, tid,
					       AGG_STOP_LOCAL_REQUEST);
	}

	queues = BIT(sdata->vif.hw_queue[ieee802_1d_to_ac[tid]]);
	__ieee80211_flush_queues(local, sdata, queues, false);

	sta->reserved_tid = tid;

	ieee80211_wake_vif_queues(local, sdata,
				  IEEE80211_QUEUE_STOP_REASON_RESERVE_TID);

	if (ieee80211_hw_check(&local->hw, AMPDU_AGGREGATION))
		clear_sta_flag(sta, WLAN_STA_BLOCK_BA);

	ret = 0;
 out:
	return ret;
}
EXPORT_SYMBOL(ieee80211_reserve_tid);

void ieee80211_unreserve_tid(struct ieee80211_sta *pubsta, u8 tid)
{
	struct sta_info *sta = container_of(pubsta, struct sta_info, sta);
	struct ieee80211_sub_if_data *sdata = sta->sdata;

	lockdep_assert_held(&sdata->local->sta_mtx);

	/* only some cases are supported right now */
	switch (sdata->vif.type) {
	case NL80211_IFTYPE_STATION:
	case NL80211_IFTYPE_AP:
	case NL80211_IFTYPE_AP_VLAN:
		break;
	default:
		WARN_ON(1);
		return;
	}

	if (tid != sta->reserved_tid) {
		sdata_err(sdata, "TID to unreserve (%d) isn't reserved\n", tid);
		return;
	}

	sta->reserved_tid = IEEE80211_TID_UNRESERVED;
}
EXPORT_SYMBOL(ieee80211_unreserve_tid);

void __ieee80211_tx_skb_tid_band(struct ieee80211_sub_if_data *sdata,
				 struct sk_buff *skb, int tid,
				 enum nl80211_band band, u32 txdata_flags)
{
	int ac = ieee80211_ac_from_tid(tid);

	skb_reset_mac_header(skb);
	skb_set_queue_mapping(skb, ac);
	skb->priority = tid;

	skb->dev = sdata->dev;

	/*
	 * The other path calling ieee80211_xmit is from the tasklet,
	 * and while we can handle concurrent transmissions locking
	 * requirements are that we do not come into tx with bhs on.
	 */
	local_bh_disable();
	IEEE80211_SKB_CB(skb)->band = band;
	ieee80211_xmit(sdata, NULL, skb, txdata_flags);
	local_bh_enable();
}

int ieee80211_tx_control_port(struct wiphy *wiphy, struct net_device *dev,
			      const u8 *buf, size_t len,
			      const u8 *dest, __be16 proto, bool unencrypted)
{
	struct ieee80211_sub_if_data *sdata = IEEE80211_DEV_TO_SUB_IF(dev);
	struct ieee80211_local *local = sdata->local;
	struct sk_buff *skb;
	struct ethhdr *ehdr;
	u32 flags;

	/* Only accept CONTROL_PORT_PROTOCOL configured in CONNECT/ASSOCIATE
	 * or Pre-Authentication
	 */
	if (proto != sdata->control_port_protocol &&
	    proto != cpu_to_be16(ETH_P_PREAUTH))
		return -EINVAL;

	if (unencrypted)
		flags = IEEE80211_TX_INTFL_DONT_ENCRYPT;
	else
		flags = 0;

	skb = dev_alloc_skb(local->hw.extra_tx_headroom +
			    sizeof(struct ethhdr) + len);
	if (!skb)
		return -ENOMEM;

	skb_reserve(skb, local->hw.extra_tx_headroom + sizeof(struct ethhdr));

	skb_put_data(skb, buf, len);

	ehdr = skb_push(skb, sizeof(struct ethhdr));
	memcpy(ehdr->h_dest, dest, ETH_ALEN);
	memcpy(ehdr->h_source, sdata->vif.addr, ETH_ALEN);
	ehdr->h_proto = proto;

	skb->dev = dev;
	skb->protocol = htons(ETH_P_802_3);
	skb_reset_network_header(skb);
	skb_reset_mac_header(skb);

	local_bh_disable();
	__ieee80211_subif_start_xmit(skb, skb->dev, flags, 0);
	local_bh_enable();

	return 0;
}

int ieee80211_probe_mesh_link(struct wiphy *wiphy, struct net_device *dev,
			      const u8 *buf, size_t len)
{
	struct ieee80211_sub_if_data *sdata = IEEE80211_DEV_TO_SUB_IF(dev);
	struct ieee80211_local *local = sdata->local;
	struct sk_buff *skb;

	skb = dev_alloc_skb(local->hw.extra_tx_headroom + len +
			    30 + /* header size */
			    18); /* 11s header size */
	if (!skb)
		return -ENOMEM;

	skb_reserve(skb, local->hw.extra_tx_headroom);
	skb_put_data(skb, buf, len);

	skb->dev = dev;
	skb->protocol = htons(ETH_P_802_3);
	skb_reset_network_header(skb);
	skb_reset_mac_header(skb);

	local_bh_disable();
	__ieee80211_subif_start_xmit(skb, skb->dev, 0,
				     IEEE80211_TX_CTRL_SKIP_MPATH_LOOKUP);
	local_bh_enable();

	return 0;
}<|MERGE_RESOLUTION|>--- conflicted
+++ resolved
@@ -3226,10 +3226,7 @@
 	int max_frags = local->hw.max_tx_fragments;
 	int max_amsdu_len = sta->sta.max_amsdu_len;
 	int orig_truesize;
-<<<<<<< HEAD
-=======
 	u32 flow_idx;
->>>>>>> f7688b48
 	__be16 len;
 	void *data;
 	bool ret = false;
@@ -3837,17 +3834,7 @@
 	if (sta) {
 		struct ieee80211_fast_tx *fast_tx;
 
-<<<<<<< HEAD
-		/* We need a bit of data queued to build aggregates properly, so
-		 * instruct the TCP stack to allow more than a single ms of data
-		 * to be queued in the stack. The value is a bit-shift of 1
-		 * second, so 7 is ~8ms of queued data. Only affects local TCP
-		 * sockets.
-		 */
-		sk_pacing_shift_update(skb->sk, 7);
-=======
 		sk_pacing_shift_update(skb->sk, sdata->local->hw.tx_sk_pacing_shift);
->>>>>>> f7688b48
 
 		fast_tx = rcu_dereference(sta->fast_tx);
 
