--- conflicted
+++ resolved
@@ -157,17 +157,7 @@
 	switch (local->srx.transport.family) {
 	case AF_INET6:
 		/* we want to receive ICMPv6 errors */
-<<<<<<< HEAD
-		opt = 1;
-		ret = kernel_setsockopt(local->socket, SOL_IPV6, IPV6_RECVERR,
-					(char *) &opt, sizeof(opt));
-		if (ret < 0) {
-			_debug("setsockopt failed");
-			goto error;
-		}
-=======
 		ip6_sock_set_recverr(local->socket->sk);
->>>>>>> d1988041
 
 		/* Fall through and set IPv4 options too otherwise we don't get
 		 * errors from IPv4 packets sent through the IPv6 socket.
