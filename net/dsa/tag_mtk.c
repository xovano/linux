--- conflicted
+++ resolved
@@ -69,11 +69,7 @@
 {
 	u16 hdr;
 	int port;
-<<<<<<< HEAD
-	__be16 *phdr, hdr;
-=======
 	__be16 *phdr;
->>>>>>> d1988041
 	unsigned char *dest = eth_hdr(skb)->h_dest;
 	bool is_multicast_skb = is_multicast_ether_addr(dest) &&
 				!is_broadcast_ether_addr(dest);
@@ -105,18 +101,6 @@
 	/* Only unicast or broadcast frames are offloaded */
 	if (likely(!is_multicast_skb))
 		skb->offload_fwd_mark = 1;
-<<<<<<< HEAD
-
-	return skb;
-}
-
-static int mtk_tag_flow_dissect(const struct sk_buff *skb, __be16 *proto,
-				int *offset)
-{
-	*offset = 4;
-	*proto = ((__be16 *)skb->data)[1];
-=======
->>>>>>> d1988041
 
 	return skb;
 }
