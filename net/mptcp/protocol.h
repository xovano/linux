/* SPDX-License-Identifier: GPL-2.0 */
/* Multipath TCP
 *
 * Copyright (c) 2017 - 2019, Intel Corporation.
 */

#ifndef __MPTCP_PROTOCOL_H
#define __MPTCP_PROTOCOL_H

#include <linux/random.h>
#include <net/tcp.h>
#include <net/inet_connection_sock.h>
#include <uapi/linux/mptcp.h>

#define MPTCP_SUPPORTED_VERSION	1

/* MPTCP option bits */
#define OPTION_MPTCP_MPC_SYN	BIT(0)
#define OPTION_MPTCP_MPC_SYNACK	BIT(1)
#define OPTION_MPTCP_MPC_ACK	BIT(2)
#define OPTION_MPTCP_MPJ_SYN	BIT(3)
#define OPTION_MPTCP_MPJ_SYNACK	BIT(4)
#define OPTION_MPTCP_MPJ_ACK	BIT(5)
#define OPTION_MPTCP_ADD_ADDR	BIT(6)
#define OPTION_MPTCP_ADD_ADDR6	BIT(7)
#define OPTION_MPTCP_RM_ADDR	BIT(8)
#define OPTION_MPTCP_FASTCLOSE	BIT(9)
#define OPTION_MPTCP_PRIO	BIT(10)

/* MPTCP option subtypes */
#define MPTCPOPT_MP_CAPABLE	0
#define MPTCPOPT_MP_JOIN	1
#define MPTCPOPT_DSS		2
#define MPTCPOPT_ADD_ADDR	3
#define MPTCPOPT_RM_ADDR	4
#define MPTCPOPT_MP_PRIO	5
#define MPTCPOPT_MP_FAIL	6
#define MPTCPOPT_MP_FASTCLOSE	7

/* MPTCP suboption lengths */
#define TCPOLEN_MPTCP_MPC_SYN		4
#define TCPOLEN_MPTCP_MPC_SYNACK	12
#define TCPOLEN_MPTCP_MPC_ACK		20
#define TCPOLEN_MPTCP_MPC_ACK_DATA	22
#define TCPOLEN_MPTCP_MPJ_SYN		12
#define TCPOLEN_MPTCP_MPJ_SYNACK	16
#define TCPOLEN_MPTCP_MPJ_ACK		24
#define TCPOLEN_MPTCP_DSS_BASE		4
#define TCPOLEN_MPTCP_DSS_ACK32		4
#define TCPOLEN_MPTCP_DSS_ACK64		8
#define TCPOLEN_MPTCP_DSS_MAP32		10
#define TCPOLEN_MPTCP_DSS_MAP64		14
#define TCPOLEN_MPTCP_DSS_CHECKSUM	2
#define TCPOLEN_MPTCP_ADD_ADDR		16
#define TCPOLEN_MPTCP_ADD_ADDR_PORT	18
#define TCPOLEN_MPTCP_ADD_ADDR_BASE	8
#define TCPOLEN_MPTCP_ADD_ADDR_BASE_PORT	10
#define TCPOLEN_MPTCP_ADD_ADDR6		28
#define TCPOLEN_MPTCP_ADD_ADDR6_PORT	30
#define TCPOLEN_MPTCP_ADD_ADDR6_BASE	20
#define TCPOLEN_MPTCP_ADD_ADDR6_BASE_PORT	22
#define TCPOLEN_MPTCP_PORT_LEN		2
#define TCPOLEN_MPTCP_PORT_ALIGN	2
#define TCPOLEN_MPTCP_RM_ADDR_BASE	4
#define TCPOLEN_MPTCP_PRIO		3
#define TCPOLEN_MPTCP_PRIO_ALIGN	4
#define TCPOLEN_MPTCP_FASTCLOSE		12

/* MPTCP MP_JOIN flags */
#define MPTCPOPT_BACKUP		BIT(0)
#define MPTCPOPT_HMAC_LEN	20
#define MPTCPOPT_THMAC_LEN	8

/* MPTCP MP_CAPABLE flags */
#define MPTCP_VERSION_MASK	(0x0F)
#define MPTCP_CAP_CHECKSUM_REQD	BIT(7)
#define MPTCP_CAP_EXTENSIBILITY	BIT(6)
#define MPTCP_CAP_HMAC_SHA256	BIT(0)
#define MPTCP_CAP_FLAG_MASK	(0x3F)

/* MPTCP DSS flags */
#define MPTCP_DSS_DATA_FIN	BIT(4)
#define MPTCP_DSS_DSN64		BIT(3)
#define MPTCP_DSS_HAS_MAP	BIT(2)
#define MPTCP_DSS_ACK64		BIT(1)
#define MPTCP_DSS_HAS_ACK	BIT(0)
#define MPTCP_DSS_FLAG_MASK	(0x1F)

/* MPTCP ADD_ADDR flags */
#define MPTCP_ADDR_ECHO		BIT(0)
#define MPTCP_ADDR_IPVERSION_4	4
#define MPTCP_ADDR_IPVERSION_6	6

/* MPTCP MP_PRIO flags */
#define MPTCP_PRIO_BKUP		BIT(0)

/* MPTCP socket flags */
#define MPTCP_DATA_READY	0
#define MPTCP_NOSPACE		1
#define MPTCP_WORK_RTX		2
#define MPTCP_WORK_EOF		3
#define MPTCP_FALLBACK_DONE	4
#define MPTCP_WORK_CLOSE_SUBFLOW 5
#define MPTCP_PUSH_PENDING	6
#define MPTCP_CLEAN_UNA		7
#define MPTCP_ERROR_REPORT	8

static inline bool before64(__u64 seq1, __u64 seq2)
{
	return (__s64)(seq1 - seq2) < 0;
}

#define after64(seq2, seq1)	before64(seq1, seq2)

struct mptcp_options_received {
	u64	sndr_key;
	u64	rcvr_key;
	u64	data_ack;
	u64	data_seq;
	u32	subflow_seq;
	u16	data_len;
	u16	mp_capable : 1,
		mp_join : 1,
		fastclose : 1,
		dss : 1,
		add_addr : 1,
		rm_addr : 1,
		mp_prio : 1,
		family : 4,
		echo : 1,
		backup : 1;
	u32	token;
	u32	nonce;
	u64	thmac;
	u8	hmac[MPTCPOPT_HMAC_LEN];
	u8	join_id;
	u8	use_map:1,
		dsn64:1,
		data_fin:1,
		use_ack:1,
		ack64:1,
		mpc_map:1,
		__unused:2;
	u8	addr_id;
	u8	rm_id;
	union {
		struct in_addr	addr;
#if IS_ENABLED(CONFIG_MPTCP_IPV6)
		struct in6_addr	addr6;
#endif
	};
	u64	ahmac;
	u16	port;
};

static inline __be32 mptcp_option(u8 subopt, u8 len, u8 nib, u8 field)
{
	return htonl((TCPOPT_MPTCP << 24) | (len << 16) | (subopt << 12) |
		     ((nib & 0xF) << 8) | field);
}

struct mptcp_addr_info {
	sa_family_t		family;
	__be16			port;
	u8			id;
	u8			flags;
	int			ifindex;
	union {
		struct in_addr addr;
#if IS_ENABLED(CONFIG_MPTCP_IPV6)
		struct in6_addr addr6;
#endif
	};
};

enum mptcp_pm_status {
	MPTCP_PM_ADD_ADDR_RECEIVED,
	MPTCP_PM_ADD_ADDR_SEND_ACK,
	MPTCP_PM_RM_ADDR_RECEIVED,
	MPTCP_PM_ESTABLISHED,
	MPTCP_PM_ALREADY_ESTABLISHED,	/* persistent status, set after ESTABLISHED event */
	MPTCP_PM_SUBFLOW_ESTABLISHED,
};

enum mptcp_addr_signal_status {
	MPTCP_ADD_ADDR_SIGNAL,
	MPTCP_ADD_ADDR_ECHO,
	MPTCP_ADD_ADDR_IPV6,
	MPTCP_ADD_ADDR_PORT,
	MPTCP_RM_ADDR_SIGNAL,
};

struct mptcp_pm_data {
	struct mptcp_addr_info local;
	struct mptcp_addr_info remote;
	struct list_head anno_list;

	spinlock_t	lock;		/*protects the whole PM data */

	u8		addr_signal;
	bool		server_side;
	bool		work_pending;
	bool		accept_addr;
	bool		accept_subflow;
	u8		add_addr_signaled;
	u8		add_addr_accepted;
	u8		local_addr_used;
	u8		subflows;
	u8		status;
	u8		rm_id;
};

struct mptcp_data_frag {
	struct list_head list;
	u64 data_seq;
	u16 data_len;
	u16 offset;
	u16 overhead;
	u16 already_sent;
	struct page *page;
};

/* MPTCP connection sock */
struct mptcp_sock {
	/* inet_connection_sock must be the first member */
	struct inet_connection_sock sk;
	u64		local_key;
	u64		remote_key;
	u64		write_seq;
	u64		snd_nxt;
	u64		ack_seq;
	u64		rcv_wnd_sent;
	u64		rcv_data_fin_seq;
	int		wmem_reserved;
	struct sock	*last_snd;
	int		snd_burst;
	int		old_wspace;
	u64		snd_una;
	u64		wnd_end;
	unsigned long	timer_ival;
	u32		token;
	int		rmem_released;
	unsigned long	flags;
	bool		can_ack;
	bool		fully_established;
	bool		rcv_data_fin;
	bool		snd_data_fin_enable;
	bool		rcv_fastclose;
	bool		use_64bit_ack; /* Set when we received a 64-bit DSN */
	spinlock_t	join_list_lock;
	struct sock	*ack_hint;
	struct work_struct work;
	struct sk_buff  *ooo_last_skb;
	struct rb_root  out_of_order_queue;
	struct sk_buff_head receive_queue;
	struct sk_buff_head skb_tx_cache;	/* this is wmem accounted */
	int		tx_pending_data;
	int		size_goal_cache;
	struct list_head conn_list;
	struct list_head rtx_queue;
	struct mptcp_data_frag *first_pending;
	struct list_head join_list;
	struct socket	*subflow; /* outgoing connect/listener/!mp_capable */
	struct sock	*first;
	struct mptcp_pm_data	pm;
	struct {
		u32	space;	/* bytes copied in last measurement window */
		u32	copied; /* bytes copied in this measurement window */
		u64	time;	/* start time of measurement window */
		u64	rtt_us; /* last maximum rtt of subflows */
	} rcvq_space;
};

#define mptcp_lock_sock(___sk, cb) do {					\
	struct sock *__sk = (___sk); /* silence macro reuse warning */	\
	might_sleep();							\
	spin_lock_bh(&__sk->sk_lock.slock);				\
	if (__sk->sk_lock.owned)					\
		__lock_sock(__sk);					\
	cb;								\
	__sk->sk_lock.owned = 1;					\
	spin_unlock(&__sk->sk_lock.slock);				\
	mutex_acquire(&__sk->sk_lock.dep_map, 0, 0, _RET_IP_);		\
	local_bh_enable();						\
} while (0)

#define mptcp_data_lock(sk) spin_lock_bh(&(sk)->sk_lock.slock)
#define mptcp_data_unlock(sk) spin_unlock_bh(&(sk)->sk_lock.slock)

#define mptcp_for_each_subflow(__msk, __subflow)			\
	list_for_each_entry(__subflow, &((__msk)->conn_list), node)

static inline void msk_owned_by_me(const struct mptcp_sock *msk)
{
	sock_owned_by_me((const struct sock *)msk);
}

static inline struct mptcp_sock *mptcp_sk(const struct sock *sk)
{
	return (struct mptcp_sock *)sk;
}

static inline int __mptcp_space(const struct sock *sk)
{
	return tcp_space(sk) + READ_ONCE(mptcp_sk(sk)->rmem_released);
}

static inline struct mptcp_data_frag *mptcp_send_head(const struct sock *sk)
{
	const struct mptcp_sock *msk = mptcp_sk(sk);

	return READ_ONCE(msk->first_pending);
}

static inline struct mptcp_data_frag *mptcp_send_next(struct sock *sk)
{
	struct mptcp_sock *msk = mptcp_sk(sk);
	struct mptcp_data_frag *cur;

	cur = msk->first_pending;
	return list_is_last(&cur->list, &msk->rtx_queue) ? NULL :
						     list_next_entry(cur, list);
}

static inline struct mptcp_data_frag *mptcp_pending_tail(const struct sock *sk)
{
	struct mptcp_sock *msk = mptcp_sk(sk);

	if (!msk->first_pending)
		return NULL;

	if (WARN_ON_ONCE(list_empty(&msk->rtx_queue)))
		return NULL;

	return list_last_entry(&msk->rtx_queue, struct mptcp_data_frag, list);
}

static inline struct mptcp_data_frag *mptcp_rtx_head(const struct sock *sk)
{
	struct mptcp_sock *msk = mptcp_sk(sk);

	if (msk->snd_una == READ_ONCE(msk->snd_nxt))
		return NULL;

	return list_first_entry_or_null(&msk->rtx_queue, struct mptcp_data_frag, list);
}

struct mptcp_subflow_request_sock {
	struct	tcp_request_sock sk;
	u16	mp_capable : 1,
		mp_join : 1,
		backup : 1;
	u8	local_id;
	u8	remote_id;
	u64	local_key;
	u64	idsn;
	u32	token;
	u32	ssn_offset;
	u64	thmac;
	u32	local_nonce;
	u32	remote_nonce;
	struct mptcp_sock	*msk;
	struct hlist_nulls_node token_node;
};

static inline struct mptcp_subflow_request_sock *
mptcp_subflow_rsk(const struct request_sock *rsk)
{
	return (struct mptcp_subflow_request_sock *)rsk;
}

enum mptcp_data_avail {
	MPTCP_SUBFLOW_NODATA,
	MPTCP_SUBFLOW_DATA_AVAIL,
	MPTCP_SUBFLOW_OOO_DATA
};

struct mptcp_delegated_action {
	struct napi_struct napi;
	struct list_head head;
};

DECLARE_PER_CPU(struct mptcp_delegated_action, mptcp_delegated_actions);

#define MPTCP_DELEGATE_SEND		0

/* MPTCP subflow context */
struct mptcp_subflow_context {
	struct	list_head node;/* conn_list of subflows */
	u64	local_key;
	u64	remote_key;
	u64	idsn;
	u64	map_seq;
	u32	snd_isn;
	u32	token;
	u32	rel_write_seq;
	u32	map_subflow_seq;
	u32	ssn_offset;
	u32	map_data_len;
	u32	request_mptcp : 1,  /* send MP_CAPABLE */
		request_join : 1,   /* send MP_JOIN */
		request_bkup : 1,
		mp_capable : 1,	    /* remote is MPTCP capable */
		mp_join : 1,	    /* remote is JOINing */
		fully_established : 1,	    /* path validated */
		pm_notified : 1,    /* PM hook called for established status */
		conn_finished : 1,
		map_valid : 1,
		mpc_map : 1,
		backup : 1,
		send_mp_prio : 1,
		rx_eof : 1,
		can_ack : 1,        /* only after processing the remote a key */
		disposable : 1;	    /* ctx can be free at ulp release time */
	enum mptcp_data_avail data_avail;
	u32	remote_nonce;
	u64	thmac;
	u32	local_nonce;
	u32	remote_token;
	u8	hmac[MPTCPOPT_HMAC_LEN];
	u8	local_id;
	u8	remote_id;

	long	delegated_status;
	struct	list_head delegated_node;   /* link into delegated_action, protected by local BH */

	struct	sock *tcp_sock;	    /* tcp sk backpointer */
	struct	sock *conn;	    /* parent mptcp_sock */
	const	struct inet_connection_sock_af_ops *icsk_af_ops;
	void	(*tcp_data_ready)(struct sock *sk);
	void	(*tcp_state_change)(struct sock *sk);
	void	(*tcp_write_space)(struct sock *sk);
	void	(*tcp_error_report)(struct sock *sk);

	struct	rcu_head rcu;
};

static inline struct mptcp_subflow_context *
mptcp_subflow_ctx(const struct sock *sk)
{
	struct inet_connection_sock *icsk = inet_csk(sk);

	/* Use RCU on icsk_ulp_data only for sock diag code */
	return (__force struct mptcp_subflow_context *)icsk->icsk_ulp_data;
}

static inline struct sock *
mptcp_subflow_tcp_sock(const struct mptcp_subflow_context *subflow)
{
	return subflow->tcp_sock;
}

static inline u64
mptcp_subflow_get_map_offset(const struct mptcp_subflow_context *subflow)
{
	return tcp_sk(mptcp_subflow_tcp_sock(subflow))->copied_seq -
		      subflow->ssn_offset -
		      subflow->map_subflow_seq;
}

static inline u64
mptcp_subflow_get_mapped_dsn(const struct mptcp_subflow_context *subflow)
{
	return subflow->map_seq + mptcp_subflow_get_map_offset(subflow);
}

static inline void mptcp_add_pending_subflow(struct mptcp_sock *msk,
					     struct mptcp_subflow_context *subflow)
{
	sock_hold(mptcp_subflow_tcp_sock(subflow));
	spin_lock_bh(&msk->join_list_lock);
	list_add_tail(&subflow->node, &msk->join_list);
	spin_unlock_bh(&msk->join_list_lock);
}

void mptcp_subflow_process_delegated(struct sock *ssk);

static inline void mptcp_subflow_delegate(struct mptcp_subflow_context *subflow)
{
	struct mptcp_delegated_action *delegated;
	bool schedule;

	/* The implied barrier pairs with mptcp_subflow_delegated_done(), and
	 * ensures the below list check sees list updates done prior to status
	 * bit changes
	 */
	if (!test_and_set_bit(MPTCP_DELEGATE_SEND, &subflow->delegated_status)) {
		/* still on delegated list from previous scheduling */
		if (!list_empty(&subflow->delegated_node))
			return;

		/* the caller held the subflow bh socket lock */
		lockdep_assert_in_softirq();

		delegated = this_cpu_ptr(&mptcp_delegated_actions);
		schedule = list_empty(&delegated->head);
		list_add_tail(&subflow->delegated_node, &delegated->head);
		sock_hold(mptcp_subflow_tcp_sock(subflow));
		if (schedule)
			napi_schedule(&delegated->napi);
	}
}

static inline struct mptcp_subflow_context *
mptcp_subflow_delegated_next(struct mptcp_delegated_action *delegated)
{
	struct mptcp_subflow_context *ret;

	if (list_empty(&delegated->head))
		return NULL;

	ret = list_first_entry(&delegated->head, struct mptcp_subflow_context, delegated_node);
	list_del_init(&ret->delegated_node);
	return ret;
}

static inline bool mptcp_subflow_has_delegated_action(const struct mptcp_subflow_context *subflow)
{
	return test_bit(MPTCP_DELEGATE_SEND, &subflow->delegated_status);
}

static inline void mptcp_subflow_delegated_done(struct mptcp_subflow_context *subflow)
{
	/* pairs with mptcp_subflow_delegate, ensures delegate_node is updated before
	 * touching the status bit
	 */
	smp_wmb();
	clear_bit(MPTCP_DELEGATE_SEND, &subflow->delegated_status);
}

int mptcp_is_enabled(struct net *net);
unsigned int mptcp_get_add_addr_timeout(struct net *net);
void mptcp_subflow_fully_established(struct mptcp_subflow_context *subflow,
				     struct mptcp_options_received *mp_opt);
bool mptcp_subflow_data_available(struct sock *sk);
void __init mptcp_subflow_init(void);
void mptcp_subflow_shutdown(struct sock *sk, struct sock *ssk, int how);
void mptcp_close_ssk(struct sock *sk, struct sock *ssk,
		     struct mptcp_subflow_context *subflow);
void mptcp_subflow_reset(struct sock *ssk);
void mptcp_sock_graft(struct sock *sk, struct socket *parent);
<<<<<<< HEAD
=======
struct socket *__mptcp_nmpc_socket(const struct mptcp_sock *msk);
>>>>>>> 4bcf3b75

/* called with sk socket lock held */
int __mptcp_subflow_connect(struct sock *sk, const struct mptcp_addr_info *loc,
			    const struct mptcp_addr_info *remote);
int mptcp_subflow_create_socket(struct sock *sk, struct socket **new_sock);
void mptcp_info2sockaddr(const struct mptcp_addr_info *info,
			 struct sockaddr_storage *addr,
			 unsigned short family);

static inline void mptcp_subflow_tcp_fallback(struct sock *sk,
					      struct mptcp_subflow_context *ctx)
{
	sk->sk_data_ready = ctx->tcp_data_ready;
	sk->sk_state_change = ctx->tcp_state_change;
	sk->sk_write_space = ctx->tcp_write_space;
	sk->sk_error_report = ctx->tcp_error_report;

	inet_csk(sk)->icsk_af_ops = ctx->icsk_af_ops;
}

void __init mptcp_proto_init(void);
#if IS_ENABLED(CONFIG_MPTCP_IPV6)
int __init mptcp_proto_v6_init(void);
#endif

struct sock *mptcp_sk_clone(const struct sock *sk,
			    const struct mptcp_options_received *mp_opt,
			    struct request_sock *req);
void mptcp_get_options(const struct sk_buff *skb,
		       struct mptcp_options_received *mp_opt);

void mptcp_finish_connect(struct sock *sk);
static inline bool mptcp_is_fully_established(struct sock *sk)
{
	return inet_sk_state_load(sk) == TCP_ESTABLISHED &&
	       READ_ONCE(mptcp_sk(sk)->fully_established);
}
void mptcp_rcv_space_init(struct mptcp_sock *msk, const struct sock *ssk);
void mptcp_data_ready(struct sock *sk, struct sock *ssk);
bool mptcp_finish_join(struct sock *sk);
bool mptcp_schedule_work(struct sock *sk);
void __mptcp_check_push(struct sock *sk, struct sock *ssk);
void __mptcp_data_acked(struct sock *sk);
void __mptcp_error_report(struct sock *sk);
void mptcp_subflow_eof(struct sock *sk);
bool mptcp_update_rcv_data_fin(struct mptcp_sock *msk, u64 data_fin_seq, bool use_64bit);
void __mptcp_flush_join_list(struct mptcp_sock *msk);
static inline bool mptcp_data_fin_enabled(const struct mptcp_sock *msk)
{
	return READ_ONCE(msk->snd_data_fin_enable) &&
	       READ_ONCE(msk->write_seq) == READ_ONCE(msk->snd_nxt);
}

static inline bool mptcp_propagate_sndbuf(struct sock *sk, struct sock *ssk)
{
	if ((sk->sk_userlocks & SOCK_SNDBUF_LOCK) || ssk->sk_sndbuf <= READ_ONCE(sk->sk_sndbuf))
		return false;

	WRITE_ONCE(sk->sk_sndbuf, ssk->sk_sndbuf);
	return true;
}

static inline void mptcp_write_space(struct sock *sk)
{
	if (sk_stream_is_writeable(sk)) {
		/* pairs with memory barrier in mptcp_poll */
		smp_mb();
		if (test_and_clear_bit(MPTCP_NOSPACE, &mptcp_sk(sk)->flags))
			sk_stream_write_space(sk);
	}
}

void mptcp_destroy_common(struct mptcp_sock *msk);

void __init mptcp_token_init(void);
static inline void mptcp_token_init_request(struct request_sock *req)
{
	mptcp_subflow_rsk(req)->token_node.pprev = NULL;
}

int mptcp_token_new_request(struct request_sock *req);
void mptcp_token_destroy_request(struct request_sock *req);
int mptcp_token_new_connect(struct sock *sk);
void mptcp_token_accept(struct mptcp_subflow_request_sock *r,
			struct mptcp_sock *msk);
bool mptcp_token_exists(u32 token);
struct mptcp_sock *mptcp_token_get_sock(u32 token);
struct mptcp_sock *mptcp_token_iter_next(const struct net *net, long *s_slot,
					 long *s_num);
void mptcp_token_destroy(struct mptcp_sock *msk);

void mptcp_crypto_key_sha(u64 key, u32 *token, u64 *idsn);

void mptcp_crypto_hmac_sha(u64 key1, u64 key2, u8 *msg, int len, void *hmac);

void __init mptcp_pm_init(void);
void mptcp_pm_data_init(struct mptcp_sock *msk);
void mptcp_pm_new_connection(struct mptcp_sock *msk, const struct sock *ssk, int server_side);
void mptcp_pm_fully_established(struct mptcp_sock *msk, const struct sock *ssk, gfp_t gfp);
bool mptcp_pm_allow_new_subflow(struct mptcp_sock *msk);
void mptcp_pm_connection_closed(struct mptcp_sock *msk);
void mptcp_pm_subflow_established(struct mptcp_sock *msk,
				  struct mptcp_subflow_context *subflow);
void mptcp_pm_subflow_closed(struct mptcp_sock *msk, u8 id);
void mptcp_pm_add_addr_received(struct mptcp_sock *msk,
				const struct mptcp_addr_info *addr);
void mptcp_pm_add_addr_send_ack(struct mptcp_sock *msk);
void mptcp_pm_rm_addr_received(struct mptcp_sock *msk, u8 rm_id);
void mptcp_pm_mp_prio_received(struct sock *sk, u8 bkup);
int mptcp_pm_nl_mp_prio_send_ack(struct mptcp_sock *msk,
				 struct mptcp_addr_info *addr,
				 u8 bkup);
void mptcp_pm_free_anno_list(struct mptcp_sock *msk);
bool mptcp_pm_sport_in_anno_list(struct mptcp_sock *msk, const struct sock *sk);
struct mptcp_pm_add_entry *
mptcp_pm_del_add_timer(struct mptcp_sock *msk,
		       struct mptcp_addr_info *addr);

int mptcp_pm_announce_addr(struct mptcp_sock *msk,
			   const struct mptcp_addr_info *addr,
			   bool echo, bool port);
int mptcp_pm_remove_addr(struct mptcp_sock *msk, u8 local_id);
int mptcp_pm_remove_subflow(struct mptcp_sock *msk, u8 local_id);

void mptcp_event(enum mptcp_event_type type, const struct mptcp_sock *msk,
		 const struct sock *ssk, gfp_t gfp);
void mptcp_event_addr_announced(const struct mptcp_sock *msk, const struct mptcp_addr_info *info);
void mptcp_event_addr_removed(const struct mptcp_sock *msk, u8 id);

static inline bool mptcp_pm_should_add_signal(struct mptcp_sock *msk)
{
	return READ_ONCE(msk->pm.addr_signal) & BIT(MPTCP_ADD_ADDR_SIGNAL);
}

static inline bool mptcp_pm_should_add_signal_echo(struct mptcp_sock *msk)
{
	return READ_ONCE(msk->pm.addr_signal) & BIT(MPTCP_ADD_ADDR_ECHO);
}

static inline bool mptcp_pm_should_add_signal_ipv6(struct mptcp_sock *msk)
{
	return READ_ONCE(msk->pm.addr_signal) & BIT(MPTCP_ADD_ADDR_IPV6);
}

static inline bool mptcp_pm_should_add_signal_port(struct mptcp_sock *msk)
{
	return READ_ONCE(msk->pm.addr_signal) & BIT(MPTCP_ADD_ADDR_PORT);
}

static inline bool mptcp_pm_should_rm_signal(struct mptcp_sock *msk)
{
	return READ_ONCE(msk->pm.addr_signal) & BIT(MPTCP_RM_ADDR_SIGNAL);
}

static inline unsigned int mptcp_add_addr_len(int family, bool echo, bool port)
{
	u8 len = TCPOLEN_MPTCP_ADD_ADDR_BASE;

	if (family == AF_INET6)
		len = TCPOLEN_MPTCP_ADD_ADDR6_BASE;
	if (!echo)
		len += MPTCPOPT_THMAC_LEN;
	/* account for 2 trailing 'nop' options */
	if (port)
		len += TCPOLEN_MPTCP_PORT_LEN + TCPOLEN_MPTCP_PORT_ALIGN;

	return len;
}

bool mptcp_pm_add_addr_signal(struct mptcp_sock *msk, unsigned int remaining,
			      struct mptcp_addr_info *saddr, bool *echo, bool *port);
bool mptcp_pm_rm_addr_signal(struct mptcp_sock *msk, unsigned int remaining,
			     u8 *rm_id);
int mptcp_pm_get_local_id(struct mptcp_sock *msk, struct sock_common *skc);

void __init mptcp_pm_nl_init(void);
void mptcp_pm_nl_data_init(struct mptcp_sock *msk);
void mptcp_pm_nl_work(struct mptcp_sock *msk);
void mptcp_pm_nl_rm_subflow_received(struct mptcp_sock *msk, u8 rm_id);
int mptcp_pm_nl_get_local_id(struct mptcp_sock *msk, struct sock_common *skc);
unsigned int mptcp_pm_get_add_addr_signal_max(struct mptcp_sock *msk);
unsigned int mptcp_pm_get_add_addr_accept_max(struct mptcp_sock *msk);
unsigned int mptcp_pm_get_subflows_max(struct mptcp_sock *msk);
unsigned int mptcp_pm_get_local_addr_max(struct mptcp_sock *msk);

static inline struct mptcp_ext *mptcp_get_ext(struct sk_buff *skb)
{
	return (struct mptcp_ext *)skb_ext_find(skb, SKB_EXT_MPTCP);
}

void mptcp_diag_subflow_init(struct tcp_ulp_ops *ops);

static inline bool __mptcp_check_fallback(const struct mptcp_sock *msk)
{
	return test_bit(MPTCP_FALLBACK_DONE, &msk->flags);
}

static inline bool mptcp_check_fallback(const struct sock *sk)
{
	struct mptcp_subflow_context *subflow = mptcp_subflow_ctx(sk);
	struct mptcp_sock *msk = mptcp_sk(subflow->conn);

	return __mptcp_check_fallback(msk);
}

static inline void __mptcp_do_fallback(struct mptcp_sock *msk)
{
	if (test_bit(MPTCP_FALLBACK_DONE, &msk->flags)) {
		pr_debug("TCP fallback already done (msk=%p)", msk);
		return;
	}
	set_bit(MPTCP_FALLBACK_DONE, &msk->flags);
}

static inline void mptcp_do_fallback(struct sock *sk)
{
	struct mptcp_subflow_context *subflow = mptcp_subflow_ctx(sk);
	struct mptcp_sock *msk = mptcp_sk(subflow->conn);

	__mptcp_do_fallback(msk);
}

#define pr_fallback(a) pr_debug("%s:fallback to TCP (msk=%p)", __func__, a)

static inline bool subflow_simultaneous_connect(struct sock *sk)
{
	struct mptcp_subflow_context *subflow = mptcp_subflow_ctx(sk);
	struct sock *parent = subflow->conn;

	return sk->sk_state == TCP_ESTABLISHED &&
	       !mptcp_sk(parent)->pm.server_side &&
	       !subflow->conn_finished;
}

#ifdef CONFIG_SYN_COOKIES
void subflow_init_req_cookie_join_save(const struct mptcp_subflow_request_sock *subflow_req,
				       struct sk_buff *skb);
bool mptcp_token_join_cookie_init_state(struct mptcp_subflow_request_sock *subflow_req,
					struct sk_buff *skb);
void __init mptcp_join_cookie_init(void);
#else
static inline void
subflow_init_req_cookie_join_save(const struct mptcp_subflow_request_sock *subflow_req,
				  struct sk_buff *skb) {}
static inline bool
mptcp_token_join_cookie_init_state(struct mptcp_subflow_request_sock *subflow_req,
				   struct sk_buff *skb)
{
	return false;
}

static inline void mptcp_join_cookie_init(void) {}
#endif

#endif /* __MPTCP_PROTOCOL_H */<|MERGE_RESOLUTION|>--- conflicted
+++ resolved
@@ -539,10 +539,7 @@
 		     struct mptcp_subflow_context *subflow);
 void mptcp_subflow_reset(struct sock *ssk);
 void mptcp_sock_graft(struct sock *sk, struct socket *parent);
-<<<<<<< HEAD
-=======
 struct socket *__mptcp_nmpc_socket(const struct mptcp_sock *msk);
->>>>>>> 4bcf3b75
 
 /* called with sk socket lock held */
 int __mptcp_subflow_connect(struct sock *sk, const struct mptcp_addr_info *loc,
