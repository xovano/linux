--- conflicted
+++ resolved
@@ -896,13 +896,6 @@
 static inline __u32 sctp_hash_obj(const void *data, u32 len, u32 seed)
 {
 	const struct sctp_transport *t = data;
-<<<<<<< HEAD
-	const union sctp_addr *paddr = &t->ipaddr;
-	const struct net *net = t->asoc->base.net;
-	__be16 lport = htons(t->asoc->base.bind_addr.port);
-	__u32 addr;
-=======
->>>>>>> f7688b48
 
 	return sctp_hashfn(t->asoc->base.net,
 			   htons(t->asoc->base.bind_addr.port),
