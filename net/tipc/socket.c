--- conflicted
+++ resolved
@@ -726,10 +726,7 @@
 	__poll_t revents = 0;
 
 	sock_poll_wait(file, sock, wait);
-<<<<<<< HEAD
-=======
 	trace_tipc_sk_poll(sk, NULL, TIPC_DUMP_ALL, " ");
->>>>>>> f7688b48
 
 	if (sk->sk_shutdown & RCV_SHUTDOWN)
 		revents |= EPOLLRDHUP | EPOLLIN | EPOLLRDNORM;
@@ -2053,21 +2050,9 @@
 		if (oport != pport || onode != pnode)
 			return false;
 
-<<<<<<< HEAD
-		tipc_sk_finish_conn(tsk, msg_origport(hdr), msg_orignode(hdr));
-		msg_set_importance(&tsk->phdr, msg_importance(hdr));
-
-		/* If 'ACK+' message, add to socket receive queue */
-		if (msg_data_sz(hdr))
-			return true;
-
-		/* If empty 'ACK-' message, wake up sleeping connect() */
-		sk->sk_state_change(sk);
-=======
 		/* Rejected SYN */
 		if (err != TIPC_ERR_OVERLOAD)
 			break;
->>>>>>> f7688b48
 
 		/* Prepare for new setup attempt if we have a SYN clone */
 		if (skb_queue_empty(&sk->sk_write_queue))
