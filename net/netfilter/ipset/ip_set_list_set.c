--- conflicted
+++ resolved
@@ -527,11 +527,7 @@
 		ret = -EMSGSIZE;
 	} else {
 		cb->args[IPSET_CB_ARG0] = i;
-<<<<<<< HEAD
-		ipset_nest_end(skb, atd);
-=======
 		nla_nest_end(skb, atd);
->>>>>>> f7688b48
 	}
 out:
 	rcu_read_unlock();
