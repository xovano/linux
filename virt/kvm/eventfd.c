--- conflicted
+++ resolved
@@ -294,11 +294,7 @@
 	if (!kvm_arch_irqfd_allowed(kvm, args))
 		return -EINVAL;
 
-<<<<<<< HEAD
-	irqfd = kzalloc(sizeof(*irqfd), GFP_KERNEL);
-=======
 	irqfd = kzalloc(sizeof(*irqfd), GFP_KERNEL_ACCOUNT);
->>>>>>> f7688b48
 	if (!irqfd)
 		return -ENOMEM;
 
