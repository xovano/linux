/*
 * This file contains common code that is intended to be used across
 * boards so that it's not replicated.
 *
 *  Copyright (C) 2011 Xilinx
 *
 * This software is licensed under the terms of the GNU General Public
 * License version 2, as published by the Free Software Foundation, and
 * may be copied, distributed, and modified under those terms.
 *
 * This program is distributed in the hope that it will be useful,
 * but WITHOUT ANY WARRANTY; without even the implied warranty of
 * MERCHANTABILITY or FITNESS FOR A PARTICULAR PURPOSE.  See the
 * GNU General Public License for more details.
 */

#include <linux/init.h>
#include <linux/kernel.h>
#include <linux/cpu.h>
#include <linux/cpumask.h>
#include <linux/platform_device.h>
#include <linux/clk.h>
#include <linux/clk/zynq.h>
<<<<<<< HEAD
#include <linux/opp.h>
=======
#include <linux/of_address.h>
>>>>>>> 19f949f5
#include <linux/of_irq.h>
#include <linux/of_platform.h>
#include <linux/of.h>
#include <linux/memblock.h>

#include <asm/mach/arch.h>
#include <asm/mach/map.h>
#include <asm/mach/time.h>
#include <asm/mach-types.h>
#include <asm/page.h>
#include <asm/pgtable.h>
#include <asm/hardware/gic.h>
#include <asm/hardware/cache-l2x0.h>

<<<<<<< HEAD
#include <mach/zynq_soc.h>
=======
>>>>>>> 19f949f5
#include "common.h"

void __iomem *scu_base;

static const struct of_device_id zynq_dt_irq_match[] __initconst = {
	{ .compatible = "arm,cortex-a9-gic", .data = gic_of_init },
	{ }
};

/* The minimum devices needed to be mapped before the VM system is up and
 * running include the GIC, UART and Timer Counter.
 */
static struct map_desc io_desc[] __initdata = {
#ifdef CONFIG_DEBUG_LL
	{
		.virtual	= LL_UART_VADDR,
		.pfn		= __phys_to_pfn(LL_UART_PADDR),
		.length		= UART_SIZE,
		.type		= MT_DEVICE,
	},
#endif
};

static struct map_desc zynq_cortex_a9_scu_map __initdata = {
	.length	= SZ_256,
	.type	= MT_DEVICE,
};

/* Solution ala vexpress platform */
static int __init scu_init(void)
{
	unsigned long base;

	/* FIXME will be replaced by scu_get_base(void) in 3.8 */
	asm("mrc p15, 4, %0, c15, c0, 0" : "=r" (base));

	zynq_cortex_a9_scu_map.pfn = __phys_to_pfn(base);
	zynq_cortex_a9_scu_map.virtual = base;
	iotable_init(&zynq_cortex_a9_scu_map, 1);
	scu_base = ioremap(base, zynq_cortex_a9_scu_map.length);
	if (WARN_ON(!scu_base))
		return -EFAULT;

	return 0;
}

static void __init xilinx_zynq_timer_init(void)
{
	xslcr_init();
	xttcps_timer_init_old();
}

/*
 * Instantiate and initialize the system timer structure
 */
static struct sys_timer xttcps_sys_timer = {
	.init		= xilinx_zynq_timer_init,
};

/**
 * xilinx_map_io() - Create memory mappings needed for early I/O.
 */
static void __init xilinx_map_io(void)
{
<<<<<<< HEAD
	iotable_init(io_desc, ARRAY_SIZE(io_desc));
	scu_init();
}

/**
 * xilinx_memory_init() - Initialize special memory
 *
 * We need to stop things allocating the low memory as DMA can't work in
 * the 1st 512K of memory.  Using reserve vs remove is not totally clear yet.
 */
static void __init xilinx_memory_init(void)
{
#if defined(CONFIG_PHYS_OFFSET) && (CONFIG_PHYS_OFFSET == 0)
	/* Reserve the 0-0x4000 addresses (before page tables and kernel)
	 * which can't be used for DMA
	 */
	memblock_reserve(0, 0x4000);
#endif
}

#ifdef CONFIG_CPU_FREQ
#define CPUFREQ_MIN_FREQ_HZ	200000000
static unsigned int freq_divs[] __initdata = {
	2, 3
};
=======
	/*
	 * 64KB way size, 8-way associativity, parity disabled
	 */
	l2x0_of_init(0x02060000, 0xF0F0FFFF);
>>>>>>> 19f949f5

/**
 * xilinx_opp_init() - Register OPPs
 *
 * Registering frequency/voltage operating points for voltage and frequency
 * scaling. Currently we only support frequency scaling.
 */
static int __init xilinx_opp_init(void)
{
	long freq;
	unsigned int i;
	struct device *dev = get_cpu_device(0);
	int ret = 0;
	struct clk *cpuclk = clk_get_sys("CPU_6OR4X_CLK", NULL);

	if (!dev) {
		pr_warn("%s: no cpu device. DVFS not available.", __func__);
		return -ENODEV;
	}

	if (IS_ERR(cpuclk)) {
		pr_warn("%s: CPU clock not found. DVFS not available.",
				__func__);
		return PTR_ERR(cpuclk);
	}

	/* frequency/voltage operating points. For now use f only */
	freq = clk_get_rate(cpuclk);
	ret |= opp_add(dev, freq, 0);
	for (i = 0; i < ARRAY_SIZE(freq_divs); i++) {
		long tmp = clk_round_rate(cpuclk, freq / freq_divs[i]);
		if (tmp >= CPUFREQ_MIN_FREQ_HZ)
			ret |= opp_add(dev, tmp, 0);
	}
	freq = clk_round_rate(cpuclk, CPUFREQ_MIN_FREQ_HZ);
	if (freq >= CPUFREQ_MIN_FREQ_HZ && IS_ERR(opp_find_freq_exact(dev, freq,
				1)))
		ret |= opp_add(dev, freq, 0);

	if (ret)
		pr_warn("%s: Error adding OPPs.", __func__);

	return ret;
}
device_initcall(xilinx_opp_init);
#endif

#ifdef CONFIG_CACHE_L2X0
static int __init xilinx_l2c_init(void)
{
	/* 64KB way size, 8-way associativity, parity disabled,
	 * prefetching option */
#ifndef	CONFIG_XILINX_L2_PREFETCH
	return l2x0_of_init(0x02060000, 0xF0F0FFFF);
#else
	return l2x0_of_init(0x72060000, 0xF0F0FFFF);
#endif
}
early_initcall(xilinx_l2c_init);
#endif

static struct of_device_id irq_match[] __initdata = {
	{ .compatible = "arm,cortex-a9-gic", .data = gic_of_init, },
	{ }
};

/**
 * xilinx_irq_init() - Interrupt controller initialization for the GIC.
 */
static void __init xilinx_irq_init(void)
{
<<<<<<< HEAD
	of_irq_init(zynq_dt_irq_match);
}

#ifdef CONFIG_XILINX_L1_PREFETCH
static void __init xilinx_data_prefetch_enable(void *info)
{
	/*
	 * Enable prefetching in aux control register. L2 prefetch must
	 * only be enabled if the slave supports it (PL310 does)
	 */
	asm volatile ("mrc   p15, 0, r1, c1, c0, 1\n"
		      "orr   r1, r1, #6\n"
		      "mcr   p15, 0, r1, c1, c0, 1\n"
		      : : : "r1");
}
#endif

static void __init xilinx_init_late(void)
{
	zynq_pm_late_init();

#ifdef CONFIG_XILINX_L1_PREFETCH
	on_each_cpu(xilinx_data_prefetch_enable, NULL, 0);
#endif
}
=======
	of_irq_init(irq_match);
}

#define SCU_PERIPH_PHYS		0xF8F00000
#define SCU_PERIPH_SIZE		SZ_8K
#define SCU_PERIPH_VIRT		(VMALLOC_END - SCU_PERIPH_SIZE)

static struct map_desc scu_desc __initdata = {
	.virtual	= SCU_PERIPH_VIRT,
	.pfn		= __phys_to_pfn(SCU_PERIPH_PHYS),
	.length		= SCU_PERIPH_SIZE,
	.type		= MT_DEVICE,
};

static void __init xilinx_zynq_timer_init(void)
{
	struct device_node *np;
	void __iomem *slcr;

	np = of_find_compatible_node(NULL, NULL, "xlnx,zynq-slcr");
	slcr = of_iomap(np, 0);
	WARN_ON(!slcr);

	xilinx_zynq_clocks_init(slcr);

	xttcpss_timer_init();
}

/*
 * Instantiate and initialize the system timer structure
 */
static struct sys_timer xttcpss_sys_timer = {
	.init		= xilinx_zynq_timer_init,
};
>>>>>>> 19f949f5

/**
 * xilinx_init_machine() - System specific initialization, intended to be
 *			   called from board specific initialization.
 */
static void __init xilinx_init_machine(void)
{
<<<<<<< HEAD
	of_platform_populate(NULL, of_default_bus_match_table, NULL, NULL);
}

static void xilinx_system_reset(char mode, const char *cmd)
{
	xslcr_system_reset();
}

static const char * const xilinx_dt_match[] = {
	"xlnx,zynq-zc702",
	"xlnx,zynq-zc706",
	"xlnx,zynq-zc770",
=======
	debug_ll_io_init();
	iotable_init(&scu_desc, 1);
}

static const char *xilinx_dt_match[] = {
	"xlnx,zynq-zc702",
	"xlnx,zynq-7000",
>>>>>>> 19f949f5
	NULL
};

MACHINE_START(XILINX_EP107, "Xilinx Zynq Platform")
	.map_io		= xilinx_map_io,
	.init_irq	= xilinx_irq_init,
	.handle_irq	= gic_handle_irq,
	.init_machine	= xilinx_init_machine,
	.init_late	= xilinx_init_late,
	.timer		= &xttcps_sys_timer,
	.dt_compat	= xilinx_dt_match,
	.reserve	= xilinx_memory_init,
	.restart	= xilinx_system_reset,
MACHINE_END<|MERGE_RESOLUTION|>--- conflicted
+++ resolved
@@ -21,11 +21,8 @@
 #include <linux/platform_device.h>
 #include <linux/clk.h>
 #include <linux/clk/zynq.h>
-<<<<<<< HEAD
 #include <linux/opp.h>
-=======
 #include <linux/of_address.h>
->>>>>>> 19f949f5
 #include <linux/of_irq.h>
 #include <linux/of_platform.h>
 #include <linux/of.h>
@@ -40,10 +37,6 @@
 #include <asm/hardware/gic.h>
 #include <asm/hardware/cache-l2x0.h>
 
-<<<<<<< HEAD
-#include <mach/zynq_soc.h>
-=======
->>>>>>> 19f949f5
 #include "common.h"
 
 void __iomem *scu_base;
@@ -51,20 +44,6 @@
 static const struct of_device_id zynq_dt_irq_match[] __initconst = {
 	{ .compatible = "arm,cortex-a9-gic", .data = gic_of_init },
 	{ }
-};
-
-/* The minimum devices needed to be mapped before the VM system is up and
- * running include the GIC, UART and Timer Counter.
- */
-static struct map_desc io_desc[] __initdata = {
-#ifdef CONFIG_DEBUG_LL
-	{
-		.virtual	= LL_UART_VADDR,
-		.pfn		= __phys_to_pfn(LL_UART_PADDR),
-		.length		= UART_SIZE,
-		.type		= MT_DEVICE,
-	},
-#endif
 };
 
 static struct map_desc zynq_cortex_a9_scu_map __initdata = {
@@ -108,8 +87,7 @@
  */
 static void __init xilinx_map_io(void)
 {
-<<<<<<< HEAD
-	iotable_init(io_desc, ARRAY_SIZE(io_desc));
+	debug_ll_io_init();
 	scu_init();
 }
 
@@ -134,12 +112,6 @@
 static unsigned int freq_divs[] __initdata = {
 	2, 3
 };
-=======
-	/*
-	 * 64KB way size, 8-way associativity, parity disabled
-	 */
-	l2x0_of_init(0x02060000, 0xF0F0FFFF);
->>>>>>> 19f949f5
 
 /**
  * xilinx_opp_init() - Register OPPs
@@ -201,17 +173,11 @@
 early_initcall(xilinx_l2c_init);
 #endif
 
-static struct of_device_id irq_match[] __initdata = {
-	{ .compatible = "arm,cortex-a9-gic", .data = gic_of_init, },
-	{ }
-};
-
 /**
  * xilinx_irq_init() - Interrupt controller initialization for the GIC.
  */
 static void __init xilinx_irq_init(void)
 {
-<<<<<<< HEAD
 	of_irq_init(zynq_dt_irq_match);
 }
 
@@ -237,42 +203,6 @@
 	on_each_cpu(xilinx_data_prefetch_enable, NULL, 0);
 #endif
 }
-=======
-	of_irq_init(irq_match);
-}
-
-#define SCU_PERIPH_PHYS		0xF8F00000
-#define SCU_PERIPH_SIZE		SZ_8K
-#define SCU_PERIPH_VIRT		(VMALLOC_END - SCU_PERIPH_SIZE)
-
-static struct map_desc scu_desc __initdata = {
-	.virtual	= SCU_PERIPH_VIRT,
-	.pfn		= __phys_to_pfn(SCU_PERIPH_PHYS),
-	.length		= SCU_PERIPH_SIZE,
-	.type		= MT_DEVICE,
-};
-
-static void __init xilinx_zynq_timer_init(void)
-{
-	struct device_node *np;
-	void __iomem *slcr;
-
-	np = of_find_compatible_node(NULL, NULL, "xlnx,zynq-slcr");
-	slcr = of_iomap(np, 0);
-	WARN_ON(!slcr);
-
-	xilinx_zynq_clocks_init(slcr);
-
-	xttcpss_timer_init();
-}
-
-/*
- * Instantiate and initialize the system timer structure
- */
-static struct sys_timer xttcpss_sys_timer = {
-	.init		= xilinx_zynq_timer_init,
-};
->>>>>>> 19f949f5
 
 /**
  * xilinx_init_machine() - System specific initialization, intended to be
@@ -280,7 +210,6 @@
  */
 static void __init xilinx_init_machine(void)
 {
-<<<<<<< HEAD
 	of_platform_populate(NULL, of_default_bus_match_table, NULL, NULL);
 }
 
@@ -293,19 +222,11 @@
 	"xlnx,zynq-zc702",
 	"xlnx,zynq-zc706",
 	"xlnx,zynq-zc770",
-=======
-	debug_ll_io_init();
-	iotable_init(&scu_desc, 1);
-}
-
-static const char *xilinx_dt_match[] = {
-	"xlnx,zynq-zc702",
-	"xlnx,zynq-7000",
->>>>>>> 19f949f5
 	NULL
 };
 
 MACHINE_START(XILINX_EP107, "Xilinx Zynq Platform")
+	.smp		= smp_ops(zynq_smp_ops),
 	.map_io		= xilinx_map_io,
 	.init_irq	= xilinx_irq_init,
 	.handle_irq	= gic_handle_irq,
