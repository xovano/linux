// SPDX-License-Identifier: GPL-2.0-or-later
/*
 * at91sam9rl.dtsi - Device Tree Include file for AT91SAM9RL family SoC
 *
 *  Copyright (C) 2014 Microchip
 *  Alexandre Belloni <alexandre.belloni@free-electrons.com>
 */

#include <dt-bindings/pinctrl/at91.h>
#include <dt-bindings/clock/at91.h>
#include <dt-bindings/interrupt-controller/irq.h>
#include <dt-bindings/gpio/gpio.h>
#include <dt-bindings/pwm/pwm.h>

/ {
	#address-cells = <1>;
	#size-cells = <1>;
	model = "Atmel AT91SAM9RL family SoC";
	compatible = "atmel,at91sam9rl", "atmel,at91sam9";
	interrupt-parent = <&aic>;

	aliases {
		serial0 = &dbgu;
		serial1 = &usart0;
		serial2 = &usart1;
		serial3 = &usart2;
		serial4 = &usart3;
		gpio0 = &pioA;
		gpio1 = &pioB;
		gpio2 = &pioC;
		gpio3 = &pioD;
		tcb0 = &tcb0;
		i2c0 = &i2c0;
		i2c1 = &i2c1;
		ssc0 = &ssc0;
		ssc1 = &ssc1;
		pwm0 = &pwm0;
	};

	cpus {
		#address-cells = <1>;
		#size-cells = <0>;

		cpu@0 {
			compatible = "arm,arm926ej-s";
			device_type = "cpu";
			reg = <0>;
		};
	};

	memory@20000000 {
		device_type = "memory";
		reg = <0x20000000 0x04000000>;
	};

	clocks {
		slow_xtal: slow_xtal {
			compatible = "fixed-clock";
			#clock-cells = <0>;
			clock-frequency = <0>;
		};

		main_xtal: main_xtal {
			compatible = "fixed-clock";
			#clock-cells = <0>;
			clock-frequency = <0>;
		};

		adc_op_clk: adc_op_clk{
			compatible = "fixed-clock";
			#clock-cells = <0>;
			clock-frequency = <1000000>;
		};
	};

	sram: sram@300000 {
		compatible = "mmio-sram";
		reg = <0x00300000 0x10000>;
		#address-cells = <1>;
		#size-cells = <1>;
		ranges = <0 0x00300000 0x10000>;
	};

	ahb {
		compatible = "simple-bus";
		#address-cells = <1>;
		#size-cells = <1>;
		ranges;

		fb0: fb@500000 {
			compatible = "atmel,at91sam9rl-lcdc";
			reg = <0x00500000 0x1000>;
			interrupts = <23 IRQ_TYPE_LEVEL_HIGH 3>;
			pinctrl-names = "default";
			pinctrl-0 = <&pinctrl_fb>;
			clocks = <&pmc PMC_TYPE_PERIPHERAL 23>, <&pmc PMC_TYPE_PERIPHERAL 23>;
			clock-names = "hclk", "lcdc_clk";
			status = "disabled";
		};

		ebi: ebi@10000000 {
			compatible = "atmel,at91sam9rl-ebi";
			#address-cells = <2>;
			#size-cells = <1>;
			atmel,smc = <&smc>;
			atmel,matrix = <&matrix>;
			reg = <0x10000000 0x80000000>;
			ranges = <0x0 0x0 0x10000000 0x10000000
				  0x1 0x0 0x20000000 0x10000000
				  0x2 0x0 0x30000000 0x10000000
				  0x3 0x0 0x40000000 0x10000000
				  0x4 0x0 0x50000000 0x10000000
				  0x5 0x0 0x60000000 0x10000000>;
			clocks = <&pmc PMC_TYPE_CORE PMC_MCK>;
			status = "disabled";

			nand_controller: nand-controller {
				compatible = "atmel,at91sam9g45-nand-controller";
				#address-cells = <2>;
				#size-cells = <1>;
				ranges;
				status = "disabled";
			};
		};

		apb {
			compatible = "simple-bus";
			#address-cells = <1>;
			#size-cells = <1>;
			ranges;

			tcb0: timer@fffa0000 {
				compatible = "atmel,at91rm9200-tcb", "simple-mfd", "syscon";
				#address-cells = <1>;
				#size-cells = <0>;
				reg = <0xfffa0000 0x100>;
				interrupts = <16 IRQ_TYPE_LEVEL_HIGH 0>,
					     <17 IRQ_TYPE_LEVEL_HIGH 0>,
					     <18 IRQ_TYPE_LEVEL_HIGH 0>;
				clocks = <&pmc PMC_TYPE_PERIPHERAL 16>, <&pmc PMC_TYPE_PERIPHERAL 17>, <&pmc PMC_TYPE_PERIPHERAL 18>, <&clk32k>;
				clock-names = "t0_clk", "t1_clk", "t2_clk", "slow_clk";
			};

			mmc0: mmc@fffa4000 {
				compatible = "atmel,hsmci";
				reg = <0xfffa4000 0x600>;
				interrupts = <10 IRQ_TYPE_LEVEL_HIGH 0>;
				#address-cells = <1>;
				#size-cells = <0>;
				pinctrl-names = "default";
				clocks = <&pmc PMC_TYPE_PERIPHERAL 10>;
				clock-names = "mci_clk";
				status = "disabled";
			};

			i2c0: i2c@fffa8000 {
				compatible = "atmel,at91sam9260-i2c";
				reg = <0xfffa8000 0x100>;
				interrupts = <11 IRQ_TYPE_LEVEL_HIGH 6>;
				#address-cells = <1>;
				#size-cells = <0>;
				clocks = <&pmc PMC_TYPE_PERIPHERAL 11>;
				status = "disabled";
			};

			i2c1: i2c@fffac000 {
				compatible = "atmel,at91sam9260-i2c";
				reg = <0xfffac000 0x100>;
				interrupts = <12 IRQ_TYPE_LEVEL_HIGH 6>;
				#address-cells = <1>;
				#size-cells = <0>;
				status = "disabled";
			};

			usart0: serial@fffb0000 {
				compatible = "atmel,at91sam9260-usart";
				reg = <0xfffb0000 0x200>;
				interrupts = <6 IRQ_TYPE_LEVEL_HIGH 5>;
				atmel,use-dma-rx;
				atmel,use-dma-tx;
				pinctrl-names = "default";
				pinctrl-0 = <&pinctrl_usart0>;
				clocks = <&pmc PMC_TYPE_PERIPHERAL 6>;
				clock-names = "usart";
				status = "disabled";
			};

			usart1: serial@fffb4000 {
				compatible = "atmel,at91sam9260-usart";
				reg = <0xfffb4000 0x200>;
				interrupts = <7 IRQ_TYPE_LEVEL_HIGH 5>;
				atmel,use-dma-rx;
				atmel,use-dma-tx;
				pinctrl-names = "default";
				pinctrl-0 = <&pinctrl_usart1>;
				clocks = <&pmc PMC_TYPE_PERIPHERAL 7>;
				clock-names = "usart";
				status = "disabled";
			};

			usart2: serial@fffb8000 {
				compatible = "atmel,at91sam9260-usart";
				reg = <0xfffb8000 0x200>;
				interrupts = <8 IRQ_TYPE_LEVEL_HIGH 5>;
				atmel,use-dma-rx;
				atmel,use-dma-tx;
				pinctrl-names = "default";
				pinctrl-0 = <&pinctrl_usart2>;
				clocks = <&pmc PMC_TYPE_PERIPHERAL 8>;
				clock-names = "usart";
				status = "disabled";
			};

			usart3: serial@fffbc000 {
				compatible = "atmel,at91sam9260-usart";
				reg = <0xfffbc000 0x200>;
				interrupts = <9 IRQ_TYPE_LEVEL_HIGH 5>;
				atmel,use-dma-rx;
				atmel,use-dma-tx;
				pinctrl-names = "default";
				pinctrl-0 = <&pinctrl_usart3>;
				clocks = <&pmc PMC_TYPE_PERIPHERAL 9>;
				clock-names = "usart";
				status = "disabled";
			};

			ssc0: ssc@fffc0000 {
				compatible = "atmel,at91sam9rl-ssc";
				reg = <0xfffc0000 0x4000>;
				interrupts = <14 IRQ_TYPE_LEVEL_HIGH 5>;
				pinctrl-names = "default";
				pinctrl-0 = <&pinctrl_ssc0_tx &pinctrl_ssc0_rx>;
				status = "disabled";
			};

			ssc1: ssc@fffc4000 {
				compatible = "atmel,at91sam9rl-ssc";
				reg = <0xfffc4000 0x4000>;
				interrupts = <15 IRQ_TYPE_LEVEL_HIGH 5>;
				pinctrl-names = "default";
				pinctrl-0 = <&pinctrl_ssc1_tx &pinctrl_ssc1_rx>;
				status = "disabled";
			};

			pwm0: pwm@fffc8000 {
				compatible = "atmel,at91sam9rl-pwm";
				reg = <0xfffc8000 0x300>;
				interrupts = <19 IRQ_TYPE_LEVEL_HIGH 4>;
				#pwm-cells = <3>;
				clocks = <&pmc PMC_TYPE_PERIPHERAL 19>;
				clock-names = "pwm_clk";
				status = "disabled";
			};

			spi0: spi@fffcc000 {
				#address-cells = <1>;
				#size-cells = <0>;
				compatible = "atmel,at91rm9200-spi";
				reg = <0xfffcc000 0x200>;
				interrupts = <13 IRQ_TYPE_LEVEL_HIGH 3>;
				pinctrl-names = "default";
				pinctrl-0 = <&pinctrl_spi0>;
				clocks = <&pmc PMC_TYPE_PERIPHERAL 13>;
				clock-names = "spi_clk";
				status = "disabled";
			};

			adc0: adc@fffd0000 {
				compatible = "atmel,at91sam9rl-adc";
				reg = <0xfffd0000 0x100>;
				interrupts = <20 IRQ_TYPE_LEVEL_HIGH 0>;
				clocks = <&pmc PMC_TYPE_PERIPHERAL 20>, <&adc_op_clk>;
				clock-names = "adc_clk", "adc_op_clk";
				atmel,adc-use-external-triggers;
				atmel,adc-channels-used = <0x3f>;
				atmel,adc-vref = <3300>;
				atmel,adc-startup-time = <40>;
<<<<<<< HEAD
				atmel,adc-res = <8 10>;
				atmel,adc-res-names = "lowres", "highres";
				atmel,adc-use-res = "highres";

				trigger0 {
					trigger-name = "external-rising";
					trigger-value = <0x1>;
					trigger-external;
				};

				trigger1 {
					trigger-name = "external-falling";
					trigger-value = <0x2>;
					trigger-external;
				};

				trigger2 {
					trigger-name = "external-any";
					trigger-value = <0x3>;
					trigger-external;
				};

				trigger3 {
					trigger-name = "continuous";
					trigger-value = <0x6>;
				};
=======
>>>>>>> e0733463
			};

			usb0: gadget@fffd4000 {
				compatible = "atmel,at91sam9rl-udc";
				reg = <0x00600000 0x100000>,
				      <0xfffd4000 0x4000>;
				interrupts = <22 IRQ_TYPE_LEVEL_HIGH 2>;
				clocks = <&pmc PMC_TYPE_PERIPHERAL 22>, <&pmc PMC_TYPE_CORE PMC_UTMI>;
				clock-names = "pclk", "hclk";
				status = "disabled";
			};

			dma0: dma-controller@ffffe600 {
				compatible = "atmel,at91sam9rl-dma";
				reg = <0xffffe600 0x200>;
				interrupts = <21 IRQ_TYPE_LEVEL_HIGH 0>;
				#dma-cells = <2>;
				clocks = <&pmc PMC_TYPE_PERIPHERAL 21>;
				clock-names = "dma_clk";
			};

			ramc0: ramc@ffffea00 {
				compatible = "atmel,at91sam9260-sdramc";
				reg = <0xffffea00 0x200>;
			};

			smc: smc@ffffec00 {
				compatible = "atmel,at91sam9260-smc", "syscon";
				reg = <0xffffec00 0x200>;
			};

			matrix: matrix@ffffee00 {
				compatible = "atmel,at91sam9rl-matrix", "syscon";
				reg = <0xffffee00 0x200>;
			};

			aic: interrupt-controller@fffff000 {
				#interrupt-cells = <3>;
				compatible = "atmel,at91rm9200-aic";
				interrupt-controller;
				reg = <0xfffff000 0x200>;
				atmel,external-irqs = <31>;
			};

			dbgu: serial@fffff200 {
				compatible = "atmel,at91sam9260-dbgu", "atmel,at91sam9260-usart";
				reg = <0xfffff200 0x200>;
				interrupts = <1 IRQ_TYPE_LEVEL_HIGH 7>;
				pinctrl-names = "default";
				pinctrl-0 = <&pinctrl_dbgu>;
				clocks = <&pmc PMC_TYPE_CORE PMC_MCK>;
				clock-names = "usart";
				status = "disabled";
			};

			pinctrl@fffff400 {
				#address-cells = <1>;
				#size-cells = <1>;
				compatible = "atmel,at91rm9200-pinctrl", "simple-bus";
				ranges = <0xfffff400 0xfffff400 0x800>;

				atmel,mux-mask =
					/*    A         B     */
					<0xffffffff 0xe05c6738>,  /* pioA */
					<0xffffffff 0x0000c780>,  /* pioB */
					<0xffffffff 0xe3ffff0e>,  /* pioC */
					<0x003fffff 0x0001ff3c>;  /* pioD */

				/* shared pinctrl settings */
				adc0 {
					pinctrl_adc0_ts: adc0_ts-0 {
						atmel,pins =
							<AT91_PIOA 17 AT91_PERIPH_A AT91_PINCTRL_NONE>,
							<AT91_PIOA 18 AT91_PERIPH_A AT91_PINCTRL_NONE>,
							<AT91_PIOA 19 AT91_PERIPH_A AT91_PINCTRL_NONE>,
							<AT91_PIOA 20 AT91_PERIPH_A AT91_PINCTRL_NONE>;
					};

					pinctrl_adc0_ad0: adc0_ad0-0 {
						atmel,pins = <AT91_PIOA 17 AT91_PERIPH_A AT91_PINCTRL_NONE>;
					};

					pinctrl_adc0_ad1: adc0_ad1-0 {
						atmel,pins = <AT91_PIOA 18 AT91_PERIPH_A AT91_PINCTRL_NONE>;
					};

					pinctrl_adc0_ad2: adc0_ad2-0 {
						atmel,pins = <AT91_PIOA 19 AT91_PERIPH_A AT91_PINCTRL_NONE>;
					};

					pinctrl_adc0_ad3: adc0_ad3-0 {
						atmel,pins = <AT91_PIOA 20 AT91_PERIPH_A AT91_PINCTRL_NONE>;
					};

					pinctrl_adc0_ad4: adc0_ad4-0 {
						atmel,pins = <AT91_PIOD 6 AT91_PERIPH_A AT91_PINCTRL_NONE>;
					};

					pinctrl_adc0_ad5: adc0_ad5-0 {
						atmel,pins = <AT91_PIOD 7 AT91_PERIPH_A AT91_PINCTRL_NONE>;
					};

					pinctrl_adc0_adtrg: adc0_adtrg-0 {
						atmel,pins = <AT91_PIOB 15 AT91_PERIPH_A AT91_PINCTRL_NONE>;
					};
				};

				dbgu {
					pinctrl_dbgu: dbgu-0 {
						atmel,pins =
							<AT91_PIOA 21 AT91_PERIPH_A AT91_PINCTRL_PULL_UP>,
							<AT91_PIOA 22 AT91_PERIPH_A AT91_PINCTRL_NONE>;
					};
				};

				ebi {
					pinctrl_ebi_addr_nand: ebi-addr-0 {
						atmel,pins =
							<AT91_PIOB 2 AT91_PERIPH_A AT91_PINCTRL_NONE>,
							<AT91_PIOB 3 AT91_PERIPH_A AT91_PINCTRL_NONE>;
					};
				};

				fb {
					pinctrl_fb: fb-0 {
						atmel,pins =
							<AT91_PIOC 1 AT91_PERIPH_B AT91_PINCTRL_NONE>,
							<AT91_PIOC 3 AT91_PERIPH_A AT91_PINCTRL_NONE>,
							<AT91_PIOC 5 AT91_PERIPH_A AT91_PINCTRL_NONE>,
							<AT91_PIOC 6 AT91_PERIPH_A AT91_PINCTRL_NONE>,
							<AT91_PIOC 7 AT91_PERIPH_A AT91_PINCTRL_NONE>,
							<AT91_PIOC 9 AT91_PERIPH_B AT91_PINCTRL_NONE>,
							<AT91_PIOC 10 AT91_PERIPH_B AT91_PINCTRL_NONE>,
							<AT91_PIOC 11 AT91_PERIPH_B AT91_PINCTRL_NONE>,
							<AT91_PIOC 12 AT91_PERIPH_B AT91_PINCTRL_NONE>,
							<AT91_PIOC 13 AT91_PERIPH_B AT91_PINCTRL_NONE>,
							<AT91_PIOC 15 AT91_PERIPH_B AT91_PINCTRL_NONE>,
							<AT91_PIOC 16 AT91_PERIPH_B AT91_PINCTRL_NONE>,
							<AT91_PIOC 17 AT91_PERIPH_B AT91_PINCTRL_NONE>,
							<AT91_PIOC 18 AT91_PERIPH_B AT91_PINCTRL_NONE>,
							<AT91_PIOC 19 AT91_PERIPH_B AT91_PINCTRL_NONE>,
							<AT91_PIOC 20 AT91_PERIPH_B AT91_PINCTRL_NONE>,
							<AT91_PIOC 21 AT91_PERIPH_B AT91_PINCTRL_NONE>,
							<AT91_PIOC 22 AT91_PERIPH_B AT91_PINCTRL_NONE>,
							<AT91_PIOC 23 AT91_PERIPH_B AT91_PINCTRL_NONE>,
							<AT91_PIOC 24 AT91_PERIPH_B AT91_PINCTRL_NONE>,
							<AT91_PIOC 25 AT91_PERIPH_B AT91_PINCTRL_NONE>;
					};
				};

				i2c_gpio0 {
					pinctrl_i2c_gpio0: i2c_gpio0-0 {
						atmel,pins =
							<AT91_PIOA 23 AT91_PERIPH_GPIO AT91_PINCTRL_MULTI_DRIVE>,
							<AT91_PIOA 24 AT91_PERIPH_GPIO AT91_PINCTRL_MULTI_DRIVE>;
					};
				};

				i2c_gpio1 {
					pinctrl_i2c_gpio1: i2c_gpio1-0 {
						atmel,pins =
							<AT91_PIOD 10 AT91_PERIPH_GPIO AT91_PINCTRL_MULTI_DRIVE>,
							<AT91_PIOD 11 AT91_PERIPH_GPIO AT91_PINCTRL_MULTI_DRIVE>;
					};
				};

				mmc0 {
					pinctrl_mmc0_clk: mmc0_clk-0 {
						atmel,pins =
							<AT91_PIOA 2 AT91_PERIPH_A AT91_PINCTRL_NONE>;
					};

					pinctrl_mmc0_slot0_cmd_dat0: mmc0_slot0_cmd_dat0-0 {
						atmel,pins =
							<AT91_PIOA 0 AT91_PERIPH_A AT91_PINCTRL_PULL_UP>,
							<AT91_PIOA 1 AT91_PERIPH_A AT91_PINCTRL_PULL_UP>;
					};

					pinctrl_mmc0_slot0_dat1_3: mmc0_slot0_dat1_3-0 {
						atmel,pins =
							<AT91_PIOA 3 AT91_PERIPH_A AT91_PINCTRL_PULL_UP>,
							<AT91_PIOA 4 AT91_PERIPH_A AT91_PINCTRL_PULL_UP>,
							<AT91_PIOA 5 AT91_PERIPH_A AT91_PINCTRL_PULL_UP>;
					};
				};

				nand {
					pinctrl_nand_rb: nand-rb-0 {
						atmel,pins =
							<AT91_PIOD 17 AT91_PERIPH_GPIO AT91_PINCTRL_PULL_UP>;
					};

					pinctrl_nand_cs: nand-cs-0 {
						atmel,pins =
							<AT91_PIOB 6 AT91_PERIPH_GPIO AT91_PINCTRL_PULL_UP>;
					};

					pinctrl_nand_oe_we: nand-oe-we-0 {
						atmel,pins =
							<AT91_PIOB 4 AT91_PERIPH_A AT91_PINCTRL_NONE>,
							<AT91_PIOB 5 AT91_PERIPH_A AT91_PINCTRL_NONE>;
					};
				};

				pwm0 {
					pinctrl_pwm0_pwm0_0: pwm0_pwm0-0 {
						atmel,pins = <AT91_PIOB 8 AT91_PERIPH_B AT91_PINCTRL_NONE>;
					};

					pinctrl_pwm0_pwm0_1: pwm0_pwm0-1 {
						atmel,pins = <AT91_PIOC 2 AT91_PERIPH_B AT91_PINCTRL_NONE>;
					};

					pinctrl_pwm0_pwm0_2: pwm0_pwm0-2 {
						atmel,pins = <AT91_PIOD 14 AT91_PERIPH_B AT91_PINCTRL_NONE>;
					};

					pinctrl_pwm0_pwm1_0: pwm0_pwm1-0 {
						atmel,pins = <AT91_PIOB 9 AT91_PERIPH_B AT91_PINCTRL_NONE>;
					};

					pinctrl_pwm0_pwm1_1: pwm0_pwm1-1 {
						atmel,pins = <AT91_PIOC 3 AT91_PERIPH_B AT91_PINCTRL_NONE>;
					};

					pinctrl_pwm0_pwm1_2: pwm0_pwm1-2 {
						atmel,pins = <AT91_PIOD 15 AT91_PERIPH_B AT91_PINCTRL_NONE>;
					};

					pinctrl_pwm0_pwm2_0: pwm0_pwm2-0 {
						atmel,pins = <AT91_PIOD 5 AT91_PERIPH_B AT91_PINCTRL_NONE>;
					};

					pinctrl_pwm0_pwm2_1: pwm0_pwm2-1 {
						atmel,pins = <AT91_PIOD 12 AT91_PERIPH_A AT91_PINCTRL_NONE>;
					};

					pinctrl_pwm0_pwm2_2: pwm0_pwm2-2 {
						atmel,pins = <AT91_PIOD 16 AT91_PERIPH_B AT91_PINCTRL_NONE>;
					};

					pinctrl_pwm0_pwm3_0: pwm0_pwm3-0 {
						atmel,pins = <AT91_PIOD 8 AT91_PERIPH_B AT91_PINCTRL_NONE>;
					};

					pinctrl_pwm0_pwm3_1: pwm0_pwm3-1 {
						atmel,pins = <AT91_PIOD 18 AT91_PERIPH_A AT91_PINCTRL_NONE>;
					};
				};

				spi0 {
					pinctrl_spi0: spi0-0 {
						atmel,pins =
							<AT91_PIOA 25 AT91_PERIPH_A AT91_PINCTRL_NONE>,
							<AT91_PIOA 26 AT91_PERIPH_A AT91_PINCTRL_NONE>,
							<AT91_PIOA 27 AT91_PERIPH_A AT91_PINCTRL_NONE>;
					};
				};

				ssc0 {
					pinctrl_ssc0_tx: ssc0_tx-0 {
						atmel,pins =
							<AT91_PIOA 15 AT91_PERIPH_A AT91_PINCTRL_NONE>,
							<AT91_PIOC 0 AT91_PERIPH_A AT91_PINCTRL_NONE>,
							<AT91_PIOC 1 AT91_PERIPH_A AT91_PINCTRL_NONE>;
					};

					pinctrl_ssc0_rx: ssc0_rx-0 {
						atmel,pins =
							<AT91_PIOA 10 AT91_PERIPH_B AT91_PINCTRL_NONE>,
							<AT91_PIOA 16 AT91_PERIPH_A AT91_PINCTRL_NONE>,
							<AT91_PIOA 22 AT91_PERIPH_B AT91_PINCTRL_NONE>;
					};
				};

				ssc1 {
					pinctrl_ssc1_tx: ssc1_tx-0 {
						atmel,pins =
							<AT91_PIOA 13 AT91_PERIPH_B AT91_PINCTRL_NONE>,
							<AT91_PIOA 29 AT91_PERIPH_B AT91_PINCTRL_NONE>,
							<AT91_PIOA 30 AT91_PERIPH_B AT91_PINCTRL_NONE>;
					};

					pinctrl_ssc1_rx: ssc1_rx-0 {
						atmel,pins =
							<AT91_PIOA 8 AT91_PERIPH_B AT91_PINCTRL_NONE>,
							<AT91_PIOA 9 AT91_PERIPH_B AT91_PINCTRL_NONE>,
							<AT91_PIOA 14 AT91_PERIPH_B AT91_PINCTRL_NONE>;
					};
				};

				tcb0 {
					pinctrl_tcb0_tclk0: tcb0_tclk0-0 {
						atmel,pins = <AT91_PIOA 3 AT91_PERIPH_B AT91_PINCTRL_NONE>;
					};

					pinctrl_tcb0_tclk1: tcb0_tclk1-0 {
						atmel,pins = <AT91_PIOC 31 AT91_PERIPH_B AT91_PINCTRL_NONE>;
					};

					pinctrl_tcb0_tclk2: tcb0_tclk2-0 {
						atmel,pins = <AT91_PIOD 21 AT91_PERIPH_A AT91_PINCTRL_NONE>;
					};

					pinctrl_tcb0_tioa0: tcb0_tioa0-0 {
						atmel,pins = <AT91_PIOA 4 AT91_PERIPH_B AT91_PINCTRL_NONE>;
					};

					pinctrl_tcb0_tioa1: tcb0_tioa1-0 {
						atmel,pins = <AT91_PIOC 29 AT91_PERIPH_B AT91_PINCTRL_NONE>;
					};

					pinctrl_tcb0_tioa2: tcb0_tioa2-0 {
						atmel,pins = <AT91_PIOD 10 AT91_PERIPH_B AT91_PINCTRL_NONE>;
					};

					pinctrl_tcb0_tiob0: tcb0_tiob0-0 {
						atmel,pins = <AT91_PIOA 5 AT91_PERIPH_B AT91_PINCTRL_NONE>;
					};

					pinctrl_tcb0_tiob1: tcb0_tiob1-0 {
						atmel,pins = <AT91_PIOC 30 AT91_PERIPH_B AT91_PINCTRL_NONE>;
					};

					pinctrl_tcb0_tiob2: tcb0_tiob2-0 {
						atmel,pins = <AT91_PIOD 11 AT91_PERIPH_B AT91_PINCTRL_NONE>;
					};
				};

				usart0 {
					pinctrl_usart0: usart0-0 {
						atmel,pins =
							<AT91_PIOA 6 AT91_PERIPH_A AT91_PINCTRL_PULL_UP>,
							<AT91_PIOA 7 AT91_PERIPH_A AT91_PINCTRL_PULL_UP>;
					};

					pinctrl_usart0_rts: usart0_rts-0 {
						atmel,pins =
							<AT91_PIOA 9 AT91_PERIPH_A AT91_PINCTRL_NONE>;
					};

					pinctrl_usart0_cts: usart0_cts-0 {
						atmel,pins =
							<AT91_PIOA 10 AT91_PERIPH_A AT91_PINCTRL_NONE>;
					};

					pinctrl_usart0_dtr_dsr: usart0_dtr_dsr-0 {
						atmel,pins =
							<AT91_PIOD 14 AT91_PERIPH_A AT91_PINCTRL_NONE>,
							<AT91_PIOD 15 AT91_PERIPH_A AT91_PINCTRL_NONE>;
					};

					pinctrl_usart0_dcd: usart0_dcd-0 {
						atmel,pins =
							<AT91_PIOD 16 AT91_PERIPH_A AT91_PINCTRL_NONE>;
					};

					pinctrl_usart0_ri: usart0_ri-0 {
						atmel,pins =
							<AT91_PIOD 17 AT91_PERIPH_A AT91_PINCTRL_NONE>;
					};

					pinctrl_usart0_sck: usart0_sck-0 {
						atmel,pins =
							<AT91_PIOA 8 AT91_PERIPH_A AT91_PINCTRL_NONE>;
					};
				};

				usart1 {
					pinctrl_usart1: usart1-0 {
						atmel,pins =
							<AT91_PIOA 11 AT91_PERIPH_A AT91_PINCTRL_PULL_UP>,
							<AT91_PIOA 12 AT91_PERIPH_A AT91_PINCTRL_PULL_UP>;
					};

					pinctrl_usart1_rts: usart1_rts-0 {
						atmel,pins =
							<AT91_PIOA 18 AT91_PERIPH_B AT91_PINCTRL_NONE>;
					};

					pinctrl_usart1_cts: usart1_cts-0 {
						atmel,pins =
							<AT91_PIOA 19 AT91_PERIPH_B AT91_PINCTRL_NONE>;
					};

					pinctrl_usart1_sck: usart1_sck-0 {
						atmel,pins =
							<AT91_PIOD 2 AT91_PERIPH_B AT91_PINCTRL_NONE>;
					};
				};

				usart2 {
					pinctrl_usart2: usart2-0 {
						atmel,pins =
							<AT91_PIOA 13 AT91_PERIPH_A AT91_PINCTRL_PULL_UP>,
							<AT91_PIOA 14 AT91_PERIPH_A AT91_PINCTRL_PULL_UP>;
					};

					pinctrl_usart2_rts: usart2_rts-0 {
						atmel,pins =
							<AT91_PIOA 29 AT91_PERIPH_A AT91_PINCTRL_NONE>;
					};

					pinctrl_usart2_cts: usart2_cts-0 {
						atmel,pins =
							<AT91_PIOA 30 AT91_PERIPH_A AT91_PINCTRL_NONE>;
					};

					pinctrl_usart2_sck: usart2_sck-0 {
						atmel,pins =
							<AT91_PIOD 9 AT91_PERIPH_A AT91_PINCTRL_NONE>;
					};
				};

				usart3 {
					pinctrl_usart3: usart3-0 {
						atmel,pins =
							<AT91_PIOB 0 AT91_PERIPH_A AT91_PINCTRL_PULL_UP>,
							<AT91_PIOB 1 AT91_PERIPH_A AT91_PINCTRL_PULL_UP>;
					};

					pinctrl_usart3_rts: usart3_rts-0 {
						atmel,pins =
							<AT91_PIOD 4 AT91_PERIPH_B AT91_PINCTRL_NONE>;
					};

					pinctrl_usart3_cts: usart3_cts-0 {
						atmel,pins =
							<AT91_PIOD 3 AT91_PERIPH_B AT91_PINCTRL_NONE>;
					};

					pinctrl_usart3_sck: usart3_sck-0 {
						atmel,pins =
							<AT91_PIOA 20 AT91_PERIPH_B AT91_PINCTRL_NONE>;
					};
				};

				pioA: gpio@fffff400 {
					compatible = "atmel,at91rm9200-gpio";
					reg = <0xfffff400 0x200>;
					interrupts = <2 IRQ_TYPE_LEVEL_HIGH 1>;
					#gpio-cells = <2>;
					gpio-controller;
					interrupt-controller;
					#interrupt-cells = <2>;
					clocks = <&pmc PMC_TYPE_PERIPHERAL 2>;
				};

				pioB: gpio@fffff600 {
					compatible = "atmel,at91rm9200-gpio";
					reg = <0xfffff600 0x200>;
					interrupts = <3 IRQ_TYPE_LEVEL_HIGH 1>;
					#gpio-cells = <2>;
					gpio-controller;
					interrupt-controller;
					#interrupt-cells = <2>;
					clocks = <&pmc PMC_TYPE_PERIPHERAL 3>;
				};

				pioC: gpio@fffff800 {
					compatible = "atmel,at91rm9200-gpio";
					reg = <0xfffff800 0x200>;
					interrupts = <4 IRQ_TYPE_LEVEL_HIGH 1>;
					#gpio-cells = <2>;
					gpio-controller;
					interrupt-controller;
					#interrupt-cells = <2>;
					clocks = <&pmc PMC_TYPE_PERIPHERAL 4>;
				};

				pioD: gpio@fffffa00 {
					compatible = "atmel,at91rm9200-gpio";
					reg = <0xfffffa00 0x200>;
					interrupts = <5 IRQ_TYPE_LEVEL_HIGH 1>;
					#gpio-cells = <2>;
					gpio-controller;
					interrupt-controller;
					#interrupt-cells = <2>;
					clocks = <&pmc PMC_TYPE_PERIPHERAL 5>;
				};
			};

			pmc: pmc@fffffc00 {
				compatible = "atmel,at91sam9rl-pmc", "syscon";
				reg = <0xfffffc00 0x100>;
				interrupts = <1 IRQ_TYPE_LEVEL_HIGH 7>;
				#clock-cells = <2>;
				clocks = <&clk32k>, <&main_xtal>;
				clock-names = "slow_clk", "main_xtal";
			};

			rstc@fffffd00 {
				compatible = "atmel,at91sam9260-rstc";
				reg = <0xfffffd00 0x10>;
				clocks = <&clk32k>;
			};

			shdwc@fffffd10 {
				compatible = "atmel,at91sam9260-shdwc";
				reg = <0xfffffd10 0x10>;
				clocks = <&clk32k>;
			};

			pit: timer@fffffd30 {
				compatible = "atmel,at91sam9260-pit";
				reg = <0xfffffd30 0xf>;
				interrupts = <1 IRQ_TYPE_LEVEL_HIGH 7>;
				clocks = <&pmc PMC_TYPE_CORE PMC_MCK>;
			};

			watchdog@fffffd40 {
				compatible = "atmel,at91sam9260-wdt";
				reg = <0xfffffd40 0x10>;
				interrupts = <1 IRQ_TYPE_LEVEL_HIGH 7>;
				clocks = <&clk32k>;
				status = "disabled";
			};

			clk32k: sckc@fffffd50 {
				compatible = "atmel,at91sam9x5-sckc";
				reg = <0xfffffd50 0x4>;
				clocks = <&slow_xtal>;
				#clock-cells = <0>;
			};

			rtc@fffffd20 {
				compatible = "atmel,at91sam9260-rtt";
				reg = <0xfffffd20 0x10>;
				interrupts = <1 IRQ_TYPE_LEVEL_HIGH 7>;
				clocks = <&clk32k>;
				status = "disabled";
			};

			gpbr: syscon@fffffd60 {
				compatible = "atmel,at91sam9260-gpbr", "syscon";
				reg = <0xfffffd60 0x10>;
				status = "disabled";
			};

			rtc@fffffe00 {
				compatible = "atmel,at91rm9200-rtc";
				reg = <0xfffffe00 0x40>;
				interrupts = <1 IRQ_TYPE_LEVEL_HIGH 7>;
				clocks = <&clk32k>;
				status = "disabled";
			};

		};
	};

	i2c-gpio-0 {
		compatible = "i2c-gpio";
		gpios = <&pioA 23 GPIO_ACTIVE_HIGH>, /* sda */
			<&pioA 24 GPIO_ACTIVE_HIGH>; /* scl */
		i2c-gpio,sda-open-drain;
		i2c-gpio,scl-open-drain;
		i2c-gpio,delay-us = <2>;	/* ~100 kHz */
		#address-cells = <1>;
		#size-cells = <0>;
		pinctrl-names = "default";
		pinctrl-0 = <&pinctrl_i2c_gpio0>;
		status = "disabled";
	};

	i2c-gpio-1 {
		compatible = "i2c-gpio";
		gpios = <&pioD 10 GPIO_ACTIVE_HIGH>, /* sda */
			<&pioD 11 GPIO_ACTIVE_HIGH>; /* scl */
		i2c-gpio,sda-open-drain;
		i2c-gpio,scl-open-drain;
		i2c-gpio,delay-us = <2>;	/* ~100 kHz */
		#address-cells = <1>;
		#size-cells = <0>;
		pinctrl-names = "default";
		pinctrl-0 = <&pinctrl_i2c_gpio1>;
		status = "disabled";
	};
};<|MERGE_RESOLUTION|>--- conflicted
+++ resolved
@@ -275,35 +275,6 @@
 				atmel,adc-channels-used = <0x3f>;
 				atmel,adc-vref = <3300>;
 				atmel,adc-startup-time = <40>;
-<<<<<<< HEAD
-				atmel,adc-res = <8 10>;
-				atmel,adc-res-names = "lowres", "highres";
-				atmel,adc-use-res = "highres";
-
-				trigger0 {
-					trigger-name = "external-rising";
-					trigger-value = <0x1>;
-					trigger-external;
-				};
-
-				trigger1 {
-					trigger-name = "external-falling";
-					trigger-value = <0x2>;
-					trigger-external;
-				};
-
-				trigger2 {
-					trigger-name = "external-any";
-					trigger-value = <0x3>;
-					trigger-external;
-				};
-
-				trigger3 {
-					trigger-name = "continuous";
-					trigger-value = <0x6>;
-				};
-=======
->>>>>>> e0733463
 			};
 
 			usb0: gadget@fffd4000 {
