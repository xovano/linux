--- conflicted
+++ resolved
@@ -31,25 +31,6 @@
 
 			};
 
-<<<<<<< HEAD
-			pmc: pmc@fffffc00 {
-				periphck {
-					can0_clk: can0_clk {
-						#clock-cells = <0>;
-						reg = <40>;
-						atmel,clk-output-range = <0 83000000>;
-					};
-
-					can1_clk: can1_clk {
-						#clock-cells = <0>;
-						reg = <41>;
-						atmel,clk-output-range = <0 83000000>;
-					};
-				};
-			};
-
-=======
->>>>>>> d1988041
 			can0: can@f000c000 {
 				compatible = "atmel,at91sam9x5-can";
 				reg = <0xf000c000 0x300>;
