--- conflicted
+++ resolved
@@ -5635,13 +5635,10 @@
 
 	clgi();
 	kvm_load_guest_xcr0(vcpu);
-<<<<<<< HEAD
-=======
 
 	if (lapic_in_kernel(vcpu) &&
 		vcpu->arch.apic->lapic_timer.timer_advance_ns)
 		kvm_wait_lapic_expire(vcpu);
->>>>>>> f7688b48
 
 	/*
 	 * If this vCPU has touched SPEC_CTRL, restore the guest's value if
@@ -5878,10 +5875,7 @@
 {
 	switch (index) {
 	case MSR_IA32_MCG_EXT_CTL:
-<<<<<<< HEAD
-=======
 	case MSR_IA32_VMX_BASIC ... MSR_IA32_VMX_VMFUNC:
->>>>>>> f7688b48
 		return false;
 	default:
 		break;
