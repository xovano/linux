--- conflicted
+++ resolved
@@ -570,18 +570,9 @@
 
 	clear_page(page_address(sd->save_area));
 
-<<<<<<< HEAD
-	if (svm_sev_enabled()) {
-		sd->sev_vmcbs = kcalloc(max_sev_asid + 1, sizeof(void *),
-					GFP_KERNEL);
-		if (!sd->sev_vmcbs)
-			goto free_save_area;
-	}
-=======
 	ret = sev_cpu_init(sd);
 	if (ret)
 		goto free_save_area;
->>>>>>> 25423f4b
 
 	per_cpu(svm_data, cpu) = sd;
 
@@ -1002,17 +993,8 @@
 	kvm_configure_mmu(npt_enabled, get_max_npt_level(), PG_LEVEL_1G);
 	pr_info("kvm: Nested Paging %sabled\n", npt_enabled ? "en" : "dis");
 
-<<<<<<< HEAD
-	if (IS_ENABLED(CONFIG_KVM_AMD_SEV) && sev && npt_enabled) {
-		sev_hardware_setup();
-	} else {
-		sev = false;
-		sev_es = false;
-	}
-=======
 	/* Note, SEV setup consumes npt_enabled. */
 	sev_hardware_setup();
->>>>>>> 25423f4b
 
 	svm_adjust_mmio_mask();
 
@@ -1456,9 +1438,6 @@
 	if (sev_es_guest(vcpu->kvm))
 		sev_es_unmap_ghcb(svm);
 
-	if (sev_es_guest(vcpu->kvm))
-		sev_es_unmap_ghcb(svm);
-
 	if (svm->guest_state_loaded)
 		return;
 
@@ -1903,11 +1882,8 @@
 
 static int pf_interception(struct kvm_vcpu *vcpu)
 {
-<<<<<<< HEAD
-=======
-	struct vcpu_svm *svm = to_svm(vcpu);
-
->>>>>>> 25423f4b
+	struct vcpu_svm *svm = to_svm(vcpu);
+
 	u64 fault_address = svm->vmcb->control.exit_info_2;
 	u64 error_code = svm->vmcb->control.exit_info_1;
 
@@ -2488,11 +2464,7 @@
 	err = 0;
 	if (cr >= 16) { /* mov to cr */
 		cr -= 16;
-<<<<<<< HEAD
-		val = kvm_register_readl(&svm->vcpu, reg);
-=======
 		val = kvm_register_read(vcpu, reg);
->>>>>>> 25423f4b
 		trace_kvm_cr_write(cr, val);
 		switch (cr) {
 		case 0:
@@ -2538,11 +2510,7 @@
 			kvm_queue_exception(vcpu, UD_VECTOR);
 			return 1;
 		}
-<<<<<<< HEAD
-		kvm_register_writel(&svm->vcpu, reg, val);
-=======
 		kvm_register_write(vcpu, reg, val);
->>>>>>> 25423f4b
 		trace_kvm_cr_read(cr, val);
 	}
 	return kvm_complete_insn_gp(vcpu, err);
@@ -2608,19 +2576,11 @@
 	dr = svm->vmcb->control.exit_code - SVM_EXIT_READ_DR0;
 	if (dr >= 16) { /* mov to DRn  */
 		dr -= 16;
-<<<<<<< HEAD
-		val = kvm_register_readl(&svm->vcpu, reg);
-		err = kvm_set_dr(&svm->vcpu, dr, val);
-	} else {
-		kvm_get_dr(&svm->vcpu, dr, &val);
-		kvm_register_writel(&svm->vcpu, reg, val);
-=======
 		val = kvm_register_read(vcpu, reg);
 		err = kvm_set_dr(vcpu, dr, val);
 	} else {
 		kvm_get_dr(vcpu, dr, &val);
 		kvm_register_write(vcpu, reg, val);
->>>>>>> 25423f4b
 	}
 
 	return kvm_complete_insn_gp(vcpu, err);
@@ -2714,15 +2674,6 @@
 			msr_info->data |= (u64)svm->sysenter_esp_hi << 32;
 		break;
 	case MSR_TSC_AUX:
-<<<<<<< HEAD
-		if (!boot_cpu_has(X86_FEATURE_RDTSCP))
-			return 1;
-		if (!msr_info->host_initiated &&
-		    !guest_cpuid_has(vcpu, X86_FEATURE_RDTSCP) &&
-		    !guest_cpuid_has(vcpu, X86_FEATURE_RDPID))
-			return 1;
-=======
->>>>>>> 25423f4b
 		msr_info->data = svm->tsc_aux;
 		break;
 	/*
@@ -2798,11 +2749,7 @@
 {
 	struct vcpu_svm *svm = to_svm(vcpu);
 	if (!err || !sev_es_guest(vcpu->kvm) || WARN_ON_ONCE(!svm->ghcb))
-<<<<<<< HEAD
-		return kvm_complete_insn_gp(&svm->vcpu, err);
-=======
 		return kvm_complete_insn_gp(vcpu, err);
->>>>>>> 25423f4b
 
 	ghcb_set_sw_exit_info_1(svm->ghcb, 1);
 	ghcb_set_sw_exit_info_2(svm->ghcb,
@@ -2943,17 +2890,6 @@
 		svm->sysenter_esp_hi = guest_cpuid_is_intel(vcpu) ? (data >> 32) : 0;
 		break;
 	case MSR_TSC_AUX:
-<<<<<<< HEAD
-		if (!boot_cpu_has(X86_FEATURE_RDTSCP))
-			return 1;
-
-		if (!msr->host_initiated &&
-		    !guest_cpuid_has(vcpu, X86_FEATURE_RDTSCP) &&
-		    !guest_cpuid_has(vcpu, X86_FEATURE_RDPID))
-			return 1;
-
-=======
->>>>>>> 25423f4b
 		/*
 		 * TSC_AUX is usually changed only during boot and never read
 		 * directly.  Intercept TSC_AUX instead of exposing it to the
@@ -3800,28 +3736,7 @@
 		vmload(__sme_page_pa(sd->save_area));
 	}
 
-<<<<<<< HEAD
-	/*
-	 * VMEXIT disables interrupts (host state), but tracing and lockdep
-	 * have them in state 'on' as recorded before entering guest mode.
-	 * Same as enter_from_user_mode().
-	 *
-	 * context_tracking_guest_exit() restores host context and reinstates
-	 * RCU if enabled and required.
-	 *
-	 * This needs to be done before the below as native_read_msr()
-	 * contains a tracepoint and x86_spec_ctrl_restore_host() calls
-	 * into world and some more.
-	 */
-	lockdep_hardirqs_off(CALLER_ADDR0);
-	context_tracking_guest_exit();
-
-	instrumentation_begin();
-	trace_hardirqs_off_finish();
-	instrumentation_end();
-=======
 	kvm_guest_exit_irqoff();
->>>>>>> 25423f4b
 }
 
 static __no_kcsan fastpath_t svm_vcpu_run(struct kvm_vcpu *vcpu)
