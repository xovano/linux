// SPDX-License-Identifier: GPL-2.0-only
/*
 * Kernel-based Virtual Machine driver for Linux
 *
 * This module enables machines with Intel VT-x extensions to run virtual
 * machines without emulation or binary translation.
 *
 * Copyright (C) 2006 Qumranet, Inc.
 * Copyright 2010 Red Hat, Inc. and/or its affiliates.
 *
 * Authors:
 *   Avi Kivity   <avi@qumranet.com>
 *   Yaniv Kamay  <yaniv@qumranet.com>
 */

#include <linux/frame.h>
#include <linux/highmem.h>
#include <linux/hrtimer.h>
#include <linux/kernel.h>
#include <linux/kvm_host.h>
#include <linux/module.h>
#include <linux/moduleparam.h>
#include <linux/mod_devicetable.h>
#include <linux/mm.h>
#include <linux/sched.h>
#include <linux/sched/smt.h>
#include <linux/slab.h>
#include <linux/tboot.h>
#include <linux/trace_events.h>

#include <asm/apic.h>
#include <asm/asm.h>
#include <asm/cpu.h>
#include <asm/cpu_device_id.h>
#include <asm/debugreg.h>
#include <asm/desc.h>
#include <asm/fpu/internal.h>
#include <asm/io.h>
#include <asm/irq_remapping.h>
#include <asm/kexec.h>
#include <asm/perf_event.h>
#include <asm/mce.h>
#include <asm/mmu_context.h>
#include <asm/mshyperv.h>
#include <asm/mwait.h>
#include <asm/spec-ctrl.h>
#include <asm/virtext.h>
#include <asm/vmx.h>

#include "capabilities.h"
#include "cpuid.h"
#include "evmcs.h"
#include "irq.h"
#include "kvm_cache_regs.h"
#include "lapic.h"
#include "mmu.h"
#include "nested.h"
#include "ops.h"
#include "pmu.h"
#include "trace.h"
#include "vmcs.h"
#include "vmcs12.h"
#include "vmx.h"
#include "x86.h"

MODULE_AUTHOR("Qumranet");
MODULE_LICENSE("GPL");

#ifdef MODULE
static const struct x86_cpu_id vmx_cpu_id[] = {
	X86_MATCH_FEATURE(X86_FEATURE_VMX, NULL),
	{}
};
MODULE_DEVICE_TABLE(x86cpu, vmx_cpu_id);
#endif

bool __read_mostly enable_vpid = 1;
module_param_named(vpid, enable_vpid, bool, 0444);

static bool __read_mostly enable_vnmi = 1;
module_param_named(vnmi, enable_vnmi, bool, S_IRUGO);

bool __read_mostly flexpriority_enabled = 1;
module_param_named(flexpriority, flexpriority_enabled, bool, S_IRUGO);

bool __read_mostly enable_ept = 1;
module_param_named(ept, enable_ept, bool, S_IRUGO);

bool __read_mostly enable_unrestricted_guest = 1;
module_param_named(unrestricted_guest,
			enable_unrestricted_guest, bool, S_IRUGO);

bool __read_mostly enable_ept_ad_bits = 1;
module_param_named(eptad, enable_ept_ad_bits, bool, S_IRUGO);

static bool __read_mostly emulate_invalid_guest_state = true;
module_param(emulate_invalid_guest_state, bool, S_IRUGO);

static bool __read_mostly fasteoi = 1;
module_param(fasteoi, bool, S_IRUGO);

bool __read_mostly enable_apicv = 1;
module_param(enable_apicv, bool, S_IRUGO);

/*
 * If nested=1, nested virtualization is supported, i.e., guests may use
 * VMX and be a hypervisor for its own guests. If nested=0, guests may not
 * use VMX instructions.
 */
static bool __read_mostly nested = 1;
module_param(nested, bool, S_IRUGO);

bool __read_mostly enable_pml = 1;
module_param_named(pml, enable_pml, bool, S_IRUGO);

static bool __read_mostly dump_invalid_vmcs = 0;
module_param(dump_invalid_vmcs, bool, 0644);

#define MSR_BITMAP_MODE_X2APIC		1
#define MSR_BITMAP_MODE_X2APIC_APICV	2

#define KVM_VMX_TSC_MULTIPLIER_MAX     0xffffffffffffffffULL

/* Guest_tsc -> host_tsc conversion requires 64-bit division.  */
static int __read_mostly cpu_preemption_timer_multi;
static bool __read_mostly enable_preemption_timer = 1;
#ifdef CONFIG_X86_64
module_param_named(preemption_timer, enable_preemption_timer, bool, S_IRUGO);
#endif

#define KVM_VM_CR0_ALWAYS_OFF (X86_CR0_NW | X86_CR0_CD)
#define KVM_VM_CR0_ALWAYS_ON_UNRESTRICTED_GUEST X86_CR0_NE
#define KVM_VM_CR0_ALWAYS_ON				\
	(KVM_VM_CR0_ALWAYS_ON_UNRESTRICTED_GUEST | 	\
	 X86_CR0_WP | X86_CR0_PG | X86_CR0_PE)
#define KVM_CR4_GUEST_OWNED_BITS				      \
	(X86_CR4_PVI | X86_CR4_DE | X86_CR4_PCE | X86_CR4_OSFXSR      \
	 | X86_CR4_OSXMMEXCPT | X86_CR4_LA57 | X86_CR4_TSD)

#define KVM_VM_CR4_ALWAYS_ON_UNRESTRICTED_GUEST X86_CR4_VMXE
#define KVM_PMODE_VM_CR4_ALWAYS_ON (X86_CR4_PAE | X86_CR4_VMXE)
#define KVM_RMODE_VM_CR4_ALWAYS_ON (X86_CR4_VME | X86_CR4_PAE | X86_CR4_VMXE)

#define RMODE_GUEST_OWNED_EFLAGS_BITS (~(X86_EFLAGS_IOPL | X86_EFLAGS_VM))

#define MSR_IA32_RTIT_STATUS_MASK (~(RTIT_STATUS_FILTEREN | \
	RTIT_STATUS_CONTEXTEN | RTIT_STATUS_TRIGGEREN | \
	RTIT_STATUS_ERROR | RTIT_STATUS_STOPPED | \
	RTIT_STATUS_BYTECNT))

#define MSR_IA32_RTIT_OUTPUT_BASE_MASK \
	(~((1UL << cpuid_query_maxphyaddr(vcpu)) - 1) | 0x7f)

/*
 * These 2 parameters are used to config the controls for Pause-Loop Exiting:
 * ple_gap:    upper bound on the amount of time between two successive
 *             executions of PAUSE in a loop. Also indicate if ple enabled.
 *             According to test, this time is usually smaller than 128 cycles.
 * ple_window: upper bound on the amount of time a guest is allowed to execute
 *             in a PAUSE loop. Tests indicate that most spinlocks are held for
 *             less than 2^12 cycles
 * Time is measured based on a counter that runs at the same rate as the TSC,
 * refer SDM volume 3b section 21.6.13 & 22.1.3.
 */
static unsigned int ple_gap = KVM_DEFAULT_PLE_GAP;
module_param(ple_gap, uint, 0444);

static unsigned int ple_window = KVM_VMX_DEFAULT_PLE_WINDOW;
module_param(ple_window, uint, 0444);

/* Default doubles per-vcpu window every exit. */
static unsigned int ple_window_grow = KVM_DEFAULT_PLE_WINDOW_GROW;
module_param(ple_window_grow, uint, 0444);

/* Default resets per-vcpu window every exit to ple_window. */
static unsigned int ple_window_shrink = KVM_DEFAULT_PLE_WINDOW_SHRINK;
module_param(ple_window_shrink, uint, 0444);

/* Default is to compute the maximum so we can never overflow. */
static unsigned int ple_window_max        = KVM_VMX_DEFAULT_PLE_WINDOW_MAX;
module_param(ple_window_max, uint, 0444);

/* Default is SYSTEM mode, 1 for host-guest mode */
int __read_mostly pt_mode = PT_MODE_SYSTEM;
module_param(pt_mode, int, S_IRUGO);

static DEFINE_STATIC_KEY_FALSE(vmx_l1d_should_flush);
static DEFINE_STATIC_KEY_FALSE(vmx_l1d_flush_cond);
static DEFINE_MUTEX(vmx_l1d_flush_mutex);

/* Storage for pre module init parameter parsing */
static enum vmx_l1d_flush_state __read_mostly vmentry_l1d_flush_param = VMENTER_L1D_FLUSH_AUTO;

static const struct {
	const char *option;
	bool for_parse;
} vmentry_l1d_param[] = {
	[VMENTER_L1D_FLUSH_AUTO]	 = {"auto", true},
	[VMENTER_L1D_FLUSH_NEVER]	 = {"never", true},
	[VMENTER_L1D_FLUSH_COND]	 = {"cond", true},
	[VMENTER_L1D_FLUSH_ALWAYS]	 = {"always", true},
	[VMENTER_L1D_FLUSH_EPT_DISABLED] = {"EPT disabled", false},
	[VMENTER_L1D_FLUSH_NOT_REQUIRED] = {"not required", false},
};

#define L1D_CACHE_ORDER 4
static void *vmx_l1d_flush_pages;

static int vmx_setup_l1d_flush(enum vmx_l1d_flush_state l1tf)
{
	struct page *page;
	unsigned int i;

	if (!boot_cpu_has_bug(X86_BUG_L1TF)) {
		l1tf_vmx_mitigation = VMENTER_L1D_FLUSH_NOT_REQUIRED;
		return 0;
	}

	if (!enable_ept) {
		l1tf_vmx_mitigation = VMENTER_L1D_FLUSH_EPT_DISABLED;
		return 0;
	}

	if (boot_cpu_has(X86_FEATURE_ARCH_CAPABILITIES)) {
		u64 msr;

		rdmsrl(MSR_IA32_ARCH_CAPABILITIES, msr);
		if (msr & ARCH_CAP_SKIP_VMENTRY_L1DFLUSH) {
			l1tf_vmx_mitigation = VMENTER_L1D_FLUSH_NOT_REQUIRED;
			return 0;
		}
	}

	/* If set to auto use the default l1tf mitigation method */
	if (l1tf == VMENTER_L1D_FLUSH_AUTO) {
		switch (l1tf_mitigation) {
		case L1TF_MITIGATION_OFF:
			l1tf = VMENTER_L1D_FLUSH_NEVER;
			break;
		case L1TF_MITIGATION_FLUSH_NOWARN:
		case L1TF_MITIGATION_FLUSH:
		case L1TF_MITIGATION_FLUSH_NOSMT:
			l1tf = VMENTER_L1D_FLUSH_COND;
			break;
		case L1TF_MITIGATION_FULL:
		case L1TF_MITIGATION_FULL_FORCE:
			l1tf = VMENTER_L1D_FLUSH_ALWAYS;
			break;
		}
	} else if (l1tf_mitigation == L1TF_MITIGATION_FULL_FORCE) {
		l1tf = VMENTER_L1D_FLUSH_ALWAYS;
	}

	if (l1tf != VMENTER_L1D_FLUSH_NEVER && !vmx_l1d_flush_pages &&
	    !boot_cpu_has(X86_FEATURE_FLUSH_L1D)) {
		/*
		 * This allocation for vmx_l1d_flush_pages is not tied to a VM
		 * lifetime and so should not be charged to a memcg.
		 */
		page = alloc_pages(GFP_KERNEL, L1D_CACHE_ORDER);
		if (!page)
			return -ENOMEM;
		vmx_l1d_flush_pages = page_address(page);

		/*
		 * Initialize each page with a different pattern in
		 * order to protect against KSM in the nested
		 * virtualization case.
		 */
		for (i = 0; i < 1u << L1D_CACHE_ORDER; ++i) {
			memset(vmx_l1d_flush_pages + i * PAGE_SIZE, i + 1,
			       PAGE_SIZE);
		}
	}

	l1tf_vmx_mitigation = l1tf;

	if (l1tf != VMENTER_L1D_FLUSH_NEVER)
		static_branch_enable(&vmx_l1d_should_flush);
	else
		static_branch_disable(&vmx_l1d_should_flush);

	if (l1tf == VMENTER_L1D_FLUSH_COND)
		static_branch_enable(&vmx_l1d_flush_cond);
	else
		static_branch_disable(&vmx_l1d_flush_cond);
	return 0;
}

static int vmentry_l1d_flush_parse(const char *s)
{
	unsigned int i;

	if (s) {
		for (i = 0; i < ARRAY_SIZE(vmentry_l1d_param); i++) {
			if (vmentry_l1d_param[i].for_parse &&
			    sysfs_streq(s, vmentry_l1d_param[i].option))
				return i;
		}
	}
	return -EINVAL;
}

static int vmentry_l1d_flush_set(const char *s, const struct kernel_param *kp)
{
	int l1tf, ret;

	l1tf = vmentry_l1d_flush_parse(s);
	if (l1tf < 0)
		return l1tf;

	if (!boot_cpu_has(X86_BUG_L1TF))
		return 0;

	/*
	 * Has vmx_init() run already? If not then this is the pre init
	 * parameter parsing. In that case just store the value and let
	 * vmx_init() do the proper setup after enable_ept has been
	 * established.
	 */
	if (l1tf_vmx_mitigation == VMENTER_L1D_FLUSH_AUTO) {
		vmentry_l1d_flush_param = l1tf;
		return 0;
	}

	mutex_lock(&vmx_l1d_flush_mutex);
	ret = vmx_setup_l1d_flush(l1tf);
	mutex_unlock(&vmx_l1d_flush_mutex);
	return ret;
}

static int vmentry_l1d_flush_get(char *s, const struct kernel_param *kp)
{
	if (WARN_ON_ONCE(l1tf_vmx_mitigation >= ARRAY_SIZE(vmentry_l1d_param)))
		return sprintf(s, "???\n");

	return sprintf(s, "%s\n", vmentry_l1d_param[l1tf_vmx_mitigation].option);
}

static const struct kernel_param_ops vmentry_l1d_flush_ops = {
	.set = vmentry_l1d_flush_set,
	.get = vmentry_l1d_flush_get,
};
module_param_cb(vmentry_l1d_flush, &vmentry_l1d_flush_ops, NULL, 0644);

static bool guest_state_valid(struct kvm_vcpu *vcpu);
static u32 vmx_segment_access_rights(struct kvm_segment *var);
static __always_inline void vmx_disable_intercept_for_msr(unsigned long *msr_bitmap,
							  u32 msr, int type);

void vmx_vmexit(void);

#define vmx_insn_failed(fmt...)		\
do {					\
	WARN_ONCE(1, fmt);		\
	pr_warn_ratelimited(fmt);	\
} while (0)

asmlinkage void vmread_error(unsigned long field, bool fault)
{
	if (fault)
		kvm_spurious_fault();
	else
		vmx_insn_failed("kvm: vmread failed: field=%lx\n", field);
}

noinline void vmwrite_error(unsigned long field, unsigned long value)
{
	vmx_insn_failed("kvm: vmwrite failed: field=%lx val=%lx err=%d\n",
			field, value, vmcs_read32(VM_INSTRUCTION_ERROR));
}

noinline void vmclear_error(struct vmcs *vmcs, u64 phys_addr)
{
	vmx_insn_failed("kvm: vmclear failed: %p/%llx\n", vmcs, phys_addr);
}

noinline void vmptrld_error(struct vmcs *vmcs, u64 phys_addr)
{
	vmx_insn_failed("kvm: vmptrld failed: %p/%llx\n", vmcs, phys_addr);
}

noinline void invvpid_error(unsigned long ext, u16 vpid, gva_t gva)
{
	vmx_insn_failed("kvm: invvpid failed: ext=0x%lx vpid=%u gva=0x%lx\n",
			ext, vpid, gva);
}

noinline void invept_error(unsigned long ext, u64 eptp, gpa_t gpa)
{
	vmx_insn_failed("kvm: invept failed: ext=0x%lx eptp=%llx gpa=0x%llx\n",
			ext, eptp, gpa);
}

static DEFINE_PER_CPU(struct vmcs *, vmxarea);
DEFINE_PER_CPU(struct vmcs *, current_vmcs);
/*
 * We maintain a per-CPU linked-list of VMCS loaded on that CPU. This is needed
 * when a CPU is brought down, and we need to VMCLEAR all VMCSs loaded on it.
 */
static DEFINE_PER_CPU(struct list_head, loaded_vmcss_on_cpu);

/*
 * We maintian a per-CPU linked-list of vCPU, so in wakeup_handler() we
 * can find which vCPU should be waken up.
 */
static DEFINE_PER_CPU(struct list_head, blocked_vcpu_on_cpu);
static DEFINE_PER_CPU(spinlock_t, blocked_vcpu_on_cpu_lock);

static DECLARE_BITMAP(vmx_vpid_bitmap, VMX_NR_VPIDS);
static DEFINE_SPINLOCK(vmx_vpid_lock);

struct vmcs_config vmcs_config;
struct vmx_capability vmx_capability;

#define VMX_SEGMENT_FIELD(seg)					\
	[VCPU_SREG_##seg] = {                                   \
		.selector = GUEST_##seg##_SELECTOR,		\
		.base = GUEST_##seg##_BASE,		   	\
		.limit = GUEST_##seg##_LIMIT,		   	\
		.ar_bytes = GUEST_##seg##_AR_BYTES,	   	\
	}

static const struct kvm_vmx_segment_field {
	unsigned selector;
	unsigned base;
	unsigned limit;
	unsigned ar_bytes;
} kvm_vmx_segment_fields[] = {
	VMX_SEGMENT_FIELD(CS),
	VMX_SEGMENT_FIELD(DS),
	VMX_SEGMENT_FIELD(ES),
	VMX_SEGMENT_FIELD(FS),
	VMX_SEGMENT_FIELD(GS),
	VMX_SEGMENT_FIELD(SS),
	VMX_SEGMENT_FIELD(TR),
	VMX_SEGMENT_FIELD(LDTR),
};

static unsigned long host_idt_base;

/*
 * Though SYSCALL is only supported in 64-bit mode on Intel CPUs, kvm
 * will emulate SYSCALL in legacy mode if the vendor string in guest
 * CPUID.0:{EBX,ECX,EDX} is "AuthenticAMD" or "AMDisbetter!" To
 * support this emulation, IA32_STAR must always be included in
 * vmx_msr_index[], even in i386 builds.
 */
const u32 vmx_msr_index[] = {
#ifdef CONFIG_X86_64
	MSR_SYSCALL_MASK, MSR_LSTAR, MSR_CSTAR,
#endif
	MSR_EFER, MSR_TSC_AUX, MSR_STAR,
	MSR_IA32_TSX_CTRL,
};

#if IS_ENABLED(CONFIG_HYPERV)
static bool __read_mostly enlightened_vmcs = true;
module_param(enlightened_vmcs, bool, 0444);

/* check_ept_pointer() should be under protection of ept_pointer_lock. */
static void check_ept_pointer_match(struct kvm *kvm)
{
	struct kvm_vcpu *vcpu;
	u64 tmp_eptp = INVALID_PAGE;
	int i;

	kvm_for_each_vcpu(i, vcpu, kvm) {
		if (!VALID_PAGE(tmp_eptp)) {
			tmp_eptp = to_vmx(vcpu)->ept_pointer;
		} else if (tmp_eptp != to_vmx(vcpu)->ept_pointer) {
			to_kvm_vmx(kvm)->ept_pointers_match
				= EPT_POINTERS_MISMATCH;
			return;
		}
	}

	to_kvm_vmx(kvm)->ept_pointers_match = EPT_POINTERS_MATCH;
}

static int kvm_fill_hv_flush_list_func(struct hv_guest_mapping_flush_list *flush,
		void *data)
{
	struct kvm_tlb_range *range = data;

	return hyperv_fill_flush_guest_mapping_list(flush, range->start_gfn,
			range->pages);
}

static inline int __hv_remote_flush_tlb_with_range(struct kvm *kvm,
		struct kvm_vcpu *vcpu, struct kvm_tlb_range *range)
{
	u64 ept_pointer = to_vmx(vcpu)->ept_pointer;

	/*
	 * FLUSH_GUEST_PHYSICAL_ADDRESS_SPACE hypercall needs address
	 * of the base of EPT PML4 table, strip off EPT configuration
	 * information.
	 */
	if (range)
		return hyperv_flush_guest_mapping_range(ept_pointer & PAGE_MASK,
				kvm_fill_hv_flush_list_func, (void *)range);
	else
		return hyperv_flush_guest_mapping(ept_pointer & PAGE_MASK);
}

static int hv_remote_flush_tlb_with_range(struct kvm *kvm,
		struct kvm_tlb_range *range)
{
	struct kvm_vcpu *vcpu;
	int ret = 0, i;

	spin_lock(&to_kvm_vmx(kvm)->ept_pointer_lock);

	if (to_kvm_vmx(kvm)->ept_pointers_match == EPT_POINTERS_CHECK)
		check_ept_pointer_match(kvm);

	if (to_kvm_vmx(kvm)->ept_pointers_match != EPT_POINTERS_MATCH) {
		kvm_for_each_vcpu(i, vcpu, kvm) {
			/* If ept_pointer is invalid pointer, bypass flush request. */
			if (VALID_PAGE(to_vmx(vcpu)->ept_pointer))
				ret |= __hv_remote_flush_tlb_with_range(
					kvm, vcpu, range);
		}
	} else {
		ret = __hv_remote_flush_tlb_with_range(kvm,
				kvm_get_vcpu(kvm, 0), range);
	}

	spin_unlock(&to_kvm_vmx(kvm)->ept_pointer_lock);
	return ret;
}
static int hv_remote_flush_tlb(struct kvm *kvm)
{
	return hv_remote_flush_tlb_with_range(kvm, NULL);
}

static int hv_enable_direct_tlbflush(struct kvm_vcpu *vcpu)
{
	struct hv_enlightened_vmcs *evmcs;
	struct hv_partition_assist_pg **p_hv_pa_pg =
			&vcpu->kvm->arch.hyperv.hv_pa_pg;
	/*
	 * Synthetic VM-Exit is not enabled in current code and so All
	 * evmcs in singe VM shares same assist page.
	 */
	if (!*p_hv_pa_pg)
		*p_hv_pa_pg = kzalloc(PAGE_SIZE, GFP_KERNEL);

	if (!*p_hv_pa_pg)
		return -ENOMEM;

	evmcs = (struct hv_enlightened_vmcs *)to_vmx(vcpu)->loaded_vmcs->vmcs;

	evmcs->partition_assist_page =
		__pa(*p_hv_pa_pg);
	evmcs->hv_vm_id = (unsigned long)vcpu->kvm;
	evmcs->hv_enlightenments_control.nested_flush_hypercall = 1;

	return 0;
}

#endif /* IS_ENABLED(CONFIG_HYPERV) */

/*
 * Comment's format: document - errata name - stepping - processor name.
 * Refer from
 * https://www.virtualbox.org/svn/vbox/trunk/src/VBox/VMM/VMMR0/HMR0.cpp
 */
static u32 vmx_preemption_cpu_tfms[] = {
/* 323344.pdf - BA86   - D0 - Xeon 7500 Series */
0x000206E6,
/* 323056.pdf - AAX65  - C2 - Xeon L3406 */
/* 322814.pdf - AAT59  - C2 - i7-600, i5-500, i5-400 and i3-300 Mobile */
/* 322911.pdf - AAU65  - C2 - i5-600, i3-500 Desktop and Pentium G6950 */
0x00020652,
/* 322911.pdf - AAU65  - K0 - i5-600, i3-500 Desktop and Pentium G6950 */
0x00020655,
/* 322373.pdf - AAO95  - B1 - Xeon 3400 Series */
/* 322166.pdf - AAN92  - B1 - i7-800 and i5-700 Desktop */
/*
 * 320767.pdf - AAP86  - B1 -
 * i7-900 Mobile Extreme, i7-800 and i7-700 Mobile
 */
0x000106E5,
/* 321333.pdf - AAM126 - C0 - Xeon 3500 */
0x000106A0,
/* 321333.pdf - AAM126 - C1 - Xeon 3500 */
0x000106A1,
/* 320836.pdf - AAJ124 - C0 - i7-900 Desktop Extreme and i7-900 Desktop */
0x000106A4,
 /* 321333.pdf - AAM126 - D0 - Xeon 3500 */
 /* 321324.pdf - AAK139 - D0 - Xeon 5500 */
 /* 320836.pdf - AAJ124 - D0 - i7-900 Extreme and i7-900 Desktop */
0x000106A5,
 /* Xeon E3-1220 V2 */
0x000306A8,
};

static inline bool cpu_has_broken_vmx_preemption_timer(void)
{
	u32 eax = cpuid_eax(0x00000001), i;

	/* Clear the reserved bits */
	eax &= ~(0x3U << 14 | 0xfU << 28);
	for (i = 0; i < ARRAY_SIZE(vmx_preemption_cpu_tfms); i++)
		if (eax == vmx_preemption_cpu_tfms[i])
			return true;

	return false;
}

static inline bool cpu_need_virtualize_apic_accesses(struct kvm_vcpu *vcpu)
{
	return flexpriority_enabled && lapic_in_kernel(vcpu);
}

static inline bool report_flexpriority(void)
{
	return flexpriority_enabled;
}

static inline int __find_msr_index(struct vcpu_vmx *vmx, u32 msr)
{
	int i;

	for (i = 0; i < vmx->nmsrs; ++i)
		if (vmx_msr_index[vmx->guest_msrs[i].index] == msr)
			return i;
	return -1;
}

struct shared_msr_entry *find_msr_entry(struct vcpu_vmx *vmx, u32 msr)
{
	int i;

	i = __find_msr_index(vmx, msr);
	if (i >= 0)
		return &vmx->guest_msrs[i];
	return NULL;
}

static int vmx_set_guest_msr(struct vcpu_vmx *vmx, struct shared_msr_entry *msr, u64 data)
{
	int ret = 0;

	u64 old_msr_data = msr->data;
	msr->data = data;
	if (msr - vmx->guest_msrs < vmx->save_nmsrs) {
		preempt_disable();
		ret = kvm_set_shared_msr(msr->index, msr->data,
					 msr->mask);
		preempt_enable();
		if (ret)
			msr->data = old_msr_data;
	}
	return ret;
}

#ifdef CONFIG_KEXEC_CORE
static void crash_vmclear_local_loaded_vmcss(void)
{
	int cpu = raw_smp_processor_id();
	struct loaded_vmcs *v;

	list_for_each_entry(v, &per_cpu(loaded_vmcss_on_cpu, cpu),
			    loaded_vmcss_on_cpu_link)
		vmcs_clear(v->vmcs);
}
#endif /* CONFIG_KEXEC_CORE */

static void __loaded_vmcs_clear(void *arg)
{
	struct loaded_vmcs *loaded_vmcs = arg;
	int cpu = raw_smp_processor_id();

	if (loaded_vmcs->cpu != cpu)
		return; /* vcpu migration can race with cpu offline */
	if (per_cpu(current_vmcs, cpu) == loaded_vmcs->vmcs)
		per_cpu(current_vmcs, cpu) = NULL;

	vmcs_clear(loaded_vmcs->vmcs);
	if (loaded_vmcs->shadow_vmcs && loaded_vmcs->launched)
		vmcs_clear(loaded_vmcs->shadow_vmcs);

	list_del(&loaded_vmcs->loaded_vmcss_on_cpu_link);

	/*
	 * Ensure all writes to loaded_vmcs, including deleting it from its
	 * current percpu list, complete before setting loaded_vmcs->vcpu to
	 * -1, otherwise a different cpu can see vcpu == -1 first and add
	 * loaded_vmcs to its percpu list before it's deleted from this cpu's
	 * list. Pairs with the smp_rmb() in vmx_vcpu_load_vmcs().
	 */
	smp_wmb();

	loaded_vmcs->cpu = -1;
	loaded_vmcs->launched = 0;
}

void loaded_vmcs_clear(struct loaded_vmcs *loaded_vmcs)
{
	int cpu = loaded_vmcs->cpu;

	if (cpu != -1)
		smp_call_function_single(cpu,
			 __loaded_vmcs_clear, loaded_vmcs, 1);
}

static bool vmx_segment_cache_test_set(struct vcpu_vmx *vmx, unsigned seg,
				       unsigned field)
{
	bool ret;
	u32 mask = 1 << (seg * SEG_FIELD_NR + field);

	if (!kvm_register_is_available(&vmx->vcpu, VCPU_EXREG_SEGMENTS)) {
		kvm_register_mark_available(&vmx->vcpu, VCPU_EXREG_SEGMENTS);
		vmx->segment_cache.bitmask = 0;
	}
	ret = vmx->segment_cache.bitmask & mask;
	vmx->segment_cache.bitmask |= mask;
	return ret;
}

static u16 vmx_read_guest_seg_selector(struct vcpu_vmx *vmx, unsigned seg)
{
	u16 *p = &vmx->segment_cache.seg[seg].selector;

	if (!vmx_segment_cache_test_set(vmx, seg, SEG_FIELD_SEL))
		*p = vmcs_read16(kvm_vmx_segment_fields[seg].selector);
	return *p;
}

static ulong vmx_read_guest_seg_base(struct vcpu_vmx *vmx, unsigned seg)
{
	ulong *p = &vmx->segment_cache.seg[seg].base;

	if (!vmx_segment_cache_test_set(vmx, seg, SEG_FIELD_BASE))
		*p = vmcs_readl(kvm_vmx_segment_fields[seg].base);
	return *p;
}

static u32 vmx_read_guest_seg_limit(struct vcpu_vmx *vmx, unsigned seg)
{
	u32 *p = &vmx->segment_cache.seg[seg].limit;

	if (!vmx_segment_cache_test_set(vmx, seg, SEG_FIELD_LIMIT))
		*p = vmcs_read32(kvm_vmx_segment_fields[seg].limit);
	return *p;
}

static u32 vmx_read_guest_seg_ar(struct vcpu_vmx *vmx, unsigned seg)
{
	u32 *p = &vmx->segment_cache.seg[seg].ar;

	if (!vmx_segment_cache_test_set(vmx, seg, SEG_FIELD_AR))
		*p = vmcs_read32(kvm_vmx_segment_fields[seg].ar_bytes);
	return *p;
}

void update_exception_bitmap(struct kvm_vcpu *vcpu)
{
	u32 eb;

	eb = (1u << PF_VECTOR) | (1u << UD_VECTOR) | (1u << MC_VECTOR) |
	     (1u << DB_VECTOR) | (1u << AC_VECTOR);
	/*
	 * Guest access to VMware backdoor ports could legitimately
	 * trigger #GP because of TSS I/O permission bitmap.
	 * We intercept those #GP and allow access to them anyway
	 * as VMware does.
	 */
	if (enable_vmware_backdoor)
		eb |= (1u << GP_VECTOR);
	if ((vcpu->guest_debug &
	     (KVM_GUESTDBG_ENABLE | KVM_GUESTDBG_USE_SW_BP)) ==
	    (KVM_GUESTDBG_ENABLE | KVM_GUESTDBG_USE_SW_BP))
		eb |= 1u << BP_VECTOR;
	if (to_vmx(vcpu)->rmode.vm86_active)
		eb = ~0;
	if (enable_ept)
		eb &= ~(1u << PF_VECTOR);

	/* When we are running a nested L2 guest and L1 specified for it a
	 * certain exception bitmap, we must trap the same exceptions and pass
	 * them to L1. When running L2, we will only handle the exceptions
	 * specified above if L1 did not want them.
	 */
	if (is_guest_mode(vcpu))
		eb |= get_vmcs12(vcpu)->exception_bitmap;

	vmcs_write32(EXCEPTION_BITMAP, eb);
}

/*
 * Check if MSR is intercepted for currently loaded MSR bitmap.
 */
static bool msr_write_intercepted(struct kvm_vcpu *vcpu, u32 msr)
{
	unsigned long *msr_bitmap;
	int f = sizeof(unsigned long);

	if (!cpu_has_vmx_msr_bitmap())
		return true;

	msr_bitmap = to_vmx(vcpu)->loaded_vmcs->msr_bitmap;

	if (msr <= 0x1fff) {
		return !!test_bit(msr, msr_bitmap + 0x800 / f);
	} else if ((msr >= 0xc0000000) && (msr <= 0xc0001fff)) {
		msr &= 0x1fff;
		return !!test_bit(msr, msr_bitmap + 0xc00 / f);
	}

	return true;
}

static void clear_atomic_switch_msr_special(struct vcpu_vmx *vmx,
		unsigned long entry, unsigned long exit)
{
	vm_entry_controls_clearbit(vmx, entry);
	vm_exit_controls_clearbit(vmx, exit);
}

int vmx_find_msr_index(struct vmx_msrs *m, u32 msr)
{
	unsigned int i;

	for (i = 0; i < m->nr; ++i) {
		if (m->val[i].index == msr)
			return i;
	}
	return -ENOENT;
}

static void clear_atomic_switch_msr(struct vcpu_vmx *vmx, unsigned msr)
{
	int i;
	struct msr_autoload *m = &vmx->msr_autoload;

	switch (msr) {
	case MSR_EFER:
		if (cpu_has_load_ia32_efer()) {
			clear_atomic_switch_msr_special(vmx,
					VM_ENTRY_LOAD_IA32_EFER,
					VM_EXIT_LOAD_IA32_EFER);
			return;
		}
		break;
	case MSR_CORE_PERF_GLOBAL_CTRL:
		if (cpu_has_load_perf_global_ctrl()) {
			clear_atomic_switch_msr_special(vmx,
					VM_ENTRY_LOAD_IA32_PERF_GLOBAL_CTRL,
					VM_EXIT_LOAD_IA32_PERF_GLOBAL_CTRL);
			return;
		}
		break;
	}
	i = vmx_find_msr_index(&m->guest, msr);
	if (i < 0)
		goto skip_guest;
	--m->guest.nr;
	m->guest.val[i] = m->guest.val[m->guest.nr];
	vmcs_write32(VM_ENTRY_MSR_LOAD_COUNT, m->guest.nr);

skip_guest:
	i = vmx_find_msr_index(&m->host, msr);
	if (i < 0)
		return;

	--m->host.nr;
	m->host.val[i] = m->host.val[m->host.nr];
	vmcs_write32(VM_EXIT_MSR_LOAD_COUNT, m->host.nr);
}

static void add_atomic_switch_msr_special(struct vcpu_vmx *vmx,
		unsigned long entry, unsigned long exit,
		unsigned long guest_val_vmcs, unsigned long host_val_vmcs,
		u64 guest_val, u64 host_val)
{
	vmcs_write64(guest_val_vmcs, guest_val);
	if (host_val_vmcs != HOST_IA32_EFER)
		vmcs_write64(host_val_vmcs, host_val);
	vm_entry_controls_setbit(vmx, entry);
	vm_exit_controls_setbit(vmx, exit);
}

static void add_atomic_switch_msr(struct vcpu_vmx *vmx, unsigned msr,
				  u64 guest_val, u64 host_val, bool entry_only)
{
	int i, j = 0;
	struct msr_autoload *m = &vmx->msr_autoload;

	switch (msr) {
	case MSR_EFER:
		if (cpu_has_load_ia32_efer()) {
			add_atomic_switch_msr_special(vmx,
					VM_ENTRY_LOAD_IA32_EFER,
					VM_EXIT_LOAD_IA32_EFER,
					GUEST_IA32_EFER,
					HOST_IA32_EFER,
					guest_val, host_val);
			return;
		}
		break;
	case MSR_CORE_PERF_GLOBAL_CTRL:
		if (cpu_has_load_perf_global_ctrl()) {
			add_atomic_switch_msr_special(vmx,
					VM_ENTRY_LOAD_IA32_PERF_GLOBAL_CTRL,
					VM_EXIT_LOAD_IA32_PERF_GLOBAL_CTRL,
					GUEST_IA32_PERF_GLOBAL_CTRL,
					HOST_IA32_PERF_GLOBAL_CTRL,
					guest_val, host_val);
			return;
		}
		break;
	case MSR_IA32_PEBS_ENABLE:
		/* PEBS needs a quiescent period after being disabled (to write
		 * a record).  Disabling PEBS through VMX MSR swapping doesn't
		 * provide that period, so a CPU could write host's record into
		 * guest's memory.
		 */
		wrmsrl(MSR_IA32_PEBS_ENABLE, 0);
	}

	i = vmx_find_msr_index(&m->guest, msr);
	if (!entry_only)
		j = vmx_find_msr_index(&m->host, msr);

	if ((i < 0 && m->guest.nr == NR_LOADSTORE_MSRS) ||
		(j < 0 &&  m->host.nr == NR_LOADSTORE_MSRS)) {
		printk_once(KERN_WARNING "Not enough msr switch entries. "
				"Can't add msr %x\n", msr);
		return;
	}
	if (i < 0) {
		i = m->guest.nr++;
		vmcs_write32(VM_ENTRY_MSR_LOAD_COUNT, m->guest.nr);
	}
	m->guest.val[i].index = msr;
	m->guest.val[i].value = guest_val;

	if (entry_only)
		return;

	if (j < 0) {
		j = m->host.nr++;
		vmcs_write32(VM_EXIT_MSR_LOAD_COUNT, m->host.nr);
	}
	m->host.val[j].index = msr;
	m->host.val[j].value = host_val;
}

static bool update_transition_efer(struct vcpu_vmx *vmx, int efer_offset)
{
	u64 guest_efer = vmx->vcpu.arch.efer;
	u64 ignore_bits = 0;

	/* Shadow paging assumes NX to be available.  */
	if (!enable_ept)
		guest_efer |= EFER_NX;

	/*
	 * LMA and LME handled by hardware; SCE meaningless outside long mode.
	 */
	ignore_bits |= EFER_SCE;
#ifdef CONFIG_X86_64
	ignore_bits |= EFER_LMA | EFER_LME;
	/* SCE is meaningful only in long mode on Intel */
	if (guest_efer & EFER_LMA)
		ignore_bits &= ~(u64)EFER_SCE;
#endif

	/*
	 * On EPT, we can't emulate NX, so we must switch EFER atomically.
	 * On CPUs that support "load IA32_EFER", always switch EFER
	 * atomically, since it's faster than switching it manually.
	 */
	if (cpu_has_load_ia32_efer() ||
	    (enable_ept && ((vmx->vcpu.arch.efer ^ host_efer) & EFER_NX))) {
		if (!(guest_efer & EFER_LMA))
			guest_efer &= ~EFER_LME;
		if (guest_efer != host_efer)
			add_atomic_switch_msr(vmx, MSR_EFER,
					      guest_efer, host_efer, false);
		else
			clear_atomic_switch_msr(vmx, MSR_EFER);
		return false;
	} else {
		clear_atomic_switch_msr(vmx, MSR_EFER);

		guest_efer &= ~ignore_bits;
		guest_efer |= host_efer & ignore_bits;

		vmx->guest_msrs[efer_offset].data = guest_efer;
		vmx->guest_msrs[efer_offset].mask = ~ignore_bits;

		return true;
	}
}

#ifdef CONFIG_X86_32
/*
 * On 32-bit kernels, VM exits still load the FS and GS bases from the
 * VMCS rather than the segment table.  KVM uses this helper to figure
 * out the current bases to poke them into the VMCS before entry.
 */
static unsigned long segment_base(u16 selector)
{
	struct desc_struct *table;
	unsigned long v;

	if (!(selector & ~SEGMENT_RPL_MASK))
		return 0;

	table = get_current_gdt_ro();

	if ((selector & SEGMENT_TI_MASK) == SEGMENT_LDT) {
		u16 ldt_selector = kvm_read_ldt();

		if (!(ldt_selector & ~SEGMENT_RPL_MASK))
			return 0;

		table = (struct desc_struct *)segment_base(ldt_selector);
	}
	v = get_desc_base(&table[selector >> 3]);
	return v;
}
#endif

static inline bool pt_can_write_msr(struct vcpu_vmx *vmx)
{
	return vmx_pt_mode_is_host_guest() &&
	       !(vmx->pt_desc.guest.ctl & RTIT_CTL_TRACEEN);
}

static inline void pt_load_msr(struct pt_ctx *ctx, u32 addr_range)
{
	u32 i;

	wrmsrl(MSR_IA32_RTIT_STATUS, ctx->status);
	wrmsrl(MSR_IA32_RTIT_OUTPUT_BASE, ctx->output_base);
	wrmsrl(MSR_IA32_RTIT_OUTPUT_MASK, ctx->output_mask);
	wrmsrl(MSR_IA32_RTIT_CR3_MATCH, ctx->cr3_match);
	for (i = 0; i < addr_range; i++) {
		wrmsrl(MSR_IA32_RTIT_ADDR0_A + i * 2, ctx->addr_a[i]);
		wrmsrl(MSR_IA32_RTIT_ADDR0_B + i * 2, ctx->addr_b[i]);
	}
}

static inline void pt_save_msr(struct pt_ctx *ctx, u32 addr_range)
{
	u32 i;

	rdmsrl(MSR_IA32_RTIT_STATUS, ctx->status);
	rdmsrl(MSR_IA32_RTIT_OUTPUT_BASE, ctx->output_base);
	rdmsrl(MSR_IA32_RTIT_OUTPUT_MASK, ctx->output_mask);
	rdmsrl(MSR_IA32_RTIT_CR3_MATCH, ctx->cr3_match);
	for (i = 0; i < addr_range; i++) {
		rdmsrl(MSR_IA32_RTIT_ADDR0_A + i * 2, ctx->addr_a[i]);
		rdmsrl(MSR_IA32_RTIT_ADDR0_B + i * 2, ctx->addr_b[i]);
	}
}

static void pt_guest_enter(struct vcpu_vmx *vmx)
{
	if (vmx_pt_mode_is_system())
		return;

	/*
	 * GUEST_IA32_RTIT_CTL is already set in the VMCS.
	 * Save host state before VM entry.
	 */
	rdmsrl(MSR_IA32_RTIT_CTL, vmx->pt_desc.host.ctl);
	if (vmx->pt_desc.guest.ctl & RTIT_CTL_TRACEEN) {
		wrmsrl(MSR_IA32_RTIT_CTL, 0);
		pt_save_msr(&vmx->pt_desc.host, vmx->pt_desc.addr_range);
		pt_load_msr(&vmx->pt_desc.guest, vmx->pt_desc.addr_range);
	}
}

static void pt_guest_exit(struct vcpu_vmx *vmx)
{
	if (vmx_pt_mode_is_system())
		return;

	if (vmx->pt_desc.guest.ctl & RTIT_CTL_TRACEEN) {
		pt_save_msr(&vmx->pt_desc.guest, vmx->pt_desc.addr_range);
		pt_load_msr(&vmx->pt_desc.host, vmx->pt_desc.addr_range);
	}

	/* Reload host state (IA32_RTIT_CTL will be cleared on VM exit). */
	wrmsrl(MSR_IA32_RTIT_CTL, vmx->pt_desc.host.ctl);
}

void vmx_set_host_fs_gs(struct vmcs_host_state *host, u16 fs_sel, u16 gs_sel,
			unsigned long fs_base, unsigned long gs_base)
{
	if (unlikely(fs_sel != host->fs_sel)) {
		if (!(fs_sel & 7))
			vmcs_write16(HOST_FS_SELECTOR, fs_sel);
		else
			vmcs_write16(HOST_FS_SELECTOR, 0);
		host->fs_sel = fs_sel;
	}
	if (unlikely(gs_sel != host->gs_sel)) {
		if (!(gs_sel & 7))
			vmcs_write16(HOST_GS_SELECTOR, gs_sel);
		else
			vmcs_write16(HOST_GS_SELECTOR, 0);
		host->gs_sel = gs_sel;
	}
	if (unlikely(fs_base != host->fs_base)) {
		vmcs_writel(HOST_FS_BASE, fs_base);
		host->fs_base = fs_base;
	}
	if (unlikely(gs_base != host->gs_base)) {
		vmcs_writel(HOST_GS_BASE, gs_base);
		host->gs_base = gs_base;
	}
}

void vmx_prepare_switch_to_guest(struct kvm_vcpu *vcpu)
{
	struct vcpu_vmx *vmx = to_vmx(vcpu);
	struct vmcs_host_state *host_state;
#ifdef CONFIG_X86_64
	int cpu = raw_smp_processor_id();
#endif
	unsigned long fs_base, gs_base;
	u16 fs_sel, gs_sel;
	int i;

	vmx->req_immediate_exit = false;

	/*
	 * Note that guest MSRs to be saved/restored can also be changed
	 * when guest state is loaded. This happens when guest transitions
	 * to/from long-mode by setting MSR_EFER.LMA.
	 */
	if (!vmx->guest_msrs_ready) {
		vmx->guest_msrs_ready = true;
		for (i = 0; i < vmx->save_nmsrs; ++i)
			kvm_set_shared_msr(vmx->guest_msrs[i].index,
					   vmx->guest_msrs[i].data,
					   vmx->guest_msrs[i].mask);

	}

    	if (vmx->nested.need_vmcs12_to_shadow_sync)
		nested_sync_vmcs12_to_shadow(vcpu);

	if (vmx->guest_state_loaded)
		return;

	host_state = &vmx->loaded_vmcs->host_state;

	/*
	 * Set host fs and gs selectors.  Unfortunately, 22.2.3 does not
	 * allow segment selectors with cpl > 0 or ti == 1.
	 */
	host_state->ldt_sel = kvm_read_ldt();

#ifdef CONFIG_X86_64
	savesegment(ds, host_state->ds_sel);
	savesegment(es, host_state->es_sel);

	gs_base = cpu_kernelmode_gs_base(cpu);
	if (likely(is_64bit_mm(current->mm))) {
		save_fsgs_for_kvm();
		fs_sel = current->thread.fsindex;
		gs_sel = current->thread.gsindex;
		fs_base = current->thread.fsbase;
		vmx->msr_host_kernel_gs_base = current->thread.gsbase;
	} else {
		savesegment(fs, fs_sel);
		savesegment(gs, gs_sel);
		fs_base = read_msr(MSR_FS_BASE);
		vmx->msr_host_kernel_gs_base = read_msr(MSR_KERNEL_GS_BASE);
	}

	wrmsrl(MSR_KERNEL_GS_BASE, vmx->msr_guest_kernel_gs_base);
#else
	savesegment(fs, fs_sel);
	savesegment(gs, gs_sel);
	fs_base = segment_base(fs_sel);
	gs_base = segment_base(gs_sel);
#endif

	vmx_set_host_fs_gs(host_state, fs_sel, gs_sel, fs_base, gs_base);
	vmx->guest_state_loaded = true;
}

static void vmx_prepare_switch_to_host(struct vcpu_vmx *vmx)
{
	struct vmcs_host_state *host_state;

	if (!vmx->guest_state_loaded)
		return;

	host_state = &vmx->loaded_vmcs->host_state;

	++vmx->vcpu.stat.host_state_reload;

#ifdef CONFIG_X86_64
	rdmsrl(MSR_KERNEL_GS_BASE, vmx->msr_guest_kernel_gs_base);
#endif
	if (host_state->ldt_sel || (host_state->gs_sel & 7)) {
		kvm_load_ldt(host_state->ldt_sel);
#ifdef CONFIG_X86_64
		load_gs_index(host_state->gs_sel);
#else
		loadsegment(gs, host_state->gs_sel);
#endif
	}
	if (host_state->fs_sel & 7)
		loadsegment(fs, host_state->fs_sel);
#ifdef CONFIG_X86_64
	if (unlikely(host_state->ds_sel | host_state->es_sel)) {
		loadsegment(ds, host_state->ds_sel);
		loadsegment(es, host_state->es_sel);
	}
#endif
	invalidate_tss_limit();
#ifdef CONFIG_X86_64
	wrmsrl(MSR_KERNEL_GS_BASE, vmx->msr_host_kernel_gs_base);
#endif
	load_fixmap_gdt(raw_smp_processor_id());
	vmx->guest_state_loaded = false;
	vmx->guest_msrs_ready = false;
}

#ifdef CONFIG_X86_64
static u64 vmx_read_guest_kernel_gs_base(struct vcpu_vmx *vmx)
{
	preempt_disable();
	if (vmx->guest_state_loaded)
		rdmsrl(MSR_KERNEL_GS_BASE, vmx->msr_guest_kernel_gs_base);
	preempt_enable();
	return vmx->msr_guest_kernel_gs_base;
}

static void vmx_write_guest_kernel_gs_base(struct vcpu_vmx *vmx, u64 data)
{
	preempt_disable();
	if (vmx->guest_state_loaded)
		wrmsrl(MSR_KERNEL_GS_BASE, data);
	preempt_enable();
	vmx->msr_guest_kernel_gs_base = data;
}
#endif

static void vmx_vcpu_pi_load(struct kvm_vcpu *vcpu, int cpu)
{
	struct pi_desc *pi_desc = vcpu_to_pi_desc(vcpu);
	struct pi_desc old, new;
	unsigned int dest;

	/*
	 * In case of hot-plug or hot-unplug, we may have to undo
	 * vmx_vcpu_pi_put even if there is no assigned device.  And we
	 * always keep PI.NDST up to date for simplicity: it makes the
	 * code easier, and CPU migration is not a fast path.
	 */
	if (!pi_test_sn(pi_desc) && vcpu->cpu == cpu)
		return;

	/*
	 * If the 'nv' field is POSTED_INTR_WAKEUP_VECTOR, do not change
	 * PI.NDST: pi_post_block is the one expected to change PID.NDST and the
	 * wakeup handler expects the vCPU to be on the blocked_vcpu_list that
	 * matches PI.NDST. Otherwise, a vcpu may not be able to be woken up
	 * correctly.
	 */
	if (pi_desc->nv == POSTED_INTR_WAKEUP_VECTOR || vcpu->cpu == cpu) {
		pi_clear_sn(pi_desc);
		goto after_clear_sn;
	}

	/* The full case.  */
	do {
		old.control = new.control = pi_desc->control;

		dest = cpu_physical_id(cpu);

		if (x2apic_enabled())
			new.ndst = dest;
		else
			new.ndst = (dest << 8) & 0xFF00;

		new.sn = 0;
	} while (cmpxchg64(&pi_desc->control, old.control,
			   new.control) != old.control);

after_clear_sn:

	/*
	 * Clear SN before reading the bitmap.  The VT-d firmware
	 * writes the bitmap and reads SN atomically (5.2.3 in the
	 * spec), so it doesn't really have a memory barrier that
	 * pairs with this, but we cannot do that and we need one.
	 */
	smp_mb__after_atomic();

	if (!pi_is_pir_empty(pi_desc))
		pi_set_on(pi_desc);
}

void vmx_vcpu_load_vmcs(struct kvm_vcpu *vcpu, int cpu)
{
	struct vcpu_vmx *vmx = to_vmx(vcpu);
	bool already_loaded = vmx->loaded_vmcs->cpu == cpu;

	if (!already_loaded) {
		loaded_vmcs_clear(vmx->loaded_vmcs);
		local_irq_disable();

		/*
		 * Ensure loaded_vmcs->cpu is read before adding loaded_vmcs to
		 * this cpu's percpu list, otherwise it may not yet be deleted
		 * from its previous cpu's percpu list.  Pairs with the
		 * smb_wmb() in __loaded_vmcs_clear().
		 */
		smp_rmb();

		list_add(&vmx->loaded_vmcs->loaded_vmcss_on_cpu_link,
			 &per_cpu(loaded_vmcss_on_cpu, cpu));
		local_irq_enable();
	}

	if (per_cpu(current_vmcs, cpu) != vmx->loaded_vmcs->vmcs) {
		per_cpu(current_vmcs, cpu) = vmx->loaded_vmcs->vmcs;
		vmcs_load(vmx->loaded_vmcs->vmcs);
		indirect_branch_prediction_barrier();
	}

	if (!already_loaded) {
		void *gdt = get_current_gdt_ro();
		unsigned long sysenter_esp;

		kvm_make_request(KVM_REQ_TLB_FLUSH, vcpu);

		/*
		 * Linux uses per-cpu TSS and GDT, so set these when switching
		 * processors.  See 22.2.4.
		 */
		vmcs_writel(HOST_TR_BASE,
			    (unsigned long)&get_cpu_entry_area(cpu)->tss.x86_tss);
		vmcs_writel(HOST_GDTR_BASE, (unsigned long)gdt);   /* 22.2.4 */

		rdmsrl(MSR_IA32_SYSENTER_ESP, sysenter_esp);
		vmcs_writel(HOST_IA32_SYSENTER_ESP, sysenter_esp); /* 22.2.3 */

		vmx->loaded_vmcs->cpu = cpu;
	}

	/* Setup TSC multiplier */
	if (kvm_has_tsc_control &&
	    vmx->current_tsc_ratio != vcpu->arch.tsc_scaling_ratio)
		decache_tsc_multiplier(vmx);
}

/*
 * Switches to specified vcpu, until a matching vcpu_put(), but assumes
 * vcpu mutex is already taken.
 */
void vmx_vcpu_load(struct kvm_vcpu *vcpu, int cpu)
{
	struct vcpu_vmx *vmx = to_vmx(vcpu);

	vmx_vcpu_load_vmcs(vcpu, cpu);

	vmx_vcpu_pi_load(vcpu, cpu);

	vmx->host_debugctlmsr = get_debugctlmsr();
}

static void vmx_vcpu_pi_put(struct kvm_vcpu *vcpu)
{
	struct pi_desc *pi_desc = vcpu_to_pi_desc(vcpu);

	if (!kvm_arch_has_assigned_device(vcpu->kvm) ||
		!irq_remapping_cap(IRQ_POSTING_CAP)  ||
		!kvm_vcpu_apicv_active(vcpu))
		return;

	/* Set SN when the vCPU is preempted */
	if (vcpu->preempted)
		pi_set_sn(pi_desc);
}

static void vmx_vcpu_put(struct kvm_vcpu *vcpu)
{
	vmx_vcpu_pi_put(vcpu);

	vmx_prepare_switch_to_host(to_vmx(vcpu));
}

static bool emulation_required(struct kvm_vcpu *vcpu)
{
	return emulate_invalid_guest_state && !guest_state_valid(vcpu);
}

unsigned long vmx_get_rflags(struct kvm_vcpu *vcpu)
{
	struct vcpu_vmx *vmx = to_vmx(vcpu);
	unsigned long rflags, save_rflags;

	if (!kvm_register_is_available(vcpu, VCPU_EXREG_RFLAGS)) {
		kvm_register_mark_available(vcpu, VCPU_EXREG_RFLAGS);
		rflags = vmcs_readl(GUEST_RFLAGS);
		if (vmx->rmode.vm86_active) {
			rflags &= RMODE_GUEST_OWNED_EFLAGS_BITS;
			save_rflags = vmx->rmode.save_rflags;
			rflags |= save_rflags & ~RMODE_GUEST_OWNED_EFLAGS_BITS;
		}
		vmx->rflags = rflags;
	}
	return vmx->rflags;
}

void vmx_set_rflags(struct kvm_vcpu *vcpu, unsigned long rflags)
{
	struct vcpu_vmx *vmx = to_vmx(vcpu);
	unsigned long old_rflags;

	if (enable_unrestricted_guest) {
		kvm_register_mark_available(vcpu, VCPU_EXREG_RFLAGS);
		vmx->rflags = rflags;
		vmcs_writel(GUEST_RFLAGS, rflags);
		return;
	}

	old_rflags = vmx_get_rflags(vcpu);
	vmx->rflags = rflags;
	if (vmx->rmode.vm86_active) {
		vmx->rmode.save_rflags = rflags;
		rflags |= X86_EFLAGS_IOPL | X86_EFLAGS_VM;
	}
	vmcs_writel(GUEST_RFLAGS, rflags);

	if ((old_rflags ^ vmx->rflags) & X86_EFLAGS_VM)
		vmx->emulation_required = emulation_required(vcpu);
}

u32 vmx_get_interrupt_shadow(struct kvm_vcpu *vcpu)
{
	u32 interruptibility = vmcs_read32(GUEST_INTERRUPTIBILITY_INFO);
	int ret = 0;

	if (interruptibility & GUEST_INTR_STATE_STI)
		ret |= KVM_X86_SHADOW_INT_STI;
	if (interruptibility & GUEST_INTR_STATE_MOV_SS)
		ret |= KVM_X86_SHADOW_INT_MOV_SS;

	return ret;
}

void vmx_set_interrupt_shadow(struct kvm_vcpu *vcpu, int mask)
{
	u32 interruptibility_old = vmcs_read32(GUEST_INTERRUPTIBILITY_INFO);
	u32 interruptibility = interruptibility_old;

	interruptibility &= ~(GUEST_INTR_STATE_STI | GUEST_INTR_STATE_MOV_SS);

	if (mask & KVM_X86_SHADOW_INT_MOV_SS)
		interruptibility |= GUEST_INTR_STATE_MOV_SS;
	else if (mask & KVM_X86_SHADOW_INT_STI)
		interruptibility |= GUEST_INTR_STATE_STI;

	if ((interruptibility != interruptibility_old))
		vmcs_write32(GUEST_INTERRUPTIBILITY_INFO, interruptibility);
}

static int vmx_rtit_ctl_check(struct kvm_vcpu *vcpu, u64 data)
{
	struct vcpu_vmx *vmx = to_vmx(vcpu);
	unsigned long value;

	/*
	 * Any MSR write that attempts to change bits marked reserved will
	 * case a #GP fault.
	 */
	if (data & vmx->pt_desc.ctl_bitmask)
		return 1;

	/*
	 * Any attempt to modify IA32_RTIT_CTL while TraceEn is set will
	 * result in a #GP unless the same write also clears TraceEn.
	 */
	if ((vmx->pt_desc.guest.ctl & RTIT_CTL_TRACEEN) &&
		((vmx->pt_desc.guest.ctl ^ data) & ~RTIT_CTL_TRACEEN))
		return 1;

	/*
	 * WRMSR to IA32_RTIT_CTL that sets TraceEn but clears this bit
	 * and FabricEn would cause #GP, if
	 * CPUID.(EAX=14H, ECX=0):ECX.SNGLRGNOUT[bit 2] = 0
	 */
	if ((data & RTIT_CTL_TRACEEN) && !(data & RTIT_CTL_TOPA) &&
		!(data & RTIT_CTL_FABRIC_EN) &&
		!intel_pt_validate_cap(vmx->pt_desc.caps,
					PT_CAP_single_range_output))
		return 1;

	/*
	 * MTCFreq, CycThresh and PSBFreq encodings check, any MSR write that
	 * utilize encodings marked reserved will casue a #GP fault.
	 */
	value = intel_pt_validate_cap(vmx->pt_desc.caps, PT_CAP_mtc_periods);
	if (intel_pt_validate_cap(vmx->pt_desc.caps, PT_CAP_mtc) &&
			!test_bit((data & RTIT_CTL_MTC_RANGE) >>
			RTIT_CTL_MTC_RANGE_OFFSET, &value))
		return 1;
	value = intel_pt_validate_cap(vmx->pt_desc.caps,
						PT_CAP_cycle_thresholds);
	if (intel_pt_validate_cap(vmx->pt_desc.caps, PT_CAP_psb_cyc) &&
			!test_bit((data & RTIT_CTL_CYC_THRESH) >>
			RTIT_CTL_CYC_THRESH_OFFSET, &value))
		return 1;
	value = intel_pt_validate_cap(vmx->pt_desc.caps, PT_CAP_psb_periods);
	if (intel_pt_validate_cap(vmx->pt_desc.caps, PT_CAP_psb_cyc) &&
			!test_bit((data & RTIT_CTL_PSB_FREQ) >>
			RTIT_CTL_PSB_FREQ_OFFSET, &value))
		return 1;

	/*
	 * If ADDRx_CFG is reserved or the encodings is >2 will
	 * cause a #GP fault.
	 */
	value = (data & RTIT_CTL_ADDR0) >> RTIT_CTL_ADDR0_OFFSET;
	if ((value && (vmx->pt_desc.addr_range < 1)) || (value > 2))
		return 1;
	value = (data & RTIT_CTL_ADDR1) >> RTIT_CTL_ADDR1_OFFSET;
	if ((value && (vmx->pt_desc.addr_range < 2)) || (value > 2))
		return 1;
	value = (data & RTIT_CTL_ADDR2) >> RTIT_CTL_ADDR2_OFFSET;
	if ((value && (vmx->pt_desc.addr_range < 3)) || (value > 2))
		return 1;
	value = (data & RTIT_CTL_ADDR3) >> RTIT_CTL_ADDR3_OFFSET;
	if ((value && (vmx->pt_desc.addr_range < 4)) || (value > 2))
		return 1;

	return 0;
}

static int skip_emulated_instruction(struct kvm_vcpu *vcpu)
{
	unsigned long rip;

	/*
	 * Using VMCS.VM_EXIT_INSTRUCTION_LEN on EPT misconfig depends on
	 * undefined behavior: Intel's SDM doesn't mandate the VMCS field be
	 * set when EPT misconfig occurs.  In practice, real hardware updates
	 * VM_EXIT_INSTRUCTION_LEN on EPT misconfig, but other hypervisors
	 * (namely Hyper-V) don't set it due to it being undefined behavior,
	 * i.e. we end up advancing IP with some random value.
	 */
	if (!static_cpu_has(X86_FEATURE_HYPERVISOR) ||
	    to_vmx(vcpu)->exit_reason != EXIT_REASON_EPT_MISCONFIG) {
		rip = kvm_rip_read(vcpu);
		rip += vmcs_read32(VM_EXIT_INSTRUCTION_LEN);
		kvm_rip_write(vcpu, rip);
	} else {
		if (!kvm_emulate_instruction(vcpu, EMULTYPE_SKIP))
			return 0;
	}

	/* skipping an emulated instruction also counts */
	vmx_set_interrupt_shadow(vcpu, 0);

	return 1;
}


/*
 * Recognizes a pending MTF VM-exit and records the nested state for later
 * delivery.
 */
static void vmx_update_emulated_instruction(struct kvm_vcpu *vcpu)
{
	struct vmcs12 *vmcs12 = get_vmcs12(vcpu);
	struct vcpu_vmx *vmx = to_vmx(vcpu);

	if (!is_guest_mode(vcpu))
		return;

	/*
	 * Per the SDM, MTF takes priority over debug-trap exceptions besides
	 * T-bit traps. As instruction emulation is completed (i.e. at the
	 * instruction boundary), any #DB exception pending delivery must be a
	 * debug-trap. Record the pending MTF state to be delivered in
	 * vmx_check_nested_events().
	 */
	if (nested_cpu_has_mtf(vmcs12) &&
	    (!vcpu->arch.exception.pending ||
	     vcpu->arch.exception.nr == DB_VECTOR))
		vmx->nested.mtf_pending = true;
	else
		vmx->nested.mtf_pending = false;
}

static int vmx_skip_emulated_instruction(struct kvm_vcpu *vcpu)
{
	vmx_update_emulated_instruction(vcpu);
	return skip_emulated_instruction(vcpu);
}

static void vmx_clear_hlt(struct kvm_vcpu *vcpu)
{
	/*
	 * Ensure that we clear the HLT state in the VMCS.  We don't need to
	 * explicitly skip the instruction because if the HLT state is set,
	 * then the instruction is already executing and RIP has already been
	 * advanced.
	 */
	if (kvm_hlt_in_guest(vcpu->kvm) &&
			vmcs_read32(GUEST_ACTIVITY_STATE) == GUEST_ACTIVITY_HLT)
		vmcs_write32(GUEST_ACTIVITY_STATE, GUEST_ACTIVITY_ACTIVE);
}

static void vmx_queue_exception(struct kvm_vcpu *vcpu)
{
	struct vcpu_vmx *vmx = to_vmx(vcpu);
	unsigned nr = vcpu->arch.exception.nr;
	bool has_error_code = vcpu->arch.exception.has_error_code;
	u32 error_code = vcpu->arch.exception.error_code;
	u32 intr_info = nr | INTR_INFO_VALID_MASK;

	kvm_deliver_exception_payload(vcpu);

	if (has_error_code) {
		vmcs_write32(VM_ENTRY_EXCEPTION_ERROR_CODE, error_code);
		intr_info |= INTR_INFO_DELIVER_CODE_MASK;
	}

	if (vmx->rmode.vm86_active) {
		int inc_eip = 0;
		if (kvm_exception_is_soft(nr))
			inc_eip = vcpu->arch.event_exit_inst_len;
		kvm_inject_realmode_interrupt(vcpu, nr, inc_eip);
		return;
	}

	WARN_ON_ONCE(vmx->emulation_required);

	if (kvm_exception_is_soft(nr)) {
		vmcs_write32(VM_ENTRY_INSTRUCTION_LEN,
			     vmx->vcpu.arch.event_exit_inst_len);
		intr_info |= INTR_TYPE_SOFT_EXCEPTION;
	} else
		intr_info |= INTR_TYPE_HARD_EXCEPTION;

	vmcs_write32(VM_ENTRY_INTR_INFO_FIELD, intr_info);

	vmx_clear_hlt(vcpu);
}

/*
 * Swap MSR entry in host/guest MSR entry array.
 */
static void move_msr_up(struct vcpu_vmx *vmx, int from, int to)
{
	struct shared_msr_entry tmp;

	tmp = vmx->guest_msrs[to];
	vmx->guest_msrs[to] = vmx->guest_msrs[from];
	vmx->guest_msrs[from] = tmp;
}

/*
 * Set up the vmcs to automatically save and restore system
 * msrs.  Don't touch the 64-bit msrs if the guest is in legacy
 * mode, as fiddling with msrs is very expensive.
 */
static void setup_msrs(struct vcpu_vmx *vmx)
{
	int save_nmsrs, index;

	save_nmsrs = 0;
#ifdef CONFIG_X86_64
	/*
	 * The SYSCALL MSRs are only needed on long mode guests, and only
	 * when EFER.SCE is set.
	 */
	if (is_long_mode(&vmx->vcpu) && (vmx->vcpu.arch.efer & EFER_SCE)) {
		index = __find_msr_index(vmx, MSR_STAR);
		if (index >= 0)
			move_msr_up(vmx, index, save_nmsrs++);
		index = __find_msr_index(vmx, MSR_LSTAR);
		if (index >= 0)
			move_msr_up(vmx, index, save_nmsrs++);
		index = __find_msr_index(vmx, MSR_SYSCALL_MASK);
		if (index >= 0)
			move_msr_up(vmx, index, save_nmsrs++);
	}
#endif
	index = __find_msr_index(vmx, MSR_EFER);
	if (index >= 0 && update_transition_efer(vmx, index))
		move_msr_up(vmx, index, save_nmsrs++);
	index = __find_msr_index(vmx, MSR_TSC_AUX);
	if (index >= 0 && guest_cpuid_has(&vmx->vcpu, X86_FEATURE_RDTSCP))
		move_msr_up(vmx, index, save_nmsrs++);
	index = __find_msr_index(vmx, MSR_IA32_TSX_CTRL);
	if (index >= 0)
		move_msr_up(vmx, index, save_nmsrs++);

	vmx->save_nmsrs = save_nmsrs;
	vmx->guest_msrs_ready = false;

	if (cpu_has_vmx_msr_bitmap())
		vmx_update_msr_bitmap(&vmx->vcpu);
}

static u64 vmx_read_l1_tsc_offset(struct kvm_vcpu *vcpu)
{
	struct vmcs12 *vmcs12 = get_vmcs12(vcpu);

	if (is_guest_mode(vcpu) &&
	    (vmcs12->cpu_based_vm_exec_control & CPU_BASED_USE_TSC_OFFSETTING))
		return vcpu->arch.tsc_offset - vmcs12->tsc_offset;

	return vcpu->arch.tsc_offset;
}

static u64 vmx_write_l1_tsc_offset(struct kvm_vcpu *vcpu, u64 offset)
{
	struct vmcs12 *vmcs12 = get_vmcs12(vcpu);
	u64 g_tsc_offset = 0;

	/*
	 * We're here if L1 chose not to trap WRMSR to TSC. According
	 * to the spec, this should set L1's TSC; The offset that L1
	 * set for L2 remains unchanged, and still needs to be added
	 * to the newly set TSC to get L2's TSC.
	 */
	if (is_guest_mode(vcpu) &&
	    (vmcs12->cpu_based_vm_exec_control & CPU_BASED_USE_TSC_OFFSETTING))
		g_tsc_offset = vmcs12->tsc_offset;

	trace_kvm_write_tsc_offset(vcpu->vcpu_id,
				   vcpu->arch.tsc_offset - g_tsc_offset,
				   offset);
	vmcs_write64(TSC_OFFSET, offset + g_tsc_offset);
	return offset + g_tsc_offset;
}

/*
 * nested_vmx_allowed() checks whether a guest should be allowed to use VMX
 * instructions and MSRs (i.e., nested VMX). Nested VMX is disabled for
 * all guests if the "nested" module option is off, and can also be disabled
 * for a single guest by disabling its VMX cpuid bit.
 */
bool nested_vmx_allowed(struct kvm_vcpu *vcpu)
{
	return nested && guest_cpuid_has(vcpu, X86_FEATURE_VMX);
}

static inline bool vmx_feature_control_msr_valid(struct kvm_vcpu *vcpu,
						 uint64_t val)
{
	uint64_t valid_bits = to_vmx(vcpu)->msr_ia32_feature_control_valid_bits;

	return !(val & ~valid_bits);
}

static int vmx_get_msr_feature(struct kvm_msr_entry *msr)
{
	switch (msr->index) {
	case MSR_IA32_VMX_BASIC ... MSR_IA32_VMX_VMFUNC:
		if (!nested)
			return 1;
		return vmx_get_vmx_msr(&vmcs_config.nested, msr->index, &msr->data);
	default:
		return 1;
	}
}

/*
 * Reads an msr value (of 'msr_index') into 'pdata'.
 * Returns 0 on success, non-0 otherwise.
 * Assumes vcpu_load() was already called.
 */
static int vmx_get_msr(struct kvm_vcpu *vcpu, struct msr_data *msr_info)
{
	struct vcpu_vmx *vmx = to_vmx(vcpu);
	struct shared_msr_entry *msr;
	u32 index;

	switch (msr_info->index) {
#ifdef CONFIG_X86_64
	case MSR_FS_BASE:
		msr_info->data = vmcs_readl(GUEST_FS_BASE);
		break;
	case MSR_GS_BASE:
		msr_info->data = vmcs_readl(GUEST_GS_BASE);
		break;
	case MSR_KERNEL_GS_BASE:
		msr_info->data = vmx_read_guest_kernel_gs_base(vmx);
		break;
#endif
	case MSR_EFER:
		return kvm_get_msr_common(vcpu, msr_info);
	case MSR_IA32_TSX_CTRL:
		if (!msr_info->host_initiated &&
		    !(vcpu->arch.arch_capabilities & ARCH_CAP_TSX_CTRL_MSR))
			return 1;
		goto find_shared_msr;
	case MSR_IA32_UMWAIT_CONTROL:
		if (!msr_info->host_initiated && !vmx_has_waitpkg(vmx))
			return 1;

		msr_info->data = vmx->msr_ia32_umwait_control;
		break;
	case MSR_IA32_SPEC_CTRL:
		if (!msr_info->host_initiated &&
		    !guest_cpuid_has(vcpu, X86_FEATURE_SPEC_CTRL))
			return 1;

		msr_info->data = to_vmx(vcpu)->spec_ctrl;
		break;
	case MSR_IA32_SYSENTER_CS:
		msr_info->data = vmcs_read32(GUEST_SYSENTER_CS);
		break;
	case MSR_IA32_SYSENTER_EIP:
		msr_info->data = vmcs_readl(GUEST_SYSENTER_EIP);
		break;
	case MSR_IA32_SYSENTER_ESP:
		msr_info->data = vmcs_readl(GUEST_SYSENTER_ESP);
		break;
	case MSR_IA32_BNDCFGS:
		if (!kvm_mpx_supported() ||
		    (!msr_info->host_initiated &&
		     !guest_cpuid_has(vcpu, X86_FEATURE_MPX)))
			return 1;
		msr_info->data = vmcs_read64(GUEST_BNDCFGS);
		break;
	case MSR_IA32_MCG_EXT_CTL:
		if (!msr_info->host_initiated &&
		    !(vmx->msr_ia32_feature_control &
		      FEAT_CTL_LMCE_ENABLED))
			return 1;
		msr_info->data = vcpu->arch.mcg_ext_ctl;
		break;
	case MSR_IA32_FEAT_CTL:
		msr_info->data = vmx->msr_ia32_feature_control;
		break;
	case MSR_IA32_VMX_BASIC ... MSR_IA32_VMX_VMFUNC:
		if (!nested_vmx_allowed(vcpu))
			return 1;
		if (vmx_get_vmx_msr(&vmx->nested.msrs, msr_info->index,
				    &msr_info->data))
			return 1;
		/*
		 * Enlightened VMCS v1 doesn't have certain fields, but buggy
		 * Hyper-V versions are still trying to use corresponding
		 * features when they are exposed. Filter out the essential
		 * minimum.
		 */
		if (!msr_info->host_initiated &&
		    vmx->nested.enlightened_vmcs_enabled)
			nested_evmcs_filter_control_msr(msr_info->index,
							&msr_info->data);
		break;
	case MSR_IA32_RTIT_CTL:
		if (!vmx_pt_mode_is_host_guest())
			return 1;
		msr_info->data = vmx->pt_desc.guest.ctl;
		break;
	case MSR_IA32_RTIT_STATUS:
		if (!vmx_pt_mode_is_host_guest())
			return 1;
		msr_info->data = vmx->pt_desc.guest.status;
		break;
	case MSR_IA32_RTIT_CR3_MATCH:
		if (!vmx_pt_mode_is_host_guest() ||
			!intel_pt_validate_cap(vmx->pt_desc.caps,
						PT_CAP_cr3_filtering))
			return 1;
		msr_info->data = vmx->pt_desc.guest.cr3_match;
		break;
	case MSR_IA32_RTIT_OUTPUT_BASE:
		if (!vmx_pt_mode_is_host_guest() ||
			(!intel_pt_validate_cap(vmx->pt_desc.caps,
					PT_CAP_topa_output) &&
			 !intel_pt_validate_cap(vmx->pt_desc.caps,
					PT_CAP_single_range_output)))
			return 1;
		msr_info->data = vmx->pt_desc.guest.output_base;
		break;
	case MSR_IA32_RTIT_OUTPUT_MASK:
		if (!vmx_pt_mode_is_host_guest() ||
			(!intel_pt_validate_cap(vmx->pt_desc.caps,
					PT_CAP_topa_output) &&
			 !intel_pt_validate_cap(vmx->pt_desc.caps,
					PT_CAP_single_range_output)))
			return 1;
		msr_info->data = vmx->pt_desc.guest.output_mask;
		break;
	case MSR_IA32_RTIT_ADDR0_A ... MSR_IA32_RTIT_ADDR3_B:
		index = msr_info->index - MSR_IA32_RTIT_ADDR0_A;
		if (!vmx_pt_mode_is_host_guest() ||
			(index >= 2 * intel_pt_validate_cap(vmx->pt_desc.caps,
					PT_CAP_num_address_ranges)))
			return 1;
		if (index % 2)
			msr_info->data = vmx->pt_desc.guest.addr_b[index / 2];
		else
			msr_info->data = vmx->pt_desc.guest.addr_a[index / 2];
		break;
	case MSR_TSC_AUX:
		if (!msr_info->host_initiated &&
		    !guest_cpuid_has(vcpu, X86_FEATURE_RDTSCP))
			return 1;
		goto find_shared_msr;
	default:
	find_shared_msr:
		msr = find_msr_entry(vmx, msr_info->index);
		if (msr) {
			msr_info->data = msr->data;
			break;
		}
		return kvm_get_msr_common(vcpu, msr_info);
	}

	return 0;
}

/*
 * Writes msr value into the appropriate "register".
 * Returns 0 on success, non-0 otherwise.
 * Assumes vcpu_load() was already called.
 */
static int vmx_set_msr(struct kvm_vcpu *vcpu, struct msr_data *msr_info)
{
	struct vcpu_vmx *vmx = to_vmx(vcpu);
	struct shared_msr_entry *msr;
	int ret = 0;
	u32 msr_index = msr_info->index;
	u64 data = msr_info->data;
	u32 index;

	switch (msr_index) {
	case MSR_EFER:
		ret = kvm_set_msr_common(vcpu, msr_info);
		break;
#ifdef CONFIG_X86_64
	case MSR_FS_BASE:
		vmx_segment_cache_clear(vmx);
		vmcs_writel(GUEST_FS_BASE, data);
		break;
	case MSR_GS_BASE:
		vmx_segment_cache_clear(vmx);
		vmcs_writel(GUEST_GS_BASE, data);
		break;
	case MSR_KERNEL_GS_BASE:
		vmx_write_guest_kernel_gs_base(vmx, data);
		break;
#endif
	case MSR_IA32_SYSENTER_CS:
		if (is_guest_mode(vcpu))
			get_vmcs12(vcpu)->guest_sysenter_cs = data;
		vmcs_write32(GUEST_SYSENTER_CS, data);
		break;
	case MSR_IA32_SYSENTER_EIP:
		if (is_guest_mode(vcpu))
			get_vmcs12(vcpu)->guest_sysenter_eip = data;
		vmcs_writel(GUEST_SYSENTER_EIP, data);
		break;
	case MSR_IA32_SYSENTER_ESP:
		if (is_guest_mode(vcpu))
			get_vmcs12(vcpu)->guest_sysenter_esp = data;
		vmcs_writel(GUEST_SYSENTER_ESP, data);
		break;
	case MSR_IA32_DEBUGCTLMSR:
		if (is_guest_mode(vcpu) && get_vmcs12(vcpu)->vm_exit_controls &
						VM_EXIT_SAVE_DEBUG_CONTROLS)
			get_vmcs12(vcpu)->guest_ia32_debugctl = data;

		ret = kvm_set_msr_common(vcpu, msr_info);
		break;

	case MSR_IA32_BNDCFGS:
		if (!kvm_mpx_supported() ||
		    (!msr_info->host_initiated &&
		     !guest_cpuid_has(vcpu, X86_FEATURE_MPX)))
			return 1;
		if (is_noncanonical_address(data & PAGE_MASK, vcpu) ||
		    (data & MSR_IA32_BNDCFGS_RSVD))
			return 1;
		vmcs_write64(GUEST_BNDCFGS, data);
		break;
	case MSR_IA32_UMWAIT_CONTROL:
		if (!msr_info->host_initiated && !vmx_has_waitpkg(vmx))
			return 1;

		/* The reserved bit 1 and non-32 bit [63:32] should be zero */
		if (data & (BIT_ULL(1) | GENMASK_ULL(63, 32)))
			return 1;

		vmx->msr_ia32_umwait_control = data;
		break;
	case MSR_IA32_SPEC_CTRL:
		if (!msr_info->host_initiated &&
		    !guest_cpuid_has(vcpu, X86_FEATURE_SPEC_CTRL))
			return 1;

		if (data & ~kvm_spec_ctrl_valid_bits(vcpu))
			return 1;

		vmx->spec_ctrl = data;
		if (!data)
			break;

		/*
		 * For non-nested:
		 * When it's written (to non-zero) for the first time, pass
		 * it through.
		 *
		 * For nested:
		 * The handling of the MSR bitmap for L2 guests is done in
		 * nested_vmx_prepare_msr_bitmap. We should not touch the
		 * vmcs02.msr_bitmap here since it gets completely overwritten
		 * in the merging. We update the vmcs01 here for L1 as well
		 * since it will end up touching the MSR anyway now.
		 */
		vmx_disable_intercept_for_msr(vmx->vmcs01.msr_bitmap,
					      MSR_IA32_SPEC_CTRL,
					      MSR_TYPE_RW);
		break;
	case MSR_IA32_TSX_CTRL:
		if (!msr_info->host_initiated &&
		    !(vcpu->arch.arch_capabilities & ARCH_CAP_TSX_CTRL_MSR))
			return 1;
		if (data & ~(TSX_CTRL_RTM_DISABLE | TSX_CTRL_CPUID_CLEAR))
			return 1;
		goto find_shared_msr;
	case MSR_IA32_PRED_CMD:
		if (!msr_info->host_initiated &&
		    !guest_cpuid_has(vcpu, X86_FEATURE_SPEC_CTRL))
			return 1;

		if (data & ~PRED_CMD_IBPB)
			return 1;
		if (!boot_cpu_has(X86_FEATURE_SPEC_CTRL))
			return 1;
		if (!data)
			break;

		wrmsrl(MSR_IA32_PRED_CMD, PRED_CMD_IBPB);

		/*
		 * For non-nested:
		 * When it's written (to non-zero) for the first time, pass
		 * it through.
		 *
		 * For nested:
		 * The handling of the MSR bitmap for L2 guests is done in
		 * nested_vmx_prepare_msr_bitmap. We should not touch the
		 * vmcs02.msr_bitmap here since it gets completely overwritten
		 * in the merging.
		 */
		vmx_disable_intercept_for_msr(vmx->vmcs01.msr_bitmap, MSR_IA32_PRED_CMD,
					      MSR_TYPE_W);
		break;
	case MSR_IA32_CR_PAT:
		if (!kvm_pat_valid(data))
			return 1;

		if (is_guest_mode(vcpu) &&
		    get_vmcs12(vcpu)->vm_exit_controls & VM_EXIT_SAVE_IA32_PAT)
			get_vmcs12(vcpu)->guest_ia32_pat = data;

		if (vmcs_config.vmentry_ctrl & VM_ENTRY_LOAD_IA32_PAT) {
			vmcs_write64(GUEST_IA32_PAT, data);
			vcpu->arch.pat = data;
			break;
		}
		ret = kvm_set_msr_common(vcpu, msr_info);
		break;
	case MSR_IA32_TSC_ADJUST:
		ret = kvm_set_msr_common(vcpu, msr_info);
		break;
	case MSR_IA32_MCG_EXT_CTL:
		if ((!msr_info->host_initiated &&
		     !(to_vmx(vcpu)->msr_ia32_feature_control &
		       FEAT_CTL_LMCE_ENABLED)) ||
		    (data & ~MCG_EXT_CTL_LMCE_EN))
			return 1;
		vcpu->arch.mcg_ext_ctl = data;
		break;
	case MSR_IA32_FEAT_CTL:
		if (!vmx_feature_control_msr_valid(vcpu, data) ||
		    (to_vmx(vcpu)->msr_ia32_feature_control &
		     FEAT_CTL_LOCKED && !msr_info->host_initiated))
			return 1;
		vmx->msr_ia32_feature_control = data;
		if (msr_info->host_initiated && data == 0)
			vmx_leave_nested(vcpu);
		break;
	case MSR_IA32_VMX_BASIC ... MSR_IA32_VMX_VMFUNC:
		if (!msr_info->host_initiated)
			return 1; /* they are read-only */
		if (!nested_vmx_allowed(vcpu))
			return 1;
		return vmx_set_vmx_msr(vcpu, msr_index, data);
	case MSR_IA32_RTIT_CTL:
		if (!vmx_pt_mode_is_host_guest() ||
			vmx_rtit_ctl_check(vcpu, data) ||
			vmx->nested.vmxon)
			return 1;
		vmcs_write64(GUEST_IA32_RTIT_CTL, data);
		vmx->pt_desc.guest.ctl = data;
		pt_update_intercept_for_msr(vmx);
		break;
	case MSR_IA32_RTIT_STATUS:
		if (!pt_can_write_msr(vmx))
			return 1;
		if (data & MSR_IA32_RTIT_STATUS_MASK)
			return 1;
		vmx->pt_desc.guest.status = data;
		break;
	case MSR_IA32_RTIT_CR3_MATCH:
		if (!pt_can_write_msr(vmx))
			return 1;
		if (!intel_pt_validate_cap(vmx->pt_desc.caps,
					   PT_CAP_cr3_filtering))
			return 1;
		vmx->pt_desc.guest.cr3_match = data;
		break;
	case MSR_IA32_RTIT_OUTPUT_BASE:
		if (!pt_can_write_msr(vmx))
			return 1;
		if (!intel_pt_validate_cap(vmx->pt_desc.caps,
					   PT_CAP_topa_output) &&
		    !intel_pt_validate_cap(vmx->pt_desc.caps,
					   PT_CAP_single_range_output))
			return 1;
		if (data & MSR_IA32_RTIT_OUTPUT_BASE_MASK)
			return 1;
		vmx->pt_desc.guest.output_base = data;
		break;
	case MSR_IA32_RTIT_OUTPUT_MASK:
		if (!pt_can_write_msr(vmx))
			return 1;
		if (!intel_pt_validate_cap(vmx->pt_desc.caps,
					   PT_CAP_topa_output) &&
		    !intel_pt_validate_cap(vmx->pt_desc.caps,
					   PT_CAP_single_range_output))
			return 1;
		vmx->pt_desc.guest.output_mask = data;
		break;
	case MSR_IA32_RTIT_ADDR0_A ... MSR_IA32_RTIT_ADDR3_B:
		if (!pt_can_write_msr(vmx))
			return 1;
		index = msr_info->index - MSR_IA32_RTIT_ADDR0_A;
		if (index >= 2 * intel_pt_validate_cap(vmx->pt_desc.caps,
						       PT_CAP_num_address_ranges))
			return 1;
		if (is_noncanonical_address(data, vcpu))
			return 1;
		if (index % 2)
			vmx->pt_desc.guest.addr_b[index / 2] = data;
		else
			vmx->pt_desc.guest.addr_a[index / 2] = data;
		break;
	case MSR_TSC_AUX:
		if (!msr_info->host_initiated &&
		    !guest_cpuid_has(vcpu, X86_FEATURE_RDTSCP))
			return 1;
		/* Check reserved bit, higher 32 bits should be zero */
		if ((data >> 32) != 0)
			return 1;
		goto find_shared_msr;

	default:
	find_shared_msr:
		msr = find_msr_entry(vmx, msr_index);
		if (msr)
			ret = vmx_set_guest_msr(vmx, msr, data);
		else
			ret = kvm_set_msr_common(vcpu, msr_info);
	}

	return ret;
}

static void vmx_cache_reg(struct kvm_vcpu *vcpu, enum kvm_reg reg)
{
	kvm_register_mark_available(vcpu, reg);

	switch (reg) {
	case VCPU_REGS_RSP:
		vcpu->arch.regs[VCPU_REGS_RSP] = vmcs_readl(GUEST_RSP);
		break;
	case VCPU_REGS_RIP:
		vcpu->arch.regs[VCPU_REGS_RIP] = vmcs_readl(GUEST_RIP);
		break;
	case VCPU_EXREG_PDPTR:
		if (enable_ept)
			ept_save_pdptrs(vcpu);
		break;
	case VCPU_EXREG_CR3:
		if (enable_unrestricted_guest || (enable_ept && is_paging(vcpu)))
			vcpu->arch.cr3 = vmcs_readl(GUEST_CR3);
		break;
	default:
		WARN_ON_ONCE(1);
		break;
	}
}

static __init int cpu_has_kvm_support(void)
{
	return cpu_has_vmx();
}

static __init int vmx_disabled_by_bios(void)
{
	return !boot_cpu_has(X86_FEATURE_MSR_IA32_FEAT_CTL) ||
	       !boot_cpu_has(X86_FEATURE_VMX);
}

static int kvm_cpu_vmxon(u64 vmxon_pointer)
{
	u64 msr;

	cr4_set_bits(X86_CR4_VMXE);
	intel_pt_handle_vmx(1);

	asm_volatile_goto("1: vmxon %[vmxon_pointer]\n\t"
			  _ASM_EXTABLE(1b, %l[fault])
			  : : [vmxon_pointer] "m"(vmxon_pointer)
			  : : fault);
	return 0;

fault:
	WARN_ONCE(1, "VMXON faulted, MSR_IA32_FEAT_CTL (0x3a) = 0x%llx\n",
		  rdmsrl_safe(MSR_IA32_FEAT_CTL, &msr) ? 0xdeadbeef : msr);
	intel_pt_handle_vmx(0);
	cr4_clear_bits(X86_CR4_VMXE);

	return -EFAULT;
}

static int hardware_enable(void)
{
	int cpu = raw_smp_processor_id();
	u64 phys_addr = __pa(per_cpu(vmxarea, cpu));
	int r;

	if (cr4_read_shadow() & X86_CR4_VMXE)
		return -EBUSY;

	/*
	 * This can happen if we hot-added a CPU but failed to allocate
	 * VP assist page for it.
	 */
	if (static_branch_unlikely(&enable_evmcs) &&
	    !hv_get_vp_assist_page(cpu))
		return -EFAULT;

<<<<<<< HEAD
	kvm_cpu_vmxon(phys_addr);
=======
	r = kvm_cpu_vmxon(phys_addr);
	if (r)
		return r;

>>>>>>> c58091a3
	if (enable_ept)
		ept_sync_global();

	return 0;
}

static void vmclear_local_loaded_vmcss(void)
{
	int cpu = raw_smp_processor_id();
	struct loaded_vmcs *v, *n;

	list_for_each_entry_safe(v, n, &per_cpu(loaded_vmcss_on_cpu, cpu),
				 loaded_vmcss_on_cpu_link)
		__loaded_vmcs_clear(v);
}


/* Just like cpu_vmxoff(), but with the __kvm_handle_fault_on_reboot()
 * tricks.
 */
static void kvm_cpu_vmxoff(void)
{
	asm volatile (__ex("vmxoff"));

	intel_pt_handle_vmx(0);
	cr4_clear_bits(X86_CR4_VMXE);
}

static void hardware_disable(void)
{
	vmclear_local_loaded_vmcss();
	kvm_cpu_vmxoff();
}

/*
 * There is no X86_FEATURE for SGX yet, but anyway we need to query CPUID
 * directly instead of going through cpu_has(), to ensure KVM is trapping
 * ENCLS whenever it's supported in hardware.  It does not matter whether
 * the host OS supports or has enabled SGX.
 */
static bool cpu_has_sgx(void)
{
	return cpuid_eax(0) >= 0x12 && (cpuid_eax(0x12) & BIT(0));
}

static __init int adjust_vmx_controls(u32 ctl_min, u32 ctl_opt,
				      u32 msr, u32 *result)
{
	u32 vmx_msr_low, vmx_msr_high;
	u32 ctl = ctl_min | ctl_opt;

	rdmsr(msr, vmx_msr_low, vmx_msr_high);

	ctl &= vmx_msr_high; /* bit == 0 in high word ==> must be zero */
	ctl |= vmx_msr_low;  /* bit == 1 in low word  ==> must be one  */

	/* Ensure minimum (required) set of control bits are supported. */
	if (ctl_min & ~ctl)
		return -EIO;

	*result = ctl;
	return 0;
}

static __init int setup_vmcs_config(struct vmcs_config *vmcs_conf,
				    struct vmx_capability *vmx_cap)
{
	u32 vmx_msr_low, vmx_msr_high;
	u32 min, opt, min2, opt2;
	u32 _pin_based_exec_control = 0;
	u32 _cpu_based_exec_control = 0;
	u32 _cpu_based_2nd_exec_control = 0;
	u32 _vmexit_control = 0;
	u32 _vmentry_control = 0;

	memset(vmcs_conf, 0, sizeof(*vmcs_conf));
	min = CPU_BASED_HLT_EXITING |
#ifdef CONFIG_X86_64
	      CPU_BASED_CR8_LOAD_EXITING |
	      CPU_BASED_CR8_STORE_EXITING |
#endif
	      CPU_BASED_CR3_LOAD_EXITING |
	      CPU_BASED_CR3_STORE_EXITING |
	      CPU_BASED_UNCOND_IO_EXITING |
	      CPU_BASED_MOV_DR_EXITING |
	      CPU_BASED_USE_TSC_OFFSETTING |
	      CPU_BASED_MWAIT_EXITING |
	      CPU_BASED_MONITOR_EXITING |
	      CPU_BASED_INVLPG_EXITING |
	      CPU_BASED_RDPMC_EXITING;

	opt = CPU_BASED_TPR_SHADOW |
	      CPU_BASED_USE_MSR_BITMAPS |
	      CPU_BASED_ACTIVATE_SECONDARY_CONTROLS;
	if (adjust_vmx_controls(min, opt, MSR_IA32_VMX_PROCBASED_CTLS,
				&_cpu_based_exec_control) < 0)
		return -EIO;
#ifdef CONFIG_X86_64
	if ((_cpu_based_exec_control & CPU_BASED_TPR_SHADOW))
		_cpu_based_exec_control &= ~CPU_BASED_CR8_LOAD_EXITING &
					   ~CPU_BASED_CR8_STORE_EXITING;
#endif
	if (_cpu_based_exec_control & CPU_BASED_ACTIVATE_SECONDARY_CONTROLS) {
		min2 = 0;
		opt2 = SECONDARY_EXEC_VIRTUALIZE_APIC_ACCESSES |
			SECONDARY_EXEC_VIRTUALIZE_X2APIC_MODE |
			SECONDARY_EXEC_WBINVD_EXITING |
			SECONDARY_EXEC_ENABLE_VPID |
			SECONDARY_EXEC_ENABLE_EPT |
			SECONDARY_EXEC_UNRESTRICTED_GUEST |
			SECONDARY_EXEC_PAUSE_LOOP_EXITING |
			SECONDARY_EXEC_DESC |
			SECONDARY_EXEC_RDTSCP |
			SECONDARY_EXEC_ENABLE_INVPCID |
			SECONDARY_EXEC_APIC_REGISTER_VIRT |
			SECONDARY_EXEC_VIRTUAL_INTR_DELIVERY |
			SECONDARY_EXEC_SHADOW_VMCS |
			SECONDARY_EXEC_XSAVES |
			SECONDARY_EXEC_RDSEED_EXITING |
			SECONDARY_EXEC_RDRAND_EXITING |
			SECONDARY_EXEC_ENABLE_PML |
			SECONDARY_EXEC_TSC_SCALING |
			SECONDARY_EXEC_ENABLE_USR_WAIT_PAUSE |
			SECONDARY_EXEC_PT_USE_GPA |
			SECONDARY_EXEC_PT_CONCEAL_VMX |
			SECONDARY_EXEC_ENABLE_VMFUNC;
		if (cpu_has_sgx())
			opt2 |= SECONDARY_EXEC_ENCLS_EXITING;
		if (adjust_vmx_controls(min2, opt2,
					MSR_IA32_VMX_PROCBASED_CTLS2,
					&_cpu_based_2nd_exec_control) < 0)
			return -EIO;
	}
#ifndef CONFIG_X86_64
	if (!(_cpu_based_2nd_exec_control &
				SECONDARY_EXEC_VIRTUALIZE_APIC_ACCESSES))
		_cpu_based_exec_control &= ~CPU_BASED_TPR_SHADOW;
#endif

	if (!(_cpu_based_exec_control & CPU_BASED_TPR_SHADOW))
		_cpu_based_2nd_exec_control &= ~(
				SECONDARY_EXEC_APIC_REGISTER_VIRT |
				SECONDARY_EXEC_VIRTUALIZE_X2APIC_MODE |
				SECONDARY_EXEC_VIRTUAL_INTR_DELIVERY);

	rdmsr_safe(MSR_IA32_VMX_EPT_VPID_CAP,
		&vmx_cap->ept, &vmx_cap->vpid);

	if (_cpu_based_2nd_exec_control & SECONDARY_EXEC_ENABLE_EPT) {
		/* CR3 accesses and invlpg don't need to cause VM Exits when EPT
		   enabled */
		_cpu_based_exec_control &= ~(CPU_BASED_CR3_LOAD_EXITING |
					     CPU_BASED_CR3_STORE_EXITING |
					     CPU_BASED_INVLPG_EXITING);
	} else if (vmx_cap->ept) {
		vmx_cap->ept = 0;
		pr_warn_once("EPT CAP should not exist if not support "
				"1-setting enable EPT VM-execution control\n");
	}
	if (!(_cpu_based_2nd_exec_control & SECONDARY_EXEC_ENABLE_VPID) &&
		vmx_cap->vpid) {
		vmx_cap->vpid = 0;
		pr_warn_once("VPID CAP should not exist if not support "
				"1-setting enable VPID VM-execution control\n");
	}

	min = VM_EXIT_SAVE_DEBUG_CONTROLS | VM_EXIT_ACK_INTR_ON_EXIT;
#ifdef CONFIG_X86_64
	min |= VM_EXIT_HOST_ADDR_SPACE_SIZE;
#endif
	opt = VM_EXIT_LOAD_IA32_PERF_GLOBAL_CTRL |
	      VM_EXIT_LOAD_IA32_PAT |
	      VM_EXIT_LOAD_IA32_EFER |
	      VM_EXIT_CLEAR_BNDCFGS |
	      VM_EXIT_PT_CONCEAL_PIP |
	      VM_EXIT_CLEAR_IA32_RTIT_CTL;
	if (adjust_vmx_controls(min, opt, MSR_IA32_VMX_EXIT_CTLS,
				&_vmexit_control) < 0)
		return -EIO;

	min = PIN_BASED_EXT_INTR_MASK | PIN_BASED_NMI_EXITING;
	opt = PIN_BASED_VIRTUAL_NMIS | PIN_BASED_POSTED_INTR |
		 PIN_BASED_VMX_PREEMPTION_TIMER;
	if (adjust_vmx_controls(min, opt, MSR_IA32_VMX_PINBASED_CTLS,
				&_pin_based_exec_control) < 0)
		return -EIO;

	if (cpu_has_broken_vmx_preemption_timer())
		_pin_based_exec_control &= ~PIN_BASED_VMX_PREEMPTION_TIMER;
	if (!(_cpu_based_2nd_exec_control &
		SECONDARY_EXEC_VIRTUAL_INTR_DELIVERY))
		_pin_based_exec_control &= ~PIN_BASED_POSTED_INTR;

	min = VM_ENTRY_LOAD_DEBUG_CONTROLS;
	opt = VM_ENTRY_LOAD_IA32_PERF_GLOBAL_CTRL |
	      VM_ENTRY_LOAD_IA32_PAT |
	      VM_ENTRY_LOAD_IA32_EFER |
	      VM_ENTRY_LOAD_BNDCFGS |
	      VM_ENTRY_PT_CONCEAL_PIP |
	      VM_ENTRY_LOAD_IA32_RTIT_CTL;
	if (adjust_vmx_controls(min, opt, MSR_IA32_VMX_ENTRY_CTLS,
				&_vmentry_control) < 0)
		return -EIO;

	/*
	 * Some cpus support VM_{ENTRY,EXIT}_IA32_PERF_GLOBAL_CTRL but they
	 * can't be used due to an errata where VM Exit may incorrectly clear
	 * IA32_PERF_GLOBAL_CTRL[34:32].  Workaround the errata by using the
	 * MSR load mechanism to switch IA32_PERF_GLOBAL_CTRL.
	 */
	if (boot_cpu_data.x86 == 0x6) {
		switch (boot_cpu_data.x86_model) {
		case 26: /* AAK155 */
		case 30: /* AAP115 */
		case 37: /* AAT100 */
		case 44: /* BC86,AAY89,BD102 */
		case 46: /* BA97 */
			_vmentry_control &= ~VM_ENTRY_LOAD_IA32_PERF_GLOBAL_CTRL;
			_vmexit_control &= ~VM_EXIT_LOAD_IA32_PERF_GLOBAL_CTRL;
			pr_warn_once("kvm: VM_EXIT_LOAD_IA32_PERF_GLOBAL_CTRL "
					"does not work properly. Using workaround\n");
			break;
		default:
			break;
		}
	}


	rdmsr(MSR_IA32_VMX_BASIC, vmx_msr_low, vmx_msr_high);

	/* IA-32 SDM Vol 3B: VMCS size is never greater than 4kB. */
	if ((vmx_msr_high & 0x1fff) > PAGE_SIZE)
		return -EIO;

#ifdef CONFIG_X86_64
	/* IA-32 SDM Vol 3B: 64-bit CPUs always have VMX_BASIC_MSR[48]==0. */
	if (vmx_msr_high & (1u<<16))
		return -EIO;
#endif

	/* Require Write-Back (WB) memory type for VMCS accesses. */
	if (((vmx_msr_high >> 18) & 15) != 6)
		return -EIO;

	vmcs_conf->size = vmx_msr_high & 0x1fff;
	vmcs_conf->order = get_order(vmcs_conf->size);
	vmcs_conf->basic_cap = vmx_msr_high & ~0x1fff;

	vmcs_conf->revision_id = vmx_msr_low;

	vmcs_conf->pin_based_exec_ctrl = _pin_based_exec_control;
	vmcs_conf->cpu_based_exec_ctrl = _cpu_based_exec_control;
	vmcs_conf->cpu_based_2nd_exec_ctrl = _cpu_based_2nd_exec_control;
	vmcs_conf->vmexit_ctrl         = _vmexit_control;
	vmcs_conf->vmentry_ctrl        = _vmentry_control;

	if (static_branch_unlikely(&enable_evmcs))
		evmcs_sanitize_exec_ctrls(vmcs_conf);

	return 0;
}

struct vmcs *alloc_vmcs_cpu(bool shadow, int cpu, gfp_t flags)
{
	int node = cpu_to_node(cpu);
	struct page *pages;
	struct vmcs *vmcs;

	pages = __alloc_pages_node(node, flags, vmcs_config.order);
	if (!pages)
		return NULL;
	vmcs = page_address(pages);
	memset(vmcs, 0, vmcs_config.size);

	/* KVM supports Enlightened VMCS v1 only */
	if (static_branch_unlikely(&enable_evmcs))
		vmcs->hdr.revision_id = KVM_EVMCS_VERSION;
	else
		vmcs->hdr.revision_id = vmcs_config.revision_id;

	if (shadow)
		vmcs->hdr.shadow_vmcs = 1;
	return vmcs;
}

void free_vmcs(struct vmcs *vmcs)
{
	free_pages((unsigned long)vmcs, vmcs_config.order);
}

/*
 * Free a VMCS, but before that VMCLEAR it on the CPU where it was last loaded
 */
void free_loaded_vmcs(struct loaded_vmcs *loaded_vmcs)
{
	if (!loaded_vmcs->vmcs)
		return;
	loaded_vmcs_clear(loaded_vmcs);
	free_vmcs(loaded_vmcs->vmcs);
	loaded_vmcs->vmcs = NULL;
	if (loaded_vmcs->msr_bitmap)
		free_page((unsigned long)loaded_vmcs->msr_bitmap);
	WARN_ON(loaded_vmcs->shadow_vmcs != NULL);
}

int alloc_loaded_vmcs(struct loaded_vmcs *loaded_vmcs)
{
	loaded_vmcs->vmcs = alloc_vmcs(false);
	if (!loaded_vmcs->vmcs)
		return -ENOMEM;

	vmcs_clear(loaded_vmcs->vmcs);

	loaded_vmcs->shadow_vmcs = NULL;
	loaded_vmcs->hv_timer_soft_disabled = false;
	loaded_vmcs->cpu = -1;
	loaded_vmcs->launched = 0;

	if (cpu_has_vmx_msr_bitmap()) {
		loaded_vmcs->msr_bitmap = (unsigned long *)
				__get_free_page(GFP_KERNEL_ACCOUNT);
		if (!loaded_vmcs->msr_bitmap)
			goto out_vmcs;
		memset(loaded_vmcs->msr_bitmap, 0xff, PAGE_SIZE);

		if (IS_ENABLED(CONFIG_HYPERV) &&
		    static_branch_unlikely(&enable_evmcs) &&
		    (ms_hyperv.nested_features & HV_X64_NESTED_MSR_BITMAP)) {
			struct hv_enlightened_vmcs *evmcs =
				(struct hv_enlightened_vmcs *)loaded_vmcs->vmcs;

			evmcs->hv_enlightenments_control.msr_bitmap = 1;
		}
	}

	memset(&loaded_vmcs->host_state, 0, sizeof(struct vmcs_host_state));
	memset(&loaded_vmcs->controls_shadow, 0,
		sizeof(struct vmcs_controls_shadow));

	return 0;

out_vmcs:
	free_loaded_vmcs(loaded_vmcs);
	return -ENOMEM;
}

static void free_kvm_area(void)
{
	int cpu;

	for_each_possible_cpu(cpu) {
		free_vmcs(per_cpu(vmxarea, cpu));
		per_cpu(vmxarea, cpu) = NULL;
	}
}

static __init int alloc_kvm_area(void)
{
	int cpu;

	for_each_possible_cpu(cpu) {
		struct vmcs *vmcs;

		vmcs = alloc_vmcs_cpu(false, cpu, GFP_KERNEL);
		if (!vmcs) {
			free_kvm_area();
			return -ENOMEM;
		}

		/*
		 * When eVMCS is enabled, alloc_vmcs_cpu() sets
		 * vmcs->revision_id to KVM_EVMCS_VERSION instead of
		 * revision_id reported by MSR_IA32_VMX_BASIC.
		 *
		 * However, even though not explicitly documented by
		 * TLFS, VMXArea passed as VMXON argument should
		 * still be marked with revision_id reported by
		 * physical CPU.
		 */
		if (static_branch_unlikely(&enable_evmcs))
			vmcs->hdr.revision_id = vmcs_config.revision_id;

		per_cpu(vmxarea, cpu) = vmcs;
	}
	return 0;
}

static void fix_pmode_seg(struct kvm_vcpu *vcpu, int seg,
		struct kvm_segment *save)
{
	if (!emulate_invalid_guest_state) {
		/*
		 * CS and SS RPL should be equal during guest entry according
		 * to VMX spec, but in reality it is not always so. Since vcpu
		 * is in the middle of the transition from real mode to
		 * protected mode it is safe to assume that RPL 0 is a good
		 * default value.
		 */
		if (seg == VCPU_SREG_CS || seg == VCPU_SREG_SS)
			save->selector &= ~SEGMENT_RPL_MASK;
		save->dpl = save->selector & SEGMENT_RPL_MASK;
		save->s = 1;
	}
	vmx_set_segment(vcpu, save, seg);
}

static void enter_pmode(struct kvm_vcpu *vcpu)
{
	unsigned long flags;
	struct vcpu_vmx *vmx = to_vmx(vcpu);

	/*
	 * Update real mode segment cache. It may be not up-to-date if sement
	 * register was written while vcpu was in a guest mode.
	 */
	vmx_get_segment(vcpu, &vmx->rmode.segs[VCPU_SREG_ES], VCPU_SREG_ES);
	vmx_get_segment(vcpu, &vmx->rmode.segs[VCPU_SREG_DS], VCPU_SREG_DS);
	vmx_get_segment(vcpu, &vmx->rmode.segs[VCPU_SREG_FS], VCPU_SREG_FS);
	vmx_get_segment(vcpu, &vmx->rmode.segs[VCPU_SREG_GS], VCPU_SREG_GS);
	vmx_get_segment(vcpu, &vmx->rmode.segs[VCPU_SREG_SS], VCPU_SREG_SS);
	vmx_get_segment(vcpu, &vmx->rmode.segs[VCPU_SREG_CS], VCPU_SREG_CS);

	vmx->rmode.vm86_active = 0;

	vmx_set_segment(vcpu, &vmx->rmode.segs[VCPU_SREG_TR], VCPU_SREG_TR);

	flags = vmcs_readl(GUEST_RFLAGS);
	flags &= RMODE_GUEST_OWNED_EFLAGS_BITS;
	flags |= vmx->rmode.save_rflags & ~RMODE_GUEST_OWNED_EFLAGS_BITS;
	vmcs_writel(GUEST_RFLAGS, flags);

	vmcs_writel(GUEST_CR4, (vmcs_readl(GUEST_CR4) & ~X86_CR4_VME) |
			(vmcs_readl(CR4_READ_SHADOW) & X86_CR4_VME));

	update_exception_bitmap(vcpu);

	fix_pmode_seg(vcpu, VCPU_SREG_CS, &vmx->rmode.segs[VCPU_SREG_CS]);
	fix_pmode_seg(vcpu, VCPU_SREG_SS, &vmx->rmode.segs[VCPU_SREG_SS]);
	fix_pmode_seg(vcpu, VCPU_SREG_ES, &vmx->rmode.segs[VCPU_SREG_ES]);
	fix_pmode_seg(vcpu, VCPU_SREG_DS, &vmx->rmode.segs[VCPU_SREG_DS]);
	fix_pmode_seg(vcpu, VCPU_SREG_FS, &vmx->rmode.segs[VCPU_SREG_FS]);
	fix_pmode_seg(vcpu, VCPU_SREG_GS, &vmx->rmode.segs[VCPU_SREG_GS]);
}

static void fix_rmode_seg(int seg, struct kvm_segment *save)
{
	const struct kvm_vmx_segment_field *sf = &kvm_vmx_segment_fields[seg];
	struct kvm_segment var = *save;

	var.dpl = 0x3;
	if (seg == VCPU_SREG_CS)
		var.type = 0x3;

	if (!emulate_invalid_guest_state) {
		var.selector = var.base >> 4;
		var.base = var.base & 0xffff0;
		var.limit = 0xffff;
		var.g = 0;
		var.db = 0;
		var.present = 1;
		var.s = 1;
		var.l = 0;
		var.unusable = 0;
		var.type = 0x3;
		var.avl = 0;
		if (save->base & 0xf)
			printk_once(KERN_WARNING "kvm: segment base is not "
					"paragraph aligned when entering "
					"protected mode (seg=%d)", seg);
	}

	vmcs_write16(sf->selector, var.selector);
	vmcs_writel(sf->base, var.base);
	vmcs_write32(sf->limit, var.limit);
	vmcs_write32(sf->ar_bytes, vmx_segment_access_rights(&var));
}

static void enter_rmode(struct kvm_vcpu *vcpu)
{
	unsigned long flags;
	struct vcpu_vmx *vmx = to_vmx(vcpu);
	struct kvm_vmx *kvm_vmx = to_kvm_vmx(vcpu->kvm);

	vmx_get_segment(vcpu, &vmx->rmode.segs[VCPU_SREG_TR], VCPU_SREG_TR);
	vmx_get_segment(vcpu, &vmx->rmode.segs[VCPU_SREG_ES], VCPU_SREG_ES);
	vmx_get_segment(vcpu, &vmx->rmode.segs[VCPU_SREG_DS], VCPU_SREG_DS);
	vmx_get_segment(vcpu, &vmx->rmode.segs[VCPU_SREG_FS], VCPU_SREG_FS);
	vmx_get_segment(vcpu, &vmx->rmode.segs[VCPU_SREG_GS], VCPU_SREG_GS);
	vmx_get_segment(vcpu, &vmx->rmode.segs[VCPU_SREG_SS], VCPU_SREG_SS);
	vmx_get_segment(vcpu, &vmx->rmode.segs[VCPU_SREG_CS], VCPU_SREG_CS);

	vmx->rmode.vm86_active = 1;

	/*
	 * Very old userspace does not call KVM_SET_TSS_ADDR before entering
	 * vcpu. Warn the user that an update is overdue.
	 */
	if (!kvm_vmx->tss_addr)
		printk_once(KERN_WARNING "kvm: KVM_SET_TSS_ADDR need to be "
			     "called before entering vcpu\n");

	vmx_segment_cache_clear(vmx);

	vmcs_writel(GUEST_TR_BASE, kvm_vmx->tss_addr);
	vmcs_write32(GUEST_TR_LIMIT, RMODE_TSS_SIZE - 1);
	vmcs_write32(GUEST_TR_AR_BYTES, 0x008b);

	flags = vmcs_readl(GUEST_RFLAGS);
	vmx->rmode.save_rflags = flags;

	flags |= X86_EFLAGS_IOPL | X86_EFLAGS_VM;

	vmcs_writel(GUEST_RFLAGS, flags);
	vmcs_writel(GUEST_CR4, vmcs_readl(GUEST_CR4) | X86_CR4_VME);
	update_exception_bitmap(vcpu);

	fix_rmode_seg(VCPU_SREG_SS, &vmx->rmode.segs[VCPU_SREG_SS]);
	fix_rmode_seg(VCPU_SREG_CS, &vmx->rmode.segs[VCPU_SREG_CS]);
	fix_rmode_seg(VCPU_SREG_ES, &vmx->rmode.segs[VCPU_SREG_ES]);
	fix_rmode_seg(VCPU_SREG_DS, &vmx->rmode.segs[VCPU_SREG_DS]);
	fix_rmode_seg(VCPU_SREG_GS, &vmx->rmode.segs[VCPU_SREG_GS]);
	fix_rmode_seg(VCPU_SREG_FS, &vmx->rmode.segs[VCPU_SREG_FS]);

	kvm_mmu_reset_context(vcpu);
}

void vmx_set_efer(struct kvm_vcpu *vcpu, u64 efer)
{
	struct vcpu_vmx *vmx = to_vmx(vcpu);
	struct shared_msr_entry *msr = find_msr_entry(vmx, MSR_EFER);

	if (!msr)
		return;

	vcpu->arch.efer = efer;
	if (efer & EFER_LMA) {
		vm_entry_controls_setbit(to_vmx(vcpu), VM_ENTRY_IA32E_MODE);
		msr->data = efer;
	} else {
		vm_entry_controls_clearbit(to_vmx(vcpu), VM_ENTRY_IA32E_MODE);

		msr->data = efer & ~EFER_LME;
	}
	setup_msrs(vmx);
}

#ifdef CONFIG_X86_64

static void enter_lmode(struct kvm_vcpu *vcpu)
{
	u32 guest_tr_ar;

	vmx_segment_cache_clear(to_vmx(vcpu));

	guest_tr_ar = vmcs_read32(GUEST_TR_AR_BYTES);
	if ((guest_tr_ar & VMX_AR_TYPE_MASK) != VMX_AR_TYPE_BUSY_64_TSS) {
		pr_debug_ratelimited("%s: tss fixup for long mode. \n",
				     __func__);
		vmcs_write32(GUEST_TR_AR_BYTES,
			     (guest_tr_ar & ~VMX_AR_TYPE_MASK)
			     | VMX_AR_TYPE_BUSY_64_TSS);
	}
	vmx_set_efer(vcpu, vcpu->arch.efer | EFER_LMA);
}

static void exit_lmode(struct kvm_vcpu *vcpu)
{
	vm_entry_controls_clearbit(to_vmx(vcpu), VM_ENTRY_IA32E_MODE);
	vmx_set_efer(vcpu, vcpu->arch.efer & ~EFER_LMA);
}

#endif

static void vmx_flush_tlb_gva(struct kvm_vcpu *vcpu, gva_t addr)
{
	int vpid = to_vmx(vcpu)->vpid;

	if (!vpid_sync_vcpu_addr(vpid, addr))
		vpid_sync_context(vpid);

	/*
	 * If VPIDs are not supported or enabled, then the above is a no-op.
	 * But we don't really need a TLB flush in that case anyway, because
	 * each VM entry/exit includes an implicit flush when VPID is 0.
	 */
}

static void vmx_decache_cr0_guest_bits(struct kvm_vcpu *vcpu)
{
	ulong cr0_guest_owned_bits = vcpu->arch.cr0_guest_owned_bits;

	vcpu->arch.cr0 &= ~cr0_guest_owned_bits;
	vcpu->arch.cr0 |= vmcs_readl(GUEST_CR0) & cr0_guest_owned_bits;
}

static void vmx_decache_cr4_guest_bits(struct kvm_vcpu *vcpu)
{
	ulong cr4_guest_owned_bits = vcpu->arch.cr4_guest_owned_bits;

	vcpu->arch.cr4 &= ~cr4_guest_owned_bits;
	vcpu->arch.cr4 |= vmcs_readl(GUEST_CR4) & cr4_guest_owned_bits;
}

static void ept_load_pdptrs(struct kvm_vcpu *vcpu)
{
	struct kvm_mmu *mmu = vcpu->arch.walk_mmu;

	if (!kvm_register_is_dirty(vcpu, VCPU_EXREG_PDPTR))
		return;

	if (is_pae_paging(vcpu)) {
		vmcs_write64(GUEST_PDPTR0, mmu->pdptrs[0]);
		vmcs_write64(GUEST_PDPTR1, mmu->pdptrs[1]);
		vmcs_write64(GUEST_PDPTR2, mmu->pdptrs[2]);
		vmcs_write64(GUEST_PDPTR3, mmu->pdptrs[3]);
	}
}

void ept_save_pdptrs(struct kvm_vcpu *vcpu)
{
	struct kvm_mmu *mmu = vcpu->arch.walk_mmu;

	if (is_pae_paging(vcpu)) {
		mmu->pdptrs[0] = vmcs_read64(GUEST_PDPTR0);
		mmu->pdptrs[1] = vmcs_read64(GUEST_PDPTR1);
		mmu->pdptrs[2] = vmcs_read64(GUEST_PDPTR2);
		mmu->pdptrs[3] = vmcs_read64(GUEST_PDPTR3);
	}

	kvm_register_mark_dirty(vcpu, VCPU_EXREG_PDPTR);
}

static void ept_update_paging_mode_cr0(unsigned long *hw_cr0,
					unsigned long cr0,
					struct kvm_vcpu *vcpu)
{
	struct vcpu_vmx *vmx = to_vmx(vcpu);

	if (!kvm_register_is_available(vcpu, VCPU_EXREG_CR3))
		vmx_cache_reg(vcpu, VCPU_EXREG_CR3);
	if (!(cr0 & X86_CR0_PG)) {
		/* From paging/starting to nonpaging */
		exec_controls_setbit(vmx, CPU_BASED_CR3_LOAD_EXITING |
					  CPU_BASED_CR3_STORE_EXITING);
		vcpu->arch.cr0 = cr0;
		vmx_set_cr4(vcpu, kvm_read_cr4(vcpu));
	} else if (!is_paging(vcpu)) {
		/* From nonpaging to paging */
		exec_controls_clearbit(vmx, CPU_BASED_CR3_LOAD_EXITING |
					    CPU_BASED_CR3_STORE_EXITING);
		vcpu->arch.cr0 = cr0;
		vmx_set_cr4(vcpu, kvm_read_cr4(vcpu));
	}

	if (!(cr0 & X86_CR0_WP))
		*hw_cr0 &= ~X86_CR0_WP;
}

void vmx_set_cr0(struct kvm_vcpu *vcpu, unsigned long cr0)
{
	struct vcpu_vmx *vmx = to_vmx(vcpu);
	unsigned long hw_cr0;

	hw_cr0 = (cr0 & ~KVM_VM_CR0_ALWAYS_OFF);
	if (enable_unrestricted_guest)
		hw_cr0 |= KVM_VM_CR0_ALWAYS_ON_UNRESTRICTED_GUEST;
	else {
		hw_cr0 |= KVM_VM_CR0_ALWAYS_ON;

		if (vmx->rmode.vm86_active && (cr0 & X86_CR0_PE))
			enter_pmode(vcpu);

		if (!vmx->rmode.vm86_active && !(cr0 & X86_CR0_PE))
			enter_rmode(vcpu);
	}

#ifdef CONFIG_X86_64
	if (vcpu->arch.efer & EFER_LME) {
		if (!is_paging(vcpu) && (cr0 & X86_CR0_PG))
			enter_lmode(vcpu);
		if (is_paging(vcpu) && !(cr0 & X86_CR0_PG))
			exit_lmode(vcpu);
	}
#endif

	if (enable_ept && !enable_unrestricted_guest)
		ept_update_paging_mode_cr0(&hw_cr0, cr0, vcpu);

	vmcs_writel(CR0_READ_SHADOW, cr0);
	vmcs_writel(GUEST_CR0, hw_cr0);
	vcpu->arch.cr0 = cr0;

	/* depends on vcpu->arch.cr0 to be set to a new value */
	vmx->emulation_required = emulation_required(vcpu);
}

static int get_ept_level(struct kvm_vcpu *vcpu)
{
	if (is_guest_mode(vcpu) && nested_cpu_has_ept(get_vmcs12(vcpu)))
		return vmx_eptp_page_walk_level(nested_ept_get_eptp(vcpu));
	if (cpu_has_vmx_ept_5levels() && (cpuid_maxphyaddr(vcpu) > 48))
		return 5;
	return 4;
}

u64 construct_eptp(struct kvm_vcpu *vcpu, unsigned long root_hpa)
{
	u64 eptp = VMX_EPTP_MT_WB;

	eptp |= (get_ept_level(vcpu) == 5) ? VMX_EPTP_PWL_5 : VMX_EPTP_PWL_4;

	if (enable_ept_ad_bits &&
	    (!is_guest_mode(vcpu) || nested_ept_ad_enabled(vcpu)))
		eptp |= VMX_EPTP_AD_ENABLE_BIT;
	eptp |= (root_hpa & PAGE_MASK);

	return eptp;
}

void vmx_load_mmu_pgd(struct kvm_vcpu *vcpu, unsigned long cr3)
{
	struct kvm *kvm = vcpu->kvm;
	bool update_guest_cr3 = true;
	unsigned long guest_cr3;
	u64 eptp;

	guest_cr3 = cr3;
	if (enable_ept) {
		eptp = construct_eptp(vcpu, cr3);
		vmcs_write64(EPT_POINTER, eptp);

		if (kvm_x86_ops.tlb_remote_flush) {
			spin_lock(&to_kvm_vmx(kvm)->ept_pointer_lock);
			to_vmx(vcpu)->ept_pointer = eptp;
			to_kvm_vmx(kvm)->ept_pointers_match
				= EPT_POINTERS_CHECK;
			spin_unlock(&to_kvm_vmx(kvm)->ept_pointer_lock);
		}

		/* Loading vmcs02.GUEST_CR3 is handled by nested VM-Enter. */
		if (is_guest_mode(vcpu))
			update_guest_cr3 = false;
		else if (!enable_unrestricted_guest && !is_paging(vcpu))
			guest_cr3 = to_kvm_vmx(kvm)->ept_identity_map_addr;
		else if (test_bit(VCPU_EXREG_CR3, (ulong *)&vcpu->arch.regs_avail))
			guest_cr3 = vcpu->arch.cr3;
		else /* vmcs01.GUEST_CR3 is already up-to-date. */
			update_guest_cr3 = false;
		ept_load_pdptrs(vcpu);
	}

	if (update_guest_cr3)
		vmcs_writel(GUEST_CR3, guest_cr3);
}

int vmx_set_cr4(struct kvm_vcpu *vcpu, unsigned long cr4)
{
	struct vcpu_vmx *vmx = to_vmx(vcpu);
	/*
	 * Pass through host's Machine Check Enable value to hw_cr4, which
	 * is in force while we are in guest mode.  Do not let guests control
	 * this bit, even if host CR4.MCE == 0.
	 */
	unsigned long hw_cr4;

	hw_cr4 = (cr4_read_shadow() & X86_CR4_MCE) | (cr4 & ~X86_CR4_MCE);
	if (enable_unrestricted_guest)
		hw_cr4 |= KVM_VM_CR4_ALWAYS_ON_UNRESTRICTED_GUEST;
	else if (vmx->rmode.vm86_active)
		hw_cr4 |= KVM_RMODE_VM_CR4_ALWAYS_ON;
	else
		hw_cr4 |= KVM_PMODE_VM_CR4_ALWAYS_ON;

	if (!boot_cpu_has(X86_FEATURE_UMIP) && vmx_umip_emulated()) {
		if (cr4 & X86_CR4_UMIP) {
			secondary_exec_controls_setbit(vmx, SECONDARY_EXEC_DESC);
			hw_cr4 &= ~X86_CR4_UMIP;
		} else if (!is_guest_mode(vcpu) ||
			!nested_cpu_has2(get_vmcs12(vcpu), SECONDARY_EXEC_DESC)) {
			secondary_exec_controls_clearbit(vmx, SECONDARY_EXEC_DESC);
		}
	}

	if (cr4 & X86_CR4_VMXE) {
		/*
		 * To use VMXON (and later other VMX instructions), a guest
		 * must first be able to turn on cr4.VMXE (see handle_vmon()).
		 * So basically the check on whether to allow nested VMX
		 * is here.  We operate under the default treatment of SMM,
		 * so VMX cannot be enabled under SMM.
		 */
		if (!nested_vmx_allowed(vcpu) || is_smm(vcpu))
			return 1;
	}

	if (vmx->nested.vmxon && !nested_cr4_valid(vcpu, cr4))
		return 1;

	vcpu->arch.cr4 = cr4;

	if (!enable_unrestricted_guest) {
		if (enable_ept) {
			if (!is_paging(vcpu)) {
				hw_cr4 &= ~X86_CR4_PAE;
				hw_cr4 |= X86_CR4_PSE;
			} else if (!(cr4 & X86_CR4_PAE)) {
				hw_cr4 &= ~X86_CR4_PAE;
			}
		}

		/*
		 * SMEP/SMAP/PKU is disabled if CPU is in non-paging mode in
		 * hardware.  To emulate this behavior, SMEP/SMAP/PKU needs
		 * to be manually disabled when guest switches to non-paging
		 * mode.
		 *
		 * If !enable_unrestricted_guest, the CPU is always running
		 * with CR0.PG=1 and CR4 needs to be modified.
		 * If enable_unrestricted_guest, the CPU automatically
		 * disables SMEP/SMAP/PKU when the guest sets CR0.PG=0.
		 */
		if (!is_paging(vcpu))
			hw_cr4 &= ~(X86_CR4_SMEP | X86_CR4_SMAP | X86_CR4_PKE);
	}

	vmcs_writel(CR4_READ_SHADOW, cr4);
	vmcs_writel(GUEST_CR4, hw_cr4);
	return 0;
}

void vmx_get_segment(struct kvm_vcpu *vcpu, struct kvm_segment *var, int seg)
{
	struct vcpu_vmx *vmx = to_vmx(vcpu);
	u32 ar;

	if (vmx->rmode.vm86_active && seg != VCPU_SREG_LDTR) {
		*var = vmx->rmode.segs[seg];
		if (seg == VCPU_SREG_TR
		    || var->selector == vmx_read_guest_seg_selector(vmx, seg))
			return;
		var->base = vmx_read_guest_seg_base(vmx, seg);
		var->selector = vmx_read_guest_seg_selector(vmx, seg);
		return;
	}
	var->base = vmx_read_guest_seg_base(vmx, seg);
	var->limit = vmx_read_guest_seg_limit(vmx, seg);
	var->selector = vmx_read_guest_seg_selector(vmx, seg);
	ar = vmx_read_guest_seg_ar(vmx, seg);
	var->unusable = (ar >> 16) & 1;
	var->type = ar & 15;
	var->s = (ar >> 4) & 1;
	var->dpl = (ar >> 5) & 3;
	/*
	 * Some userspaces do not preserve unusable property. Since usable
	 * segment has to be present according to VMX spec we can use present
	 * property to amend userspace bug by making unusable segment always
	 * nonpresent. vmx_segment_access_rights() already marks nonpresent
	 * segment as unusable.
	 */
	var->present = !var->unusable;
	var->avl = (ar >> 12) & 1;
	var->l = (ar >> 13) & 1;
	var->db = (ar >> 14) & 1;
	var->g = (ar >> 15) & 1;
}

static u64 vmx_get_segment_base(struct kvm_vcpu *vcpu, int seg)
{
	struct kvm_segment s;

	if (to_vmx(vcpu)->rmode.vm86_active) {
		vmx_get_segment(vcpu, &s, seg);
		return s.base;
	}
	return vmx_read_guest_seg_base(to_vmx(vcpu), seg);
}

int vmx_get_cpl(struct kvm_vcpu *vcpu)
{
	struct vcpu_vmx *vmx = to_vmx(vcpu);

	if (unlikely(vmx->rmode.vm86_active))
		return 0;
	else {
		int ar = vmx_read_guest_seg_ar(vmx, VCPU_SREG_SS);
		return VMX_AR_DPL(ar);
	}
}

static u32 vmx_segment_access_rights(struct kvm_segment *var)
{
	u32 ar;

	if (var->unusable || !var->present)
		ar = 1 << 16;
	else {
		ar = var->type & 15;
		ar |= (var->s & 1) << 4;
		ar |= (var->dpl & 3) << 5;
		ar |= (var->present & 1) << 7;
		ar |= (var->avl & 1) << 12;
		ar |= (var->l & 1) << 13;
		ar |= (var->db & 1) << 14;
		ar |= (var->g & 1) << 15;
	}

	return ar;
}

void vmx_set_segment(struct kvm_vcpu *vcpu, struct kvm_segment *var, int seg)
{
	struct vcpu_vmx *vmx = to_vmx(vcpu);
	const struct kvm_vmx_segment_field *sf = &kvm_vmx_segment_fields[seg];

	vmx_segment_cache_clear(vmx);

	if (vmx->rmode.vm86_active && seg != VCPU_SREG_LDTR) {
		vmx->rmode.segs[seg] = *var;
		if (seg == VCPU_SREG_TR)
			vmcs_write16(sf->selector, var->selector);
		else if (var->s)
			fix_rmode_seg(seg, &vmx->rmode.segs[seg]);
		goto out;
	}

	vmcs_writel(sf->base, var->base);
	vmcs_write32(sf->limit, var->limit);
	vmcs_write16(sf->selector, var->selector);

	/*
	 *   Fix the "Accessed" bit in AR field of segment registers for older
	 * qemu binaries.
	 *   IA32 arch specifies that at the time of processor reset the
	 * "Accessed" bit in the AR field of segment registers is 1. And qemu
	 * is setting it to 0 in the userland code. This causes invalid guest
	 * state vmexit when "unrestricted guest" mode is turned on.
	 *    Fix for this setup issue in cpu_reset is being pushed in the qemu
	 * tree. Newer qemu binaries with that qemu fix would not need this
	 * kvm hack.
	 */
	if (enable_unrestricted_guest && (seg != VCPU_SREG_LDTR))
		var->type |= 0x1; /* Accessed */

	vmcs_write32(sf->ar_bytes, vmx_segment_access_rights(var));

out:
	vmx->emulation_required = emulation_required(vcpu);
}

static void vmx_get_cs_db_l_bits(struct kvm_vcpu *vcpu, int *db, int *l)
{
	u32 ar = vmx_read_guest_seg_ar(to_vmx(vcpu), VCPU_SREG_CS);

	*db = (ar >> 14) & 1;
	*l = (ar >> 13) & 1;
}

static void vmx_get_idt(struct kvm_vcpu *vcpu, struct desc_ptr *dt)
{
	dt->size = vmcs_read32(GUEST_IDTR_LIMIT);
	dt->address = vmcs_readl(GUEST_IDTR_BASE);
}

static void vmx_set_idt(struct kvm_vcpu *vcpu, struct desc_ptr *dt)
{
	vmcs_write32(GUEST_IDTR_LIMIT, dt->size);
	vmcs_writel(GUEST_IDTR_BASE, dt->address);
}

static void vmx_get_gdt(struct kvm_vcpu *vcpu, struct desc_ptr *dt)
{
	dt->size = vmcs_read32(GUEST_GDTR_LIMIT);
	dt->address = vmcs_readl(GUEST_GDTR_BASE);
}

static void vmx_set_gdt(struct kvm_vcpu *vcpu, struct desc_ptr *dt)
{
	vmcs_write32(GUEST_GDTR_LIMIT, dt->size);
	vmcs_writel(GUEST_GDTR_BASE, dt->address);
}

static bool rmode_segment_valid(struct kvm_vcpu *vcpu, int seg)
{
	struct kvm_segment var;
	u32 ar;

	vmx_get_segment(vcpu, &var, seg);
	var.dpl = 0x3;
	if (seg == VCPU_SREG_CS)
		var.type = 0x3;
	ar = vmx_segment_access_rights(&var);

	if (var.base != (var.selector << 4))
		return false;
	if (var.limit != 0xffff)
		return false;
	if (ar != 0xf3)
		return false;

	return true;
}

static bool code_segment_valid(struct kvm_vcpu *vcpu)
{
	struct kvm_segment cs;
	unsigned int cs_rpl;

	vmx_get_segment(vcpu, &cs, VCPU_SREG_CS);
	cs_rpl = cs.selector & SEGMENT_RPL_MASK;

	if (cs.unusable)
		return false;
	if (~cs.type & (VMX_AR_TYPE_CODE_MASK|VMX_AR_TYPE_ACCESSES_MASK))
		return false;
	if (!cs.s)
		return false;
	if (cs.type & VMX_AR_TYPE_WRITEABLE_MASK) {
		if (cs.dpl > cs_rpl)
			return false;
	} else {
		if (cs.dpl != cs_rpl)
			return false;
	}
	if (!cs.present)
		return false;

	/* TODO: Add Reserved field check, this'll require a new member in the kvm_segment_field structure */
	return true;
}

static bool stack_segment_valid(struct kvm_vcpu *vcpu)
{
	struct kvm_segment ss;
	unsigned int ss_rpl;

	vmx_get_segment(vcpu, &ss, VCPU_SREG_SS);
	ss_rpl = ss.selector & SEGMENT_RPL_MASK;

	if (ss.unusable)
		return true;
	if (ss.type != 3 && ss.type != 7)
		return false;
	if (!ss.s)
		return false;
	if (ss.dpl != ss_rpl) /* DPL != RPL */
		return false;
	if (!ss.present)
		return false;

	return true;
}

static bool data_segment_valid(struct kvm_vcpu *vcpu, int seg)
{
	struct kvm_segment var;
	unsigned int rpl;

	vmx_get_segment(vcpu, &var, seg);
	rpl = var.selector & SEGMENT_RPL_MASK;

	if (var.unusable)
		return true;
	if (!var.s)
		return false;
	if (!var.present)
		return false;
	if (~var.type & (VMX_AR_TYPE_CODE_MASK|VMX_AR_TYPE_WRITEABLE_MASK)) {
		if (var.dpl < rpl) /* DPL < RPL */
			return false;
	}

	/* TODO: Add other members to kvm_segment_field to allow checking for other access
	 * rights flags
	 */
	return true;
}

static bool tr_valid(struct kvm_vcpu *vcpu)
{
	struct kvm_segment tr;

	vmx_get_segment(vcpu, &tr, VCPU_SREG_TR);

	if (tr.unusable)
		return false;
	if (tr.selector & SEGMENT_TI_MASK)	/* TI = 1 */
		return false;
	if (tr.type != 3 && tr.type != 11) /* TODO: Check if guest is in IA32e mode */
		return false;
	if (!tr.present)
		return false;

	return true;
}

static bool ldtr_valid(struct kvm_vcpu *vcpu)
{
	struct kvm_segment ldtr;

	vmx_get_segment(vcpu, &ldtr, VCPU_SREG_LDTR);

	if (ldtr.unusable)
		return true;
	if (ldtr.selector & SEGMENT_TI_MASK)	/* TI = 1 */
		return false;
	if (ldtr.type != 2)
		return false;
	if (!ldtr.present)
		return false;

	return true;
}

static bool cs_ss_rpl_check(struct kvm_vcpu *vcpu)
{
	struct kvm_segment cs, ss;

	vmx_get_segment(vcpu, &cs, VCPU_SREG_CS);
	vmx_get_segment(vcpu, &ss, VCPU_SREG_SS);

	return ((cs.selector & SEGMENT_RPL_MASK) ==
		 (ss.selector & SEGMENT_RPL_MASK));
}

/*
 * Check if guest state is valid. Returns true if valid, false if
 * not.
 * We assume that registers are always usable
 */
static bool guest_state_valid(struct kvm_vcpu *vcpu)
{
	if (enable_unrestricted_guest)
		return true;

	/* real mode guest state checks */
	if (!is_protmode(vcpu) || (vmx_get_rflags(vcpu) & X86_EFLAGS_VM)) {
		if (!rmode_segment_valid(vcpu, VCPU_SREG_CS))
			return false;
		if (!rmode_segment_valid(vcpu, VCPU_SREG_SS))
			return false;
		if (!rmode_segment_valid(vcpu, VCPU_SREG_DS))
			return false;
		if (!rmode_segment_valid(vcpu, VCPU_SREG_ES))
			return false;
		if (!rmode_segment_valid(vcpu, VCPU_SREG_FS))
			return false;
		if (!rmode_segment_valid(vcpu, VCPU_SREG_GS))
			return false;
	} else {
	/* protected mode guest state checks */
		if (!cs_ss_rpl_check(vcpu))
			return false;
		if (!code_segment_valid(vcpu))
			return false;
		if (!stack_segment_valid(vcpu))
			return false;
		if (!data_segment_valid(vcpu, VCPU_SREG_DS))
			return false;
		if (!data_segment_valid(vcpu, VCPU_SREG_ES))
			return false;
		if (!data_segment_valid(vcpu, VCPU_SREG_FS))
			return false;
		if (!data_segment_valid(vcpu, VCPU_SREG_GS))
			return false;
		if (!tr_valid(vcpu))
			return false;
		if (!ldtr_valid(vcpu))
			return false;
	}
	/* TODO:
	 * - Add checks on RIP
	 * - Add checks on RFLAGS
	 */

	return true;
}

static int init_rmode_tss(struct kvm *kvm)
{
	gfn_t fn;
	u16 data = 0;
	int idx, r;

	idx = srcu_read_lock(&kvm->srcu);
	fn = to_kvm_vmx(kvm)->tss_addr >> PAGE_SHIFT;
	r = kvm_clear_guest_page(kvm, fn, 0, PAGE_SIZE);
	if (r < 0)
		goto out;
	data = TSS_BASE_SIZE + TSS_REDIRECTION_SIZE;
	r = kvm_write_guest_page(kvm, fn++, &data,
			TSS_IOPB_BASE_OFFSET, sizeof(u16));
	if (r < 0)
		goto out;
	r = kvm_clear_guest_page(kvm, fn++, 0, PAGE_SIZE);
	if (r < 0)
		goto out;
	r = kvm_clear_guest_page(kvm, fn, 0, PAGE_SIZE);
	if (r < 0)
		goto out;
	data = ~0;
	r = kvm_write_guest_page(kvm, fn, &data,
				 RMODE_TSS_SIZE - 2 * PAGE_SIZE - 1,
				 sizeof(u8));
out:
	srcu_read_unlock(&kvm->srcu, idx);
	return r;
}

static int init_rmode_identity_map(struct kvm *kvm)
{
	struct kvm_vmx *kvm_vmx = to_kvm_vmx(kvm);
	int i, r = 0;
	kvm_pfn_t identity_map_pfn;
	u32 tmp;

	/* Protect kvm_vmx->ept_identity_pagetable_done. */
	mutex_lock(&kvm->slots_lock);

	if (likely(kvm_vmx->ept_identity_pagetable_done))
		goto out;

	if (!kvm_vmx->ept_identity_map_addr)
		kvm_vmx->ept_identity_map_addr = VMX_EPT_IDENTITY_PAGETABLE_ADDR;
	identity_map_pfn = kvm_vmx->ept_identity_map_addr >> PAGE_SHIFT;

	r = __x86_set_memory_region(kvm, IDENTITY_PAGETABLE_PRIVATE_MEMSLOT,
				    kvm_vmx->ept_identity_map_addr, PAGE_SIZE);
	if (r < 0)
		goto out;

	r = kvm_clear_guest_page(kvm, identity_map_pfn, 0, PAGE_SIZE);
	if (r < 0)
		goto out;
	/* Set up identity-mapping pagetable for EPT in real mode */
	for (i = 0; i < PT32_ENT_PER_PAGE; i++) {
		tmp = (i << 22) + (_PAGE_PRESENT | _PAGE_RW | _PAGE_USER |
			_PAGE_ACCESSED | _PAGE_DIRTY | _PAGE_PSE);
		r = kvm_write_guest_page(kvm, identity_map_pfn,
				&tmp, i * sizeof(tmp), sizeof(tmp));
		if (r < 0)
			goto out;
	}
	kvm_vmx->ept_identity_pagetable_done = true;

out:
	mutex_unlock(&kvm->slots_lock);
	return r;
}

static void seg_setup(int seg)
{
	const struct kvm_vmx_segment_field *sf = &kvm_vmx_segment_fields[seg];
	unsigned int ar;

	vmcs_write16(sf->selector, 0);
	vmcs_writel(sf->base, 0);
	vmcs_write32(sf->limit, 0xffff);
	ar = 0x93;
	if (seg == VCPU_SREG_CS)
		ar |= 0x08; /* code segment */

	vmcs_write32(sf->ar_bytes, ar);
}

static int alloc_apic_access_page(struct kvm *kvm)
{
	struct page *page;
	int r = 0;

	mutex_lock(&kvm->slots_lock);
	if (kvm->arch.apic_access_page_done)
		goto out;
	r = __x86_set_memory_region(kvm, APIC_ACCESS_PAGE_PRIVATE_MEMSLOT,
				    APIC_DEFAULT_PHYS_BASE, PAGE_SIZE);
	if (r)
		goto out;

	page = gfn_to_page(kvm, APIC_DEFAULT_PHYS_BASE >> PAGE_SHIFT);
	if (is_error_page(page)) {
		r = -EFAULT;
		goto out;
	}

	/*
	 * Do not pin the page in memory, so that memory hot-unplug
	 * is able to migrate it.
	 */
	put_page(page);
	kvm->arch.apic_access_page_done = true;
out:
	mutex_unlock(&kvm->slots_lock);
	return r;
}

int allocate_vpid(void)
{
	int vpid;

	if (!enable_vpid)
		return 0;
	spin_lock(&vmx_vpid_lock);
	vpid = find_first_zero_bit(vmx_vpid_bitmap, VMX_NR_VPIDS);
	if (vpid < VMX_NR_VPIDS)
		__set_bit(vpid, vmx_vpid_bitmap);
	else
		vpid = 0;
	spin_unlock(&vmx_vpid_lock);
	return vpid;
}

void free_vpid(int vpid)
{
	if (!enable_vpid || vpid == 0)
		return;
	spin_lock(&vmx_vpid_lock);
	__clear_bit(vpid, vmx_vpid_bitmap);
	spin_unlock(&vmx_vpid_lock);
}

static __always_inline void vmx_disable_intercept_for_msr(unsigned long *msr_bitmap,
							  u32 msr, int type)
{
	int f = sizeof(unsigned long);

	if (!cpu_has_vmx_msr_bitmap())
		return;

	if (static_branch_unlikely(&enable_evmcs))
		evmcs_touch_msr_bitmap();

	/*
	 * See Intel PRM Vol. 3, 20.6.9 (MSR-Bitmap Address). Early manuals
	 * have the write-low and read-high bitmap offsets the wrong way round.
	 * We can control MSRs 0x00000000-0x00001fff and 0xc0000000-0xc0001fff.
	 */
	if (msr <= 0x1fff) {
		if (type & MSR_TYPE_R)
			/* read-low */
			__clear_bit(msr, msr_bitmap + 0x000 / f);

		if (type & MSR_TYPE_W)
			/* write-low */
			__clear_bit(msr, msr_bitmap + 0x800 / f);

	} else if ((msr >= 0xc0000000) && (msr <= 0xc0001fff)) {
		msr &= 0x1fff;
		if (type & MSR_TYPE_R)
			/* read-high */
			__clear_bit(msr, msr_bitmap + 0x400 / f);

		if (type & MSR_TYPE_W)
			/* write-high */
			__clear_bit(msr, msr_bitmap + 0xc00 / f);

	}
}

static __always_inline void vmx_enable_intercept_for_msr(unsigned long *msr_bitmap,
							 u32 msr, int type)
{
	int f = sizeof(unsigned long);

	if (!cpu_has_vmx_msr_bitmap())
		return;

	if (static_branch_unlikely(&enable_evmcs))
		evmcs_touch_msr_bitmap();

	/*
	 * See Intel PRM Vol. 3, 20.6.9 (MSR-Bitmap Address). Early manuals
	 * have the write-low and read-high bitmap offsets the wrong way round.
	 * We can control MSRs 0x00000000-0x00001fff and 0xc0000000-0xc0001fff.
	 */
	if (msr <= 0x1fff) {
		if (type & MSR_TYPE_R)
			/* read-low */
			__set_bit(msr, msr_bitmap + 0x000 / f);

		if (type & MSR_TYPE_W)
			/* write-low */
			__set_bit(msr, msr_bitmap + 0x800 / f);

	} else if ((msr >= 0xc0000000) && (msr <= 0xc0001fff)) {
		msr &= 0x1fff;
		if (type & MSR_TYPE_R)
			/* read-high */
			__set_bit(msr, msr_bitmap + 0x400 / f);

		if (type & MSR_TYPE_W)
			/* write-high */
			__set_bit(msr, msr_bitmap + 0xc00 / f);

	}
}

static __always_inline void vmx_set_intercept_for_msr(unsigned long *msr_bitmap,
			     			      u32 msr, int type, bool value)
{
	if (value)
		vmx_enable_intercept_for_msr(msr_bitmap, msr, type);
	else
		vmx_disable_intercept_for_msr(msr_bitmap, msr, type);
}

static u8 vmx_msr_bitmap_mode(struct kvm_vcpu *vcpu)
{
	u8 mode = 0;

	if (cpu_has_secondary_exec_ctrls() &&
	    (secondary_exec_controls_get(to_vmx(vcpu)) &
	     SECONDARY_EXEC_VIRTUALIZE_X2APIC_MODE)) {
		mode |= MSR_BITMAP_MODE_X2APIC;
		if (enable_apicv && kvm_vcpu_apicv_active(vcpu))
			mode |= MSR_BITMAP_MODE_X2APIC_APICV;
	}

	return mode;
}

static void vmx_update_msr_bitmap_x2apic(unsigned long *msr_bitmap,
					 u8 mode)
{
	int msr;

	for (msr = 0x800; msr <= 0x8ff; msr += BITS_PER_LONG) {
		unsigned word = msr / BITS_PER_LONG;
		msr_bitmap[word] = (mode & MSR_BITMAP_MODE_X2APIC_APICV) ? 0 : ~0;
		msr_bitmap[word + (0x800 / sizeof(long))] = ~0;
	}

	if (mode & MSR_BITMAP_MODE_X2APIC) {
		/*
		 * TPR reads and writes can be virtualized even if virtual interrupt
		 * delivery is not in use.
		 */
		vmx_disable_intercept_for_msr(msr_bitmap, X2APIC_MSR(APIC_TASKPRI), MSR_TYPE_RW);
		if (mode & MSR_BITMAP_MODE_X2APIC_APICV) {
			vmx_enable_intercept_for_msr(msr_bitmap, X2APIC_MSR(APIC_TMCCT), MSR_TYPE_R);
			vmx_disable_intercept_for_msr(msr_bitmap, X2APIC_MSR(APIC_EOI), MSR_TYPE_W);
			vmx_disable_intercept_for_msr(msr_bitmap, X2APIC_MSR(APIC_SELF_IPI), MSR_TYPE_W);
		}
	}
}

void vmx_update_msr_bitmap(struct kvm_vcpu *vcpu)
{
	struct vcpu_vmx *vmx = to_vmx(vcpu);
	unsigned long *msr_bitmap = vmx->vmcs01.msr_bitmap;
	u8 mode = vmx_msr_bitmap_mode(vcpu);
	u8 changed = mode ^ vmx->msr_bitmap_mode;

	if (!changed)
		return;

	if (changed & (MSR_BITMAP_MODE_X2APIC | MSR_BITMAP_MODE_X2APIC_APICV))
		vmx_update_msr_bitmap_x2apic(msr_bitmap, mode);

	vmx->msr_bitmap_mode = mode;
}

void pt_update_intercept_for_msr(struct vcpu_vmx *vmx)
{
	unsigned long *msr_bitmap = vmx->vmcs01.msr_bitmap;
	bool flag = !(vmx->pt_desc.guest.ctl & RTIT_CTL_TRACEEN);
	u32 i;

	vmx_set_intercept_for_msr(msr_bitmap, MSR_IA32_RTIT_STATUS,
							MSR_TYPE_RW, flag);
	vmx_set_intercept_for_msr(msr_bitmap, MSR_IA32_RTIT_OUTPUT_BASE,
							MSR_TYPE_RW, flag);
	vmx_set_intercept_for_msr(msr_bitmap, MSR_IA32_RTIT_OUTPUT_MASK,
							MSR_TYPE_RW, flag);
	vmx_set_intercept_for_msr(msr_bitmap, MSR_IA32_RTIT_CR3_MATCH,
							MSR_TYPE_RW, flag);
	for (i = 0; i < vmx->pt_desc.addr_range; i++) {
		vmx_set_intercept_for_msr(msr_bitmap,
			MSR_IA32_RTIT_ADDR0_A + i * 2, MSR_TYPE_RW, flag);
		vmx_set_intercept_for_msr(msr_bitmap,
			MSR_IA32_RTIT_ADDR0_B + i * 2, MSR_TYPE_RW, flag);
	}
}

static bool vmx_guest_apic_has_interrupt(struct kvm_vcpu *vcpu)
{
	struct vcpu_vmx *vmx = to_vmx(vcpu);
	void *vapic_page;
	u32 vppr;
	int rvi;

	if (WARN_ON_ONCE(!is_guest_mode(vcpu)) ||
		!nested_cpu_has_vid(get_vmcs12(vcpu)) ||
		WARN_ON_ONCE(!vmx->nested.virtual_apic_map.gfn))
		return false;

	rvi = vmx_get_rvi();

	vapic_page = vmx->nested.virtual_apic_map.hva;
	vppr = *((u32 *)(vapic_page + APIC_PROCPRI));

	return ((rvi & 0xf0) > (vppr & 0xf0));
}

static inline bool kvm_vcpu_trigger_posted_interrupt(struct kvm_vcpu *vcpu,
						     bool nested)
{
#ifdef CONFIG_SMP
	int pi_vec = nested ? POSTED_INTR_NESTED_VECTOR : POSTED_INTR_VECTOR;

	if (vcpu->mode == IN_GUEST_MODE) {
		/*
		 * The vector of interrupt to be delivered to vcpu had
		 * been set in PIR before this function.
		 *
		 * Following cases will be reached in this block, and
		 * we always send a notification event in all cases as
		 * explained below.
		 *
		 * Case 1: vcpu keeps in non-root mode. Sending a
		 * notification event posts the interrupt to vcpu.
		 *
		 * Case 2: vcpu exits to root mode and is still
		 * runnable. PIR will be synced to vIRR before the
		 * next vcpu entry. Sending a notification event in
		 * this case has no effect, as vcpu is not in root
		 * mode.
		 *
		 * Case 3: vcpu exits to root mode and is blocked.
		 * vcpu_block() has already synced PIR to vIRR and
		 * never blocks vcpu if vIRR is not cleared. Therefore,
		 * a blocked vcpu here does not wait for any requested
		 * interrupts in PIR, and sending a notification event
		 * which has no effect is safe here.
		 */

		apic->send_IPI_mask(get_cpu_mask(vcpu->cpu), pi_vec);
		return true;
	}
#endif
	return false;
}

static int vmx_deliver_nested_posted_interrupt(struct kvm_vcpu *vcpu,
						int vector)
{
	struct vcpu_vmx *vmx = to_vmx(vcpu);

	if (is_guest_mode(vcpu) &&
	    vector == vmx->nested.posted_intr_nv) {
		/*
		 * If a posted intr is not recognized by hardware,
		 * we will accomplish it in the next vmentry.
		 */
		vmx->nested.pi_pending = true;
		kvm_make_request(KVM_REQ_EVENT, vcpu);
		/* the PIR and ON have been set by L1. */
		if (!kvm_vcpu_trigger_posted_interrupt(vcpu, true))
			kvm_vcpu_kick(vcpu);
		return 0;
	}
	return -1;
}
/*
 * Send interrupt to vcpu via posted interrupt way.
 * 1. If target vcpu is running(non-root mode), send posted interrupt
 * notification to vcpu and hardware will sync PIR to vIRR atomically.
 * 2. If target vcpu isn't running(root mode), kick it to pick up the
 * interrupt from PIR in next vmentry.
 */
static int vmx_deliver_posted_interrupt(struct kvm_vcpu *vcpu, int vector)
{
	struct vcpu_vmx *vmx = to_vmx(vcpu);
	int r;

	r = vmx_deliver_nested_posted_interrupt(vcpu, vector);
	if (!r)
		return 0;

	if (!vcpu->arch.apicv_active)
		return -1;

	if (pi_test_and_set_pir(vector, &vmx->pi_desc))
		return 0;

	/* If a previous notification has sent the IPI, nothing to do.  */
	if (pi_test_and_set_on(&vmx->pi_desc))
		return 0;

	if (!kvm_vcpu_trigger_posted_interrupt(vcpu, false))
		kvm_vcpu_kick(vcpu);

	return 0;
}

/*
 * Set up the vmcs's constant host-state fields, i.e., host-state fields that
 * will not change in the lifetime of the guest.
 * Note that host-state that does change is set elsewhere. E.g., host-state
 * that is set differently for each CPU is set in vmx_vcpu_load(), not here.
 */
void vmx_set_constant_host_state(struct vcpu_vmx *vmx)
{
	u32 low32, high32;
	unsigned long tmpl;
	unsigned long cr0, cr3, cr4;

	cr0 = read_cr0();
	WARN_ON(cr0 & X86_CR0_TS);
	vmcs_writel(HOST_CR0, cr0);  /* 22.2.3 */

	/*
	 * Save the most likely value for this task's CR3 in the VMCS.
	 * We can't use __get_current_cr3_fast() because we're not atomic.
	 */
	cr3 = __read_cr3();
	vmcs_writel(HOST_CR3, cr3);		/* 22.2.3  FIXME: shadow tables */
	vmx->loaded_vmcs->host_state.cr3 = cr3;

	/* Save the most likely value for this task's CR4 in the VMCS. */
	cr4 = cr4_read_shadow();
	vmcs_writel(HOST_CR4, cr4);			/* 22.2.3, 22.2.5 */
	vmx->loaded_vmcs->host_state.cr4 = cr4;

	vmcs_write16(HOST_CS_SELECTOR, __KERNEL_CS);  /* 22.2.4 */
#ifdef CONFIG_X86_64
	/*
	 * Load null selectors, so we can avoid reloading them in
	 * vmx_prepare_switch_to_host(), in case userspace uses
	 * the null selectors too (the expected case).
	 */
	vmcs_write16(HOST_DS_SELECTOR, 0);
	vmcs_write16(HOST_ES_SELECTOR, 0);
#else
	vmcs_write16(HOST_DS_SELECTOR, __KERNEL_DS);  /* 22.2.4 */
	vmcs_write16(HOST_ES_SELECTOR, __KERNEL_DS);  /* 22.2.4 */
#endif
	vmcs_write16(HOST_SS_SELECTOR, __KERNEL_DS);  /* 22.2.4 */
	vmcs_write16(HOST_TR_SELECTOR, GDT_ENTRY_TSS*8);  /* 22.2.4 */

	vmcs_writel(HOST_IDTR_BASE, host_idt_base);   /* 22.2.4 */

	vmcs_writel(HOST_RIP, (unsigned long)vmx_vmexit); /* 22.2.5 */

	rdmsr(MSR_IA32_SYSENTER_CS, low32, high32);
	vmcs_write32(HOST_IA32_SYSENTER_CS, low32);
	rdmsrl(MSR_IA32_SYSENTER_EIP, tmpl);
	vmcs_writel(HOST_IA32_SYSENTER_EIP, tmpl);   /* 22.2.3 */

	if (vmcs_config.vmexit_ctrl & VM_EXIT_LOAD_IA32_PAT) {
		rdmsr(MSR_IA32_CR_PAT, low32, high32);
		vmcs_write64(HOST_IA32_PAT, low32 | ((u64) high32 << 32));
	}

	if (cpu_has_load_ia32_efer())
		vmcs_write64(HOST_IA32_EFER, host_efer);
}

void set_cr4_guest_host_mask(struct vcpu_vmx *vmx)
{
	vmx->vcpu.arch.cr4_guest_owned_bits = KVM_CR4_GUEST_OWNED_BITS;
	if (enable_ept)
		vmx->vcpu.arch.cr4_guest_owned_bits |= X86_CR4_PGE;
	if (is_guest_mode(&vmx->vcpu))
		vmx->vcpu.arch.cr4_guest_owned_bits &=
			~get_vmcs12(&vmx->vcpu)->cr4_guest_host_mask;
	vmcs_writel(CR4_GUEST_HOST_MASK, ~vmx->vcpu.arch.cr4_guest_owned_bits);
}

u32 vmx_pin_based_exec_ctrl(struct vcpu_vmx *vmx)
{
	u32 pin_based_exec_ctrl = vmcs_config.pin_based_exec_ctrl;

	if (!kvm_vcpu_apicv_active(&vmx->vcpu))
		pin_based_exec_ctrl &= ~PIN_BASED_POSTED_INTR;

	if (!enable_vnmi)
		pin_based_exec_ctrl &= ~PIN_BASED_VIRTUAL_NMIS;

	if (!enable_preemption_timer)
		pin_based_exec_ctrl &= ~PIN_BASED_VMX_PREEMPTION_TIMER;

	return pin_based_exec_ctrl;
}

static void vmx_refresh_apicv_exec_ctrl(struct kvm_vcpu *vcpu)
{
	struct vcpu_vmx *vmx = to_vmx(vcpu);

	pin_controls_set(vmx, vmx_pin_based_exec_ctrl(vmx));
	if (cpu_has_secondary_exec_ctrls()) {
		if (kvm_vcpu_apicv_active(vcpu))
			secondary_exec_controls_setbit(vmx,
				      SECONDARY_EXEC_APIC_REGISTER_VIRT |
				      SECONDARY_EXEC_VIRTUAL_INTR_DELIVERY);
		else
			secondary_exec_controls_clearbit(vmx,
					SECONDARY_EXEC_APIC_REGISTER_VIRT |
					SECONDARY_EXEC_VIRTUAL_INTR_DELIVERY);
	}

	if (cpu_has_vmx_msr_bitmap())
		vmx_update_msr_bitmap(vcpu);
}

u32 vmx_exec_control(struct vcpu_vmx *vmx)
{
	u32 exec_control = vmcs_config.cpu_based_exec_ctrl;

	if (vmx->vcpu.arch.switch_db_regs & KVM_DEBUGREG_WONT_EXIT)
		exec_control &= ~CPU_BASED_MOV_DR_EXITING;

	if (!cpu_need_tpr_shadow(&vmx->vcpu)) {
		exec_control &= ~CPU_BASED_TPR_SHADOW;
#ifdef CONFIG_X86_64
		exec_control |= CPU_BASED_CR8_STORE_EXITING |
				CPU_BASED_CR8_LOAD_EXITING;
#endif
	}
	if (!enable_ept)
		exec_control |= CPU_BASED_CR3_STORE_EXITING |
				CPU_BASED_CR3_LOAD_EXITING  |
				CPU_BASED_INVLPG_EXITING;
	if (kvm_mwait_in_guest(vmx->vcpu.kvm))
		exec_control &= ~(CPU_BASED_MWAIT_EXITING |
				CPU_BASED_MONITOR_EXITING);
	if (kvm_hlt_in_guest(vmx->vcpu.kvm))
		exec_control &= ~CPU_BASED_HLT_EXITING;
	return exec_control;
}


static void vmx_compute_secondary_exec_control(struct vcpu_vmx *vmx)
{
	struct kvm_vcpu *vcpu = &vmx->vcpu;

	u32 exec_control = vmcs_config.cpu_based_2nd_exec_ctrl;

	if (vmx_pt_mode_is_system())
		exec_control &= ~(SECONDARY_EXEC_PT_USE_GPA | SECONDARY_EXEC_PT_CONCEAL_VMX);
	if (!cpu_need_virtualize_apic_accesses(vcpu))
		exec_control &= ~SECONDARY_EXEC_VIRTUALIZE_APIC_ACCESSES;
	if (vmx->vpid == 0)
		exec_control &= ~SECONDARY_EXEC_ENABLE_VPID;
	if (!enable_ept) {
		exec_control &= ~SECONDARY_EXEC_ENABLE_EPT;
		enable_unrestricted_guest = 0;
	}
	if (!enable_unrestricted_guest)
		exec_control &= ~SECONDARY_EXEC_UNRESTRICTED_GUEST;
	if (kvm_pause_in_guest(vmx->vcpu.kvm))
		exec_control &= ~SECONDARY_EXEC_PAUSE_LOOP_EXITING;
	if (!kvm_vcpu_apicv_active(vcpu))
		exec_control &= ~(SECONDARY_EXEC_APIC_REGISTER_VIRT |
				  SECONDARY_EXEC_VIRTUAL_INTR_DELIVERY);
	exec_control &= ~SECONDARY_EXEC_VIRTUALIZE_X2APIC_MODE;

	/* SECONDARY_EXEC_DESC is enabled/disabled on writes to CR4.UMIP,
	 * in vmx_set_cr4.  */
	exec_control &= ~SECONDARY_EXEC_DESC;

	/* SECONDARY_EXEC_SHADOW_VMCS is enabled when L1 executes VMPTRLD
	   (handle_vmptrld).
	   We can NOT enable shadow_vmcs here because we don't have yet
	   a current VMCS12
	*/
	exec_control &= ~SECONDARY_EXEC_SHADOW_VMCS;

	if (!enable_pml)
		exec_control &= ~SECONDARY_EXEC_ENABLE_PML;

	if (vmx_xsaves_supported()) {
		/* Exposing XSAVES only when XSAVE is exposed */
		bool xsaves_enabled =
			boot_cpu_has(X86_FEATURE_XSAVE) &&
			guest_cpuid_has(vcpu, X86_FEATURE_XSAVE) &&
			guest_cpuid_has(vcpu, X86_FEATURE_XSAVES);

		vcpu->arch.xsaves_enabled = xsaves_enabled;

		if (!xsaves_enabled)
			exec_control &= ~SECONDARY_EXEC_XSAVES;

		if (nested) {
			if (xsaves_enabled)
				vmx->nested.msrs.secondary_ctls_high |=
					SECONDARY_EXEC_XSAVES;
			else
				vmx->nested.msrs.secondary_ctls_high &=
					~SECONDARY_EXEC_XSAVES;
		}
	}

	if (cpu_has_vmx_rdtscp()) {
		bool rdtscp_enabled = guest_cpuid_has(vcpu, X86_FEATURE_RDTSCP);
		if (!rdtscp_enabled)
			exec_control &= ~SECONDARY_EXEC_RDTSCP;

		if (nested) {
			if (rdtscp_enabled)
				vmx->nested.msrs.secondary_ctls_high |=
					SECONDARY_EXEC_RDTSCP;
			else
				vmx->nested.msrs.secondary_ctls_high &=
					~SECONDARY_EXEC_RDTSCP;
		}
	}

	if (cpu_has_vmx_invpcid()) {
		/* Exposing INVPCID only when PCID is exposed */
		bool invpcid_enabled =
			guest_cpuid_has(vcpu, X86_FEATURE_INVPCID) &&
			guest_cpuid_has(vcpu, X86_FEATURE_PCID);

		if (!invpcid_enabled) {
			exec_control &= ~SECONDARY_EXEC_ENABLE_INVPCID;
			guest_cpuid_clear(vcpu, X86_FEATURE_INVPCID);
		}

		if (nested) {
			if (invpcid_enabled)
				vmx->nested.msrs.secondary_ctls_high |=
					SECONDARY_EXEC_ENABLE_INVPCID;
			else
				vmx->nested.msrs.secondary_ctls_high &=
					~SECONDARY_EXEC_ENABLE_INVPCID;
		}
	}

	if (vmx_rdrand_supported()) {
		bool rdrand_enabled = guest_cpuid_has(vcpu, X86_FEATURE_RDRAND);
		if (rdrand_enabled)
			exec_control &= ~SECONDARY_EXEC_RDRAND_EXITING;

		if (nested) {
			if (rdrand_enabled)
				vmx->nested.msrs.secondary_ctls_high |=
					SECONDARY_EXEC_RDRAND_EXITING;
			else
				vmx->nested.msrs.secondary_ctls_high &=
					~SECONDARY_EXEC_RDRAND_EXITING;
		}
	}

	if (vmx_rdseed_supported()) {
		bool rdseed_enabled = guest_cpuid_has(vcpu, X86_FEATURE_RDSEED);
		if (rdseed_enabled)
			exec_control &= ~SECONDARY_EXEC_RDSEED_EXITING;

		if (nested) {
			if (rdseed_enabled)
				vmx->nested.msrs.secondary_ctls_high |=
					SECONDARY_EXEC_RDSEED_EXITING;
			else
				vmx->nested.msrs.secondary_ctls_high &=
					~SECONDARY_EXEC_RDSEED_EXITING;
		}
	}

	if (vmx_waitpkg_supported()) {
		bool waitpkg_enabled =
			guest_cpuid_has(vcpu, X86_FEATURE_WAITPKG);

		if (!waitpkg_enabled)
			exec_control &= ~SECONDARY_EXEC_ENABLE_USR_WAIT_PAUSE;

		if (nested) {
			if (waitpkg_enabled)
				vmx->nested.msrs.secondary_ctls_high |=
					SECONDARY_EXEC_ENABLE_USR_WAIT_PAUSE;
			else
				vmx->nested.msrs.secondary_ctls_high &=
					~SECONDARY_EXEC_ENABLE_USR_WAIT_PAUSE;
		}
	}

	vmx->secondary_exec_control = exec_control;
}

static void ept_set_mmio_spte_mask(void)
{
	/*
	 * EPT Misconfigurations can be generated if the value of bits 2:0
	 * of an EPT paging-structure entry is 110b (write/execute).
	 */
	kvm_mmu_set_mmio_spte_mask(VMX_EPT_RWX_MASK,
				   VMX_EPT_MISCONFIG_WX_VALUE, 0);
}

#define VMX_XSS_EXIT_BITMAP 0

/*
 * Noting that the initialization of Guest-state Area of VMCS is in
 * vmx_vcpu_reset().
 */
static void init_vmcs(struct vcpu_vmx *vmx)
{
	if (nested)
		nested_vmx_set_vmcs_shadowing_bitmap();

	if (cpu_has_vmx_msr_bitmap())
		vmcs_write64(MSR_BITMAP, __pa(vmx->vmcs01.msr_bitmap));

	vmcs_write64(VMCS_LINK_POINTER, -1ull); /* 22.3.1.5 */

	/* Control */
	pin_controls_set(vmx, vmx_pin_based_exec_ctrl(vmx));

	exec_controls_set(vmx, vmx_exec_control(vmx));

	if (cpu_has_secondary_exec_ctrls()) {
		vmx_compute_secondary_exec_control(vmx);
		secondary_exec_controls_set(vmx, vmx->secondary_exec_control);
	}

	if (kvm_vcpu_apicv_active(&vmx->vcpu)) {
		vmcs_write64(EOI_EXIT_BITMAP0, 0);
		vmcs_write64(EOI_EXIT_BITMAP1, 0);
		vmcs_write64(EOI_EXIT_BITMAP2, 0);
		vmcs_write64(EOI_EXIT_BITMAP3, 0);

		vmcs_write16(GUEST_INTR_STATUS, 0);

		vmcs_write16(POSTED_INTR_NV, POSTED_INTR_VECTOR);
		vmcs_write64(POSTED_INTR_DESC_ADDR, __pa((&vmx->pi_desc)));
	}

	if (!kvm_pause_in_guest(vmx->vcpu.kvm)) {
		vmcs_write32(PLE_GAP, ple_gap);
		vmx->ple_window = ple_window;
		vmx->ple_window_dirty = true;
	}

	vmcs_write32(PAGE_FAULT_ERROR_CODE_MASK, 0);
	vmcs_write32(PAGE_FAULT_ERROR_CODE_MATCH, 0);
	vmcs_write32(CR3_TARGET_COUNT, 0);           /* 22.2.1 */

	vmcs_write16(HOST_FS_SELECTOR, 0);            /* 22.2.4 */
	vmcs_write16(HOST_GS_SELECTOR, 0);            /* 22.2.4 */
	vmx_set_constant_host_state(vmx);
	vmcs_writel(HOST_FS_BASE, 0); /* 22.2.4 */
	vmcs_writel(HOST_GS_BASE, 0); /* 22.2.4 */

	if (cpu_has_vmx_vmfunc())
		vmcs_write64(VM_FUNCTION_CONTROL, 0);

	vmcs_write32(VM_EXIT_MSR_STORE_COUNT, 0);
	vmcs_write32(VM_EXIT_MSR_LOAD_COUNT, 0);
	vmcs_write64(VM_EXIT_MSR_LOAD_ADDR, __pa(vmx->msr_autoload.host.val));
	vmcs_write32(VM_ENTRY_MSR_LOAD_COUNT, 0);
	vmcs_write64(VM_ENTRY_MSR_LOAD_ADDR, __pa(vmx->msr_autoload.guest.val));

	if (vmcs_config.vmentry_ctrl & VM_ENTRY_LOAD_IA32_PAT)
		vmcs_write64(GUEST_IA32_PAT, vmx->vcpu.arch.pat);

	vm_exit_controls_set(vmx, vmx_vmexit_ctrl());

	/* 22.2.1, 20.8.1 */
	vm_entry_controls_set(vmx, vmx_vmentry_ctrl());

	vmx->vcpu.arch.cr0_guest_owned_bits = X86_CR0_TS;
	vmcs_writel(CR0_GUEST_HOST_MASK, ~X86_CR0_TS);

	set_cr4_guest_host_mask(vmx);

	if (vmx->vpid != 0)
		vmcs_write16(VIRTUAL_PROCESSOR_ID, vmx->vpid);

	if (vmx_xsaves_supported())
		vmcs_write64(XSS_EXIT_BITMAP, VMX_XSS_EXIT_BITMAP);

	if (enable_pml) {
		vmcs_write64(PML_ADDRESS, page_to_phys(vmx->pml_pg));
		vmcs_write16(GUEST_PML_INDEX, PML_ENTITY_NUM - 1);
	}

	if (cpu_has_vmx_encls_vmexit())
		vmcs_write64(ENCLS_EXITING_BITMAP, -1ull);

	if (vmx_pt_mode_is_host_guest()) {
		memset(&vmx->pt_desc, 0, sizeof(vmx->pt_desc));
		/* Bit[6~0] are forced to 1, writes are ignored. */
		vmx->pt_desc.guest.output_mask = 0x7F;
		vmcs_write64(GUEST_IA32_RTIT_CTL, 0);
	}
}

static void vmx_vcpu_reset(struct kvm_vcpu *vcpu, bool init_event)
{
	struct vcpu_vmx *vmx = to_vmx(vcpu);
	struct msr_data apic_base_msr;
	u64 cr0;

	vmx->rmode.vm86_active = 0;
	vmx->spec_ctrl = 0;

	vmx->msr_ia32_umwait_control = 0;

	vmx->vcpu.arch.regs[VCPU_REGS_RDX] = get_rdx_init_val();
	vmx->hv_deadline_tsc = -1;
	kvm_set_cr8(vcpu, 0);

	if (!init_event) {
		apic_base_msr.data = APIC_DEFAULT_PHYS_BASE |
				     MSR_IA32_APICBASE_ENABLE;
		if (kvm_vcpu_is_reset_bsp(vcpu))
			apic_base_msr.data |= MSR_IA32_APICBASE_BSP;
		apic_base_msr.host_initiated = true;
		kvm_set_apic_base(vcpu, &apic_base_msr);
	}

	vmx_segment_cache_clear(vmx);

	seg_setup(VCPU_SREG_CS);
	vmcs_write16(GUEST_CS_SELECTOR, 0xf000);
	vmcs_writel(GUEST_CS_BASE, 0xffff0000ul);

	seg_setup(VCPU_SREG_DS);
	seg_setup(VCPU_SREG_ES);
	seg_setup(VCPU_SREG_FS);
	seg_setup(VCPU_SREG_GS);
	seg_setup(VCPU_SREG_SS);

	vmcs_write16(GUEST_TR_SELECTOR, 0);
	vmcs_writel(GUEST_TR_BASE, 0);
	vmcs_write32(GUEST_TR_LIMIT, 0xffff);
	vmcs_write32(GUEST_TR_AR_BYTES, 0x008b);

	vmcs_write16(GUEST_LDTR_SELECTOR, 0);
	vmcs_writel(GUEST_LDTR_BASE, 0);
	vmcs_write32(GUEST_LDTR_LIMIT, 0xffff);
	vmcs_write32(GUEST_LDTR_AR_BYTES, 0x00082);

	if (!init_event) {
		vmcs_write32(GUEST_SYSENTER_CS, 0);
		vmcs_writel(GUEST_SYSENTER_ESP, 0);
		vmcs_writel(GUEST_SYSENTER_EIP, 0);
		vmcs_write64(GUEST_IA32_DEBUGCTL, 0);
	}

	kvm_set_rflags(vcpu, X86_EFLAGS_FIXED);
	kvm_rip_write(vcpu, 0xfff0);

	vmcs_writel(GUEST_GDTR_BASE, 0);
	vmcs_write32(GUEST_GDTR_LIMIT, 0xffff);

	vmcs_writel(GUEST_IDTR_BASE, 0);
	vmcs_write32(GUEST_IDTR_LIMIT, 0xffff);

	vmcs_write32(GUEST_ACTIVITY_STATE, GUEST_ACTIVITY_ACTIVE);
	vmcs_write32(GUEST_INTERRUPTIBILITY_INFO, 0);
	vmcs_writel(GUEST_PENDING_DBG_EXCEPTIONS, 0);
	if (kvm_mpx_supported())
		vmcs_write64(GUEST_BNDCFGS, 0);

	setup_msrs(vmx);

	vmcs_write32(VM_ENTRY_INTR_INFO_FIELD, 0);  /* 22.2.1 */

	if (cpu_has_vmx_tpr_shadow() && !init_event) {
		vmcs_write64(VIRTUAL_APIC_PAGE_ADDR, 0);
		if (cpu_need_tpr_shadow(vcpu))
			vmcs_write64(VIRTUAL_APIC_PAGE_ADDR,
				     __pa(vcpu->arch.apic->regs));
		vmcs_write32(TPR_THRESHOLD, 0);
	}

	kvm_make_request(KVM_REQ_APIC_PAGE_RELOAD, vcpu);

	cr0 = X86_CR0_NW | X86_CR0_CD | X86_CR0_ET;
	vmx->vcpu.arch.cr0 = cr0;
	vmx_set_cr0(vcpu, cr0); /* enter rmode */
	vmx_set_cr4(vcpu, 0);
	vmx_set_efer(vcpu, 0);

	update_exception_bitmap(vcpu);

	vpid_sync_context(vmx->vpid);
	if (init_event)
		vmx_clear_hlt(vcpu);
}

static void enable_irq_window(struct kvm_vcpu *vcpu)
{
	exec_controls_setbit(to_vmx(vcpu), CPU_BASED_INTR_WINDOW_EXITING);
}

static void enable_nmi_window(struct kvm_vcpu *vcpu)
{
	if (!enable_vnmi ||
	    vmcs_read32(GUEST_INTERRUPTIBILITY_INFO) & GUEST_INTR_STATE_STI) {
		enable_irq_window(vcpu);
		return;
	}

	exec_controls_setbit(to_vmx(vcpu), CPU_BASED_NMI_WINDOW_EXITING);
}

static void vmx_inject_irq(struct kvm_vcpu *vcpu)
{
	struct vcpu_vmx *vmx = to_vmx(vcpu);
	uint32_t intr;
	int irq = vcpu->arch.interrupt.nr;

	trace_kvm_inj_virq(irq);

	++vcpu->stat.irq_injections;
	if (vmx->rmode.vm86_active) {
		int inc_eip = 0;
		if (vcpu->arch.interrupt.soft)
			inc_eip = vcpu->arch.event_exit_inst_len;
		kvm_inject_realmode_interrupt(vcpu, irq, inc_eip);
		return;
	}
	intr = irq | INTR_INFO_VALID_MASK;
	if (vcpu->arch.interrupt.soft) {
		intr |= INTR_TYPE_SOFT_INTR;
		vmcs_write32(VM_ENTRY_INSTRUCTION_LEN,
			     vmx->vcpu.arch.event_exit_inst_len);
	} else
		intr |= INTR_TYPE_EXT_INTR;
	vmcs_write32(VM_ENTRY_INTR_INFO_FIELD, intr);

	vmx_clear_hlt(vcpu);
}

static void vmx_inject_nmi(struct kvm_vcpu *vcpu)
{
	struct vcpu_vmx *vmx = to_vmx(vcpu);

	if (!enable_vnmi) {
		/*
		 * Tracking the NMI-blocked state in software is built upon
		 * finding the next open IRQ window. This, in turn, depends on
		 * well-behaving guests: They have to keep IRQs disabled at
		 * least as long as the NMI handler runs. Otherwise we may
		 * cause NMI nesting, maybe breaking the guest. But as this is
		 * highly unlikely, we can live with the residual risk.
		 */
		vmx->loaded_vmcs->soft_vnmi_blocked = 1;
		vmx->loaded_vmcs->vnmi_blocked_time = 0;
	}

	++vcpu->stat.nmi_injections;
	vmx->loaded_vmcs->nmi_known_unmasked = false;

	if (vmx->rmode.vm86_active) {
		kvm_inject_realmode_interrupt(vcpu, NMI_VECTOR, 0);
		return;
	}

	vmcs_write32(VM_ENTRY_INTR_INFO_FIELD,
			INTR_TYPE_NMI_INTR | INTR_INFO_VALID_MASK | NMI_VECTOR);

	vmx_clear_hlt(vcpu);
}

bool vmx_get_nmi_mask(struct kvm_vcpu *vcpu)
{
	struct vcpu_vmx *vmx = to_vmx(vcpu);
	bool masked;

	if (!enable_vnmi)
		return vmx->loaded_vmcs->soft_vnmi_blocked;
	if (vmx->loaded_vmcs->nmi_known_unmasked)
		return false;
	masked = vmcs_read32(GUEST_INTERRUPTIBILITY_INFO) & GUEST_INTR_STATE_NMI;
	vmx->loaded_vmcs->nmi_known_unmasked = !masked;
	return masked;
}

void vmx_set_nmi_mask(struct kvm_vcpu *vcpu, bool masked)
{
	struct vcpu_vmx *vmx = to_vmx(vcpu);

	if (!enable_vnmi) {
		if (vmx->loaded_vmcs->soft_vnmi_blocked != masked) {
			vmx->loaded_vmcs->soft_vnmi_blocked = masked;
			vmx->loaded_vmcs->vnmi_blocked_time = 0;
		}
	} else {
		vmx->loaded_vmcs->nmi_known_unmasked = !masked;
		if (masked)
			vmcs_set_bits(GUEST_INTERRUPTIBILITY_INFO,
				      GUEST_INTR_STATE_NMI);
		else
			vmcs_clear_bits(GUEST_INTERRUPTIBILITY_INFO,
					GUEST_INTR_STATE_NMI);
	}
}

static int vmx_nmi_allowed(struct kvm_vcpu *vcpu)
{
	if (to_vmx(vcpu)->nested.nested_run_pending)
		return 0;

	if (!enable_vnmi &&
	    to_vmx(vcpu)->loaded_vmcs->soft_vnmi_blocked)
		return 0;

	return	!(vmcs_read32(GUEST_INTERRUPTIBILITY_INFO) &
		  (GUEST_INTR_STATE_MOV_SS | GUEST_INTR_STATE_STI
		   | GUEST_INTR_STATE_NMI));
}

static int vmx_interrupt_allowed(struct kvm_vcpu *vcpu)
{
	if (to_vmx(vcpu)->nested.nested_run_pending)
		return false;

	if (is_guest_mode(vcpu) && nested_exit_on_intr(vcpu))
		return true;

	return (vmcs_readl(GUEST_RFLAGS) & X86_EFLAGS_IF) &&
		!(vmcs_read32(GUEST_INTERRUPTIBILITY_INFO) &
			(GUEST_INTR_STATE_STI | GUEST_INTR_STATE_MOV_SS));
}

static int vmx_set_tss_addr(struct kvm *kvm, unsigned int addr)
{
	int ret;

	if (enable_unrestricted_guest)
		return 0;

	mutex_lock(&kvm->slots_lock);
	ret = __x86_set_memory_region(kvm, TSS_PRIVATE_MEMSLOT, addr,
				      PAGE_SIZE * 3);
	mutex_unlock(&kvm->slots_lock);

	if (ret)
		return ret;
	to_kvm_vmx(kvm)->tss_addr = addr;
	return init_rmode_tss(kvm);
}

static int vmx_set_identity_map_addr(struct kvm *kvm, u64 ident_addr)
{
	to_kvm_vmx(kvm)->ept_identity_map_addr = ident_addr;
	return 0;
}

static bool rmode_exception(struct kvm_vcpu *vcpu, int vec)
{
	switch (vec) {
	case BP_VECTOR:
		/*
		 * Update instruction length as we may reinject the exception
		 * from user space while in guest debugging mode.
		 */
		to_vmx(vcpu)->vcpu.arch.event_exit_inst_len =
			vmcs_read32(VM_EXIT_INSTRUCTION_LEN);
		if (vcpu->guest_debug & KVM_GUESTDBG_USE_SW_BP)
			return false;
		/* fall through */
	case DB_VECTOR:
		if (vcpu->guest_debug &
			(KVM_GUESTDBG_SINGLESTEP | KVM_GUESTDBG_USE_HW_BP))
			return false;
		/* fall through */
	case DE_VECTOR:
	case OF_VECTOR:
	case BR_VECTOR:
	case UD_VECTOR:
	case DF_VECTOR:
	case SS_VECTOR:
	case GP_VECTOR:
	case MF_VECTOR:
		return true;
	}
	return false;
}

static int handle_rmode_exception(struct kvm_vcpu *vcpu,
				  int vec, u32 err_code)
{
	/*
	 * Instruction with address size override prefix opcode 0x67
	 * Cause the #SS fault with 0 error code in VM86 mode.
	 */
	if (((vec == GP_VECTOR) || (vec == SS_VECTOR)) && err_code == 0) {
		if (kvm_emulate_instruction(vcpu, 0)) {
			if (vcpu->arch.halt_request) {
				vcpu->arch.halt_request = 0;
				return kvm_vcpu_halt(vcpu);
			}
			return 1;
		}
		return 0;
	}

	/*
	 * Forward all other exceptions that are valid in real mode.
	 * FIXME: Breaks guest debugging in real mode, needs to be fixed with
	 *        the required debugging infrastructure rework.
	 */
	kvm_queue_exception(vcpu, vec);
	return 1;
}

/*
 * Trigger machine check on the host. We assume all the MSRs are already set up
 * by the CPU and that we still run on the same CPU as the MCE occurred on.
 * We pass a fake environment to the machine check handler because we want
 * the guest to be always treated like user space, no matter what context
 * it used internally.
 */
static void kvm_machine_check(void)
{
#if defined(CONFIG_X86_MCE)
	struct pt_regs regs = {
		.cs = 3, /* Fake ring 3 no matter what the guest ran on */
		.flags = X86_EFLAGS_IF,
	};

	do_machine_check(&regs, 0);
#endif
}

static int handle_machine_check(struct kvm_vcpu *vcpu)
{
	/* handled by vmx_vcpu_run() */
	return 1;
}

/*
 * If the host has split lock detection disabled, then #AC is
 * unconditionally injected into the guest, which is the pre split lock
 * detection behaviour.
 *
 * If the host has split lock detection enabled then #AC is
 * only injected into the guest when:
 *  - Guest CPL == 3 (user mode)
 *  - Guest has #AC detection enabled in CR0
 *  - Guest EFLAGS has AC bit set
 */
static inline bool guest_inject_ac(struct kvm_vcpu *vcpu)
{
	if (!boot_cpu_has(X86_FEATURE_SPLIT_LOCK_DETECT))
		return true;

	return vmx_get_cpl(vcpu) == 3 && kvm_read_cr0_bits(vcpu, X86_CR0_AM) &&
	       (kvm_get_rflags(vcpu) & X86_EFLAGS_AC);
}

static int handle_exception_nmi(struct kvm_vcpu *vcpu)
{
	struct vcpu_vmx *vmx = to_vmx(vcpu);
	struct kvm_run *kvm_run = vcpu->run;
	u32 intr_info, ex_no, error_code;
	unsigned long cr2, rip, dr6;
	u32 vect_info;

	vect_info = vmx->idt_vectoring_info;
	intr_info = vmx->exit_intr_info;

	if (is_machine_check(intr_info) || is_nmi(intr_info))
		return 1; /* handled by handle_exception_nmi_irqoff() */

	if (is_invalid_opcode(intr_info))
		return handle_ud(vcpu);

	error_code = 0;
	if (intr_info & INTR_INFO_DELIVER_CODE_MASK)
		error_code = vmcs_read32(VM_EXIT_INTR_ERROR_CODE);

	if (!vmx->rmode.vm86_active && is_gp_fault(intr_info)) {
		WARN_ON_ONCE(!enable_vmware_backdoor);

		/*
		 * VMware backdoor emulation on #GP interception only handles
		 * IN{S}, OUT{S}, and RDPMC, none of which generate a non-zero
		 * error code on #GP.
		 */
		if (error_code) {
			kvm_queue_exception_e(vcpu, GP_VECTOR, error_code);
			return 1;
		}
		return kvm_emulate_instruction(vcpu, EMULTYPE_VMWARE_GP);
	}

	/*
	 * The #PF with PFEC.RSVD = 1 indicates the guest is accessing
	 * MMIO, it is better to report an internal error.
	 * See the comments in vmx_handle_exit.
	 */
	if ((vect_info & VECTORING_INFO_VALID_MASK) &&
	    !(is_page_fault(intr_info) && !(error_code & PFERR_RSVD_MASK))) {
		vcpu->run->exit_reason = KVM_EXIT_INTERNAL_ERROR;
		vcpu->run->internal.suberror = KVM_INTERNAL_ERROR_SIMUL_EX;
		vcpu->run->internal.ndata = 3;
		vcpu->run->internal.data[0] = vect_info;
		vcpu->run->internal.data[1] = intr_info;
		vcpu->run->internal.data[2] = error_code;
		return 0;
	}

	if (is_page_fault(intr_info)) {
		cr2 = vmcs_readl(EXIT_QUALIFICATION);
		/* EPT won't cause page fault directly */
		WARN_ON_ONCE(!vcpu->arch.apf.host_apf_reason && enable_ept);
		return kvm_handle_page_fault(vcpu, error_code, cr2, NULL, 0);
	}

	ex_no = intr_info & INTR_INFO_VECTOR_MASK;

	if (vmx->rmode.vm86_active && rmode_exception(vcpu, ex_no))
		return handle_rmode_exception(vcpu, ex_no, error_code);

	switch (ex_no) {
	case DB_VECTOR:
		dr6 = vmcs_readl(EXIT_QUALIFICATION);
		if (!(vcpu->guest_debug &
		      (KVM_GUESTDBG_SINGLESTEP | KVM_GUESTDBG_USE_HW_BP))) {
			if (is_icebp(intr_info))
				WARN_ON(!skip_emulated_instruction(vcpu));

			kvm_queue_exception_p(vcpu, DB_VECTOR, dr6);
			return 1;
		}
		kvm_run->debug.arch.dr6 = dr6 | DR6_FIXED_1 | DR6_RTM;
		kvm_run->debug.arch.dr7 = vmcs_readl(GUEST_DR7);
		/* fall through */
	case BP_VECTOR:
		/*
		 * Update instruction length as we may reinject #BP from
		 * user space while in guest debugging mode. Reading it for
		 * #DB as well causes no harm, it is not used in that case.
		 */
		vmx->vcpu.arch.event_exit_inst_len =
			vmcs_read32(VM_EXIT_INSTRUCTION_LEN);
		kvm_run->exit_reason = KVM_EXIT_DEBUG;
		rip = kvm_rip_read(vcpu);
		kvm_run->debug.arch.pc = vmcs_readl(GUEST_CS_BASE) + rip;
		kvm_run->debug.arch.exception = ex_no;
		break;
	case AC_VECTOR:
		if (guest_inject_ac(vcpu)) {
			kvm_queue_exception_e(vcpu, AC_VECTOR, error_code);
			return 1;
		}

		/*
		 * Handle split lock. Depending on detection mode this will
		 * either warn and disable split lock detection for this
		 * task or force SIGBUS on it.
		 */
		if (handle_guest_split_lock(kvm_rip_read(vcpu)))
			return 1;
		fallthrough;
	default:
		kvm_run->exit_reason = KVM_EXIT_EXCEPTION;
		kvm_run->ex.exception = ex_no;
		kvm_run->ex.error_code = error_code;
		break;
	}
	return 0;
}

static __always_inline int handle_external_interrupt(struct kvm_vcpu *vcpu)
{
	++vcpu->stat.irq_exits;
	return 1;
}

static int handle_triple_fault(struct kvm_vcpu *vcpu)
{
	vcpu->run->exit_reason = KVM_EXIT_SHUTDOWN;
	vcpu->mmio_needed = 0;
	return 0;
}

static int handle_io(struct kvm_vcpu *vcpu)
{
	unsigned long exit_qualification;
	int size, in, string;
	unsigned port;

	exit_qualification = vmcs_readl(EXIT_QUALIFICATION);
	string = (exit_qualification & 16) != 0;

	++vcpu->stat.io_exits;

	if (string)
		return kvm_emulate_instruction(vcpu, 0);

	port = exit_qualification >> 16;
	size = (exit_qualification & 7) + 1;
	in = (exit_qualification & 8) != 0;

	return kvm_fast_pio(vcpu, size, port, in);
}

static void
vmx_patch_hypercall(struct kvm_vcpu *vcpu, unsigned char *hypercall)
{
	/*
	 * Patch in the VMCALL instruction:
	 */
	hypercall[0] = 0x0f;
	hypercall[1] = 0x01;
	hypercall[2] = 0xc1;
}

/* called to set cr0 as appropriate for a mov-to-cr0 exit. */
static int handle_set_cr0(struct kvm_vcpu *vcpu, unsigned long val)
{
	if (is_guest_mode(vcpu)) {
		struct vmcs12 *vmcs12 = get_vmcs12(vcpu);
		unsigned long orig_val = val;

		/*
		 * We get here when L2 changed cr0 in a way that did not change
		 * any of L1's shadowed bits (see nested_vmx_exit_handled_cr),
		 * but did change L0 shadowed bits. So we first calculate the
		 * effective cr0 value that L1 would like to write into the
		 * hardware. It consists of the L2-owned bits from the new
		 * value combined with the L1-owned bits from L1's guest_cr0.
		 */
		val = (val & ~vmcs12->cr0_guest_host_mask) |
			(vmcs12->guest_cr0 & vmcs12->cr0_guest_host_mask);

		if (!nested_guest_cr0_valid(vcpu, val))
			return 1;

		if (kvm_set_cr0(vcpu, val))
			return 1;
		vmcs_writel(CR0_READ_SHADOW, orig_val);
		return 0;
	} else {
		if (to_vmx(vcpu)->nested.vmxon &&
		    !nested_host_cr0_valid(vcpu, val))
			return 1;

		return kvm_set_cr0(vcpu, val);
	}
}

static int handle_set_cr4(struct kvm_vcpu *vcpu, unsigned long val)
{
	if (is_guest_mode(vcpu)) {
		struct vmcs12 *vmcs12 = get_vmcs12(vcpu);
		unsigned long orig_val = val;

		/* analogously to handle_set_cr0 */
		val = (val & ~vmcs12->cr4_guest_host_mask) |
			(vmcs12->guest_cr4 & vmcs12->cr4_guest_host_mask);
		if (kvm_set_cr4(vcpu, val))
			return 1;
		vmcs_writel(CR4_READ_SHADOW, orig_val);
		return 0;
	} else
		return kvm_set_cr4(vcpu, val);
}

static int handle_desc(struct kvm_vcpu *vcpu)
{
	WARN_ON(!(vcpu->arch.cr4 & X86_CR4_UMIP));
	return kvm_emulate_instruction(vcpu, 0);
}

static int handle_cr(struct kvm_vcpu *vcpu)
{
	unsigned long exit_qualification, val;
	int cr;
	int reg;
	int err;
	int ret;

	exit_qualification = vmcs_readl(EXIT_QUALIFICATION);
	cr = exit_qualification & 15;
	reg = (exit_qualification >> 8) & 15;
	switch ((exit_qualification >> 4) & 3) {
	case 0: /* mov to cr */
		val = kvm_register_readl(vcpu, reg);
		trace_kvm_cr_write(cr, val);
		switch (cr) {
		case 0:
			err = handle_set_cr0(vcpu, val);
			return kvm_complete_insn_gp(vcpu, err);
		case 3:
			WARN_ON_ONCE(enable_unrestricted_guest);
			err = kvm_set_cr3(vcpu, val);
			return kvm_complete_insn_gp(vcpu, err);
		case 4:
			err = handle_set_cr4(vcpu, val);
			return kvm_complete_insn_gp(vcpu, err);
		case 8: {
				u8 cr8_prev = kvm_get_cr8(vcpu);
				u8 cr8 = (u8)val;
				err = kvm_set_cr8(vcpu, cr8);
				ret = kvm_complete_insn_gp(vcpu, err);
				if (lapic_in_kernel(vcpu))
					return ret;
				if (cr8_prev <= cr8)
					return ret;
				/*
				 * TODO: we might be squashing a
				 * KVM_GUESTDBG_SINGLESTEP-triggered
				 * KVM_EXIT_DEBUG here.
				 */
				vcpu->run->exit_reason = KVM_EXIT_SET_TPR;
				return 0;
			}
		}
		break;
	case 2: /* clts */
		WARN_ONCE(1, "Guest should always own CR0.TS");
		vmx_set_cr0(vcpu, kvm_read_cr0_bits(vcpu, ~X86_CR0_TS));
		trace_kvm_cr_write(0, kvm_read_cr0(vcpu));
		return kvm_skip_emulated_instruction(vcpu);
	case 1: /*mov from cr*/
		switch (cr) {
		case 3:
			WARN_ON_ONCE(enable_unrestricted_guest);
			val = kvm_read_cr3(vcpu);
			kvm_register_write(vcpu, reg, val);
			trace_kvm_cr_read(cr, val);
			return kvm_skip_emulated_instruction(vcpu);
		case 8:
			val = kvm_get_cr8(vcpu);
			kvm_register_write(vcpu, reg, val);
			trace_kvm_cr_read(cr, val);
			return kvm_skip_emulated_instruction(vcpu);
		}
		break;
	case 3: /* lmsw */
		val = (exit_qualification >> LMSW_SOURCE_DATA_SHIFT) & 0x0f;
		trace_kvm_cr_write(0, (kvm_read_cr0(vcpu) & ~0xful) | val);
		kvm_lmsw(vcpu, val);

		return kvm_skip_emulated_instruction(vcpu);
	default:
		break;
	}
	vcpu->run->exit_reason = 0;
	vcpu_unimpl(vcpu, "unhandled control register: op %d cr %d\n",
	       (int)(exit_qualification >> 4) & 3, cr);
	return 0;
}

static int handle_dr(struct kvm_vcpu *vcpu)
{
	unsigned long exit_qualification;
	int dr, dr7, reg;

	exit_qualification = vmcs_readl(EXIT_QUALIFICATION);
	dr = exit_qualification & DEBUG_REG_ACCESS_NUM;

	/* First, if DR does not exist, trigger UD */
	if (!kvm_require_dr(vcpu, dr))
		return 1;

	/* Do not handle if the CPL > 0, will trigger GP on re-entry */
	if (!kvm_require_cpl(vcpu, 0))
		return 1;
	dr7 = vmcs_readl(GUEST_DR7);
	if (dr7 & DR7_GD) {
		/*
		 * As the vm-exit takes precedence over the debug trap, we
		 * need to emulate the latter, either for the host or the
		 * guest debugging itself.
		 */
		if (vcpu->guest_debug & KVM_GUESTDBG_USE_HW_BP) {
			vcpu->run->debug.arch.dr6 = DR6_BD | DR6_RTM | DR6_FIXED_1;
			vcpu->run->debug.arch.dr7 = dr7;
			vcpu->run->debug.arch.pc = kvm_get_linear_rip(vcpu);
			vcpu->run->debug.arch.exception = DB_VECTOR;
			vcpu->run->exit_reason = KVM_EXIT_DEBUG;
			return 0;
		} else {
			kvm_queue_exception_p(vcpu, DB_VECTOR, DR6_BD);
			return 1;
		}
	}

	if (vcpu->guest_debug == 0) {
		exec_controls_clearbit(to_vmx(vcpu), CPU_BASED_MOV_DR_EXITING);

		/*
		 * No more DR vmexits; force a reload of the debug registers
		 * and reenter on this instruction.  The next vmexit will
		 * retrieve the full state of the debug registers.
		 */
		vcpu->arch.switch_db_regs |= KVM_DEBUGREG_WONT_EXIT;
		return 1;
	}

	reg = DEBUG_REG_ACCESS_REG(exit_qualification);
	if (exit_qualification & TYPE_MOV_FROM_DR) {
		unsigned long val;

		if (kvm_get_dr(vcpu, dr, &val))
			return 1;
		kvm_register_write(vcpu, reg, val);
	} else
		if (kvm_set_dr(vcpu, dr, kvm_register_readl(vcpu, reg)))
			return 1;

	return kvm_skip_emulated_instruction(vcpu);
}

static void vmx_sync_dirty_debug_regs(struct kvm_vcpu *vcpu)
{
	get_debugreg(vcpu->arch.db[0], 0);
	get_debugreg(vcpu->arch.db[1], 1);
	get_debugreg(vcpu->arch.db[2], 2);
	get_debugreg(vcpu->arch.db[3], 3);
	get_debugreg(vcpu->arch.dr6, 6);
	vcpu->arch.dr7 = vmcs_readl(GUEST_DR7);

	vcpu->arch.switch_db_regs &= ~KVM_DEBUGREG_WONT_EXIT;
	exec_controls_setbit(to_vmx(vcpu), CPU_BASED_MOV_DR_EXITING);
}

static void vmx_set_dr7(struct kvm_vcpu *vcpu, unsigned long val)
{
	vmcs_writel(GUEST_DR7, val);
}

static int handle_tpr_below_threshold(struct kvm_vcpu *vcpu)
{
	kvm_apic_update_ppr(vcpu);
	return 1;
}

static int handle_interrupt_window(struct kvm_vcpu *vcpu)
{
	exec_controls_clearbit(to_vmx(vcpu), CPU_BASED_INTR_WINDOW_EXITING);

	kvm_make_request(KVM_REQ_EVENT, vcpu);

	++vcpu->stat.irq_window_exits;
	return 1;
}

static int handle_vmcall(struct kvm_vcpu *vcpu)
{
	return kvm_emulate_hypercall(vcpu);
}

static int handle_invd(struct kvm_vcpu *vcpu)
{
	return kvm_emulate_instruction(vcpu, 0);
}

static int handle_invlpg(struct kvm_vcpu *vcpu)
{
	unsigned long exit_qualification = vmcs_readl(EXIT_QUALIFICATION);

	kvm_mmu_invlpg(vcpu, exit_qualification);
	return kvm_skip_emulated_instruction(vcpu);
}

static int handle_rdpmc(struct kvm_vcpu *vcpu)
{
	int err;

	err = kvm_rdpmc(vcpu);
	return kvm_complete_insn_gp(vcpu, err);
}

static int handle_wbinvd(struct kvm_vcpu *vcpu)
{
	return kvm_emulate_wbinvd(vcpu);
}

static int handle_xsetbv(struct kvm_vcpu *vcpu)
{
	u64 new_bv = kvm_read_edx_eax(vcpu);
	u32 index = kvm_rcx_read(vcpu);

	if (kvm_set_xcr(vcpu, index, new_bv) == 0)
		return kvm_skip_emulated_instruction(vcpu);
	return 1;
}

static int handle_apic_access(struct kvm_vcpu *vcpu)
{
	if (likely(fasteoi)) {
		unsigned long exit_qualification = vmcs_readl(EXIT_QUALIFICATION);
		int access_type, offset;

		access_type = exit_qualification & APIC_ACCESS_TYPE;
		offset = exit_qualification & APIC_ACCESS_OFFSET;
		/*
		 * Sane guest uses MOV to write EOI, with written value
		 * not cared. So make a short-circuit here by avoiding
		 * heavy instruction emulation.
		 */
		if ((access_type == TYPE_LINEAR_APIC_INST_WRITE) &&
		    (offset == APIC_EOI)) {
			kvm_lapic_set_eoi(vcpu);
			return kvm_skip_emulated_instruction(vcpu);
		}
	}
	return kvm_emulate_instruction(vcpu, 0);
}

static int handle_apic_eoi_induced(struct kvm_vcpu *vcpu)
{
	unsigned long exit_qualification = vmcs_readl(EXIT_QUALIFICATION);
	int vector = exit_qualification & 0xff;

	/* EOI-induced VM exit is trap-like and thus no need to adjust IP */
	kvm_apic_set_eoi_accelerated(vcpu, vector);
	return 1;
}

static int handle_apic_write(struct kvm_vcpu *vcpu)
{
	unsigned long exit_qualification = vmcs_readl(EXIT_QUALIFICATION);
	u32 offset = exit_qualification & 0xfff;

	/* APIC-write VM exit is trap-like and thus no need to adjust IP */
	kvm_apic_write_nodecode(vcpu, offset);
	return 1;
}

static int handle_task_switch(struct kvm_vcpu *vcpu)
{
	struct vcpu_vmx *vmx = to_vmx(vcpu);
	unsigned long exit_qualification;
	bool has_error_code = false;
	u32 error_code = 0;
	u16 tss_selector;
	int reason, type, idt_v, idt_index;

	idt_v = (vmx->idt_vectoring_info & VECTORING_INFO_VALID_MASK);
	idt_index = (vmx->idt_vectoring_info & VECTORING_INFO_VECTOR_MASK);
	type = (vmx->idt_vectoring_info & VECTORING_INFO_TYPE_MASK);

	exit_qualification = vmcs_readl(EXIT_QUALIFICATION);

	reason = (u32)exit_qualification >> 30;
	if (reason == TASK_SWITCH_GATE && idt_v) {
		switch (type) {
		case INTR_TYPE_NMI_INTR:
			vcpu->arch.nmi_injected = false;
			vmx_set_nmi_mask(vcpu, true);
			break;
		case INTR_TYPE_EXT_INTR:
		case INTR_TYPE_SOFT_INTR:
			kvm_clear_interrupt_queue(vcpu);
			break;
		case INTR_TYPE_HARD_EXCEPTION:
			if (vmx->idt_vectoring_info &
			    VECTORING_INFO_DELIVER_CODE_MASK) {
				has_error_code = true;
				error_code =
					vmcs_read32(IDT_VECTORING_ERROR_CODE);
			}
			/* fall through */
		case INTR_TYPE_SOFT_EXCEPTION:
			kvm_clear_exception_queue(vcpu);
			break;
		default:
			break;
		}
	}
	tss_selector = exit_qualification;

	if (!idt_v || (type != INTR_TYPE_HARD_EXCEPTION &&
		       type != INTR_TYPE_EXT_INTR &&
		       type != INTR_TYPE_NMI_INTR))
		WARN_ON(!skip_emulated_instruction(vcpu));

	/*
	 * TODO: What about debug traps on tss switch?
	 *       Are we supposed to inject them and update dr6?
	 */
	return kvm_task_switch(vcpu, tss_selector,
			       type == INTR_TYPE_SOFT_INTR ? idt_index : -1,
			       reason, has_error_code, error_code);
}

static int handle_ept_violation(struct kvm_vcpu *vcpu)
{
	unsigned long exit_qualification;
	gpa_t gpa;
	u64 error_code;

	exit_qualification = vmcs_readl(EXIT_QUALIFICATION);

	/*
	 * EPT violation happened while executing iret from NMI,
	 * "blocked by NMI" bit has to be set before next VM entry.
	 * There are errata that may cause this bit to not be set:
	 * AAK134, BY25.
	 */
	if (!(to_vmx(vcpu)->idt_vectoring_info & VECTORING_INFO_VALID_MASK) &&
			enable_vnmi &&
			(exit_qualification & INTR_INFO_UNBLOCK_NMI))
		vmcs_set_bits(GUEST_INTERRUPTIBILITY_INFO, GUEST_INTR_STATE_NMI);

	gpa = vmcs_read64(GUEST_PHYSICAL_ADDRESS);
	trace_kvm_page_fault(gpa, exit_qualification);

	/* Is it a read fault? */
	error_code = (exit_qualification & EPT_VIOLATION_ACC_READ)
		     ? PFERR_USER_MASK : 0;
	/* Is it a write fault? */
	error_code |= (exit_qualification & EPT_VIOLATION_ACC_WRITE)
		      ? PFERR_WRITE_MASK : 0;
	/* Is it a fetch fault? */
	error_code |= (exit_qualification & EPT_VIOLATION_ACC_INSTR)
		      ? PFERR_FETCH_MASK : 0;
	/* ept page table entry is present? */
	error_code |= (exit_qualification &
		       (EPT_VIOLATION_READABLE | EPT_VIOLATION_WRITABLE |
			EPT_VIOLATION_EXECUTABLE))
		      ? PFERR_PRESENT_MASK : 0;

	error_code |= (exit_qualification & 0x100) != 0 ?
	       PFERR_GUEST_FINAL_MASK : PFERR_GUEST_PAGE_MASK;

	vcpu->arch.exit_qualification = exit_qualification;
	return kvm_mmu_page_fault(vcpu, gpa, error_code, NULL, 0);
}

static int handle_ept_misconfig(struct kvm_vcpu *vcpu)
{
	gpa_t gpa;

	/*
	 * A nested guest cannot optimize MMIO vmexits, because we have an
	 * nGPA here instead of the required GPA.
	 */
	gpa = vmcs_read64(GUEST_PHYSICAL_ADDRESS);
	if (!is_guest_mode(vcpu) &&
	    !kvm_io_bus_write(vcpu, KVM_FAST_MMIO_BUS, gpa, 0, NULL)) {
		trace_kvm_fast_mmio(gpa);
		return kvm_skip_emulated_instruction(vcpu);
	}

	return kvm_mmu_page_fault(vcpu, gpa, PFERR_RSVD_MASK, NULL, 0);
}

static int handle_nmi_window(struct kvm_vcpu *vcpu)
{
	WARN_ON_ONCE(!enable_vnmi);
	exec_controls_clearbit(to_vmx(vcpu), CPU_BASED_NMI_WINDOW_EXITING);
	++vcpu->stat.nmi_window_exits;
	kvm_make_request(KVM_REQ_EVENT, vcpu);

	return 1;
}

static int handle_invalid_guest_state(struct kvm_vcpu *vcpu)
{
	struct vcpu_vmx *vmx = to_vmx(vcpu);
	bool intr_window_requested;
	unsigned count = 130;

	/*
	 * We should never reach the point where we are emulating L2
	 * due to invalid guest state as that means we incorrectly
	 * allowed a nested VMEntry with an invalid vmcs12.
	 */
	WARN_ON_ONCE(vmx->emulation_required && vmx->nested.nested_run_pending);

	intr_window_requested = exec_controls_get(vmx) &
				CPU_BASED_INTR_WINDOW_EXITING;

	while (vmx->emulation_required && count-- != 0) {
		if (intr_window_requested && vmx_interrupt_allowed(vcpu))
			return handle_interrupt_window(&vmx->vcpu);

		if (kvm_test_request(KVM_REQ_EVENT, vcpu))
			return 1;

		if (!kvm_emulate_instruction(vcpu, 0))
			return 0;

		if (vmx->emulation_required && !vmx->rmode.vm86_active &&
		    vcpu->arch.exception.pending) {
			vcpu->run->exit_reason = KVM_EXIT_INTERNAL_ERROR;
			vcpu->run->internal.suberror =
						KVM_INTERNAL_ERROR_EMULATION;
			vcpu->run->internal.ndata = 0;
			return 0;
		}

		if (vcpu->arch.halt_request) {
			vcpu->arch.halt_request = 0;
			return kvm_vcpu_halt(vcpu);
		}

		/*
		 * Note, return 1 and not 0, vcpu_run() is responsible for
		 * morphing the pending signal into the proper return code.
		 */
		if (signal_pending(current))
			return 1;

		if (need_resched())
			schedule();
	}

	return 1;
}

static void grow_ple_window(struct kvm_vcpu *vcpu)
{
	struct vcpu_vmx *vmx = to_vmx(vcpu);
	unsigned int old = vmx->ple_window;

	vmx->ple_window = __grow_ple_window(old, ple_window,
					    ple_window_grow,
					    ple_window_max);

	if (vmx->ple_window != old) {
		vmx->ple_window_dirty = true;
		trace_kvm_ple_window_update(vcpu->vcpu_id,
					    vmx->ple_window, old);
	}
}

static void shrink_ple_window(struct kvm_vcpu *vcpu)
{
	struct vcpu_vmx *vmx = to_vmx(vcpu);
	unsigned int old = vmx->ple_window;

	vmx->ple_window = __shrink_ple_window(old, ple_window,
					      ple_window_shrink,
					      ple_window);

	if (vmx->ple_window != old) {
		vmx->ple_window_dirty = true;
		trace_kvm_ple_window_update(vcpu->vcpu_id,
					    vmx->ple_window, old);
	}
}

/*
 * Handler for POSTED_INTERRUPT_WAKEUP_VECTOR.
 */
static void wakeup_handler(void)
{
	struct kvm_vcpu *vcpu;
	int cpu = smp_processor_id();

	spin_lock(&per_cpu(blocked_vcpu_on_cpu_lock, cpu));
	list_for_each_entry(vcpu, &per_cpu(blocked_vcpu_on_cpu, cpu),
			blocked_vcpu_list) {
		struct pi_desc *pi_desc = vcpu_to_pi_desc(vcpu);

		if (pi_test_on(pi_desc) == 1)
			kvm_vcpu_kick(vcpu);
	}
	spin_unlock(&per_cpu(blocked_vcpu_on_cpu_lock, cpu));
}

static void vmx_enable_tdp(void)
{
	kvm_mmu_set_mask_ptes(VMX_EPT_READABLE_MASK,
		enable_ept_ad_bits ? VMX_EPT_ACCESS_BIT : 0ull,
		enable_ept_ad_bits ? VMX_EPT_DIRTY_BIT : 0ull,
		0ull, VMX_EPT_EXECUTABLE_MASK,
		cpu_has_vmx_ept_execute_only() ? 0ull : VMX_EPT_READABLE_MASK,
		VMX_EPT_RWX_MASK, 0ull);

	ept_set_mmio_spte_mask();
}

/*
 * Indicate a busy-waiting vcpu in spinlock. We do not enable the PAUSE
 * exiting, so only get here on cpu with PAUSE-Loop-Exiting.
 */
static int handle_pause(struct kvm_vcpu *vcpu)
{
	if (!kvm_pause_in_guest(vcpu->kvm))
		grow_ple_window(vcpu);

	/*
	 * Intel sdm vol3 ch-25.1.3 says: The "PAUSE-loop exiting"
	 * VM-execution control is ignored if CPL > 0. OTOH, KVM
	 * never set PAUSE_EXITING and just set PLE if supported,
	 * so the vcpu must be CPL=0 if it gets a PAUSE exit.
	 */
	kvm_vcpu_on_spin(vcpu, true);
	return kvm_skip_emulated_instruction(vcpu);
}

static int handle_nop(struct kvm_vcpu *vcpu)
{
	return kvm_skip_emulated_instruction(vcpu);
}

static int handle_mwait(struct kvm_vcpu *vcpu)
{
	printk_once(KERN_WARNING "kvm: MWAIT instruction emulated as NOP!\n");
	return handle_nop(vcpu);
}

static int handle_invalid_op(struct kvm_vcpu *vcpu)
{
	kvm_queue_exception(vcpu, UD_VECTOR);
	return 1;
}

static int handle_monitor_trap(struct kvm_vcpu *vcpu)
{
	return 1;
}

static int handle_monitor(struct kvm_vcpu *vcpu)
{
	printk_once(KERN_WARNING "kvm: MONITOR instruction emulated as NOP!\n");
	return handle_nop(vcpu);
}

static int handle_invpcid(struct kvm_vcpu *vcpu)
{
	u32 vmx_instruction_info;
	unsigned long type;
	bool pcid_enabled;
	gva_t gva;
	struct x86_exception e;
	unsigned i;
	unsigned long roots_to_free = 0;
	struct {
		u64 pcid;
		u64 gla;
	} operand;

	if (!guest_cpuid_has(vcpu, X86_FEATURE_INVPCID)) {
		kvm_queue_exception(vcpu, UD_VECTOR);
		return 1;
	}

	vmx_instruction_info = vmcs_read32(VMX_INSTRUCTION_INFO);
	type = kvm_register_readl(vcpu, (vmx_instruction_info >> 28) & 0xf);

	if (type > 3) {
		kvm_inject_gp(vcpu, 0);
		return 1;
	}

	/* According to the Intel instruction reference, the memory operand
	 * is read even if it isn't needed (e.g., for type==all)
	 */
	if (get_vmx_mem_address(vcpu, vmcs_readl(EXIT_QUALIFICATION),
				vmx_instruction_info, false,
				sizeof(operand), &gva))
		return 1;

	if (kvm_read_guest_virt(vcpu, gva, &operand, sizeof(operand), &e)) {
		kvm_inject_page_fault(vcpu, &e);
		return 1;
	}

	if (operand.pcid >> 12 != 0) {
		kvm_inject_gp(vcpu, 0);
		return 1;
	}

	pcid_enabled = kvm_read_cr4_bits(vcpu, X86_CR4_PCIDE);

	switch (type) {
	case INVPCID_TYPE_INDIV_ADDR:
		if ((!pcid_enabled && (operand.pcid != 0)) ||
		    is_noncanonical_address(operand.gla, vcpu)) {
			kvm_inject_gp(vcpu, 0);
			return 1;
		}
		kvm_mmu_invpcid_gva(vcpu, operand.gla, operand.pcid);
		return kvm_skip_emulated_instruction(vcpu);

	case INVPCID_TYPE_SINGLE_CTXT:
		if (!pcid_enabled && (operand.pcid != 0)) {
			kvm_inject_gp(vcpu, 0);
			return 1;
		}

		if (kvm_get_active_pcid(vcpu) == operand.pcid) {
			kvm_mmu_sync_roots(vcpu);
			kvm_make_request(KVM_REQ_TLB_FLUSH, vcpu);
		}

		for (i = 0; i < KVM_MMU_NUM_PREV_ROOTS; i++)
			if (kvm_get_pcid(vcpu, vcpu->arch.mmu->prev_roots[i].cr3)
			    == operand.pcid)
				roots_to_free |= KVM_MMU_ROOT_PREVIOUS(i);

		kvm_mmu_free_roots(vcpu, vcpu->arch.mmu, roots_to_free);
		/*
		 * If neither the current cr3 nor any of the prev_roots use the
		 * given PCID, then nothing needs to be done here because a
		 * resync will happen anyway before switching to any other CR3.
		 */

		return kvm_skip_emulated_instruction(vcpu);

	case INVPCID_TYPE_ALL_NON_GLOBAL:
		/*
		 * Currently, KVM doesn't mark global entries in the shadow
		 * page tables, so a non-global flush just degenerates to a
		 * global flush. If needed, we could optimize this later by
		 * keeping track of global entries in shadow page tables.
		 */

		/* fall-through */
	case INVPCID_TYPE_ALL_INCL_GLOBAL:
		kvm_mmu_unload(vcpu);
		return kvm_skip_emulated_instruction(vcpu);

	default:
		BUG(); /* We have already checked above that type <= 3 */
	}
}

static int handle_pml_full(struct kvm_vcpu *vcpu)
{
	unsigned long exit_qualification;

	trace_kvm_pml_full(vcpu->vcpu_id);

	exit_qualification = vmcs_readl(EXIT_QUALIFICATION);

	/*
	 * PML buffer FULL happened while executing iret from NMI,
	 * "blocked by NMI" bit has to be set before next VM entry.
	 */
	if (!(to_vmx(vcpu)->idt_vectoring_info & VECTORING_INFO_VALID_MASK) &&
			enable_vnmi &&
			(exit_qualification & INTR_INFO_UNBLOCK_NMI))
		vmcs_set_bits(GUEST_INTERRUPTIBILITY_INFO,
				GUEST_INTR_STATE_NMI);

	/*
	 * PML buffer already flushed at beginning of VMEXIT. Nothing to do
	 * here.., and there's no userspace involvement needed for PML.
	 */
	return 1;
}

static int handle_preemption_timer(struct kvm_vcpu *vcpu)
{
	struct vcpu_vmx *vmx = to_vmx(vcpu);

	if (!vmx->req_immediate_exit &&
	    !unlikely(vmx->loaded_vmcs->hv_timer_soft_disabled))
		kvm_lapic_expired_hv_timer(vcpu);

	return 1;
}

/*
 * When nested=0, all VMX instruction VM Exits filter here.  The handlers
 * are overwritten by nested_vmx_setup() when nested=1.
 */
static int handle_vmx_instruction(struct kvm_vcpu *vcpu)
{
	kvm_queue_exception(vcpu, UD_VECTOR);
	return 1;
}

static int handle_encls(struct kvm_vcpu *vcpu)
{
	/*
	 * SGX virtualization is not yet supported.  There is no software
	 * enable bit for SGX, so we have to trap ENCLS and inject a #UD
	 * to prevent the guest from executing ENCLS.
	 */
	kvm_queue_exception(vcpu, UD_VECTOR);
	return 1;
}

/*
 * The exit handlers return 1 if the exit was handled fully and guest execution
 * may resume.  Otherwise they set the kvm_run parameter to indicate what needs
 * to be done to userspace and return 0.
 */
static int (*kvm_vmx_exit_handlers[])(struct kvm_vcpu *vcpu) = {
	[EXIT_REASON_EXCEPTION_NMI]           = handle_exception_nmi,
	[EXIT_REASON_EXTERNAL_INTERRUPT]      = handle_external_interrupt,
	[EXIT_REASON_TRIPLE_FAULT]            = handle_triple_fault,
	[EXIT_REASON_NMI_WINDOW]	      = handle_nmi_window,
	[EXIT_REASON_IO_INSTRUCTION]          = handle_io,
	[EXIT_REASON_CR_ACCESS]               = handle_cr,
	[EXIT_REASON_DR_ACCESS]               = handle_dr,
	[EXIT_REASON_CPUID]                   = kvm_emulate_cpuid,
	[EXIT_REASON_MSR_READ]                = kvm_emulate_rdmsr,
	[EXIT_REASON_MSR_WRITE]               = kvm_emulate_wrmsr,
	[EXIT_REASON_INTERRUPT_WINDOW]        = handle_interrupt_window,
	[EXIT_REASON_HLT]                     = kvm_emulate_halt,
	[EXIT_REASON_INVD]		      = handle_invd,
	[EXIT_REASON_INVLPG]		      = handle_invlpg,
	[EXIT_REASON_RDPMC]                   = handle_rdpmc,
	[EXIT_REASON_VMCALL]                  = handle_vmcall,
	[EXIT_REASON_VMCLEAR]		      = handle_vmx_instruction,
	[EXIT_REASON_VMLAUNCH]		      = handle_vmx_instruction,
	[EXIT_REASON_VMPTRLD]		      = handle_vmx_instruction,
	[EXIT_REASON_VMPTRST]		      = handle_vmx_instruction,
	[EXIT_REASON_VMREAD]		      = handle_vmx_instruction,
	[EXIT_REASON_VMRESUME]		      = handle_vmx_instruction,
	[EXIT_REASON_VMWRITE]		      = handle_vmx_instruction,
	[EXIT_REASON_VMOFF]		      = handle_vmx_instruction,
	[EXIT_REASON_VMON]		      = handle_vmx_instruction,
	[EXIT_REASON_TPR_BELOW_THRESHOLD]     = handle_tpr_below_threshold,
	[EXIT_REASON_APIC_ACCESS]             = handle_apic_access,
	[EXIT_REASON_APIC_WRITE]              = handle_apic_write,
	[EXIT_REASON_EOI_INDUCED]             = handle_apic_eoi_induced,
	[EXIT_REASON_WBINVD]                  = handle_wbinvd,
	[EXIT_REASON_XSETBV]                  = handle_xsetbv,
	[EXIT_REASON_TASK_SWITCH]             = handle_task_switch,
	[EXIT_REASON_MCE_DURING_VMENTRY]      = handle_machine_check,
	[EXIT_REASON_GDTR_IDTR]		      = handle_desc,
	[EXIT_REASON_LDTR_TR]		      = handle_desc,
	[EXIT_REASON_EPT_VIOLATION]	      = handle_ept_violation,
	[EXIT_REASON_EPT_MISCONFIG]           = handle_ept_misconfig,
	[EXIT_REASON_PAUSE_INSTRUCTION]       = handle_pause,
	[EXIT_REASON_MWAIT_INSTRUCTION]	      = handle_mwait,
	[EXIT_REASON_MONITOR_TRAP_FLAG]       = handle_monitor_trap,
	[EXIT_REASON_MONITOR_INSTRUCTION]     = handle_monitor,
	[EXIT_REASON_INVEPT]                  = handle_vmx_instruction,
	[EXIT_REASON_INVVPID]                 = handle_vmx_instruction,
	[EXIT_REASON_RDRAND]                  = handle_invalid_op,
	[EXIT_REASON_RDSEED]                  = handle_invalid_op,
	[EXIT_REASON_PML_FULL]		      = handle_pml_full,
	[EXIT_REASON_INVPCID]                 = handle_invpcid,
	[EXIT_REASON_VMFUNC]		      = handle_vmx_instruction,
	[EXIT_REASON_PREEMPTION_TIMER]	      = handle_preemption_timer,
	[EXIT_REASON_ENCLS]		      = handle_encls,
};

static const int kvm_vmx_max_exit_handlers =
	ARRAY_SIZE(kvm_vmx_exit_handlers);

static void vmx_get_exit_info(struct kvm_vcpu *vcpu, u64 *info1, u64 *info2)
{
	*info1 = vmcs_readl(EXIT_QUALIFICATION);
	*info2 = vmcs_read32(VM_EXIT_INTR_INFO);
}

static void vmx_destroy_pml_buffer(struct vcpu_vmx *vmx)
{
	if (vmx->pml_pg) {
		__free_page(vmx->pml_pg);
		vmx->pml_pg = NULL;
	}
}

static void vmx_flush_pml_buffer(struct kvm_vcpu *vcpu)
{
	struct vcpu_vmx *vmx = to_vmx(vcpu);
	u64 *pml_buf;
	u16 pml_idx;

	pml_idx = vmcs_read16(GUEST_PML_INDEX);

	/* Do nothing if PML buffer is empty */
	if (pml_idx == (PML_ENTITY_NUM - 1))
		return;

	/* PML index always points to next available PML buffer entity */
	if (pml_idx >= PML_ENTITY_NUM)
		pml_idx = 0;
	else
		pml_idx++;

	pml_buf = page_address(vmx->pml_pg);
	for (; pml_idx < PML_ENTITY_NUM; pml_idx++) {
		u64 gpa;

		gpa = pml_buf[pml_idx];
		WARN_ON(gpa & (PAGE_SIZE - 1));
		kvm_vcpu_mark_page_dirty(vcpu, gpa >> PAGE_SHIFT);
	}

	/* reset PML index */
	vmcs_write16(GUEST_PML_INDEX, PML_ENTITY_NUM - 1);
}

/*
 * Flush all vcpus' PML buffer and update logged GPAs to dirty_bitmap.
 * Called before reporting dirty_bitmap to userspace.
 */
static void kvm_flush_pml_buffers(struct kvm *kvm)
{
	int i;
	struct kvm_vcpu *vcpu;
	/*
	 * We only need to kick vcpu out of guest mode here, as PML buffer
	 * is flushed at beginning of all VMEXITs, and it's obvious that only
	 * vcpus running in guest are possible to have unflushed GPAs in PML
	 * buffer.
	 */
	kvm_for_each_vcpu(i, vcpu, kvm)
		kvm_vcpu_kick(vcpu);
}

static void vmx_dump_sel(char *name, uint32_t sel)
{
	pr_err("%s sel=0x%04x, attr=0x%05x, limit=0x%08x, base=0x%016lx\n",
	       name, vmcs_read16(sel),
	       vmcs_read32(sel + GUEST_ES_AR_BYTES - GUEST_ES_SELECTOR),
	       vmcs_read32(sel + GUEST_ES_LIMIT - GUEST_ES_SELECTOR),
	       vmcs_readl(sel + GUEST_ES_BASE - GUEST_ES_SELECTOR));
}

static void vmx_dump_dtsel(char *name, uint32_t limit)
{
	pr_err("%s                           limit=0x%08x, base=0x%016lx\n",
	       name, vmcs_read32(limit),
	       vmcs_readl(limit + GUEST_GDTR_BASE - GUEST_GDTR_LIMIT));
}

void dump_vmcs(void)
{
	u32 vmentry_ctl, vmexit_ctl;
	u32 cpu_based_exec_ctrl, pin_based_exec_ctrl, secondary_exec_control;
	unsigned long cr4;
	u64 efer;
	int i, n;

	if (!dump_invalid_vmcs) {
		pr_warn_ratelimited("set kvm_intel.dump_invalid_vmcs=1 to dump internal KVM state.\n");
		return;
	}

	vmentry_ctl = vmcs_read32(VM_ENTRY_CONTROLS);
	vmexit_ctl = vmcs_read32(VM_EXIT_CONTROLS);
	cpu_based_exec_ctrl = vmcs_read32(CPU_BASED_VM_EXEC_CONTROL);
	pin_based_exec_ctrl = vmcs_read32(PIN_BASED_VM_EXEC_CONTROL);
	cr4 = vmcs_readl(GUEST_CR4);
	efer = vmcs_read64(GUEST_IA32_EFER);
	secondary_exec_control = 0;
	if (cpu_has_secondary_exec_ctrls())
		secondary_exec_control = vmcs_read32(SECONDARY_VM_EXEC_CONTROL);

	pr_err("*** Guest State ***\n");
	pr_err("CR0: actual=0x%016lx, shadow=0x%016lx, gh_mask=%016lx\n",
	       vmcs_readl(GUEST_CR0), vmcs_readl(CR0_READ_SHADOW),
	       vmcs_readl(CR0_GUEST_HOST_MASK));
	pr_err("CR4: actual=0x%016lx, shadow=0x%016lx, gh_mask=%016lx\n",
	       cr4, vmcs_readl(CR4_READ_SHADOW), vmcs_readl(CR4_GUEST_HOST_MASK));
	pr_err("CR3 = 0x%016lx\n", vmcs_readl(GUEST_CR3));
	if ((secondary_exec_control & SECONDARY_EXEC_ENABLE_EPT) &&
	    (cr4 & X86_CR4_PAE) && !(efer & EFER_LMA))
	{
		pr_err("PDPTR0 = 0x%016llx  PDPTR1 = 0x%016llx\n",
		       vmcs_read64(GUEST_PDPTR0), vmcs_read64(GUEST_PDPTR1));
		pr_err("PDPTR2 = 0x%016llx  PDPTR3 = 0x%016llx\n",
		       vmcs_read64(GUEST_PDPTR2), vmcs_read64(GUEST_PDPTR3));
	}
	pr_err("RSP = 0x%016lx  RIP = 0x%016lx\n",
	       vmcs_readl(GUEST_RSP), vmcs_readl(GUEST_RIP));
	pr_err("RFLAGS=0x%08lx         DR7 = 0x%016lx\n",
	       vmcs_readl(GUEST_RFLAGS), vmcs_readl(GUEST_DR7));
	pr_err("Sysenter RSP=%016lx CS:RIP=%04x:%016lx\n",
	       vmcs_readl(GUEST_SYSENTER_ESP),
	       vmcs_read32(GUEST_SYSENTER_CS), vmcs_readl(GUEST_SYSENTER_EIP));
	vmx_dump_sel("CS:  ", GUEST_CS_SELECTOR);
	vmx_dump_sel("DS:  ", GUEST_DS_SELECTOR);
	vmx_dump_sel("SS:  ", GUEST_SS_SELECTOR);
	vmx_dump_sel("ES:  ", GUEST_ES_SELECTOR);
	vmx_dump_sel("FS:  ", GUEST_FS_SELECTOR);
	vmx_dump_sel("GS:  ", GUEST_GS_SELECTOR);
	vmx_dump_dtsel("GDTR:", GUEST_GDTR_LIMIT);
	vmx_dump_sel("LDTR:", GUEST_LDTR_SELECTOR);
	vmx_dump_dtsel("IDTR:", GUEST_IDTR_LIMIT);
	vmx_dump_sel("TR:  ", GUEST_TR_SELECTOR);
	if ((vmexit_ctl & (VM_EXIT_SAVE_IA32_PAT | VM_EXIT_SAVE_IA32_EFER)) ||
	    (vmentry_ctl & (VM_ENTRY_LOAD_IA32_PAT | VM_ENTRY_LOAD_IA32_EFER)))
		pr_err("EFER =     0x%016llx  PAT = 0x%016llx\n",
		       efer, vmcs_read64(GUEST_IA32_PAT));
	pr_err("DebugCtl = 0x%016llx  DebugExceptions = 0x%016lx\n",
	       vmcs_read64(GUEST_IA32_DEBUGCTL),
	       vmcs_readl(GUEST_PENDING_DBG_EXCEPTIONS));
	if (cpu_has_load_perf_global_ctrl() &&
	    vmentry_ctl & VM_ENTRY_LOAD_IA32_PERF_GLOBAL_CTRL)
		pr_err("PerfGlobCtl = 0x%016llx\n",
		       vmcs_read64(GUEST_IA32_PERF_GLOBAL_CTRL));
	if (vmentry_ctl & VM_ENTRY_LOAD_BNDCFGS)
		pr_err("BndCfgS = 0x%016llx\n", vmcs_read64(GUEST_BNDCFGS));
	pr_err("Interruptibility = %08x  ActivityState = %08x\n",
	       vmcs_read32(GUEST_INTERRUPTIBILITY_INFO),
	       vmcs_read32(GUEST_ACTIVITY_STATE));
	if (secondary_exec_control & SECONDARY_EXEC_VIRTUAL_INTR_DELIVERY)
		pr_err("InterruptStatus = %04x\n",
		       vmcs_read16(GUEST_INTR_STATUS));

	pr_err("*** Host State ***\n");
	pr_err("RIP = 0x%016lx  RSP = 0x%016lx\n",
	       vmcs_readl(HOST_RIP), vmcs_readl(HOST_RSP));
	pr_err("CS=%04x SS=%04x DS=%04x ES=%04x FS=%04x GS=%04x TR=%04x\n",
	       vmcs_read16(HOST_CS_SELECTOR), vmcs_read16(HOST_SS_SELECTOR),
	       vmcs_read16(HOST_DS_SELECTOR), vmcs_read16(HOST_ES_SELECTOR),
	       vmcs_read16(HOST_FS_SELECTOR), vmcs_read16(HOST_GS_SELECTOR),
	       vmcs_read16(HOST_TR_SELECTOR));
	pr_err("FSBase=%016lx GSBase=%016lx TRBase=%016lx\n",
	       vmcs_readl(HOST_FS_BASE), vmcs_readl(HOST_GS_BASE),
	       vmcs_readl(HOST_TR_BASE));
	pr_err("GDTBase=%016lx IDTBase=%016lx\n",
	       vmcs_readl(HOST_GDTR_BASE), vmcs_readl(HOST_IDTR_BASE));
	pr_err("CR0=%016lx CR3=%016lx CR4=%016lx\n",
	       vmcs_readl(HOST_CR0), vmcs_readl(HOST_CR3),
	       vmcs_readl(HOST_CR4));
	pr_err("Sysenter RSP=%016lx CS:RIP=%04x:%016lx\n",
	       vmcs_readl(HOST_IA32_SYSENTER_ESP),
	       vmcs_read32(HOST_IA32_SYSENTER_CS),
	       vmcs_readl(HOST_IA32_SYSENTER_EIP));
	if (vmexit_ctl & (VM_EXIT_LOAD_IA32_PAT | VM_EXIT_LOAD_IA32_EFER))
		pr_err("EFER = 0x%016llx  PAT = 0x%016llx\n",
		       vmcs_read64(HOST_IA32_EFER),
		       vmcs_read64(HOST_IA32_PAT));
	if (cpu_has_load_perf_global_ctrl() &&
	    vmexit_ctl & VM_EXIT_LOAD_IA32_PERF_GLOBAL_CTRL)
		pr_err("PerfGlobCtl = 0x%016llx\n",
		       vmcs_read64(HOST_IA32_PERF_GLOBAL_CTRL));

	pr_err("*** Control State ***\n");
	pr_err("PinBased=%08x CPUBased=%08x SecondaryExec=%08x\n",
	       pin_based_exec_ctrl, cpu_based_exec_ctrl, secondary_exec_control);
	pr_err("EntryControls=%08x ExitControls=%08x\n", vmentry_ctl, vmexit_ctl);
	pr_err("ExceptionBitmap=%08x PFECmask=%08x PFECmatch=%08x\n",
	       vmcs_read32(EXCEPTION_BITMAP),
	       vmcs_read32(PAGE_FAULT_ERROR_CODE_MASK),
	       vmcs_read32(PAGE_FAULT_ERROR_CODE_MATCH));
	pr_err("VMEntry: intr_info=%08x errcode=%08x ilen=%08x\n",
	       vmcs_read32(VM_ENTRY_INTR_INFO_FIELD),
	       vmcs_read32(VM_ENTRY_EXCEPTION_ERROR_CODE),
	       vmcs_read32(VM_ENTRY_INSTRUCTION_LEN));
	pr_err("VMExit: intr_info=%08x errcode=%08x ilen=%08x\n",
	       vmcs_read32(VM_EXIT_INTR_INFO),
	       vmcs_read32(VM_EXIT_INTR_ERROR_CODE),
	       vmcs_read32(VM_EXIT_INSTRUCTION_LEN));
	pr_err("        reason=%08x qualification=%016lx\n",
	       vmcs_read32(VM_EXIT_REASON), vmcs_readl(EXIT_QUALIFICATION));
	pr_err("IDTVectoring: info=%08x errcode=%08x\n",
	       vmcs_read32(IDT_VECTORING_INFO_FIELD),
	       vmcs_read32(IDT_VECTORING_ERROR_CODE));
	pr_err("TSC Offset = 0x%016llx\n", vmcs_read64(TSC_OFFSET));
	if (secondary_exec_control & SECONDARY_EXEC_TSC_SCALING)
		pr_err("TSC Multiplier = 0x%016llx\n",
		       vmcs_read64(TSC_MULTIPLIER));
	if (cpu_based_exec_ctrl & CPU_BASED_TPR_SHADOW) {
		if (secondary_exec_control & SECONDARY_EXEC_VIRTUAL_INTR_DELIVERY) {
			u16 status = vmcs_read16(GUEST_INTR_STATUS);
			pr_err("SVI|RVI = %02x|%02x ", status >> 8, status & 0xff);
		}
		pr_cont("TPR Threshold = 0x%02x\n", vmcs_read32(TPR_THRESHOLD));
		if (secondary_exec_control & SECONDARY_EXEC_VIRTUALIZE_APIC_ACCESSES)
			pr_err("APIC-access addr = 0x%016llx ", vmcs_read64(APIC_ACCESS_ADDR));
		pr_cont("virt-APIC addr = 0x%016llx\n", vmcs_read64(VIRTUAL_APIC_PAGE_ADDR));
	}
	if (pin_based_exec_ctrl & PIN_BASED_POSTED_INTR)
		pr_err("PostedIntrVec = 0x%02x\n", vmcs_read16(POSTED_INTR_NV));
	if ((secondary_exec_control & SECONDARY_EXEC_ENABLE_EPT))
		pr_err("EPT pointer = 0x%016llx\n", vmcs_read64(EPT_POINTER));
	n = vmcs_read32(CR3_TARGET_COUNT);
	for (i = 0; i + 1 < n; i += 4)
		pr_err("CR3 target%u=%016lx target%u=%016lx\n",
		       i, vmcs_readl(CR3_TARGET_VALUE0 + i * 2),
		       i + 1, vmcs_readl(CR3_TARGET_VALUE0 + i * 2 + 2));
	if (i < n)
		pr_err("CR3 target%u=%016lx\n",
		       i, vmcs_readl(CR3_TARGET_VALUE0 + i * 2));
	if (secondary_exec_control & SECONDARY_EXEC_PAUSE_LOOP_EXITING)
		pr_err("PLE Gap=%08x Window=%08x\n",
		       vmcs_read32(PLE_GAP), vmcs_read32(PLE_WINDOW));
	if (secondary_exec_control & SECONDARY_EXEC_ENABLE_VPID)
		pr_err("Virtual processor ID = 0x%04x\n",
		       vmcs_read16(VIRTUAL_PROCESSOR_ID));
}

/*
 * The guest has exited.  See if we can fix it or if we need userspace
 * assistance.
 */
static int vmx_handle_exit(struct kvm_vcpu *vcpu,
	enum exit_fastpath_completion exit_fastpath)
{
	struct vcpu_vmx *vmx = to_vmx(vcpu);
	u32 exit_reason = vmx->exit_reason;
	u32 vectoring_info = vmx->idt_vectoring_info;

	trace_kvm_exit(exit_reason, vcpu, KVM_ISA_VMX);

	/*
	 * Flush logged GPAs PML buffer, this will make dirty_bitmap more
	 * updated. Another good is, in kvm_vm_ioctl_get_dirty_log, before
	 * querying dirty_bitmap, we only need to kick all vcpus out of guest
	 * mode as if vcpus is in root mode, the PML buffer must has been
	 * flushed already.
	 */
	if (enable_pml)
		vmx_flush_pml_buffer(vcpu);

	/* If guest state is invalid, start emulating */
	if (vmx->emulation_required)
		return handle_invalid_guest_state(vcpu);

	if (is_guest_mode(vcpu)) {
		/*
		 * The host physical addresses of some pages of guest memory
		 * are loaded into the vmcs02 (e.g. vmcs12's Virtual APIC
		 * Page). The CPU may write to these pages via their host
		 * physical address while L2 is running, bypassing any
		 * address-translation-based dirty tracking (e.g. EPT write
		 * protection).
		 *
		 * Mark them dirty on every exit from L2 to prevent them from
		 * getting out of sync with dirty tracking.
		 */
		nested_mark_vmcs12_pages_dirty(vcpu);

		if (nested_vmx_exit_reflected(vcpu, exit_reason))
			return nested_vmx_reflect_vmexit(vcpu, exit_reason);
	}

	if (exit_reason & VMX_EXIT_REASONS_FAILED_VMENTRY) {
		dump_vmcs();
		vcpu->run->exit_reason = KVM_EXIT_FAIL_ENTRY;
		vcpu->run->fail_entry.hardware_entry_failure_reason
			= exit_reason;
		return 0;
	}

	if (unlikely(vmx->fail)) {
		dump_vmcs();
		vcpu->run->exit_reason = KVM_EXIT_FAIL_ENTRY;
		vcpu->run->fail_entry.hardware_entry_failure_reason
			= vmcs_read32(VM_INSTRUCTION_ERROR);
		return 0;
	}

	/*
	 * Note:
	 * Do not try to fix EXIT_REASON_EPT_MISCONFIG if it caused by
	 * delivery event since it indicates guest is accessing MMIO.
	 * The vm-exit can be triggered again after return to guest that
	 * will cause infinite loop.
	 */
	if ((vectoring_info & VECTORING_INFO_VALID_MASK) &&
			(exit_reason != EXIT_REASON_EXCEPTION_NMI &&
			exit_reason != EXIT_REASON_EPT_VIOLATION &&
			exit_reason != EXIT_REASON_PML_FULL &&
			exit_reason != EXIT_REASON_TASK_SWITCH)) {
		vcpu->run->exit_reason = KVM_EXIT_INTERNAL_ERROR;
		vcpu->run->internal.suberror = KVM_INTERNAL_ERROR_DELIVERY_EV;
		vcpu->run->internal.ndata = 3;
		vcpu->run->internal.data[0] = vectoring_info;
		vcpu->run->internal.data[1] = exit_reason;
		vcpu->run->internal.data[2] = vcpu->arch.exit_qualification;
		if (exit_reason == EXIT_REASON_EPT_MISCONFIG) {
			vcpu->run->internal.ndata++;
			vcpu->run->internal.data[3] =
				vmcs_read64(GUEST_PHYSICAL_ADDRESS);
		}
		return 0;
	}

	if (unlikely(!enable_vnmi &&
		     vmx->loaded_vmcs->soft_vnmi_blocked)) {
		if (vmx_interrupt_allowed(vcpu)) {
			vmx->loaded_vmcs->soft_vnmi_blocked = 0;
		} else if (vmx->loaded_vmcs->vnmi_blocked_time > 1000000000LL &&
			   vcpu->arch.nmi_pending) {
			/*
			 * This CPU don't support us in finding the end of an
			 * NMI-blocked window if the guest runs with IRQs
			 * disabled. So we pull the trigger after 1 s of
			 * futile waiting, but inform the user about this.
			 */
			printk(KERN_WARNING "%s: Breaking out of NMI-blocked "
			       "state on VCPU %d after 1 s timeout\n",
			       __func__, vcpu->vcpu_id);
			vmx->loaded_vmcs->soft_vnmi_blocked = 0;
		}
	}

	if (exit_fastpath == EXIT_FASTPATH_SKIP_EMUL_INS) {
		kvm_skip_emulated_instruction(vcpu);
		return 1;
	}

	if (exit_reason >= kvm_vmx_max_exit_handlers)
		goto unexpected_vmexit;
#ifdef CONFIG_RETPOLINE
	if (exit_reason == EXIT_REASON_MSR_WRITE)
		return kvm_emulate_wrmsr(vcpu);
	else if (exit_reason == EXIT_REASON_PREEMPTION_TIMER)
		return handle_preemption_timer(vcpu);
	else if (exit_reason == EXIT_REASON_INTERRUPT_WINDOW)
		return handle_interrupt_window(vcpu);
	else if (exit_reason == EXIT_REASON_EXTERNAL_INTERRUPT)
		return handle_external_interrupt(vcpu);
	else if (exit_reason == EXIT_REASON_HLT)
		return kvm_emulate_halt(vcpu);
	else if (exit_reason == EXIT_REASON_EPT_MISCONFIG)
		return handle_ept_misconfig(vcpu);
#endif

	exit_reason = array_index_nospec(exit_reason,
					 kvm_vmx_max_exit_handlers);
	if (!kvm_vmx_exit_handlers[exit_reason])
		goto unexpected_vmexit;

	return kvm_vmx_exit_handlers[exit_reason](vcpu);

unexpected_vmexit:
	vcpu_unimpl(vcpu, "vmx: unexpected exit reason 0x%x\n", exit_reason);
	dump_vmcs();
	vcpu->run->exit_reason = KVM_EXIT_INTERNAL_ERROR;
	vcpu->run->internal.suberror =
			KVM_INTERNAL_ERROR_UNEXPECTED_EXIT_REASON;
	vcpu->run->internal.ndata = 1;
	vcpu->run->internal.data[0] = exit_reason;
	return 0;
}

/*
 * Software based L1D cache flush which is used when microcode providing
 * the cache control MSR is not loaded.
 *
 * The L1D cache is 32 KiB on Nehalem and later microarchitectures, but to
 * flush it is required to read in 64 KiB because the replacement algorithm
 * is not exactly LRU. This could be sized at runtime via topology
 * information but as all relevant affected CPUs have 32KiB L1D cache size
 * there is no point in doing so.
 */
static void vmx_l1d_flush(struct kvm_vcpu *vcpu)
{
	int size = PAGE_SIZE << L1D_CACHE_ORDER;

	/*
	 * This code is only executed when the the flush mode is 'cond' or
	 * 'always'
	 */
	if (static_branch_likely(&vmx_l1d_flush_cond)) {
		bool flush_l1d;

		/*
		 * Clear the per-vcpu flush bit, it gets set again
		 * either from vcpu_run() or from one of the unsafe
		 * VMEXIT handlers.
		 */
		flush_l1d = vcpu->arch.l1tf_flush_l1d;
		vcpu->arch.l1tf_flush_l1d = false;

		/*
		 * Clear the per-cpu flush bit, it gets set again from
		 * the interrupt handlers.
		 */
		flush_l1d |= kvm_get_cpu_l1tf_flush_l1d();
		kvm_clear_cpu_l1tf_flush_l1d();

		if (!flush_l1d)
			return;
	}

	vcpu->stat.l1d_flush++;

	if (static_cpu_has(X86_FEATURE_FLUSH_L1D)) {
		wrmsrl(MSR_IA32_FLUSH_CMD, L1D_FLUSH);
		return;
	}

	asm volatile(
		/* First ensure the pages are in the TLB */
		"xorl	%%eax, %%eax\n"
		".Lpopulate_tlb:\n\t"
		"movzbl	(%[flush_pages], %%" _ASM_AX "), %%ecx\n\t"
		"addl	$4096, %%eax\n\t"
		"cmpl	%%eax, %[size]\n\t"
		"jne	.Lpopulate_tlb\n\t"
		"xorl	%%eax, %%eax\n\t"
		"cpuid\n\t"
		/* Now fill the cache */
		"xorl	%%eax, %%eax\n"
		".Lfill_cache:\n"
		"movzbl	(%[flush_pages], %%" _ASM_AX "), %%ecx\n\t"
		"addl	$64, %%eax\n\t"
		"cmpl	%%eax, %[size]\n\t"
		"jne	.Lfill_cache\n\t"
		"lfence\n"
		:: [flush_pages] "r" (vmx_l1d_flush_pages),
		    [size] "r" (size)
		: "eax", "ebx", "ecx", "edx");
}

static void update_cr8_intercept(struct kvm_vcpu *vcpu, int tpr, int irr)
{
	struct vmcs12 *vmcs12 = get_vmcs12(vcpu);
	int tpr_threshold;

	if (is_guest_mode(vcpu) &&
		nested_cpu_has(vmcs12, CPU_BASED_TPR_SHADOW))
		return;

	tpr_threshold = (irr == -1 || tpr < irr) ? 0 : irr;
	if (is_guest_mode(vcpu))
		to_vmx(vcpu)->nested.l1_tpr_threshold = tpr_threshold;
	else
		vmcs_write32(TPR_THRESHOLD, tpr_threshold);
}

void vmx_set_virtual_apic_mode(struct kvm_vcpu *vcpu)
{
	struct vcpu_vmx *vmx = to_vmx(vcpu);
	u32 sec_exec_control;

	if (!lapic_in_kernel(vcpu))
		return;

	if (!flexpriority_enabled &&
	    !cpu_has_vmx_virtualize_x2apic_mode())
		return;

	/* Postpone execution until vmcs01 is the current VMCS. */
	if (is_guest_mode(vcpu)) {
		vmx->nested.change_vmcs01_virtual_apic_mode = true;
		return;
	}

	sec_exec_control = secondary_exec_controls_get(vmx);
	sec_exec_control &= ~(SECONDARY_EXEC_VIRTUALIZE_APIC_ACCESSES |
			      SECONDARY_EXEC_VIRTUALIZE_X2APIC_MODE);

	switch (kvm_get_apic_mode(vcpu)) {
	case LAPIC_MODE_INVALID:
		WARN_ONCE(true, "Invalid local APIC state");
	case LAPIC_MODE_DISABLED:
		break;
	case LAPIC_MODE_XAPIC:
		if (flexpriority_enabled) {
			sec_exec_control |=
				SECONDARY_EXEC_VIRTUALIZE_APIC_ACCESSES;
			vmx_flush_tlb(vcpu, true);
		}
		break;
	case LAPIC_MODE_X2APIC:
		if (cpu_has_vmx_virtualize_x2apic_mode())
			sec_exec_control |=
				SECONDARY_EXEC_VIRTUALIZE_X2APIC_MODE;
		break;
	}
	secondary_exec_controls_set(vmx, sec_exec_control);

	vmx_update_msr_bitmap(vcpu);
}

static void vmx_set_apic_access_page_addr(struct kvm_vcpu *vcpu, hpa_t hpa)
{
	if (!is_guest_mode(vcpu)) {
		vmcs_write64(APIC_ACCESS_ADDR, hpa);
		vmx_flush_tlb(vcpu, true);
	}
}

static void vmx_hwapic_isr_update(struct kvm_vcpu *vcpu, int max_isr)
{
	u16 status;
	u8 old;

	if (max_isr == -1)
		max_isr = 0;

	status = vmcs_read16(GUEST_INTR_STATUS);
	old = status >> 8;
	if (max_isr != old) {
		status &= 0xff;
		status |= max_isr << 8;
		vmcs_write16(GUEST_INTR_STATUS, status);
	}
}

static void vmx_set_rvi(int vector)
{
	u16 status;
	u8 old;

	if (vector == -1)
		vector = 0;

	status = vmcs_read16(GUEST_INTR_STATUS);
	old = (u8)status & 0xff;
	if ((u8)vector != old) {
		status &= ~0xff;
		status |= (u8)vector;
		vmcs_write16(GUEST_INTR_STATUS, status);
	}
}

static void vmx_hwapic_irr_update(struct kvm_vcpu *vcpu, int max_irr)
{
	/*
	 * When running L2, updating RVI is only relevant when
	 * vmcs12 virtual-interrupt-delivery enabled.
	 * However, it can be enabled only when L1 also
	 * intercepts external-interrupts and in that case
	 * we should not update vmcs02 RVI but instead intercept
	 * interrupt. Therefore, do nothing when running L2.
	 */
	if (!is_guest_mode(vcpu))
		vmx_set_rvi(max_irr);
}

static int vmx_sync_pir_to_irr(struct kvm_vcpu *vcpu)
{
	struct vcpu_vmx *vmx = to_vmx(vcpu);
	int max_irr;
	bool max_irr_updated;

	WARN_ON(!vcpu->arch.apicv_active);
	if (pi_test_on(&vmx->pi_desc)) {
		pi_clear_on(&vmx->pi_desc);
		/*
		 * IOMMU can write to PID.ON, so the barrier matters even on UP.
		 * But on x86 this is just a compiler barrier anyway.
		 */
		smp_mb__after_atomic();
		max_irr_updated =
			kvm_apic_update_irr(vcpu, vmx->pi_desc.pir, &max_irr);

		/*
		 * If we are running L2 and L1 has a new pending interrupt
		 * which can be injected, we should re-evaluate
		 * what should be done with this new L1 interrupt.
		 * If L1 intercepts external-interrupts, we should
		 * exit from L2 to L1. Otherwise, interrupt should be
		 * delivered directly to L2.
		 */
		if (is_guest_mode(vcpu) && max_irr_updated) {
			if (nested_exit_on_intr(vcpu))
				kvm_vcpu_exiting_guest_mode(vcpu);
			else
				kvm_make_request(KVM_REQ_EVENT, vcpu);
		}
	} else {
		max_irr = kvm_lapic_find_highest_irr(vcpu);
	}
	vmx_hwapic_irr_update(vcpu, max_irr);
	return max_irr;
}

static bool vmx_dy_apicv_has_pending_interrupt(struct kvm_vcpu *vcpu)
{
	struct pi_desc *pi_desc = vcpu_to_pi_desc(vcpu);

	return pi_test_on(pi_desc) ||
		(pi_test_sn(pi_desc) && !pi_is_pir_empty(pi_desc));
}

static void vmx_load_eoi_exitmap(struct kvm_vcpu *vcpu, u64 *eoi_exit_bitmap)
{
	if (!kvm_vcpu_apicv_active(vcpu))
		return;

	vmcs_write64(EOI_EXIT_BITMAP0, eoi_exit_bitmap[0]);
	vmcs_write64(EOI_EXIT_BITMAP1, eoi_exit_bitmap[1]);
	vmcs_write64(EOI_EXIT_BITMAP2, eoi_exit_bitmap[2]);
	vmcs_write64(EOI_EXIT_BITMAP3, eoi_exit_bitmap[3]);
}

static void vmx_apicv_post_state_restore(struct kvm_vcpu *vcpu)
{
	struct vcpu_vmx *vmx = to_vmx(vcpu);

	pi_clear_on(&vmx->pi_desc);
	memset(vmx->pi_desc.pir, 0, sizeof(vmx->pi_desc.pir));
}

static void handle_exception_nmi_irqoff(struct vcpu_vmx *vmx)
{
	vmx->exit_intr_info = vmcs_read32(VM_EXIT_INTR_INFO);

	/* if exit due to PF check for async PF */
	if (is_page_fault(vmx->exit_intr_info)) {
		vmx->vcpu.arch.apf.host_apf_reason = kvm_read_and_reset_pf_reason();
	/* Handle machine checks before interrupts are enabled */
	} else if (is_machine_check(vmx->exit_intr_info)) {
		kvm_machine_check();
	/* We need to handle NMIs before interrupts are enabled */
	} else if (is_nmi(vmx->exit_intr_info)) {
		kvm_before_interrupt(&vmx->vcpu);
		asm("int $2");
		kvm_after_interrupt(&vmx->vcpu);
	}
}

static void handle_external_interrupt_irqoff(struct kvm_vcpu *vcpu)
{
	unsigned int vector;
	unsigned long entry;
#ifdef CONFIG_X86_64
	unsigned long tmp;
#endif
	gate_desc *desc;
	u32 intr_info;

	intr_info = vmcs_read32(VM_EXIT_INTR_INFO);
	if (WARN_ONCE(!is_external_intr(intr_info),
	    "KVM: unexpected VM-Exit interrupt info: 0x%x", intr_info))
		return;

	vector = intr_info & INTR_INFO_VECTOR_MASK;
	desc = (gate_desc *)host_idt_base + vector;
	entry = gate_offset(desc);

	kvm_before_interrupt(vcpu);

	asm volatile(
#ifdef CONFIG_X86_64
		"mov %%" _ASM_SP ", %[sp]\n\t"
		"and $0xfffffffffffffff0, %%" _ASM_SP "\n\t"
		"push $%c[ss]\n\t"
		"push %[sp]\n\t"
#endif
		"pushf\n\t"
		__ASM_SIZE(push) " $%c[cs]\n\t"
		CALL_NOSPEC
		:
#ifdef CONFIG_X86_64
		[sp]"=&r"(tmp),
#endif
		ASM_CALL_CONSTRAINT
		:
		[thunk_target]"r"(entry),
		[ss]"i"(__KERNEL_DS),
		[cs]"i"(__KERNEL_CS)
	);

	kvm_after_interrupt(vcpu);
}
STACK_FRAME_NON_STANDARD(handle_external_interrupt_irqoff);

static void vmx_handle_exit_irqoff(struct kvm_vcpu *vcpu,
	enum exit_fastpath_completion *exit_fastpath)
{
	struct vcpu_vmx *vmx = to_vmx(vcpu);

	if (vmx->exit_reason == EXIT_REASON_EXTERNAL_INTERRUPT)
		handle_external_interrupt_irqoff(vcpu);
	else if (vmx->exit_reason == EXIT_REASON_EXCEPTION_NMI)
		handle_exception_nmi_irqoff(vmx);
	else if (!is_guest_mode(vcpu) &&
		vmx->exit_reason == EXIT_REASON_MSR_WRITE)
		*exit_fastpath = handle_fastpath_set_msr_irqoff(vcpu);
}

static bool vmx_has_emulated_msr(int index)
{
	switch (index) {
	case MSR_IA32_SMBASE:
		/*
		 * We cannot do SMM unless we can run the guest in big
		 * real mode.
		 */
		return enable_unrestricted_guest || emulate_invalid_guest_state;
	case MSR_IA32_VMX_BASIC ... MSR_IA32_VMX_VMFUNC:
		return nested;
	case MSR_AMD64_VIRT_SPEC_CTRL:
		/* This is AMD only.  */
		return false;
	default:
		return true;
	}
}

static void vmx_recover_nmi_blocking(struct vcpu_vmx *vmx)
{
	u32 exit_intr_info;
	bool unblock_nmi;
	u8 vector;
	bool idtv_info_valid;

	idtv_info_valid = vmx->idt_vectoring_info & VECTORING_INFO_VALID_MASK;

	if (enable_vnmi) {
		if (vmx->loaded_vmcs->nmi_known_unmasked)
			return;
		/*
		 * Can't use vmx->exit_intr_info since we're not sure what
		 * the exit reason is.
		 */
		exit_intr_info = vmcs_read32(VM_EXIT_INTR_INFO);
		unblock_nmi = (exit_intr_info & INTR_INFO_UNBLOCK_NMI) != 0;
		vector = exit_intr_info & INTR_INFO_VECTOR_MASK;
		/*
		 * SDM 3: 27.7.1.2 (September 2008)
		 * Re-set bit "block by NMI" before VM entry if vmexit caused by
		 * a guest IRET fault.
		 * SDM 3: 23.2.2 (September 2008)
		 * Bit 12 is undefined in any of the following cases:
		 *  If the VM exit sets the valid bit in the IDT-vectoring
		 *   information field.
		 *  If the VM exit is due to a double fault.
		 */
		if ((exit_intr_info & INTR_INFO_VALID_MASK) && unblock_nmi &&
		    vector != DF_VECTOR && !idtv_info_valid)
			vmcs_set_bits(GUEST_INTERRUPTIBILITY_INFO,
				      GUEST_INTR_STATE_NMI);
		else
			vmx->loaded_vmcs->nmi_known_unmasked =
				!(vmcs_read32(GUEST_INTERRUPTIBILITY_INFO)
				  & GUEST_INTR_STATE_NMI);
	} else if (unlikely(vmx->loaded_vmcs->soft_vnmi_blocked))
		vmx->loaded_vmcs->vnmi_blocked_time +=
			ktime_to_ns(ktime_sub(ktime_get(),
					      vmx->loaded_vmcs->entry_time));
}

static void __vmx_complete_interrupts(struct kvm_vcpu *vcpu,
				      u32 idt_vectoring_info,
				      int instr_len_field,
				      int error_code_field)
{
	u8 vector;
	int type;
	bool idtv_info_valid;

	idtv_info_valid = idt_vectoring_info & VECTORING_INFO_VALID_MASK;

	vcpu->arch.nmi_injected = false;
	kvm_clear_exception_queue(vcpu);
	kvm_clear_interrupt_queue(vcpu);

	if (!idtv_info_valid)
		return;

	kvm_make_request(KVM_REQ_EVENT, vcpu);

	vector = idt_vectoring_info & VECTORING_INFO_VECTOR_MASK;
	type = idt_vectoring_info & VECTORING_INFO_TYPE_MASK;

	switch (type) {
	case INTR_TYPE_NMI_INTR:
		vcpu->arch.nmi_injected = true;
		/*
		 * SDM 3: 27.7.1.2 (September 2008)
		 * Clear bit "block by NMI" before VM entry if a NMI
		 * delivery faulted.
		 */
		vmx_set_nmi_mask(vcpu, false);
		break;
	case INTR_TYPE_SOFT_EXCEPTION:
		vcpu->arch.event_exit_inst_len = vmcs_read32(instr_len_field);
		/* fall through */
	case INTR_TYPE_HARD_EXCEPTION:
		if (idt_vectoring_info & VECTORING_INFO_DELIVER_CODE_MASK) {
			u32 err = vmcs_read32(error_code_field);
			kvm_requeue_exception_e(vcpu, vector, err);
		} else
			kvm_requeue_exception(vcpu, vector);
		break;
	case INTR_TYPE_SOFT_INTR:
		vcpu->arch.event_exit_inst_len = vmcs_read32(instr_len_field);
		/* fall through */
	case INTR_TYPE_EXT_INTR:
		kvm_queue_interrupt(vcpu, vector, type == INTR_TYPE_SOFT_INTR);
		break;
	default:
		break;
	}
}

static void vmx_complete_interrupts(struct vcpu_vmx *vmx)
{
	__vmx_complete_interrupts(&vmx->vcpu, vmx->idt_vectoring_info,
				  VM_EXIT_INSTRUCTION_LEN,
				  IDT_VECTORING_ERROR_CODE);
}

static void vmx_cancel_injection(struct kvm_vcpu *vcpu)
{
	__vmx_complete_interrupts(vcpu,
				  vmcs_read32(VM_ENTRY_INTR_INFO_FIELD),
				  VM_ENTRY_INSTRUCTION_LEN,
				  VM_ENTRY_EXCEPTION_ERROR_CODE);

	vmcs_write32(VM_ENTRY_INTR_INFO_FIELD, 0);
}

static void atomic_switch_perf_msrs(struct vcpu_vmx *vmx)
{
	int i, nr_msrs;
	struct perf_guest_switch_msr *msrs;

	msrs = perf_guest_get_msrs(&nr_msrs);

	if (!msrs)
		return;

	for (i = 0; i < nr_msrs; i++)
		if (msrs[i].host == msrs[i].guest)
			clear_atomic_switch_msr(vmx, msrs[i].msr);
		else
			add_atomic_switch_msr(vmx, msrs[i].msr, msrs[i].guest,
					msrs[i].host, false);
}

static void atomic_switch_umwait_control_msr(struct vcpu_vmx *vmx)
{
	u32 host_umwait_control;

	if (!vmx_has_waitpkg(vmx))
		return;

	host_umwait_control = get_umwait_control_msr();

	if (vmx->msr_ia32_umwait_control != host_umwait_control)
		add_atomic_switch_msr(vmx, MSR_IA32_UMWAIT_CONTROL,
			vmx->msr_ia32_umwait_control,
			host_umwait_control, false);
	else
		clear_atomic_switch_msr(vmx, MSR_IA32_UMWAIT_CONTROL);
}

static void vmx_update_hv_timer(struct kvm_vcpu *vcpu)
{
	struct vcpu_vmx *vmx = to_vmx(vcpu);
	u64 tscl;
	u32 delta_tsc;

	if (vmx->req_immediate_exit) {
		vmcs_write32(VMX_PREEMPTION_TIMER_VALUE, 0);
		vmx->loaded_vmcs->hv_timer_soft_disabled = false;
	} else if (vmx->hv_deadline_tsc != -1) {
		tscl = rdtsc();
		if (vmx->hv_deadline_tsc > tscl)
			/* set_hv_timer ensures the delta fits in 32-bits */
			delta_tsc = (u32)((vmx->hv_deadline_tsc - tscl) >>
				cpu_preemption_timer_multi);
		else
			delta_tsc = 0;

		vmcs_write32(VMX_PREEMPTION_TIMER_VALUE, delta_tsc);
		vmx->loaded_vmcs->hv_timer_soft_disabled = false;
	} else if (!vmx->loaded_vmcs->hv_timer_soft_disabled) {
		vmcs_write32(VMX_PREEMPTION_TIMER_VALUE, -1);
		vmx->loaded_vmcs->hv_timer_soft_disabled = true;
	}
}

void vmx_update_host_rsp(struct vcpu_vmx *vmx, unsigned long host_rsp)
{
	if (unlikely(host_rsp != vmx->loaded_vmcs->host_state.rsp)) {
		vmx->loaded_vmcs->host_state.rsp = host_rsp;
		vmcs_writel(HOST_RSP, host_rsp);
	}
}

bool __vmx_vcpu_run(struct vcpu_vmx *vmx, unsigned long *regs, bool launched);

static void vmx_vcpu_run(struct kvm_vcpu *vcpu)
{
	struct vcpu_vmx *vmx = to_vmx(vcpu);
	unsigned long cr3, cr4;

	/* Record the guest's net vcpu time for enforced NMI injections. */
	if (unlikely(!enable_vnmi &&
		     vmx->loaded_vmcs->soft_vnmi_blocked))
		vmx->loaded_vmcs->entry_time = ktime_get();

	/* Don't enter VMX if guest state is invalid, let the exit handler
	   start emulation until we arrive back to a valid state */
	if (vmx->emulation_required)
		return;

	if (vmx->ple_window_dirty) {
		vmx->ple_window_dirty = false;
		vmcs_write32(PLE_WINDOW, vmx->ple_window);
	}

	/*
	 * We did this in prepare_switch_to_guest, because it needs to
	 * be within srcu_read_lock.
	 */
	WARN_ON_ONCE(vmx->nested.need_vmcs12_to_shadow_sync);

	if (kvm_register_is_dirty(vcpu, VCPU_REGS_RSP))
		vmcs_writel(GUEST_RSP, vcpu->arch.regs[VCPU_REGS_RSP]);
	if (kvm_register_is_dirty(vcpu, VCPU_REGS_RIP))
		vmcs_writel(GUEST_RIP, vcpu->arch.regs[VCPU_REGS_RIP]);

	cr3 = __get_current_cr3_fast();
	if (unlikely(cr3 != vmx->loaded_vmcs->host_state.cr3)) {
		vmcs_writel(HOST_CR3, cr3);
		vmx->loaded_vmcs->host_state.cr3 = cr3;
	}

	cr4 = cr4_read_shadow();
	if (unlikely(cr4 != vmx->loaded_vmcs->host_state.cr4)) {
		vmcs_writel(HOST_CR4, cr4);
		vmx->loaded_vmcs->host_state.cr4 = cr4;
	}

	/* When single-stepping over STI and MOV SS, we must clear the
	 * corresponding interruptibility bits in the guest state. Otherwise
	 * vmentry fails as it then expects bit 14 (BS) in pending debug
	 * exceptions being set, but that's not correct for the guest debugging
	 * case. */
	if (vcpu->guest_debug & KVM_GUESTDBG_SINGLESTEP)
		vmx_set_interrupt_shadow(vcpu, 0);

	kvm_load_guest_xsave_state(vcpu);

	pt_guest_enter(vmx);

	if (vcpu_to_pmu(vcpu)->version)
		atomic_switch_perf_msrs(vmx);
	atomic_switch_umwait_control_msr(vmx);

	if (enable_preemption_timer)
		vmx_update_hv_timer(vcpu);

	if (lapic_in_kernel(vcpu) &&
		vcpu->arch.apic->lapic_timer.timer_advance_ns)
		kvm_wait_lapic_expire(vcpu);

	/*
	 * If this vCPU has touched SPEC_CTRL, restore the guest's value if
	 * it's non-zero. Since vmentry is serialising on affected CPUs, there
	 * is no need to worry about the conditional branch over the wrmsr
	 * being speculatively taken.
	 */
	x86_spec_ctrl_set_guest(vmx->spec_ctrl, 0);

	/* L1D Flush includes CPU buffer clear to mitigate MDS */
	if (static_branch_unlikely(&vmx_l1d_should_flush))
		vmx_l1d_flush(vcpu);
	else if (static_branch_unlikely(&mds_user_clear))
		mds_clear_cpu_buffers();

	if (vcpu->arch.cr2 != read_cr2())
		write_cr2(vcpu->arch.cr2);

	vmx->fail = __vmx_vcpu_run(vmx, (unsigned long *)&vcpu->arch.regs,
				   vmx->loaded_vmcs->launched);

	vcpu->arch.cr2 = read_cr2();

	/*
	 * We do not use IBRS in the kernel. If this vCPU has used the
	 * SPEC_CTRL MSR it may have left it on; save the value and
	 * turn it off. This is much more efficient than blindly adding
	 * it to the atomic save/restore list. Especially as the former
	 * (Saving guest MSRs on vmexit) doesn't even exist in KVM.
	 *
	 * For non-nested case:
	 * If the L01 MSR bitmap does not intercept the MSR, then we need to
	 * save it.
	 *
	 * For nested case:
	 * If the L02 MSR bitmap does not intercept the MSR, then we need to
	 * save it.
	 */
	if (unlikely(!msr_write_intercepted(vcpu, MSR_IA32_SPEC_CTRL)))
		vmx->spec_ctrl = native_read_msr(MSR_IA32_SPEC_CTRL);

	x86_spec_ctrl_restore_host(vmx->spec_ctrl, 0);

	/* All fields are clean at this point */
	if (static_branch_unlikely(&enable_evmcs))
		current_evmcs->hv_clean_fields |=
			HV_VMX_ENLIGHTENED_CLEAN_FIELD_ALL;

	if (static_branch_unlikely(&enable_evmcs))
		current_evmcs->hv_vp_id = vcpu->arch.hyperv.vp_index;

	/* MSR_IA32_DEBUGCTLMSR is zeroed on vmexit. Restore it if needed */
	if (vmx->host_debugctlmsr)
		update_debugctlmsr(vmx->host_debugctlmsr);

#ifndef CONFIG_X86_64
	/*
	 * The sysexit path does not restore ds/es, so we must set them to
	 * a reasonable value ourselves.
	 *
	 * We can't defer this to vmx_prepare_switch_to_host() since that
	 * function may be executed in interrupt context, which saves and
	 * restore segments around it, nullifying its effect.
	 */
	loadsegment(ds, __USER_DS);
	loadsegment(es, __USER_DS);
#endif

	vcpu->arch.regs_avail = ~((1 << VCPU_REGS_RIP) | (1 << VCPU_REGS_RSP)
				  | (1 << VCPU_EXREG_RFLAGS)
				  | (1 << VCPU_EXREG_PDPTR)
				  | (1 << VCPU_EXREG_SEGMENTS)
				  | (1 << VCPU_EXREG_CR3));
	vcpu->arch.regs_dirty = 0;

	pt_guest_exit(vmx);

	kvm_load_host_xsave_state(vcpu);

	vmx->nested.nested_run_pending = 0;
	vmx->idt_vectoring_info = 0;

	vmx->exit_reason = vmx->fail ? 0xdead : vmcs_read32(VM_EXIT_REASON);
	if ((u16)vmx->exit_reason == EXIT_REASON_MCE_DURING_VMENTRY)
		kvm_machine_check();

	if (vmx->fail || (vmx->exit_reason & VMX_EXIT_REASONS_FAILED_VMENTRY))
		return;

	vmx->loaded_vmcs->launched = 1;
	vmx->idt_vectoring_info = vmcs_read32(IDT_VECTORING_INFO_FIELD);

	vmx_recover_nmi_blocking(vmx);
	vmx_complete_interrupts(vmx);
}

<<<<<<< HEAD
static struct kvm *vmx_vm_alloc(void)
{
	struct kvm_vmx *kvm_vmx = __vmalloc(sizeof(struct kvm_vmx),
					    GFP_KERNEL_ACCOUNT | __GFP_ZERO,
					    PAGE_KERNEL);

	if (!kvm_vmx)
		return NULL;

	return &kvm_vmx->kvm;
}

static void vmx_vm_free(struct kvm *kvm)
{
	kfree(kvm->arch.hyperv.hv_pa_pg);
	vfree(to_kvm_vmx(kvm));
}

=======
>>>>>>> c58091a3
static void vmx_free_vcpu(struct kvm_vcpu *vcpu)
{
	struct vcpu_vmx *vmx = to_vmx(vcpu);

	if (enable_pml)
		vmx_destroy_pml_buffer(vmx);
	free_vpid(vmx->vpid);
	nested_vmx_free_vcpu(vcpu);
	free_loaded_vmcs(vmx->loaded_vmcs);
}

static int vmx_create_vcpu(struct kvm_vcpu *vcpu)
{
	struct vcpu_vmx *vmx;
	unsigned long *msr_bitmap;
	int i, cpu, err;

	BUILD_BUG_ON(offsetof(struct vcpu_vmx, vcpu) != 0);
	vmx = to_vmx(vcpu);

	err = -ENOMEM;

	vmx->vpid = allocate_vpid();

	/*
	 * If PML is turned on, failure on enabling PML just results in failure
	 * of creating the vcpu, therefore we can simplify PML logic (by
	 * avoiding dealing with cases, such as enabling PML partially on vcpus
	 * for the guest), etc.
	 */
	if (enable_pml) {
		vmx->pml_pg = alloc_page(GFP_KERNEL_ACCOUNT | __GFP_ZERO);
		if (!vmx->pml_pg)
			goto free_vpid;
	}

	BUILD_BUG_ON(ARRAY_SIZE(vmx_msr_index) != NR_SHARED_MSRS);

	for (i = 0; i < ARRAY_SIZE(vmx_msr_index); ++i) {
		u32 index = vmx_msr_index[i];
		u32 data_low, data_high;
		int j = vmx->nmsrs;

		if (rdmsr_safe(index, &data_low, &data_high) < 0)
			continue;
		if (wrmsr_safe(index, data_low, data_high) < 0)
			continue;

		vmx->guest_msrs[j].index = i;
		vmx->guest_msrs[j].data = 0;
		switch (index) {
		case MSR_IA32_TSX_CTRL:
			/*
			 * No need to pass TSX_CTRL_CPUID_CLEAR through, so
			 * let's avoid changing CPUID bits under the host
			 * kernel's feet.
			 */
			vmx->guest_msrs[j].mask = ~(u64)TSX_CTRL_CPUID_CLEAR;
			break;
		default:
			vmx->guest_msrs[j].mask = -1ull;
			break;
		}
		++vmx->nmsrs;
	}

	err = alloc_loaded_vmcs(&vmx->vmcs01);
	if (err < 0)
		goto free_pml;

	msr_bitmap = vmx->vmcs01.msr_bitmap;
	vmx_disable_intercept_for_msr(msr_bitmap, MSR_IA32_TSC, MSR_TYPE_R);
	vmx_disable_intercept_for_msr(msr_bitmap, MSR_FS_BASE, MSR_TYPE_RW);
	vmx_disable_intercept_for_msr(msr_bitmap, MSR_GS_BASE, MSR_TYPE_RW);
	vmx_disable_intercept_for_msr(msr_bitmap, MSR_KERNEL_GS_BASE, MSR_TYPE_RW);
	vmx_disable_intercept_for_msr(msr_bitmap, MSR_IA32_SYSENTER_CS, MSR_TYPE_RW);
	vmx_disable_intercept_for_msr(msr_bitmap, MSR_IA32_SYSENTER_ESP, MSR_TYPE_RW);
	vmx_disable_intercept_for_msr(msr_bitmap, MSR_IA32_SYSENTER_EIP, MSR_TYPE_RW);
	if (kvm_cstate_in_guest(vcpu->kvm)) {
		vmx_disable_intercept_for_msr(msr_bitmap, MSR_CORE_C1_RES, MSR_TYPE_R);
		vmx_disable_intercept_for_msr(msr_bitmap, MSR_CORE_C3_RESIDENCY, MSR_TYPE_R);
		vmx_disable_intercept_for_msr(msr_bitmap, MSR_CORE_C6_RESIDENCY, MSR_TYPE_R);
		vmx_disable_intercept_for_msr(msr_bitmap, MSR_CORE_C7_RESIDENCY, MSR_TYPE_R);
	}
	vmx->msr_bitmap_mode = 0;

	vmx->loaded_vmcs = &vmx->vmcs01;
	cpu = get_cpu();
	vmx_vcpu_load(vcpu, cpu);
	vcpu->cpu = cpu;
	init_vmcs(vmx);
	vmx_vcpu_put(vcpu);
	put_cpu();
	if (cpu_need_virtualize_apic_accesses(vcpu)) {
		err = alloc_apic_access_page(vcpu->kvm);
		if (err)
			goto free_vmcs;
	}

	if (enable_ept && !enable_unrestricted_guest) {
		err = init_rmode_identity_map(vcpu->kvm);
		if (err)
			goto free_vmcs;
	}

	if (nested)
		nested_vmx_setup_ctls_msrs(&vmx->nested.msrs,
					   vmx_capability.ept);
	else
		memset(&vmx->nested.msrs, 0, sizeof(vmx->nested.msrs));

	vmx->nested.posted_intr_nv = -1;
	vmx->nested.current_vmptr = -1ull;

	vcpu->arch.microcode_version = 0x100000000ULL;
	vmx->msr_ia32_feature_control_valid_bits = FEAT_CTL_LOCKED;

	/*
	 * Enforce invariant: pi_desc.nv is always either POSTED_INTR_VECTOR
	 * or POSTED_INTR_WAKEUP_VECTOR.
	 */
	vmx->pi_desc.nv = POSTED_INTR_VECTOR;
	vmx->pi_desc.sn = 1;

	vmx->ept_pointer = INVALID_PAGE;

	return 0;

free_vmcs:
	free_loaded_vmcs(vmx->loaded_vmcs);
free_pml:
	vmx_destroy_pml_buffer(vmx);
free_vpid:
	free_vpid(vmx->vpid);
	return err;
}

#define L1TF_MSG_SMT "L1TF CPU bug present and SMT on, data leak possible. See CVE-2018-3646 and https://www.kernel.org/doc/html/latest/admin-guide/hw-vuln/l1tf.html for details.\n"
#define L1TF_MSG_L1D "L1TF CPU bug present and virtualization mitigation disabled, data leak possible. See CVE-2018-3646 and https://www.kernel.org/doc/html/latest/admin-guide/hw-vuln/l1tf.html for details.\n"

static int vmx_vm_init(struct kvm *kvm)
{
	spin_lock_init(&to_kvm_vmx(kvm)->ept_pointer_lock);

	if (!ple_gap)
		kvm->arch.pause_in_guest = true;

	if (boot_cpu_has(X86_BUG_L1TF) && enable_ept) {
		switch (l1tf_mitigation) {
		case L1TF_MITIGATION_OFF:
		case L1TF_MITIGATION_FLUSH_NOWARN:
			/* 'I explicitly don't care' is set */
			break;
		case L1TF_MITIGATION_FLUSH:
		case L1TF_MITIGATION_FLUSH_NOSMT:
		case L1TF_MITIGATION_FULL:
			/*
			 * Warn upon starting the first VM in a potentially
			 * insecure environment.
			 */
			if (sched_smt_active())
				pr_warn_once(L1TF_MSG_SMT);
			if (l1tf_vmx_mitigation == VMENTER_L1D_FLUSH_NEVER)
				pr_warn_once(L1TF_MSG_L1D);
			break;
		case L1TF_MITIGATION_FULL_FORCE:
			/* Flush is enforced */
			break;
		}
	}
	kvm_apicv_init(kvm, enable_apicv);
	return 0;
}

static int __init vmx_check_processor_compat(void)
{
	struct vmcs_config vmcs_conf;
	struct vmx_capability vmx_cap;

	if (!this_cpu_has(X86_FEATURE_MSR_IA32_FEAT_CTL) ||
	    !this_cpu_has(X86_FEATURE_VMX)) {
		pr_err("kvm: VMX is disabled on CPU %d\n", smp_processor_id());
		return -EIO;
	}

	if (setup_vmcs_config(&vmcs_conf, &vmx_cap) < 0)
		return -EIO;
	if (nested)
		nested_vmx_setup_ctls_msrs(&vmcs_conf.nested, vmx_cap.ept);
	if (memcmp(&vmcs_config, &vmcs_conf, sizeof(struct vmcs_config)) != 0) {
		printk(KERN_ERR "kvm: CPU %d feature inconsistency!\n",
				smp_processor_id());
		return -EIO;
	}
	return 0;
}

static u64 vmx_get_mt_mask(struct kvm_vcpu *vcpu, gfn_t gfn, bool is_mmio)
{
	u8 cache;
	u64 ipat = 0;

	/* We wanted to honor guest CD/MTRR/PAT, but doing so could result in
	 * memory aliases with conflicting memory types and sometimes MCEs.
	 * We have to be careful as to what are honored and when.
	 *
	 * For MMIO, guest CD/MTRR are ignored.  The EPT memory type is set to
	 * UC.  The effective memory type is UC or WC depending on guest PAT.
	 * This was historically the source of MCEs and we want to be
	 * conservative.
	 *
	 * When there is no need to deal with noncoherent DMA (e.g., no VT-d
	 * or VT-d has snoop control), guest CD/MTRR/PAT are all ignored.  The
	 * EPT memory type is set to WB.  The effective memory type is forced
	 * WB.
	 *
	 * Otherwise, we trust guest.  Guest CD/MTRR/PAT are all honored.  The
	 * EPT memory type is used to emulate guest CD/MTRR.
	 */

	if (is_mmio) {
		cache = MTRR_TYPE_UNCACHABLE;
		goto exit;
	}

	if (!kvm_arch_has_noncoherent_dma(vcpu->kvm)) {
		ipat = VMX_EPT_IPAT_BIT;
		cache = MTRR_TYPE_WRBACK;
		goto exit;
	}

	if (kvm_read_cr0(vcpu) & X86_CR0_CD) {
		ipat = VMX_EPT_IPAT_BIT;
		if (kvm_check_has_quirk(vcpu->kvm, KVM_X86_QUIRK_CD_NW_CLEARED))
			cache = MTRR_TYPE_WRBACK;
		else
			cache = MTRR_TYPE_UNCACHABLE;
		goto exit;
	}

	cache = kvm_mtrr_get_guest_memory_type(vcpu, gfn);

exit:
	return (cache << VMX_EPT_MT_EPTE_SHIFT) | ipat;
}

static void vmcs_set_secondary_exec_control(struct vcpu_vmx *vmx)
{
	/*
	 * These bits in the secondary execution controls field
	 * are dynamic, the others are mostly based on the hypervisor
	 * architecture and the guest's CPUID.  Do not touch the
	 * dynamic bits.
	 */
	u32 mask =
		SECONDARY_EXEC_SHADOW_VMCS |
		SECONDARY_EXEC_VIRTUALIZE_X2APIC_MODE |
		SECONDARY_EXEC_VIRTUALIZE_APIC_ACCESSES |
		SECONDARY_EXEC_DESC;

	u32 new_ctl = vmx->secondary_exec_control;
	u32 cur_ctl = secondary_exec_controls_get(vmx);

	secondary_exec_controls_set(vmx, (new_ctl & ~mask) | (cur_ctl & mask));
}

/*
 * Generate MSR_IA32_VMX_CR{0,4}_FIXED1 according to CPUID. Only set bits
 * (indicating "allowed-1") if they are supported in the guest's CPUID.
 */
static void nested_vmx_cr_fixed1_bits_update(struct kvm_vcpu *vcpu)
{
	struct vcpu_vmx *vmx = to_vmx(vcpu);
	struct kvm_cpuid_entry2 *entry;

	vmx->nested.msrs.cr0_fixed1 = 0xffffffff;
	vmx->nested.msrs.cr4_fixed1 = X86_CR4_PCE;

#define cr4_fixed1_update(_cr4_mask, _reg, _cpuid_mask) do {		\
	if (entry && (entry->_reg & (_cpuid_mask)))			\
		vmx->nested.msrs.cr4_fixed1 |= (_cr4_mask);	\
} while (0)

	entry = kvm_find_cpuid_entry(vcpu, 0x1, 0);
	cr4_fixed1_update(X86_CR4_VME,        edx, feature_bit(VME));
	cr4_fixed1_update(X86_CR4_PVI,        edx, feature_bit(VME));
	cr4_fixed1_update(X86_CR4_TSD,        edx, feature_bit(TSC));
	cr4_fixed1_update(X86_CR4_DE,         edx, feature_bit(DE));
	cr4_fixed1_update(X86_CR4_PSE,        edx, feature_bit(PSE));
	cr4_fixed1_update(X86_CR4_PAE,        edx, feature_bit(PAE));
	cr4_fixed1_update(X86_CR4_MCE,        edx, feature_bit(MCE));
	cr4_fixed1_update(X86_CR4_PGE,        edx, feature_bit(PGE));
	cr4_fixed1_update(X86_CR4_OSFXSR,     edx, feature_bit(FXSR));
	cr4_fixed1_update(X86_CR4_OSXMMEXCPT, edx, feature_bit(XMM));
	cr4_fixed1_update(X86_CR4_VMXE,       ecx, feature_bit(VMX));
	cr4_fixed1_update(X86_CR4_SMXE,       ecx, feature_bit(SMX));
	cr4_fixed1_update(X86_CR4_PCIDE,      ecx, feature_bit(PCID));
	cr4_fixed1_update(X86_CR4_OSXSAVE,    ecx, feature_bit(XSAVE));

	entry = kvm_find_cpuid_entry(vcpu, 0x7, 0);
	cr4_fixed1_update(X86_CR4_FSGSBASE,   ebx, feature_bit(FSGSBASE));
	cr4_fixed1_update(X86_CR4_SMEP,       ebx, feature_bit(SMEP));
	cr4_fixed1_update(X86_CR4_SMAP,       ebx, feature_bit(SMAP));
	cr4_fixed1_update(X86_CR4_PKE,        ecx, feature_bit(PKU));
	cr4_fixed1_update(X86_CR4_UMIP,       ecx, feature_bit(UMIP));
	cr4_fixed1_update(X86_CR4_LA57,       ecx, feature_bit(LA57));

#undef cr4_fixed1_update
}

static void nested_vmx_entry_exit_ctls_update(struct kvm_vcpu *vcpu)
{
	struct vcpu_vmx *vmx = to_vmx(vcpu);

	if (kvm_mpx_supported()) {
		bool mpx_enabled = guest_cpuid_has(vcpu, X86_FEATURE_MPX);

		if (mpx_enabled) {
			vmx->nested.msrs.entry_ctls_high |= VM_ENTRY_LOAD_BNDCFGS;
			vmx->nested.msrs.exit_ctls_high |= VM_EXIT_CLEAR_BNDCFGS;
		} else {
			vmx->nested.msrs.entry_ctls_high &= ~VM_ENTRY_LOAD_BNDCFGS;
			vmx->nested.msrs.exit_ctls_high &= ~VM_EXIT_CLEAR_BNDCFGS;
		}
	}
}

static void update_intel_pt_cfg(struct kvm_vcpu *vcpu)
{
	struct vcpu_vmx *vmx = to_vmx(vcpu);
	struct kvm_cpuid_entry2 *best = NULL;
	int i;

	for (i = 0; i < PT_CPUID_LEAVES; i++) {
		best = kvm_find_cpuid_entry(vcpu, 0x14, i);
		if (!best)
			return;
		vmx->pt_desc.caps[CPUID_EAX + i*PT_CPUID_REGS_NUM] = best->eax;
		vmx->pt_desc.caps[CPUID_EBX + i*PT_CPUID_REGS_NUM] = best->ebx;
		vmx->pt_desc.caps[CPUID_ECX + i*PT_CPUID_REGS_NUM] = best->ecx;
		vmx->pt_desc.caps[CPUID_EDX + i*PT_CPUID_REGS_NUM] = best->edx;
	}

	/* Get the number of configurable Address Ranges for filtering */
	vmx->pt_desc.addr_range = intel_pt_validate_cap(vmx->pt_desc.caps,
						PT_CAP_num_address_ranges);

	/* Initialize and clear the no dependency bits */
	vmx->pt_desc.ctl_bitmask = ~(RTIT_CTL_TRACEEN | RTIT_CTL_OS |
			RTIT_CTL_USR | RTIT_CTL_TSC_EN | RTIT_CTL_DISRETC);

	/*
	 * If CPUID.(EAX=14H,ECX=0):EBX[0]=1 CR3Filter can be set otherwise
	 * will inject an #GP
	 */
	if (intel_pt_validate_cap(vmx->pt_desc.caps, PT_CAP_cr3_filtering))
		vmx->pt_desc.ctl_bitmask &= ~RTIT_CTL_CR3EN;

	/*
	 * If CPUID.(EAX=14H,ECX=0):EBX[1]=1 CYCEn, CycThresh and
	 * PSBFreq can be set
	 */
	if (intel_pt_validate_cap(vmx->pt_desc.caps, PT_CAP_psb_cyc))
		vmx->pt_desc.ctl_bitmask &= ~(RTIT_CTL_CYCLEACC |
				RTIT_CTL_CYC_THRESH | RTIT_CTL_PSB_FREQ);

	/*
	 * If CPUID.(EAX=14H,ECX=0):EBX[3]=1 MTCEn BranchEn and
	 * MTCFreq can be set
	 */
	if (intel_pt_validate_cap(vmx->pt_desc.caps, PT_CAP_mtc))
		vmx->pt_desc.ctl_bitmask &= ~(RTIT_CTL_MTC_EN |
				RTIT_CTL_BRANCH_EN | RTIT_CTL_MTC_RANGE);

	/* If CPUID.(EAX=14H,ECX=0):EBX[4]=1 FUPonPTW and PTWEn can be set */
	if (intel_pt_validate_cap(vmx->pt_desc.caps, PT_CAP_ptwrite))
		vmx->pt_desc.ctl_bitmask &= ~(RTIT_CTL_FUP_ON_PTW |
							RTIT_CTL_PTW_EN);

	/* If CPUID.(EAX=14H,ECX=0):EBX[5]=1 PwrEvEn can be set */
	if (intel_pt_validate_cap(vmx->pt_desc.caps, PT_CAP_power_event_trace))
		vmx->pt_desc.ctl_bitmask &= ~RTIT_CTL_PWR_EVT_EN;

	/* If CPUID.(EAX=14H,ECX=0):ECX[0]=1 ToPA can be set */
	if (intel_pt_validate_cap(vmx->pt_desc.caps, PT_CAP_topa_output))
		vmx->pt_desc.ctl_bitmask &= ~RTIT_CTL_TOPA;

	/* If CPUID.(EAX=14H,ECX=0):ECX[3]=1 FabircEn can be set */
	if (intel_pt_validate_cap(vmx->pt_desc.caps, PT_CAP_output_subsys))
		vmx->pt_desc.ctl_bitmask &= ~RTIT_CTL_FABRIC_EN;

	/* unmask address range configure area */
	for (i = 0; i < vmx->pt_desc.addr_range; i++)
		vmx->pt_desc.ctl_bitmask &= ~(0xfULL << (32 + i * 4));
}

static void vmx_cpuid_update(struct kvm_vcpu *vcpu)
{
	struct vcpu_vmx *vmx = to_vmx(vcpu);

	/* xsaves_enabled is recomputed in vmx_compute_secondary_exec_control(). */
	vcpu->arch.xsaves_enabled = false;

	if (cpu_has_secondary_exec_ctrls()) {
		vmx_compute_secondary_exec_control(vmx);
		vmcs_set_secondary_exec_control(vmx);
	}

	if (nested_vmx_allowed(vcpu))
		to_vmx(vcpu)->msr_ia32_feature_control_valid_bits |=
			FEAT_CTL_VMX_ENABLED_INSIDE_SMX |
			FEAT_CTL_VMX_ENABLED_OUTSIDE_SMX;
	else
		to_vmx(vcpu)->msr_ia32_feature_control_valid_bits &=
			~(FEAT_CTL_VMX_ENABLED_INSIDE_SMX |
			  FEAT_CTL_VMX_ENABLED_OUTSIDE_SMX);

	if (nested_vmx_allowed(vcpu)) {
		nested_vmx_cr_fixed1_bits_update(vcpu);
		nested_vmx_entry_exit_ctls_update(vcpu);
	}

	if (boot_cpu_has(X86_FEATURE_INTEL_PT) &&
			guest_cpuid_has(vcpu, X86_FEATURE_INTEL_PT))
		update_intel_pt_cfg(vcpu);

	if (boot_cpu_has(X86_FEATURE_RTM)) {
		struct shared_msr_entry *msr;
		msr = find_msr_entry(vmx, MSR_IA32_TSX_CTRL);
		if (msr) {
			bool enabled = guest_cpuid_has(vcpu, X86_FEATURE_RTM);
			vmx_set_guest_msr(vmx, msr, enabled ? 0 : TSX_CTRL_RTM_DISABLE);
		}
	}
}

static __init void vmx_set_cpu_caps(void)
{
	kvm_set_cpu_caps();

	/* CPUID 0x1 */
	if (nested)
		kvm_cpu_cap_set(X86_FEATURE_VMX);

	/* CPUID 0x7 */
	if (kvm_mpx_supported())
		kvm_cpu_cap_check_and_set(X86_FEATURE_MPX);
	if (cpu_has_vmx_invpcid())
		kvm_cpu_cap_check_and_set(X86_FEATURE_INVPCID);
	if (vmx_pt_mode_is_host_guest())
		kvm_cpu_cap_check_and_set(X86_FEATURE_INTEL_PT);

	/* PKU is not yet implemented for shadow paging. */
	if (enable_ept && boot_cpu_has(X86_FEATURE_OSPKE))
		kvm_cpu_cap_check_and_set(X86_FEATURE_PKU);

	if (vmx_umip_emulated())
		kvm_cpu_cap_set(X86_FEATURE_UMIP);

	/* CPUID 0xD.1 */
	supported_xss = 0;
	if (!vmx_xsaves_supported())
		kvm_cpu_cap_clear(X86_FEATURE_XSAVES);

	/* CPUID 0x80000001 */
	if (!cpu_has_vmx_rdtscp())
		kvm_cpu_cap_clear(X86_FEATURE_RDTSCP);
}

static void vmx_request_immediate_exit(struct kvm_vcpu *vcpu)
{
	to_vmx(vcpu)->req_immediate_exit = true;
}

static int vmx_check_intercept_io(struct kvm_vcpu *vcpu,
				  struct x86_instruction_info *info)
{
	struct vmcs12 *vmcs12 = get_vmcs12(vcpu);
	unsigned short port;
	bool intercept;
	int size;

	if (info->intercept == x86_intercept_in ||
	    info->intercept == x86_intercept_ins) {
		port = info->src_val;
		size = info->dst_bytes;
	} else {
		port = info->dst_val;
		size = info->src_bytes;
	}

	/*
	 * If the 'use IO bitmaps' VM-execution control is 0, IO instruction
	 * VM-exits depend on the 'unconditional IO exiting' VM-execution
	 * control.
	 *
	 * Otherwise, IO instruction VM-exits are controlled by the IO bitmaps.
	 */
	if (!nested_cpu_has(vmcs12, CPU_BASED_USE_IO_BITMAPS))
		intercept = nested_cpu_has(vmcs12,
					   CPU_BASED_UNCOND_IO_EXITING);
	else
		intercept = nested_vmx_check_io_bitmaps(vcpu, port, size);

	/* FIXME: produce nested vmexit and return X86EMUL_INTERCEPTED.  */
	return intercept ? X86EMUL_UNHANDLEABLE : X86EMUL_CONTINUE;
}

static int vmx_check_intercept(struct kvm_vcpu *vcpu,
			       struct x86_instruction_info *info,
			       enum x86_intercept_stage stage,
			       struct x86_exception *exception)
{
	struct vmcs12 *vmcs12 = get_vmcs12(vcpu);

	switch (info->intercept) {
	/*
	 * RDPID causes #UD if disabled through secondary execution controls.
	 * Because it is marked as EmulateOnUD, we need to intercept it here.
	 */
	case x86_intercept_rdtscp:
		if (!nested_cpu_has2(vmcs12, SECONDARY_EXEC_RDTSCP)) {
			exception->vector = UD_VECTOR;
			exception->error_code_valid = false;
			return X86EMUL_PROPAGATE_FAULT;
		}
		break;

	case x86_intercept_in:
	case x86_intercept_ins:
	case x86_intercept_out:
	case x86_intercept_outs:
		return vmx_check_intercept_io(vcpu, info);

	case x86_intercept_lgdt:
	case x86_intercept_lidt:
	case x86_intercept_lldt:
	case x86_intercept_ltr:
	case x86_intercept_sgdt:
	case x86_intercept_sidt:
	case x86_intercept_sldt:
	case x86_intercept_str:
		if (!nested_cpu_has2(vmcs12, SECONDARY_EXEC_DESC))
			return X86EMUL_CONTINUE;

		/* FIXME: produce nested vmexit and return X86EMUL_INTERCEPTED.  */
		break;

	/* TODO: check more intercepts... */
	default:
		break;
	}

	return X86EMUL_UNHANDLEABLE;
}

#ifdef CONFIG_X86_64
/* (a << shift) / divisor, return 1 if overflow otherwise 0 */
static inline int u64_shl_div_u64(u64 a, unsigned int shift,
				  u64 divisor, u64 *result)
{
	u64 low = a << shift, high = a >> (64 - shift);

	/* To avoid the overflow on divq */
	if (high >= divisor)
		return 1;

	/* Low hold the result, high hold rem which is discarded */
	asm("divq %2\n\t" : "=a" (low), "=d" (high) :
	    "rm" (divisor), "0" (low), "1" (high));
	*result = low;

	return 0;
}

static int vmx_set_hv_timer(struct kvm_vcpu *vcpu, u64 guest_deadline_tsc,
			    bool *expired)
{
	struct vcpu_vmx *vmx;
	u64 tscl, guest_tscl, delta_tsc, lapic_timer_advance_cycles;
	struct kvm_timer *ktimer = &vcpu->arch.apic->lapic_timer;

	if (kvm_mwait_in_guest(vcpu->kvm) ||
		kvm_can_post_timer_interrupt(vcpu))
		return -EOPNOTSUPP;

	vmx = to_vmx(vcpu);
	tscl = rdtsc();
	guest_tscl = kvm_read_l1_tsc(vcpu, tscl);
	delta_tsc = max(guest_deadline_tsc, guest_tscl) - guest_tscl;
	lapic_timer_advance_cycles = nsec_to_cycles(vcpu,
						    ktimer->timer_advance_ns);

	if (delta_tsc > lapic_timer_advance_cycles)
		delta_tsc -= lapic_timer_advance_cycles;
	else
		delta_tsc = 0;

	/* Convert to host delta tsc if tsc scaling is enabled */
	if (vcpu->arch.tsc_scaling_ratio != kvm_default_tsc_scaling_ratio &&
	    delta_tsc && u64_shl_div_u64(delta_tsc,
				kvm_tsc_scaling_ratio_frac_bits,
				vcpu->arch.tsc_scaling_ratio, &delta_tsc))
		return -ERANGE;

	/*
	 * If the delta tsc can't fit in the 32 bit after the multi shift,
	 * we can't use the preemption timer.
	 * It's possible that it fits on later vmentries, but checking
	 * on every vmentry is costly so we just use an hrtimer.
	 */
	if (delta_tsc >> (cpu_preemption_timer_multi + 32))
		return -ERANGE;

	vmx->hv_deadline_tsc = tscl + delta_tsc;
	*expired = !delta_tsc;
	return 0;
}

static void vmx_cancel_hv_timer(struct kvm_vcpu *vcpu)
{
	to_vmx(vcpu)->hv_deadline_tsc = -1;
}
#endif

static void vmx_sched_in(struct kvm_vcpu *vcpu, int cpu)
{
	if (!kvm_pause_in_guest(vcpu->kvm))
		shrink_ple_window(vcpu);
}

static void vmx_slot_enable_log_dirty(struct kvm *kvm,
				     struct kvm_memory_slot *slot)
{
	if (!kvm_dirty_log_manual_protect_and_init_set(kvm))
		kvm_mmu_slot_leaf_clear_dirty(kvm, slot);
	kvm_mmu_slot_largepage_remove_write_access(kvm, slot);
}

static void vmx_slot_disable_log_dirty(struct kvm *kvm,
				       struct kvm_memory_slot *slot)
{
	kvm_mmu_slot_set_dirty(kvm, slot);
}

static void vmx_flush_log_dirty(struct kvm *kvm)
{
	kvm_flush_pml_buffers(kvm);
}

static int vmx_write_pml_buffer(struct kvm_vcpu *vcpu)
{
	struct vmcs12 *vmcs12;
	struct vcpu_vmx *vmx = to_vmx(vcpu);
	gpa_t gpa, dst;

	if (is_guest_mode(vcpu)) {
		WARN_ON_ONCE(vmx->nested.pml_full);

		/*
		 * Check if PML is enabled for the nested guest.
		 * Whether eptp bit 6 is set is already checked
		 * as part of A/D emulation.
		 */
		vmcs12 = get_vmcs12(vcpu);
		if (!nested_cpu_has_pml(vmcs12))
			return 0;

		if (vmcs12->guest_pml_index >= PML_ENTITY_NUM) {
			vmx->nested.pml_full = true;
			return 1;
		}

		gpa = vmcs_read64(GUEST_PHYSICAL_ADDRESS) & ~0xFFFull;
		dst = vmcs12->pml_address + sizeof(u64) * vmcs12->guest_pml_index;

		if (kvm_write_guest_page(vcpu->kvm, gpa_to_gfn(dst), &gpa,
					 offset_in_page(dst), sizeof(gpa)))
			return 0;

		vmcs12->guest_pml_index--;
	}

	return 0;
}

static void vmx_enable_log_dirty_pt_masked(struct kvm *kvm,
					   struct kvm_memory_slot *memslot,
					   gfn_t offset, unsigned long mask)
{
	kvm_mmu_clear_dirty_pt_masked(kvm, memslot, offset, mask);
}

static void __pi_post_block(struct kvm_vcpu *vcpu)
{
	struct pi_desc *pi_desc = vcpu_to_pi_desc(vcpu);
	struct pi_desc old, new;
	unsigned int dest;

	do {
		old.control = new.control = pi_desc->control;
		WARN(old.nv != POSTED_INTR_WAKEUP_VECTOR,
		     "Wakeup handler not enabled while the VCPU is blocked\n");

		dest = cpu_physical_id(vcpu->cpu);

		if (x2apic_enabled())
			new.ndst = dest;
		else
			new.ndst = (dest << 8) & 0xFF00;

		/* set 'NV' to 'notification vector' */
		new.nv = POSTED_INTR_VECTOR;
	} while (cmpxchg64(&pi_desc->control, old.control,
			   new.control) != old.control);

	if (!WARN_ON_ONCE(vcpu->pre_pcpu == -1)) {
		spin_lock(&per_cpu(blocked_vcpu_on_cpu_lock, vcpu->pre_pcpu));
		list_del(&vcpu->blocked_vcpu_list);
		spin_unlock(&per_cpu(blocked_vcpu_on_cpu_lock, vcpu->pre_pcpu));
		vcpu->pre_pcpu = -1;
	}
}

/*
 * This routine does the following things for vCPU which is going
 * to be blocked if VT-d PI is enabled.
 * - Store the vCPU to the wakeup list, so when interrupts happen
 *   we can find the right vCPU to wake up.
 * - Change the Posted-interrupt descriptor as below:
 *      'NDST' <-- vcpu->pre_pcpu
 *      'NV' <-- POSTED_INTR_WAKEUP_VECTOR
 * - If 'ON' is set during this process, which means at least one
 *   interrupt is posted for this vCPU, we cannot block it, in
 *   this case, return 1, otherwise, return 0.
 *
 */
static int pi_pre_block(struct kvm_vcpu *vcpu)
{
	unsigned int dest;
	struct pi_desc old, new;
	struct pi_desc *pi_desc = vcpu_to_pi_desc(vcpu);

	if (!kvm_arch_has_assigned_device(vcpu->kvm) ||
		!irq_remapping_cap(IRQ_POSTING_CAP)  ||
		!kvm_vcpu_apicv_active(vcpu))
		return 0;

	WARN_ON(irqs_disabled());
	local_irq_disable();
	if (!WARN_ON_ONCE(vcpu->pre_pcpu != -1)) {
		vcpu->pre_pcpu = vcpu->cpu;
		spin_lock(&per_cpu(blocked_vcpu_on_cpu_lock, vcpu->pre_pcpu));
		list_add_tail(&vcpu->blocked_vcpu_list,
			      &per_cpu(blocked_vcpu_on_cpu,
				       vcpu->pre_pcpu));
		spin_unlock(&per_cpu(blocked_vcpu_on_cpu_lock, vcpu->pre_pcpu));
	}

	do {
		old.control = new.control = pi_desc->control;

		WARN((pi_desc->sn == 1),
		     "Warning: SN field of posted-interrupts "
		     "is set before blocking\n");

		/*
		 * Since vCPU can be preempted during this process,
		 * vcpu->cpu could be different with pre_pcpu, we
		 * need to set pre_pcpu as the destination of wakeup
		 * notification event, then we can find the right vCPU
		 * to wakeup in wakeup handler if interrupts happen
		 * when the vCPU is in blocked state.
		 */
		dest = cpu_physical_id(vcpu->pre_pcpu);

		if (x2apic_enabled())
			new.ndst = dest;
		else
			new.ndst = (dest << 8) & 0xFF00;

		/* set 'NV' to 'wakeup vector' */
		new.nv = POSTED_INTR_WAKEUP_VECTOR;
	} while (cmpxchg64(&pi_desc->control, old.control,
			   new.control) != old.control);

	/* We should not block the vCPU if an interrupt is posted for it.  */
	if (pi_test_on(pi_desc) == 1)
		__pi_post_block(vcpu);

	local_irq_enable();
	return (vcpu->pre_pcpu == -1);
}

static int vmx_pre_block(struct kvm_vcpu *vcpu)
{
	if (pi_pre_block(vcpu))
		return 1;

	if (kvm_lapic_hv_timer_in_use(vcpu))
		kvm_lapic_switch_to_sw_timer(vcpu);

	return 0;
}

static void pi_post_block(struct kvm_vcpu *vcpu)
{
	if (vcpu->pre_pcpu == -1)
		return;

	WARN_ON(irqs_disabled());
	local_irq_disable();
	__pi_post_block(vcpu);
	local_irq_enable();
}

static void vmx_post_block(struct kvm_vcpu *vcpu)
{
	if (kvm_x86_ops.set_hv_timer)
		kvm_lapic_switch_to_hv_timer(vcpu);

	pi_post_block(vcpu);
}

/*
 * vmx_update_pi_irte - set IRTE for Posted-Interrupts
 *
 * @kvm: kvm
 * @host_irq: host irq of the interrupt
 * @guest_irq: gsi of the interrupt
 * @set: set or unset PI
 * returns 0 on success, < 0 on failure
 */
static int vmx_update_pi_irte(struct kvm *kvm, unsigned int host_irq,
			      uint32_t guest_irq, bool set)
{
	struct kvm_kernel_irq_routing_entry *e;
	struct kvm_irq_routing_table *irq_rt;
	struct kvm_lapic_irq irq;
	struct kvm_vcpu *vcpu;
	struct vcpu_data vcpu_info;
	int idx, ret = 0;

	if (!kvm_arch_has_assigned_device(kvm) ||
		!irq_remapping_cap(IRQ_POSTING_CAP) ||
		!kvm_vcpu_apicv_active(kvm->vcpus[0]))
		return 0;

	idx = srcu_read_lock(&kvm->irq_srcu);
	irq_rt = srcu_dereference(kvm->irq_routing, &kvm->irq_srcu);
	if (guest_irq >= irq_rt->nr_rt_entries ||
	    hlist_empty(&irq_rt->map[guest_irq])) {
		pr_warn_once("no route for guest_irq %u/%u (broken user space?)\n",
			     guest_irq, irq_rt->nr_rt_entries);
		goto out;
	}

	hlist_for_each_entry(e, &irq_rt->map[guest_irq], link) {
		if (e->type != KVM_IRQ_ROUTING_MSI)
			continue;
		/*
		 * VT-d PI cannot support posting multicast/broadcast
		 * interrupts to a vCPU, we still use interrupt remapping
		 * for these kind of interrupts.
		 *
		 * For lowest-priority interrupts, we only support
		 * those with single CPU as the destination, e.g. user
		 * configures the interrupts via /proc/irq or uses
		 * irqbalance to make the interrupts single-CPU.
		 *
		 * We will support full lowest-priority interrupt later.
		 *
		 * In addition, we can only inject generic interrupts using
		 * the PI mechanism, refuse to route others through it.
		 */

		kvm_set_msi_irq(kvm, e, &irq);
		if (!kvm_intr_is_single_vcpu(kvm, &irq, &vcpu) ||
		    !kvm_irq_is_postable(&irq)) {
			/*
			 * Make sure the IRTE is in remapped mode if
			 * we don't handle it in posted mode.
			 */
			ret = irq_set_vcpu_affinity(host_irq, NULL);
			if (ret < 0) {
				printk(KERN_INFO
				   "failed to back to remapped mode, irq: %u\n",
				   host_irq);
				goto out;
			}

			continue;
		}

		vcpu_info.pi_desc_addr = __pa(vcpu_to_pi_desc(vcpu));
		vcpu_info.vector = irq.vector;

		trace_kvm_pi_irte_update(host_irq, vcpu->vcpu_id, e->gsi,
				vcpu_info.vector, vcpu_info.pi_desc_addr, set);

		if (set)
			ret = irq_set_vcpu_affinity(host_irq, &vcpu_info);
		else
			ret = irq_set_vcpu_affinity(host_irq, NULL);

		if (ret < 0) {
			printk(KERN_INFO "%s: failed to update PI IRTE\n",
					__func__);
			goto out;
		}
	}

	ret = 0;
out:
	srcu_read_unlock(&kvm->irq_srcu, idx);
	return ret;
}

static void vmx_setup_mce(struct kvm_vcpu *vcpu)
{
	if (vcpu->arch.mcg_cap & MCG_LMCE_P)
		to_vmx(vcpu)->msr_ia32_feature_control_valid_bits |=
			FEAT_CTL_LMCE_ENABLED;
	else
		to_vmx(vcpu)->msr_ia32_feature_control_valid_bits &=
			~FEAT_CTL_LMCE_ENABLED;
}

static int vmx_smi_allowed(struct kvm_vcpu *vcpu)
{
	/* we need a nested vmexit to enter SMM, postpone if run is pending */
	if (to_vmx(vcpu)->nested.nested_run_pending)
		return 0;
	return 1;
}

static int vmx_pre_enter_smm(struct kvm_vcpu *vcpu, char *smstate)
{
	struct vcpu_vmx *vmx = to_vmx(vcpu);

	vmx->nested.smm.guest_mode = is_guest_mode(vcpu);
	if (vmx->nested.smm.guest_mode)
		nested_vmx_vmexit(vcpu, -1, 0, 0);

	vmx->nested.smm.vmxon = vmx->nested.vmxon;
	vmx->nested.vmxon = false;
	vmx_clear_hlt(vcpu);
	return 0;
}

static int vmx_pre_leave_smm(struct kvm_vcpu *vcpu, const char *smstate)
{
	struct vcpu_vmx *vmx = to_vmx(vcpu);
	int ret;

	if (vmx->nested.smm.vmxon) {
		vmx->nested.vmxon = true;
		vmx->nested.smm.vmxon = false;
	}

	if (vmx->nested.smm.guest_mode) {
		ret = nested_vmx_enter_non_root_mode(vcpu, false);
		if (ret)
			return ret;

		vmx->nested.smm.guest_mode = false;
	}
	return 0;
}

static int enable_smi_window(struct kvm_vcpu *vcpu)
{
	return 0;
}

static bool vmx_need_emulation_on_page_fault(struct kvm_vcpu *vcpu)
{
	return false;
}

static bool vmx_apic_init_signal_blocked(struct kvm_vcpu *vcpu)
{
	return to_vmx(vcpu)->nested.vmxon;
}

static void hardware_unsetup(void)
{
	if (nested)
		nested_vmx_hardware_unsetup();

	free_kvm_area();
}

static bool vmx_check_apicv_inhibit_reasons(ulong bit)
{
	ulong supported = BIT(APICV_INHIBIT_REASON_DISABLE) |
			  BIT(APICV_INHIBIT_REASON_HYPERV);

	return supported & BIT(bit);
}

static struct kvm_x86_ops vmx_x86_ops __initdata = {
	.hardware_unsetup = hardware_unsetup,

	.hardware_enable = hardware_enable,
	.hardware_disable = hardware_disable,
	.cpu_has_accelerated_tpr = report_flexpriority,
	.has_emulated_msr = vmx_has_emulated_msr,

	.vm_size = sizeof(struct kvm_vmx),
	.vm_init = vmx_vm_init,

	.vcpu_create = vmx_create_vcpu,
	.vcpu_free = vmx_free_vcpu,
	.vcpu_reset = vmx_vcpu_reset,

	.prepare_guest_switch = vmx_prepare_switch_to_guest,
	.vcpu_load = vmx_vcpu_load,
	.vcpu_put = vmx_vcpu_put,

	.update_bp_intercept = update_exception_bitmap,
	.get_msr_feature = vmx_get_msr_feature,
	.get_msr = vmx_get_msr,
	.set_msr = vmx_set_msr,
	.get_segment_base = vmx_get_segment_base,
	.get_segment = vmx_get_segment,
	.set_segment = vmx_set_segment,
	.get_cpl = vmx_get_cpl,
	.get_cs_db_l_bits = vmx_get_cs_db_l_bits,
	.decache_cr0_guest_bits = vmx_decache_cr0_guest_bits,
	.decache_cr4_guest_bits = vmx_decache_cr4_guest_bits,
	.set_cr0 = vmx_set_cr0,
	.set_cr4 = vmx_set_cr4,
	.set_efer = vmx_set_efer,
	.get_idt = vmx_get_idt,
	.set_idt = vmx_set_idt,
	.get_gdt = vmx_get_gdt,
	.set_gdt = vmx_set_gdt,
	.set_dr7 = vmx_set_dr7,
	.sync_dirty_debug_regs = vmx_sync_dirty_debug_regs,
	.cache_reg = vmx_cache_reg,
	.get_rflags = vmx_get_rflags,
	.set_rflags = vmx_set_rflags,

	.tlb_flush = vmx_flush_tlb,
	.tlb_flush_gva = vmx_flush_tlb_gva,

	.run = vmx_vcpu_run,
	.handle_exit = vmx_handle_exit,
	.skip_emulated_instruction = vmx_skip_emulated_instruction,
	.update_emulated_instruction = vmx_update_emulated_instruction,
	.set_interrupt_shadow = vmx_set_interrupt_shadow,
	.get_interrupt_shadow = vmx_get_interrupt_shadow,
	.patch_hypercall = vmx_patch_hypercall,
	.set_irq = vmx_inject_irq,
	.set_nmi = vmx_inject_nmi,
	.queue_exception = vmx_queue_exception,
	.cancel_injection = vmx_cancel_injection,
	.interrupt_allowed = vmx_interrupt_allowed,
	.nmi_allowed = vmx_nmi_allowed,
	.get_nmi_mask = vmx_get_nmi_mask,
	.set_nmi_mask = vmx_set_nmi_mask,
	.enable_nmi_window = enable_nmi_window,
	.enable_irq_window = enable_irq_window,
	.update_cr8_intercept = update_cr8_intercept,
	.set_virtual_apic_mode = vmx_set_virtual_apic_mode,
	.set_apic_access_page_addr = vmx_set_apic_access_page_addr,
	.refresh_apicv_exec_ctrl = vmx_refresh_apicv_exec_ctrl,
	.load_eoi_exitmap = vmx_load_eoi_exitmap,
	.apicv_post_state_restore = vmx_apicv_post_state_restore,
	.check_apicv_inhibit_reasons = vmx_check_apicv_inhibit_reasons,
	.hwapic_irr_update = vmx_hwapic_irr_update,
	.hwapic_isr_update = vmx_hwapic_isr_update,
	.guest_apic_has_interrupt = vmx_guest_apic_has_interrupt,
	.sync_pir_to_irr = vmx_sync_pir_to_irr,
	.deliver_posted_interrupt = vmx_deliver_posted_interrupt,
	.dy_apicv_has_pending_interrupt = vmx_dy_apicv_has_pending_interrupt,

	.set_tss_addr = vmx_set_tss_addr,
	.set_identity_map_addr = vmx_set_identity_map_addr,
	.get_tdp_level = get_ept_level,
	.get_mt_mask = vmx_get_mt_mask,

	.get_exit_info = vmx_get_exit_info,

	.cpuid_update = vmx_cpuid_update,

	.has_wbinvd_exit = cpu_has_vmx_wbinvd_exit,

	.read_l1_tsc_offset = vmx_read_l1_tsc_offset,
	.write_l1_tsc_offset = vmx_write_l1_tsc_offset,

	.load_mmu_pgd = vmx_load_mmu_pgd,

	.check_intercept = vmx_check_intercept,
	.handle_exit_irqoff = vmx_handle_exit_irqoff,

	.request_immediate_exit = vmx_request_immediate_exit,

	.sched_in = vmx_sched_in,

	.slot_enable_log_dirty = vmx_slot_enable_log_dirty,
	.slot_disable_log_dirty = vmx_slot_disable_log_dirty,
	.flush_log_dirty = vmx_flush_log_dirty,
	.enable_log_dirty_pt_masked = vmx_enable_log_dirty_pt_masked,
	.write_log_dirty = vmx_write_pml_buffer,

	.pre_block = vmx_pre_block,
	.post_block = vmx_post_block,

	.pmu_ops = &intel_pmu_ops,

	.update_pi_irte = vmx_update_pi_irte,

#ifdef CONFIG_X86_64
	.set_hv_timer = vmx_set_hv_timer,
	.cancel_hv_timer = vmx_cancel_hv_timer,
#endif

	.setup_mce = vmx_setup_mce,

	.smi_allowed = vmx_smi_allowed,
	.pre_enter_smm = vmx_pre_enter_smm,
	.pre_leave_smm = vmx_pre_leave_smm,
	.enable_smi_window = enable_smi_window,

	.check_nested_events = NULL,
	.get_nested_state = NULL,
	.set_nested_state = NULL,
	.get_vmcs12_pages = NULL,
	.nested_enable_evmcs = NULL,
	.nested_get_evmcs_version = NULL,
	.need_emulation_on_page_fault = vmx_need_emulation_on_page_fault,
	.apic_init_signal_blocked = vmx_apic_init_signal_blocked,
};

static __init int hardware_setup(void)
{
	unsigned long host_bndcfgs;
	struct desc_ptr dt;
	int r, i, ept_lpage_level;

	store_idt(&dt);
	host_idt_base = dt.address;

	for (i = 0; i < ARRAY_SIZE(vmx_msr_index); ++i)
		kvm_define_shared_msr(i, vmx_msr_index[i]);

	if (setup_vmcs_config(&vmcs_config, &vmx_capability) < 0)
		return -EIO;

	if (boot_cpu_has(X86_FEATURE_NX))
		kvm_enable_efer_bits(EFER_NX);

	if (boot_cpu_has(X86_FEATURE_MPX)) {
		rdmsrl(MSR_IA32_BNDCFGS, host_bndcfgs);
		WARN_ONCE(host_bndcfgs, "KVM: BNDCFGS in host will be lost");
	}

	if (!cpu_has_vmx_mpx())
		supported_xcr0 &= ~(XFEATURE_MASK_BNDREGS |
				    XFEATURE_MASK_BNDCSR);

	if (!cpu_has_vmx_vpid() || !cpu_has_vmx_invvpid() ||
	    !(cpu_has_vmx_invvpid_single() || cpu_has_vmx_invvpid_global()))
		enable_vpid = 0;

	if (!cpu_has_vmx_ept() ||
	    !cpu_has_vmx_ept_4levels() ||
	    !cpu_has_vmx_ept_mt_wb() ||
	    !cpu_has_vmx_invept_global())
		enable_ept = 0;

	if (!cpu_has_vmx_ept_ad_bits() || !enable_ept)
		enable_ept_ad_bits = 0;

	if (!cpu_has_vmx_unrestricted_guest() || !enable_ept)
		enable_unrestricted_guest = 0;

	if (!cpu_has_vmx_flexpriority())
		flexpriority_enabled = 0;

	if (!cpu_has_virtual_nmis())
		enable_vnmi = 0;

	/*
	 * set_apic_access_page_addr() is used to reload apic access
	 * page upon invalidation.  No need to do anything if not
	 * using the APIC_ACCESS_ADDR VMCS field.
	 */
	if (!flexpriority_enabled)
		vmx_x86_ops.set_apic_access_page_addr = NULL;

	if (!cpu_has_vmx_tpr_shadow())
		vmx_x86_ops.update_cr8_intercept = NULL;

#if IS_ENABLED(CONFIG_HYPERV)
	if (ms_hyperv.nested_features & HV_X64_NESTED_GUEST_MAPPING_FLUSH
	    && enable_ept) {
		vmx_x86_ops.tlb_remote_flush = hv_remote_flush_tlb;
		vmx_x86_ops.tlb_remote_flush_with_range =
				hv_remote_flush_tlb_with_range;
	}
#endif

	if (!cpu_has_vmx_ple()) {
		ple_gap = 0;
		ple_window = 0;
		ple_window_grow = 0;
		ple_window_max = 0;
		ple_window_shrink = 0;
	}

	if (!cpu_has_vmx_apicv()) {
		enable_apicv = 0;
		vmx_x86_ops.sync_pir_to_irr = NULL;
	}

	if (cpu_has_vmx_tsc_scaling()) {
		kvm_has_tsc_control = true;
		kvm_max_tsc_scaling_ratio = KVM_VMX_TSC_MULTIPLIER_MAX;
		kvm_tsc_scaling_ratio_frac_bits = 48;
	}

	set_bit(0, vmx_vpid_bitmap); /* 0 is reserved for host */

	if (enable_ept)
		vmx_enable_tdp();

	if (!enable_ept)
		ept_lpage_level = 0;
	else if (cpu_has_vmx_ept_1g_page())
		ept_lpage_level = PT_PDPE_LEVEL;
	else if (cpu_has_vmx_ept_2m_page())
		ept_lpage_level = PT_DIRECTORY_LEVEL;
	else
		ept_lpage_level = PT_PAGE_TABLE_LEVEL;
	kvm_configure_mmu(enable_ept, ept_lpage_level);

	/*
	 * Only enable PML when hardware supports PML feature, and both EPT
	 * and EPT A/D bit features are enabled -- PML depends on them to work.
	 */
	if (!enable_ept || !enable_ept_ad_bits || !cpu_has_vmx_pml())
		enable_pml = 0;

	if (!enable_pml) {
		vmx_x86_ops.slot_enable_log_dirty = NULL;
		vmx_x86_ops.slot_disable_log_dirty = NULL;
		vmx_x86_ops.flush_log_dirty = NULL;
		vmx_x86_ops.enable_log_dirty_pt_masked = NULL;
	}

	if (!cpu_has_vmx_preemption_timer())
		enable_preemption_timer = false;

	if (enable_preemption_timer) {
		u64 use_timer_freq = 5000ULL * 1000 * 1000;
		u64 vmx_msr;

		rdmsrl(MSR_IA32_VMX_MISC, vmx_msr);
		cpu_preemption_timer_multi =
			vmx_msr & VMX_MISC_PREEMPTION_TIMER_RATE_MASK;

		if (tsc_khz)
			use_timer_freq = (u64)tsc_khz * 1000;
		use_timer_freq >>= cpu_preemption_timer_multi;

		/*
		 * KVM "disables" the preemption timer by setting it to its max
		 * value.  Don't use the timer if it might cause spurious exits
		 * at a rate faster than 0.1 Hz (of uninterrupted guest time).
		 */
		if (use_timer_freq > 0xffffffffu / 10)
			enable_preemption_timer = false;
	}

	if (!enable_preemption_timer) {
		vmx_x86_ops.set_hv_timer = NULL;
		vmx_x86_ops.cancel_hv_timer = NULL;
		vmx_x86_ops.request_immediate_exit = __kvm_request_immediate_exit;
	}

	kvm_set_posted_intr_wakeup_handler(wakeup_handler);

	kvm_mce_cap_supported |= MCG_LMCE_P;

	if (pt_mode != PT_MODE_SYSTEM && pt_mode != PT_MODE_HOST_GUEST)
		return -EINVAL;
	if (!enable_ept || !cpu_has_vmx_intel_pt())
		pt_mode = PT_MODE_SYSTEM;

	if (nested) {
		nested_vmx_setup_ctls_msrs(&vmcs_config.nested,
					   vmx_capability.ept);

		r = nested_vmx_hardware_setup(&vmx_x86_ops,
					      kvm_vmx_exit_handlers);
		if (r)
			return r;
	}

	vmx_set_cpu_caps();

	r = alloc_kvm_area();
	if (r)
		nested_vmx_hardware_unsetup();
	return r;
}

static struct kvm_x86_init_ops vmx_init_ops __initdata = {
	.cpu_has_kvm_support = cpu_has_kvm_support,
	.disabled_by_bios = vmx_disabled_by_bios,
	.check_processor_compatibility = vmx_check_processor_compat,
	.hardware_setup = hardware_setup,

	.runtime_ops = &vmx_x86_ops,
};

static void vmx_cleanup_l1d_flush(void)
{
	if (vmx_l1d_flush_pages) {
		free_pages((unsigned long)vmx_l1d_flush_pages, L1D_CACHE_ORDER);
		vmx_l1d_flush_pages = NULL;
	}
	/* Restore state so sysfs ignores VMX */
	l1tf_vmx_mitigation = VMENTER_L1D_FLUSH_AUTO;
}

static void vmx_exit(void)
{
#ifdef CONFIG_KEXEC_CORE
	RCU_INIT_POINTER(crash_vmclear_loaded_vmcss, NULL);
	synchronize_rcu();
#endif

	kvm_exit();

#if IS_ENABLED(CONFIG_HYPERV)
	if (static_branch_unlikely(&enable_evmcs)) {
		int cpu;
		struct hv_vp_assist_page *vp_ap;
		/*
		 * Reset everything to support using non-enlightened VMCS
		 * access later (e.g. when we reload the module with
		 * enlightened_vmcs=0)
		 */
		for_each_online_cpu(cpu) {
			vp_ap =	hv_get_vp_assist_page(cpu);

			if (!vp_ap)
				continue;

			vp_ap->nested_control.features.directhypercall = 0;
			vp_ap->current_nested_vmcs = 0;
			vp_ap->enlighten_vmentry = 0;
		}

		static_branch_disable(&enable_evmcs);
	}
#endif
	vmx_cleanup_l1d_flush();
}
module_exit(vmx_exit);

static int __init vmx_init(void)
{
	int r, cpu;

#if IS_ENABLED(CONFIG_HYPERV)
	/*
	 * Enlightened VMCS usage should be recommended and the host needs
	 * to support eVMCS v1 or above. We can also disable eVMCS support
	 * with module parameter.
	 */
	if (enlightened_vmcs &&
	    ms_hyperv.hints & HV_X64_ENLIGHTENED_VMCS_RECOMMENDED &&
	    (ms_hyperv.nested_features & HV_X64_ENLIGHTENED_VMCS_VERSION) >=
	    KVM_EVMCS_VERSION) {
		int cpu;

		/* Check that we have assist pages on all online CPUs */
		for_each_online_cpu(cpu) {
			if (!hv_get_vp_assist_page(cpu)) {
				enlightened_vmcs = false;
				break;
			}
		}

		if (enlightened_vmcs) {
			pr_info("KVM: vmx: using Hyper-V Enlightened VMCS\n");
			static_branch_enable(&enable_evmcs);
		}

		if (ms_hyperv.nested_features & HV_X64_NESTED_DIRECT_FLUSH)
			vmx_x86_ops.enable_direct_tlbflush
				= hv_enable_direct_tlbflush;

	} else {
		enlightened_vmcs = false;
	}
#endif

	r = kvm_init(&vmx_init_ops, sizeof(struct vcpu_vmx),
		     __alignof__(struct vcpu_vmx), THIS_MODULE);
	if (r)
		return r;

	/*
	 * Must be called after kvm_init() so enable_ept is properly set
	 * up. Hand the parameter mitigation value in which was stored in
	 * the pre module init parser. If no parameter was given, it will
	 * contain 'auto' which will be turned into the default 'cond'
	 * mitigation mode.
	 */
	r = vmx_setup_l1d_flush(vmentry_l1d_flush_param);
	if (r) {
		vmx_exit();
		return r;
	}

	for_each_possible_cpu(cpu) {
		INIT_LIST_HEAD(&per_cpu(loaded_vmcss_on_cpu, cpu));
		INIT_LIST_HEAD(&per_cpu(blocked_vcpu_on_cpu, cpu));
		spin_lock_init(&per_cpu(blocked_vcpu_on_cpu_lock, cpu));
	}

#ifdef CONFIG_KEXEC_CORE
	rcu_assign_pointer(crash_vmclear_loaded_vmcss,
			   crash_vmclear_local_loaded_vmcss);
#endif
	vmx_check_vmcs12_offsets();

	return 0;
}
module_init(vmx_init);<|MERGE_RESOLUTION|>--- conflicted
+++ resolved
@@ -2260,14 +2260,10 @@
 	    !hv_get_vp_assist_page(cpu))
 		return -EFAULT;
 
-<<<<<<< HEAD
-	kvm_cpu_vmxon(phys_addr);
-=======
 	r = kvm_cpu_vmxon(phys_addr);
 	if (r)
 		return r;
 
->>>>>>> c58091a3
 	if (enable_ept)
 		ept_sync_global();
 
@@ -6675,27 +6671,6 @@
 	vmx_complete_interrupts(vmx);
 }
 
-<<<<<<< HEAD
-static struct kvm *vmx_vm_alloc(void)
-{
-	struct kvm_vmx *kvm_vmx = __vmalloc(sizeof(struct kvm_vmx),
-					    GFP_KERNEL_ACCOUNT | __GFP_ZERO,
-					    PAGE_KERNEL);
-
-	if (!kvm_vmx)
-		return NULL;
-
-	return &kvm_vmx->kvm;
-}
-
-static void vmx_vm_free(struct kvm *kvm)
-{
-	kfree(kvm->arch.hyperv.hv_pa_pg);
-	vfree(to_kvm_vmx(kvm));
-}
-
-=======
->>>>>>> c58091a3
 static void vmx_free_vcpu(struct kvm_vcpu *vcpu)
 {
 	struct vcpu_vmx *vmx = to_vmx(vcpu);
