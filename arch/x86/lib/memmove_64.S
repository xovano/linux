/* SPDX-License-Identifier: GPL-2.0 */
/*
 * Normally compiler builtins are used, but sometimes the compiler calls out
 * of line code. Based on asm-i386/string.h.
 *
 * This assembly file is re-written from memmove_64.c file.
 *	- Copyright 2011 Fenghua Yu <fenghua.yu@intel.com>
 */
#include <linux/linkage.h>
#include <asm/cpufeatures.h>
#include <asm/alternative-asm.h>
#include <asm/export.h>

#undef memmove

/*
 * Implement memmove(). This can handle overlap between src and dst.
 *
 * Input:
 * rdi: dest
 * rsi: src
 * rdx: count
 *
 * Output:
 * rax: dest
 */
SYM_FUNC_START_WEAK(memmove)
<<<<<<< HEAD
ENTRY(__memmove)

	/* Handle more 32 bytes in loop */
=======
SYM_FUNC_START(__memmove)

>>>>>>> d1988041
	mov %rdi, %rax

	/* Decide forward/backward copy mode */
	cmp %rdi, %rsi
	jge .Lmemmove_begin_forward
	mov %rsi, %r8
	add %rdx, %r8
	cmp %rdi, %r8
	jg 2f

	/* FSRM implies ERMS => no length checks, do the copy directly */
.Lmemmove_begin_forward:
	ALTERNATIVE "cmp $0x20, %rdx; jb 1f", "", X86_FEATURE_FSRM
	ALTERNATIVE "", "movq %rdx, %rcx; rep movsb; retq", X86_FEATURE_ERMS

	/*
	 * movsq instruction have many startup latency
	 * so we handle small size by general register.
	 */
	cmp  $680, %rdx
	jb	3f
	/*
	 * movsq instruction is only good for aligned case.
	 */

	cmpb %dil, %sil
	je 4f
3:
	sub $0x20, %rdx
	/*
	 * We gobble 32 bytes forward in each loop.
	 */
5:
	sub $0x20, %rdx
	movq 0*8(%rsi), %r11
	movq 1*8(%rsi), %r10
	movq 2*8(%rsi), %r9
	movq 3*8(%rsi), %r8
	leaq 4*8(%rsi), %rsi

	movq %r11, 0*8(%rdi)
	movq %r10, 1*8(%rdi)
	movq %r9, 2*8(%rdi)
	movq %r8, 3*8(%rdi)
	leaq 4*8(%rdi), %rdi
	jae 5b
	addq $0x20, %rdx
	jmp 1f
	/*
	 * Handle data forward by movsq.
	 */
	.p2align 4
4:
	movq %rdx, %rcx
	movq -8(%rsi, %rdx), %r11
	lea -8(%rdi, %rdx), %r10
	shrq $3, %rcx
	rep movsq
	movq %r11, (%r10)
	jmp 13f
.Lmemmove_end_forward:

	/*
	 * Handle data backward by movsq.
	 */
	.p2align 4
7:
	movq %rdx, %rcx
	movq (%rsi), %r11
	movq %rdi, %r10
	leaq -8(%rsi, %rdx), %rsi
	leaq -8(%rdi, %rdx), %rdi
	shrq $3, %rcx
	std
	rep movsq
	cld
	movq %r11, (%r10)
	jmp 13f

	/*
	 * Start to prepare for backward copy.
	 */
	.p2align 4
2:
	cmp $0x20, %rdx
	jb 1f
	cmp $680, %rdx
	jb 6f
	cmp %dil, %sil
	je 7b
6:
	/*
	 * Calculate copy position to tail.
	 */
	addq %rdx, %rsi
	addq %rdx, %rdi
	subq $0x20, %rdx
	/*
	 * We gobble 32 bytes backward in each loop.
	 */
8:
	subq $0x20, %rdx
	movq -1*8(%rsi), %r11
	movq -2*8(%rsi), %r10
	movq -3*8(%rsi), %r9
	movq -4*8(%rsi), %r8
	leaq -4*8(%rsi), %rsi

	movq %r11, -1*8(%rdi)
	movq %r10, -2*8(%rdi)
	movq %r9, -3*8(%rdi)
	movq %r8, -4*8(%rdi)
	leaq -4*8(%rdi), %rdi
	jae 8b
	/*
	 * Calculate copy position to head.
	 */
	addq $0x20, %rdx
	subq %rdx, %rsi
	subq %rdx, %rdi
1:
	cmpq $16, %rdx
	jb 9f
	/*
	 * Move data from 16 bytes to 31 bytes.
	 */
	movq 0*8(%rsi), %r11
	movq 1*8(%rsi), %r10
	movq -2*8(%rsi, %rdx), %r9
	movq -1*8(%rsi, %rdx), %r8
	movq %r11, 0*8(%rdi)
	movq %r10, 1*8(%rdi)
	movq %r9, -2*8(%rdi, %rdx)
	movq %r8, -1*8(%rdi, %rdx)
	jmp 13f
	.p2align 4
9:
	cmpq $8, %rdx
	jb 10f
	/*
	 * Move data from 8 bytes to 15 bytes.
	 */
	movq 0*8(%rsi), %r11
	movq -1*8(%rsi, %rdx), %r10
	movq %r11, 0*8(%rdi)
	movq %r10, -1*8(%rdi, %rdx)
	jmp 13f
10:
	cmpq $4, %rdx
	jb 11f
	/*
	 * Move data from 4 bytes to 7 bytes.
	 */
	movl (%rsi), %r11d
	movl -4(%rsi, %rdx), %r10d
	movl %r11d, (%rdi)
	movl %r10d, -4(%rdi, %rdx)
	jmp 13f
11:
	cmp $2, %rdx
	jb 12f
	/*
	 * Move data from 2 bytes to 3 bytes.
	 */
	movw (%rsi), %r11w
	movw -2(%rsi, %rdx), %r10w
	movw %r11w, (%rdi)
	movw %r10w, -2(%rdi, %rdx)
	jmp 13f
12:
	cmp $1, %rdx
	jb 13f
	/*
	 * Move data for 1 byte.
	 */
	movb (%rsi), %r11b
	movb %r11b, (%rdi)
13:
	retq
SYM_FUNC_END(__memmove)
SYM_FUNC_END_ALIAS(memmove)
EXPORT_SYMBOL(__memmove)
EXPORT_SYMBOL(memmove)<|MERGE_RESOLUTION|>--- conflicted
+++ resolved
@@ -25,14 +25,8 @@
  * rax: dest
  */
 SYM_FUNC_START_WEAK(memmove)
-<<<<<<< HEAD
-ENTRY(__memmove)
-
-	/* Handle more 32 bytes in loop */
-=======
 SYM_FUNC_START(__memmove)
 
->>>>>>> d1988041
 	mov %rdi, %rax
 
 	/* Decide forward/backward copy mode */
