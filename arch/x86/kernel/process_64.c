// SPDX-License-Identifier: GPL-2.0-only
/*
 *  Copyright (C) 1995  Linus Torvalds
 *
 *  Pentium III FXSR, SSE support
 *	Gareth Hughes <gareth@valinux.com>, May 2000
 *
 *  X86-64 port
 *	Andi Kleen.
 *
 *	CPU hotplug support - ashok.raj@intel.com
 */

/*
 * This file handles the architecture-dependent parts of process handling..
 */

#include <linux/cpu.h>
#include <linux/errno.h>
#include <linux/sched.h>
#include <linux/sched/task.h>
#include <linux/sched/task_stack.h>
#include <linux/fs.h>
#include <linux/kernel.h>
#include <linux/mm.h>
#include <linux/elfcore.h>
#include <linux/smp.h>
#include <linux/slab.h>
#include <linux/user.h>
#include <linux/interrupt.h>
#include <linux/delay.h>
#include <linux/export.h>
#include <linux/ptrace.h>
#include <linux/notifier.h>
#include <linux/kprobes.h>
#include <linux/kdebug.h>
#include <linux/prctl.h>
#include <linux/uaccess.h>
#include <linux/io.h>
#include <linux/ftrace.h>
#include <linux/syscalls.h>

#include <asm/pgtable.h>
#include <asm/processor.h>
#include <asm/fpu/internal.h>
#include <asm/mmu_context.h>
#include <asm/prctl.h>
#include <asm/desc.h>
#include <asm/proto.h>
#include <asm/ia32.h>
#include <asm/syscalls.h>
#include <asm/debugreg.h>
#include <asm/switch_to.h>
#include <asm/xen/hypervisor.h>
#include <asm/vdso.h>
#include <asm/resctrl_sched.h>
#include <asm/unistd.h>
#include <asm/fsgsbase.h>
#ifdef CONFIG_IA32_EMULATION
/* Not included via unistd.h */
#include <asm/unistd_32_ia32.h>
#endif

#include "process.h"
<<<<<<< HEAD

__visible DEFINE_PER_CPU(unsigned long, rsp_scratch);
=======
>>>>>>> f7688b48

/* Prints also some state that isn't saved in the pt_regs */
void __show_regs(struct pt_regs *regs, enum show_regs_mode mode)
{
	unsigned long cr0 = 0L, cr2 = 0L, cr3 = 0L, cr4 = 0L, fs, gs, shadowgs;
	unsigned long d0, d1, d2, d3, d6, d7;
	unsigned int fsindex, gsindex;
	unsigned int ds, es;

	show_iret_regs(regs);

	if (regs->orig_ax != -1)
		pr_cont(" ORIG_RAX: %016lx\n", regs->orig_ax);
	else
		pr_cont("\n");

	printk(KERN_DEFAULT "RAX: %016lx RBX: %016lx RCX: %016lx\n",
	       regs->ax, regs->bx, regs->cx);
	printk(KERN_DEFAULT "RDX: %016lx RSI: %016lx RDI: %016lx\n",
	       regs->dx, regs->si, regs->di);
	printk(KERN_DEFAULT "RBP: %016lx R08: %016lx R09: %016lx\n",
	       regs->bp, regs->r8, regs->r9);
	printk(KERN_DEFAULT "R10: %016lx R11: %016lx R12: %016lx\n",
	       regs->r10, regs->r11, regs->r12);
	printk(KERN_DEFAULT "R13: %016lx R14: %016lx R15: %016lx\n",
	       regs->r13, regs->r14, regs->r15);

	if (mode == SHOW_REGS_SHORT)
		return;

	if (mode == SHOW_REGS_USER) {
		rdmsrl(MSR_FS_BASE, fs);
		rdmsrl(MSR_KERNEL_GS_BASE, shadowgs);
		printk(KERN_DEFAULT "FS:  %016lx GS:  %016lx\n",
		       fs, shadowgs);
		return;
	}

	asm("movl %%ds,%0" : "=r" (ds));
	asm("movl %%es,%0" : "=r" (es));
	asm("movl %%fs,%0" : "=r" (fsindex));
	asm("movl %%gs,%0" : "=r" (gsindex));

	rdmsrl(MSR_FS_BASE, fs);
	rdmsrl(MSR_GS_BASE, gs);
	rdmsrl(MSR_KERNEL_GS_BASE, shadowgs);

	cr0 = read_cr0();
	cr2 = read_cr2();
	cr3 = __read_cr3();
	cr4 = __read_cr4();

	printk(KERN_DEFAULT "FS:  %016lx(%04x) GS:%016lx(%04x) knlGS:%016lx\n",
	       fs, fsindex, gs, gsindex, shadowgs);
	printk(KERN_DEFAULT "CS:  %04lx DS: %04x ES: %04x CR0: %016lx\n", regs->cs, ds,
			es, cr0);
	printk(KERN_DEFAULT "CR2: %016lx CR3: %016lx CR4: %016lx\n", cr2, cr3,
			cr4);

	get_debugreg(d0, 0);
	get_debugreg(d1, 1);
	get_debugreg(d2, 2);
	get_debugreg(d3, 3);
	get_debugreg(d6, 6);
	get_debugreg(d7, 7);

	/* Only print out debug registers if they are in their non-default state. */
	if (!((d0 == 0) && (d1 == 0) && (d2 == 0) && (d3 == 0) &&
	    (d6 == DR6_RESERVED) && (d7 == 0x400))) {
		printk(KERN_DEFAULT "DR0: %016lx DR1: %016lx DR2: %016lx\n",
		       d0, d1, d2);
		printk(KERN_DEFAULT "DR3: %016lx DR6: %016lx DR7: %016lx\n",
		       d3, d6, d7);
	}

	if (boot_cpu_has(X86_FEATURE_OSPKE))
		printk(KERN_DEFAULT "PKRU: %08x\n", read_pkru());
}

void release_thread(struct task_struct *dead_task)
{
	WARN_ON(dead_task->mm);
}

enum which_selector {
	FS,
	GS
};

/*
 * Saves the FS or GS base for an outgoing thread if FSGSBASE extensions are
 * not available.  The goal is to be reasonably fast on non-FSGSBASE systems.
 * It's forcibly inlined because it'll generate better code and this function
 * is hot.
 */
static __always_inline void save_base_legacy(struct task_struct *prev_p,
					     unsigned short selector,
					     enum which_selector which)
{
	if (likely(selector == 0)) {
		/*
		 * On Intel (without X86_BUG_NULL_SEG), the segment base could
		 * be the pre-existing saved base or it could be zero.  On AMD
		 * (with X86_BUG_NULL_SEG), the segment base could be almost
		 * anything.
		 *
		 * This branch is very hot (it's hit twice on almost every
		 * context switch between 64-bit programs), and avoiding
		 * the RDMSR helps a lot, so we just assume that whatever
		 * value is already saved is correct.  This matches historical
		 * Linux behavior, so it won't break existing applications.
		 *
		 * To avoid leaking state, on non-X86_BUG_NULL_SEG CPUs, if we
		 * report that the base is zero, it needs to actually be zero:
		 * see the corresponding logic in load_seg_legacy.
		 */
	} else {
		/*
		 * If the selector is 1, 2, or 3, then the base is zero on
		 * !X86_BUG_NULL_SEG CPUs and could be anything on
		 * X86_BUG_NULL_SEG CPUs.  In the latter case, Linux
		 * has never attempted to preserve the base across context
		 * switches.
		 *
		 * If selector > 3, then it refers to a real segment, and
		 * saving the base isn't necessary.
		 */
		if (which == FS)
			prev_p->thread.fsbase = 0;
		else
			prev_p->thread.gsbase = 0;
	}
}

static __always_inline void save_fsgs(struct task_struct *task)
{
	savesegment(fs, task->thread.fsindex);
	savesegment(gs, task->thread.gsindex);
	save_base_legacy(task, task->thread.fsindex, FS);
	save_base_legacy(task, task->thread.gsindex, GS);
}

#if IS_ENABLED(CONFIG_KVM)
/*
 * While a process is running,current->thread.fsbase and current->thread.gsbase
 * may not match the corresponding CPU registers (see save_base_legacy()). KVM
 * wants an efficient way to save and restore FSBASE and GSBASE.
 * When FSGSBASE extensions are enabled, this will have to use RD{FS,GS}BASE.
 */
void save_fsgs_for_kvm(void)
{
	save_fsgs(current);
}
EXPORT_SYMBOL_GPL(save_fsgs_for_kvm);
#endif

static __always_inline void loadseg(enum which_selector which,
				    unsigned short sel)
{
	if (which == FS)
		loadsegment(fs, sel);
	else
		load_gs_index(sel);
}

static __always_inline void load_seg_legacy(unsigned short prev_index,
					    unsigned long prev_base,
					    unsigned short next_index,
					    unsigned long next_base,
					    enum which_selector which)
{
	if (likely(next_index <= 3)) {
		/*
		 * The next task is using 64-bit TLS, is not using this
		 * segment at all, or is having fun with arcane CPU features.
		 */
		if (next_base == 0) {
			/*
			 * Nasty case: on AMD CPUs, we need to forcibly zero
			 * the base.
			 */
			if (static_cpu_has_bug(X86_BUG_NULL_SEG)) {
				loadseg(which, __USER_DS);
				loadseg(which, next_index);
			} else {
				/*
				 * We could try to exhaustively detect cases
				 * under which we can skip the segment load,
				 * but there's really only one case that matters
				 * for performance: if both the previous and
				 * next states are fully zeroed, we can skip
				 * the load.
				 *
				 * (This assumes that prev_base == 0 has no
				 * false positives.  This is the case on
				 * Intel-style CPUs.)
				 */
				if (likely(prev_index | next_index | prev_base))
					loadseg(which, next_index);
			}
		} else {
			if (prev_index != next_index)
				loadseg(which, next_index);
			wrmsrl(which == FS ? MSR_FS_BASE : MSR_KERNEL_GS_BASE,
			       next_base);
		}
	} else {
		/*
		 * The next task is using a real segment.  Loading the selector
		 * is sufficient.
		 */
		loadseg(which, next_index);
	}
}

static __always_inline void x86_fsgsbase_load(struct thread_struct *prev,
					      struct thread_struct *next)
{
	load_seg_legacy(prev->fsindex, prev->fsbase,
			next->fsindex, next->fsbase, FS);
	load_seg_legacy(prev->gsindex, prev->gsbase,
			next->gsindex, next->gsbase, GS);
}

static unsigned long x86_fsgsbase_read_task(struct task_struct *task,
					    unsigned short selector)
{
	unsigned short idx = selector >> 3;
	unsigned long base;

	if (likely((selector & SEGMENT_TI_MASK) == 0)) {
		if (unlikely(idx >= GDT_ENTRIES))
			return 0;

		/*
		 * There are no user segments in the GDT with nonzero bases
		 * other than the TLS segments.
		 */
		if (idx < GDT_ENTRY_TLS_MIN || idx > GDT_ENTRY_TLS_MAX)
			return 0;

		idx -= GDT_ENTRY_TLS_MIN;
		base = get_desc_base(&task->thread.tls_array[idx]);
	} else {
#ifdef CONFIG_MODIFY_LDT_SYSCALL
		struct ldt_struct *ldt;

		/*
		 * If performance here mattered, we could protect the LDT
		 * with RCU.  This is a slow path, though, so we can just
		 * take the mutex.
		 */
		mutex_lock(&task->mm->context.lock);
		ldt = task->mm->context.ldt;
		if (unlikely(idx >= ldt->nr_entries))
			base = 0;
		else
			base = get_desc_base(ldt->entries + idx);
		mutex_unlock(&task->mm->context.lock);
#else
		base = 0;
#endif
	}

	return base;
}

unsigned long x86_fsbase_read_task(struct task_struct *task)
{
	unsigned long fsbase;

	if (task == current)
		fsbase = x86_fsbase_read_cpu();
	else if (task->thread.fsindex == 0)
		fsbase = task->thread.fsbase;
	else
		fsbase = x86_fsgsbase_read_task(task, task->thread.fsindex);

	return fsbase;
}

unsigned long x86_gsbase_read_task(struct task_struct *task)
{
	unsigned long gsbase;

	if (task == current)
		gsbase = x86_gsbase_read_cpu_inactive();
	else if (task->thread.gsindex == 0)
		gsbase = task->thread.gsbase;
	else
		gsbase = x86_fsgsbase_read_task(task, task->thread.gsindex);

	return gsbase;
}

void x86_fsbase_write_task(struct task_struct *task, unsigned long fsbase)
{
	WARN_ON_ONCE(task == current);

	task->thread.fsbase = fsbase;
}

void x86_gsbase_write_task(struct task_struct *task, unsigned long gsbase)
{
	WARN_ON_ONCE(task == current);

	task->thread.gsbase = gsbase;
}

int copy_thread_tls(unsigned long clone_flags, unsigned long sp,
		unsigned long arg, struct task_struct *p, unsigned long tls)
{
	int err;
	struct pt_regs *childregs;
	struct fork_frame *fork_frame;
	struct inactive_task_frame *frame;
	struct task_struct *me = current;

	childregs = task_pt_regs(p);
	fork_frame = container_of(childregs, struct fork_frame, regs);
	frame = &fork_frame->frame;

<<<<<<< HEAD
	/*
	 * For a new task use the RESET flags value since there is no before.
	 * All the status flags are zero; DF and all the system flags must also
	 * be 0, specifically IF must be 0 because we context switch to the new
	 * task with interrupts disabled.
	 */
	frame->flags = X86_EFLAGS_FIXED;
=======
>>>>>>> f7688b48
	frame->bp = 0;
	frame->ret_addr = (unsigned long) ret_from_fork;
	p->thread.sp = (unsigned long) fork_frame;
	p->thread.io_bitmap_ptr = NULL;

	savesegment(gs, p->thread.gsindex);
	p->thread.gsbase = p->thread.gsindex ? 0 : me->thread.gsbase;
	savesegment(fs, p->thread.fsindex);
	p->thread.fsbase = p->thread.fsindex ? 0 : me->thread.fsbase;
	savesegment(es, p->thread.es);
	savesegment(ds, p->thread.ds);
	memset(p->thread.ptrace_bps, 0, sizeof(p->thread.ptrace_bps));

	if (unlikely(p->flags & PF_KTHREAD)) {
		/* kernel thread */
		memset(childregs, 0, sizeof(struct pt_regs));
		frame->bx = sp;		/* function */
		frame->r12 = arg;
		return 0;
	}
	frame->bx = 0;
	*childregs = *current_pt_regs();

	childregs->ax = 0;
	if (sp)
		childregs->sp = sp;

	err = -ENOMEM;
	if (unlikely(test_tsk_thread_flag(me, TIF_IO_BITMAP))) {
		p->thread.io_bitmap_ptr = kmemdup(me->thread.io_bitmap_ptr,
						  IO_BITMAP_BYTES, GFP_KERNEL);
		if (!p->thread.io_bitmap_ptr) {
			p->thread.io_bitmap_max = 0;
			return -ENOMEM;
		}
		set_tsk_thread_flag(p, TIF_IO_BITMAP);
	}

	/*
	 * Set a new TLS for the child thread?
	 */
	if (clone_flags & CLONE_SETTLS) {
#ifdef CONFIG_IA32_EMULATION
		if (in_ia32_syscall())
			err = do_set_thread_area(p, -1,
				(struct user_desc __user *)tls, 0);
		else
#endif
			err = do_arch_prctl_64(p, ARCH_SET_FS, tls);
		if (err)
			goto out;
	}
	err = 0;
out:
	if (err && p->thread.io_bitmap_ptr) {
		kfree(p->thread.io_bitmap_ptr);
		p->thread.io_bitmap_max = 0;
	}

	return err;
}

static void
start_thread_common(struct pt_regs *regs, unsigned long new_ip,
		    unsigned long new_sp,
		    unsigned int _cs, unsigned int _ss, unsigned int _ds)
{
	WARN_ON_ONCE(regs != current_pt_regs());

	if (static_cpu_has(X86_BUG_NULL_SEG)) {
		/* Loading zero below won't clear the base. */
		loadsegment(fs, __USER_DS);
		load_gs_index(__USER_DS);
	}

	loadsegment(fs, 0);
	loadsegment(es, _ds);
	loadsegment(ds, _ds);
	load_gs_index(0);

	regs->ip		= new_ip;
	regs->sp		= new_sp;
	regs->cs		= _cs;
	regs->ss		= _ss;
	regs->flags		= X86_EFLAGS_IF;
	force_iret();
}

void
start_thread(struct pt_regs *regs, unsigned long new_ip, unsigned long new_sp)
{
	start_thread_common(regs, new_ip, new_sp,
			    __USER_CS, __USER_DS, 0);
}
EXPORT_SYMBOL_GPL(start_thread);

#ifdef CONFIG_COMPAT
void compat_start_thread(struct pt_regs *regs, u32 new_ip, u32 new_sp)
{
	start_thread_common(regs, new_ip, new_sp,
			    test_thread_flag(TIF_X32)
			    ? __USER_CS : __USER32_CS,
			    __USER_DS, __USER_DS);
}
#endif

/*
 *	switch_to(x,y) should switch tasks from x to y.
 *
 * This could still be optimized:
 * - fold all the options into a flag word and test it with a single test.
 * - could test fs/gs bitsliced
 *
 * Kprobes not supported here. Set the probe on schedule instead.
 * Function graph tracer not supported too.
 */
__visible __notrace_funcgraph struct task_struct *
__switch_to(struct task_struct *prev_p, struct task_struct *next_p)
{
	struct thread_struct *prev = &prev_p->thread;
	struct thread_struct *next = &next_p->thread;
	struct fpu *prev_fpu = &prev->fpu;
	struct fpu *next_fpu = &next->fpu;
	int cpu = smp_processor_id();

	WARN_ON_ONCE(IS_ENABLED(CONFIG_DEBUG_ENTRY) &&
		     this_cpu_read(irq_count) != -1);

	if (!test_thread_flag(TIF_NEED_FPU_LOAD))
		switch_fpu_prepare(prev_fpu, cpu);

	/* We must save %fs and %gs before load_TLS() because
	 * %fs and %gs may be cleared by load_TLS().
	 *
	 * (e.g. xen_load_tls())
	 */
	save_fsgs(prev_p);

	/*
	 * Load TLS before restoring any segments so that segment loads
	 * reference the correct GDT entries.
	 */
	load_TLS(next, cpu);

	/*
	 * Leave lazy mode, flushing any hypercalls made here.  This
	 * must be done after loading TLS entries in the GDT but before
	 * loading segments that might reference them.
	 */
	arch_end_context_switch(next_p);

	/* Switch DS and ES.
	 *
	 * Reading them only returns the selectors, but writing them (if
	 * nonzero) loads the full descriptor from the GDT or LDT.  The
	 * LDT for next is loaded in switch_mm, and the GDT is loaded
	 * above.
	 *
	 * We therefore need to write new values to the segment
	 * registers on every context switch unless both the new and old
	 * values are zero.
	 *
	 * Note that we don't need to do anything for CS and SS, as
	 * those are saved and restored as part of pt_regs.
	 */
	savesegment(es, prev->es);
	if (unlikely(next->es | prev->es))
		loadsegment(es, next->es);

	savesegment(ds, prev->ds);
	if (unlikely(next->ds | prev->ds))
		loadsegment(ds, next->ds);

	x86_fsgsbase_load(prev, next);

	/*
	 * Switch the PDA and FPU contexts.
	 */
	this_cpu_write(current_task, next_p);
	this_cpu_write(cpu_current_top_of_stack, task_top_of_stack(next_p));

	switch_fpu_finish(next_fpu);

	/* Reload sp0. */
	update_task_stack(next_p);

	switch_to_extra(prev_p, next_p);

#ifdef CONFIG_XEN_PV
	/*
	 * On Xen PV, IOPL bits in pt_regs->flags have no effect, and
	 * current_pt_regs()->flags may not match the current task's
	 * intended IOPL.  We need to switch it manually.
	 */
	if (unlikely(static_cpu_has(X86_FEATURE_XENPV) &&
		     prev->iopl != next->iopl))
		xen_set_iopl_mask(next->iopl);
#endif

	if (static_cpu_has_bug(X86_BUG_SYSRET_SS_ATTRS)) {
		/*
		 * AMD CPUs have a misfeature: SYSRET sets the SS selector but
		 * does not update the cached descriptor.  As a result, if we
		 * do SYSRET while SS is NULL, we'll end up in user mode with
		 * SS apparently equal to __USER_DS but actually unusable.
		 *
		 * The straightforward workaround would be to fix it up just
		 * before SYSRET, but that would slow down the system call
		 * fast paths.  Instead, we ensure that SS is never NULL in
		 * system call context.  We do this by replacing NULL SS
		 * selectors at every context switch.  SYSCALL sets up a valid
		 * SS, so the only way to get NULL is to re-enter the kernel
		 * from CPL 3 through an interrupt.  Since that can't happen
		 * in the same task as a running syscall, we are guaranteed to
		 * context switch between every interrupt vector entry and a
		 * subsequent SYSRET.
		 *
		 * We read SS first because SS reads are much faster than
		 * writes.  Out of caution, we force SS to __KERNEL_DS even if
		 * it previously had a different non-NULL value.
		 */
		unsigned short ss_sel;
		savesegment(ss, ss_sel);
		if (ss_sel != __KERNEL_DS)
			loadsegment(ss, __KERNEL_DS);
	}

	/* Load the Intel cache allocation PQR MSR. */
	resctrl_sched_in();

	return prev_p;
}

void set_personality_64bit(void)
{
	/* inherit personality from parent */

	/* Make sure to be in 64bit mode */
	clear_thread_flag(TIF_IA32);
	clear_thread_flag(TIF_ADDR32);
	clear_thread_flag(TIF_X32);
	/* Pretend that this comes from a 64bit execve */
	task_pt_regs(current)->orig_ax = __NR_execve;
	current_thread_info()->status &= ~TS_COMPAT;

	/* Ensure the corresponding mm is not marked. */
	if (current->mm)
		current->mm->context.ia32_compat = 0;

	/* TBD: overwrites user setup. Should have two bits.
	   But 64bit processes have always behaved this way,
	   so it's not too bad. The main problem is just that
	   32bit children are affected again. */
	current->personality &= ~READ_IMPLIES_EXEC;
}

static void __set_personality_x32(void)
{
#ifdef CONFIG_X86_X32
	clear_thread_flag(TIF_IA32);
	set_thread_flag(TIF_X32);
	if (current->mm)
		current->mm->context.ia32_compat = TIF_X32;
	current->personality &= ~READ_IMPLIES_EXEC;
	/*
	 * in_32bit_syscall() uses the presence of the x32 syscall bit
	 * flag to determine compat status.  The x86 mmap() code relies on
	 * the syscall bitness so set x32 syscall bit right here to make
	 * in_32bit_syscall() work during exec().
	 *
	 * Pretend to come from a x32 execve.
	 */
	task_pt_regs(current)->orig_ax = __NR_x32_execve | __X32_SYSCALL_BIT;
	current_thread_info()->status &= ~TS_COMPAT;
#endif
}

static void __set_personality_ia32(void)
{
#ifdef CONFIG_IA32_EMULATION
	set_thread_flag(TIF_IA32);
	clear_thread_flag(TIF_X32);
	if (current->mm)
		current->mm->context.ia32_compat = TIF_IA32;
	current->personality |= force_personality32;
	/* Prepare the first "return" to user space */
	task_pt_regs(current)->orig_ax = __NR_ia32_execve;
	current_thread_info()->status |= TS_COMPAT;
#endif
}

void set_personality_ia32(bool x32)
{
	/* Make sure to be in 32bit mode */
	set_thread_flag(TIF_ADDR32);

	if (x32)
		__set_personality_x32();
	else
		__set_personality_ia32();
}
EXPORT_SYMBOL_GPL(set_personality_ia32);

#ifdef CONFIG_CHECKPOINT_RESTORE
static long prctl_map_vdso(const struct vdso_image *image, unsigned long addr)
{
	int ret;

	ret = map_vdso_once(image, addr);
	if (ret)
		return ret;

	return (long)image->size;
}
#endif

long do_arch_prctl_64(struct task_struct *task, int option, unsigned long arg2)
{
	int ret = 0;

	switch (option) {
	case ARCH_SET_GS: {
		if (unlikely(arg2 >= TASK_SIZE_MAX))
			return -EPERM;

		preempt_disable();
		/*
		 * ARCH_SET_GS has always overwritten the index
		 * and the base. Zero is the most sensible value
		 * to put in the index, and is the only value that
		 * makes any sense if FSGSBASE is unavailable.
		 */
		if (task == current) {
			loadseg(GS, 0);
			x86_gsbase_write_cpu_inactive(arg2);

			/*
			 * On non-FSGSBASE systems, save_base_legacy() expects
			 * that we also fill in thread.gsbase.
			 */
			task->thread.gsbase = arg2;

		} else {
			task->thread.gsindex = 0;
			x86_gsbase_write_task(task, arg2);
		}
		preempt_enable();
		break;
	}
	case ARCH_SET_FS: {
		/*
		 * Not strictly needed for %fs, but do it for symmetry
		 * with %gs
		 */
		if (unlikely(arg2 >= TASK_SIZE_MAX))
			return -EPERM;

		preempt_disable();
		/*
		 * Set the selector to 0 for the same reason
		 * as %gs above.
		 */
		if (task == current) {
			loadseg(FS, 0);
			x86_fsbase_write_cpu(arg2);

			/*
			 * On non-FSGSBASE systems, save_base_legacy() expects
			 * that we also fill in thread.fsbase.
			 */
			task->thread.fsbase = arg2;
		} else {
			task->thread.fsindex = 0;
			x86_fsbase_write_task(task, arg2);
		}
		preempt_enable();
		break;
	}
	case ARCH_GET_FS: {
		unsigned long base = x86_fsbase_read_task(task);

		ret = put_user(base, (unsigned long __user *)arg2);
		break;
	}
	case ARCH_GET_GS: {
		unsigned long base = x86_gsbase_read_task(task);

		ret = put_user(base, (unsigned long __user *)arg2);
		break;
	}

#ifdef CONFIG_CHECKPOINT_RESTORE
# ifdef CONFIG_X86_X32_ABI
	case ARCH_MAP_VDSO_X32:
		return prctl_map_vdso(&vdso_image_x32, arg2);
# endif
# if defined CONFIG_X86_32 || defined CONFIG_IA32_EMULATION
	case ARCH_MAP_VDSO_32:
		return prctl_map_vdso(&vdso_image_32, arg2);
# endif
	case ARCH_MAP_VDSO_64:
		return prctl_map_vdso(&vdso_image_64, arg2);
#endif

	default:
		ret = -EINVAL;
		break;
	}

	return ret;
}

SYSCALL_DEFINE2(arch_prctl, int, option, unsigned long, arg2)
{
	long ret;

	ret = do_arch_prctl_64(current, option, arg2);
	if (ret == -EINVAL)
		ret = do_arch_prctl_common(current, option, arg2);

	return ret;
}

#ifdef CONFIG_IA32_EMULATION
COMPAT_SYSCALL_DEFINE2(arch_prctl, int, option, unsigned long, arg2)
{
	return do_arch_prctl_common(current, option, arg2);
}
#endif

unsigned long KSTK_ESP(struct task_struct *task)
{
	return task_pt_regs(task)->sp;
}<|MERGE_RESOLUTION|>--- conflicted
+++ resolved
@@ -62,11 +62,6 @@
 #endif
 
 #include "process.h"
-<<<<<<< HEAD
-
-__visible DEFINE_PER_CPU(unsigned long, rsp_scratch);
-=======
->>>>>>> f7688b48
 
 /* Prints also some state that isn't saved in the pt_regs */
 void __show_regs(struct pt_regs *regs, enum show_regs_mode mode)
@@ -389,16 +384,6 @@
 	fork_frame = container_of(childregs, struct fork_frame, regs);
 	frame = &fork_frame->frame;
 
-<<<<<<< HEAD
-	/*
-	 * For a new task use the RESET flags value since there is no before.
-	 * All the status flags are zero; DF and all the system flags must also
-	 * be 0, specifically IF must be 0 because we context switch to the new
-	 * task with interrupts disabled.
-	 */
-	frame->flags = X86_EFLAGS_FIXED;
-=======
->>>>>>> f7688b48
 	frame->bp = 0;
 	frame->ret_addr = (unsigned long) ret_from_fork;
 	p->thread.sp = (unsigned long) fork_frame;
