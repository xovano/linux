--- conflicted
+++ resolved
@@ -74,13 +74,9 @@
 	smp_ops.cpu_die = xen_hvm_cpu_die;
 
 	if (!xen_have_vector_callback) {
-<<<<<<< HEAD
-		nopvspin = true;
-=======
 #ifdef CONFIG_PARAVIRT_SPINLOCKS
 		nopvspin = true;
 #endif
->>>>>>> 0969db0d
 		return;
 	}
 
