// SPDX-License-Identifier: GPL-2.0
/*
 * Core of Xen paravirt_ops implementation.
 *
 * This file contains the xen_paravirt_ops structure itself, and the
 * implementations for:
 * - privileged instructions
 * - interrupt flags
 * - segment operations
 * - booting and setup
 *
 * Jeremy Fitzhardinge <jeremy@xensource.com>, XenSource Inc, 2007
 */

#include <linux/cpu.h>
#include <linux/kernel.h>
#include <linux/init.h>
#include <linux/smp.h>
#include <linux/preempt.h>
#include <linux/hardirq.h>
#include <linux/percpu.h>
#include <linux/delay.h>
#include <linux/start_kernel.h>
#include <linux/sched.h>
#include <linux/kprobes.h>
#include <linux/memblock.h>
#include <linux/export.h>
#include <linux/mm.h>
#include <linux/page-flags.h>
#include <linux/highmem.h>
#include <linux/console.h>
#include <linux/pci.h>
#include <linux/gfp.h>
#include <linux/edd.h>
#include <linux/objtool.h>

#include <xen/xen.h>
#include <xen/events.h>
#include <xen/interface/xen.h>
#include <xen/interface/version.h>
#include <xen/interface/physdev.h>
#include <xen/interface/vcpu.h>
#include <xen/interface/memory.h>
#include <xen/interface/nmi.h>
#include <xen/interface/xen-mca.h>
#include <xen/features.h>
#include <xen/page.h>
#include <xen/hvc-console.h>
#include <xen/acpi.h>

#include <asm/paravirt.h>
#include <asm/apic.h>
#include <asm/page.h>
#include <asm/xen/pci.h>
#include <asm/xen/hypercall.h>
#include <asm/xen/hypervisor.h>
#include <asm/xen/cpuid.h>
#include <asm/fixmap.h>
#include <asm/processor.h>
#include <asm/proto.h>
#include <asm/msr-index.h>
#include <asm/traps.h>
#include <asm/setup.h>
#include <asm/desc.h>
#include <asm/pgalloc.h>
#include <asm/tlbflush.h>
#include <asm/reboot.h>
#include <asm/stackprotector.h>
#include <asm/hypervisor.h>
#include <asm/mach_traps.h>
#include <asm/mwait.h>
#include <asm/pci_x86.h>
#include <asm/cpu.h>
#ifdef CONFIG_X86_IOPL_IOPERM
#include <asm/io_bitmap.h>
#endif

#ifdef CONFIG_ACPI
#include <linux/acpi.h>
#include <asm/acpi.h>
#include <acpi/pdc_intel.h>
#include <acpi/processor.h>
#include <xen/interface/platform.h>
#endif

#include "xen-ops.h"
#include "mmu.h"
#include "smp.h"
#include "multicalls.h"
#include "pmu.h"

#include "../kernel/cpu/cpu.h" /* get_cpu_cap() */

void *xen_initial_gdt;

static int xen_cpu_up_prepare_pv(unsigned int cpu);
static int xen_cpu_dead_pv(unsigned int cpu);

struct tls_descs {
	struct desc_struct desc[3];
};

/*
 * Updating the 3 TLS descriptors in the GDT on every task switch is
 * surprisingly expensive so we avoid updating them if they haven't
 * changed.  Since Xen writes different descriptors than the one
 * passed in the update_descriptor hypercall we keep shadow copies to
 * compare against.
 */
static DEFINE_PER_CPU(struct tls_descs, shadow_tls_desc);

static void __init xen_banner(void)
{
	unsigned version = HYPERVISOR_xen_version(XENVER_version, NULL);
	struct xen_extraversion extra;
	HYPERVISOR_xen_version(XENVER_extraversion, &extra);

	pr_info("Booting paravirtualized kernel on %s\n", pv_info.name);
	printk(KERN_INFO "Xen version: %d.%d%s%s\n",
	       version >> 16, version & 0xffff, extra.extraversion,
	       xen_feature(XENFEAT_mmu_pt_update_preserve_ad) ? " (preserve-AD)" : "");
}

static void __init xen_pv_init_platform(void)
{
	populate_extra_pte(fix_to_virt(FIX_PARAVIRT_BOOTMAP));

	set_fixmap(FIX_PARAVIRT_BOOTMAP, xen_start_info->shared_info);
	HYPERVISOR_shared_info = (void *)fix_to_virt(FIX_PARAVIRT_BOOTMAP);

	/* xen clock uses per-cpu vcpu_info, need to init it for boot cpu */
	xen_vcpu_info_reset(0);

	/* pvclock is in shared info area */
	xen_init_time_ops();
}

static void __init xen_pv_guest_late_init(void)
{
#ifndef CONFIG_SMP
	/* Setup shared vcpu info for non-smp configurations */
	xen_setup_vcpu_info_placement();
#endif
}

/* Check if running on Xen version (major, minor) or later */
bool
xen_running_on_version_or_later(unsigned int major, unsigned int minor)
{
	unsigned int version;

	if (!xen_domain())
		return false;

	version = HYPERVISOR_xen_version(XENVER_version, NULL);
	if ((((version >> 16) == major) && ((version & 0xffff) >= minor)) ||
		((version >> 16) > major))
		return true;
	return false;
}

static __read_mostly unsigned int cpuid_leaf5_ecx_val;
static __read_mostly unsigned int cpuid_leaf5_edx_val;

static void xen_cpuid(unsigned int *ax, unsigned int *bx,
		      unsigned int *cx, unsigned int *dx)
{
	unsigned maskebx = ~0;

	/*
	 * Mask out inconvenient features, to try and disable as many
	 * unsupported kernel subsystems as possible.
	 */
	switch (*ax) {
	case CPUID_MWAIT_LEAF:
		/* Synthesize the values.. */
		*ax = 0;
		*bx = 0;
		*cx = cpuid_leaf5_ecx_val;
		*dx = cpuid_leaf5_edx_val;
		return;

	case 0xb:
		/* Suppress extended topology stuff */
		maskebx = 0;
		break;
	}

	asm(XEN_EMULATE_PREFIX "cpuid"
		: "=a" (*ax),
		  "=b" (*bx),
		  "=c" (*cx),
		  "=d" (*dx)
		: "0" (*ax), "2" (*cx));

	*bx &= maskebx;
}
STACK_FRAME_NON_STANDARD(xen_cpuid); /* XEN_EMULATE_PREFIX */

static bool __init xen_check_mwait(void)
{
#ifdef CONFIG_ACPI
	struct xen_platform_op op = {
		.cmd			= XENPF_set_processor_pminfo,
		.u.set_pminfo.id	= -1,
		.u.set_pminfo.type	= XEN_PM_PDC,
	};
	uint32_t buf[3];
	unsigned int ax, bx, cx, dx;
	unsigned int mwait_mask;

	/* We need to determine whether it is OK to expose the MWAIT
	 * capability to the kernel to harvest deeper than C3 states from ACPI
	 * _CST using the processor_harvest_xen.c module. For this to work, we
	 * need to gather the MWAIT_LEAF values (which the cstate.c code
	 * checks against). The hypervisor won't expose the MWAIT flag because
	 * it would break backwards compatibility; so we will find out directly
	 * from the hardware and hypercall.
	 */
	if (!xen_initial_domain())
		return false;

	/*
	 * When running under platform earlier than Xen4.2, do not expose
	 * mwait, to avoid the risk of loading native acpi pad driver
	 */
	if (!xen_running_on_version_or_later(4, 2))
		return false;

	ax = 1;
	cx = 0;

	native_cpuid(&ax, &bx, &cx, &dx);

	mwait_mask = (1 << (X86_FEATURE_EST % 32)) |
		     (1 << (X86_FEATURE_MWAIT % 32));

	if ((cx & mwait_mask) != mwait_mask)
		return false;

	/* We need to emulate the MWAIT_LEAF and for that we need both
	 * ecx and edx. The hypercall provides only partial information.
	 */

	ax = CPUID_MWAIT_LEAF;
	bx = 0;
	cx = 0;
	dx = 0;

	native_cpuid(&ax, &bx, &cx, &dx);

	/* Ask the Hypervisor whether to clear ACPI_PDC_C_C2C3_FFH. If so,
	 * don't expose MWAIT_LEAF and let ACPI pick the IOPORT version of C3.
	 */
	buf[0] = ACPI_PDC_REVISION_ID;
	buf[1] = 1;
	buf[2] = (ACPI_PDC_C_CAPABILITY_SMP | ACPI_PDC_EST_CAPABILITY_SWSMP);

	set_xen_guest_handle(op.u.set_pminfo.pdc, buf);

	if ((HYPERVISOR_platform_op(&op) == 0) &&
	    (buf[2] & (ACPI_PDC_C_C1_FFH | ACPI_PDC_C_C2C3_FFH))) {
		cpuid_leaf5_ecx_val = cx;
		cpuid_leaf5_edx_val = dx;
	}
	return true;
#else
	return false;
#endif
}

static bool __init xen_check_xsave(void)
{
	unsigned int cx, xsave_mask;

	cx = cpuid_ecx(1);

	xsave_mask = (1 << (X86_FEATURE_XSAVE % 32)) |
		     (1 << (X86_FEATURE_OSXSAVE % 32));

	/* Xen will set CR4.OSXSAVE if supported and not disabled by force */
	return (cx & xsave_mask) == xsave_mask;
}

static void __init xen_init_capabilities(void)
{
	setup_force_cpu_cap(X86_FEATURE_XENPV);
	setup_clear_cpu_cap(X86_FEATURE_DCA);
	setup_clear_cpu_cap(X86_FEATURE_APERFMPERF);
	setup_clear_cpu_cap(X86_FEATURE_MTRR);
	setup_clear_cpu_cap(X86_FEATURE_ACC);
	setup_clear_cpu_cap(X86_FEATURE_X2APIC);
	setup_clear_cpu_cap(X86_FEATURE_SME);

	/*
	 * Xen PV would need some work to support PCID: CR3 handling as well
	 * as xen_flush_tlb_others() would need updating.
	 */
	setup_clear_cpu_cap(X86_FEATURE_PCID);

	if (!xen_initial_domain())
		setup_clear_cpu_cap(X86_FEATURE_ACPI);

	if (xen_check_mwait())
		setup_force_cpu_cap(X86_FEATURE_MWAIT);
	else
		setup_clear_cpu_cap(X86_FEATURE_MWAIT);

	if (!xen_check_xsave()) {
		setup_clear_cpu_cap(X86_FEATURE_XSAVE);
		setup_clear_cpu_cap(X86_FEATURE_OSXSAVE);
	}
}

static void xen_set_debugreg(int reg, unsigned long val)
{
	HYPERVISOR_set_debugreg(reg, val);
}

static unsigned long xen_get_debugreg(int reg)
{
	return HYPERVISOR_get_debugreg(reg);
}

static void xen_end_context_switch(struct task_struct *next)
{
	xen_mc_flush();
	paravirt_end_context_switch(next);
}

static unsigned long xen_store_tr(void)
{
	return 0;
}

/*
 * Set the page permissions for a particular virtual address.  If the
 * address is a vmalloc mapping (or other non-linear mapping), then
 * find the linear mapping of the page and also set its protections to
 * match.
 */
static void set_aliased_prot(void *v, pgprot_t prot)
{
	int level;
	pte_t *ptep;
	pte_t pte;
	unsigned long pfn;
	unsigned char dummy;
	void *va;

	ptep = lookup_address((unsigned long)v, &level);
	BUG_ON(ptep == NULL);

	pfn = pte_pfn(*ptep);
	pte = pfn_pte(pfn, prot);

	/*
	 * Careful: update_va_mapping() will fail if the virtual address
	 * we're poking isn't populated in the page tables.  We don't
	 * need to worry about the direct map (that's always in the page
	 * tables), but we need to be careful about vmap space.  In
	 * particular, the top level page table can lazily propagate
	 * entries between processes, so if we've switched mms since we
	 * vmapped the target in the first place, we might not have the
	 * top-level page table entry populated.
	 *
	 * We disable preemption because we want the same mm active when
	 * we probe the target and when we issue the hypercall.  We'll
	 * have the same nominal mm, but if we're a kernel thread, lazy
	 * mm dropping could change our pgd.
	 *
	 * Out of an abundance of caution, this uses __get_user() to fault
	 * in the target address just in case there's some obscure case
	 * in which the target address isn't readable.
	 */

	preempt_disable();

	copy_from_kernel_nofault(&dummy, v, 1);

	if (HYPERVISOR_update_va_mapping((unsigned long)v, pte, 0))
		BUG();

	va = __va(PFN_PHYS(pfn));

	if (va != v && HYPERVISOR_update_va_mapping((unsigned long)va, pte, 0))
		BUG();

	preempt_enable();
}

static void xen_alloc_ldt(struct desc_struct *ldt, unsigned entries)
{
	const unsigned entries_per_page = PAGE_SIZE / LDT_ENTRY_SIZE;
	int i;

	/*
	 * We need to mark the all aliases of the LDT pages RO.  We
	 * don't need to call vm_flush_aliases(), though, since that's
	 * only responsible for flushing aliases out the TLBs, not the
	 * page tables, and Xen will flush the TLB for us if needed.
	 *
	 * To avoid confusing future readers: none of this is necessary
	 * to load the LDT.  The hypervisor only checks this when the
	 * LDT is faulted in due to subsequent descriptor access.
	 */

	for (i = 0; i < entries; i += entries_per_page)
		set_aliased_prot(ldt + i, PAGE_KERNEL_RO);
}

static void xen_free_ldt(struct desc_struct *ldt, unsigned entries)
{
	const unsigned entries_per_page = PAGE_SIZE / LDT_ENTRY_SIZE;
	int i;

	for (i = 0; i < entries; i += entries_per_page)
		set_aliased_prot(ldt + i, PAGE_KERNEL);
}

static void xen_set_ldt(const void *addr, unsigned entries)
{
	struct mmuext_op *op;
	struct multicall_space mcs = xen_mc_entry(sizeof(*op));

	trace_xen_cpu_set_ldt(addr, entries);

	op = mcs.args;
	op->cmd = MMUEXT_SET_LDT;
	op->arg1.linear_addr = (unsigned long)addr;
	op->arg2.nr_ents = entries;

	MULTI_mmuext_op(mcs.mc, op, 1, NULL, DOMID_SELF);

	xen_mc_issue(PARAVIRT_LAZY_CPU);
}

static void xen_load_gdt(const struct desc_ptr *dtr)
{
	unsigned long va = dtr->address;
	unsigned int size = dtr->size + 1;
	unsigned long pfn, mfn;
	int level;
	pte_t *ptep;
	void *virt;

	/* @size should be at most GDT_SIZE which is smaller than PAGE_SIZE. */
	BUG_ON(size > PAGE_SIZE);
	BUG_ON(va & ~PAGE_MASK);

	/*
	 * The GDT is per-cpu and is in the percpu data area.
	 * That can be virtually mapped, so we need to do a
	 * page-walk to get the underlying MFN for the
	 * hypercall.  The page can also be in the kernel's
	 * linear range, so we need to RO that mapping too.
	 */
	ptep = lookup_address(va, &level);
	BUG_ON(ptep == NULL);

	pfn = pte_pfn(*ptep);
	mfn = pfn_to_mfn(pfn);
	virt = __va(PFN_PHYS(pfn));

	make_lowmem_page_readonly((void *)va);
	make_lowmem_page_readonly(virt);

	if (HYPERVISOR_set_gdt(&mfn, size / sizeof(struct desc_struct)))
		BUG();
}

/*
 * load_gdt for early boot, when the gdt is only mapped once
 */
static void __init xen_load_gdt_boot(const struct desc_ptr *dtr)
{
	unsigned long va = dtr->address;
	unsigned int size = dtr->size + 1;
	unsigned long pfn, mfn;
	pte_t pte;

	/* @size should be at most GDT_SIZE which is smaller than PAGE_SIZE. */
	BUG_ON(size > PAGE_SIZE);
	BUG_ON(va & ~PAGE_MASK);

	pfn = virt_to_pfn(va);
	mfn = pfn_to_mfn(pfn);

	pte = pfn_pte(pfn, PAGE_KERNEL_RO);

	if (HYPERVISOR_update_va_mapping((unsigned long)va, pte, 0))
		BUG();

	if (HYPERVISOR_set_gdt(&mfn, size / sizeof(struct desc_struct)))
		BUG();
}

static inline bool desc_equal(const struct desc_struct *d1,
			      const struct desc_struct *d2)
{
	return !memcmp(d1, d2, sizeof(*d1));
}

static void load_TLS_descriptor(struct thread_struct *t,
				unsigned int cpu, unsigned int i)
{
	struct desc_struct *shadow = &per_cpu(shadow_tls_desc, cpu).desc[i];
	struct desc_struct *gdt;
	xmaddr_t maddr;
	struct multicall_space mc;

	if (desc_equal(shadow, &t->tls_array[i]))
		return;

	*shadow = t->tls_array[i];

	gdt = get_cpu_gdt_rw(cpu);
	maddr = arbitrary_virt_to_machine(&gdt[GDT_ENTRY_TLS_MIN+i]);
	mc = __xen_mc_entry(0);

	MULTI_update_descriptor(mc.mc, maddr.maddr, t->tls_array[i]);
}

static void xen_load_tls(struct thread_struct *t, unsigned int cpu)
{
	/*
	 * In lazy mode we need to zero %fs, otherwise we may get an
	 * exception between the new %fs descriptor being loaded and
	 * %fs being effectively cleared at __switch_to().
	 */
	if (paravirt_get_lazy_mode() == PARAVIRT_LAZY_CPU)
		loadsegment(fs, 0);

	xen_mc_batch();

	load_TLS_descriptor(t, cpu, 0);
	load_TLS_descriptor(t, cpu, 1);
	load_TLS_descriptor(t, cpu, 2);

	xen_mc_issue(PARAVIRT_LAZY_CPU);
}

static void xen_load_gs_index(unsigned int idx)
{
	if (HYPERVISOR_set_segment_base(SEGBASE_GS_USER_SEL, idx))
		BUG();
}

static void xen_write_ldt_entry(struct desc_struct *dt, int entrynum,
				const void *ptr)
{
	xmaddr_t mach_lp = arbitrary_virt_to_machine(&dt[entrynum]);
	u64 entry = *(u64 *)ptr;

	trace_xen_cpu_write_ldt_entry(dt, entrynum, entry);

	preempt_disable();

	xen_mc_flush();
	if (HYPERVISOR_update_descriptor(mach_lp.maddr, entry))
		BUG();

	preempt_enable();
}

void noist_exc_debug(struct pt_regs *regs);

DEFINE_IDTENTRY_RAW(xenpv_exc_nmi)
{
	/* On Xen PV, NMI doesn't use IST.  The C part is the sane as native. */
	exc_nmi(regs);
}

DEFINE_IDTENTRY_RAW(xenpv_exc_debug)
{
	/*
	 * There's no IST on Xen PV, but we still need to dispatch
	 * to the correct handler.
	 */
	if (user_mode(regs))
		noist_exc_debug(regs);
	else
		exc_debug(regs);
}

struct trap_array_entry {
	void (*orig)(void);
	void (*xen)(void);
	bool ist_okay;
};

#define TRAP_ENTRY(func, ist_ok) {			\
	.orig		= asm_##func,			\
	.xen		= xen_asm_##func,		\
	.ist_okay	= ist_ok }

#define TRAP_ENTRY_REDIR(func, ist_ok) {		\
	.orig		= asm_##func,			\
	.xen		= xen_asm_xenpv_##func,		\
	.ist_okay	= ist_ok }

static struct trap_array_entry trap_array[] = {
	TRAP_ENTRY_REDIR(exc_debug,			true  ),
	TRAP_ENTRY(exc_double_fault,			true  ),
#ifdef CONFIG_X86_MCE
	TRAP_ENTRY(exc_machine_check,			true  ),
#endif
	TRAP_ENTRY_REDIR(exc_nmi,			true  ),
	TRAP_ENTRY(exc_int3,				false ),
	TRAP_ENTRY(exc_overflow,			false ),
#ifdef CONFIG_IA32_EMULATION
	{ entry_INT80_compat,          xen_entry_INT80_compat,          false },
#endif
	TRAP_ENTRY(exc_page_fault,			false ),
	TRAP_ENTRY(exc_divide_error,			false ),
	TRAP_ENTRY(exc_bounds,				false ),
	TRAP_ENTRY(exc_invalid_op,			false ),
	TRAP_ENTRY(exc_device_not_available,		false ),
	TRAP_ENTRY(exc_coproc_segment_overrun,		false ),
	TRAP_ENTRY(exc_invalid_tss,			false ),
	TRAP_ENTRY(exc_segment_not_present,		false ),
	TRAP_ENTRY(exc_stack_segment,			false ),
	TRAP_ENTRY(exc_general_protection,		false ),
	TRAP_ENTRY(exc_spurious_interrupt_bug,		false ),
	TRAP_ENTRY(exc_coprocessor_error,		false ),
	TRAP_ENTRY(exc_alignment_check,			false ),
	TRAP_ENTRY(exc_simd_coprocessor_error,		false ),
};

static bool __ref get_trap_addr(void **addr, unsigned int ist)
{
	unsigned int nr;
	bool ist_okay = false;

	/*
	 * Replace trap handler addresses by Xen specific ones.
	 * Check for known traps using IST and whitelist them.
	 * The debugger ones are the only ones we care about.
	 * Xen will handle faults like double_fault, so we should never see
	 * them.  Warn if there's an unexpected IST-using fault handler.
	 */
	for (nr = 0; nr < ARRAY_SIZE(trap_array); nr++) {
		struct trap_array_entry *entry = trap_array + nr;

		if (*addr == entry->orig) {
			*addr = entry->xen;
			ist_okay = entry->ist_okay;
			break;
		}
	}

	if (nr == ARRAY_SIZE(trap_array) &&
	    *addr >= (void *)early_idt_handler_array[0] &&
	    *addr < (void *)early_idt_handler_array[NUM_EXCEPTION_VECTORS]) {
		nr = (*addr - (void *)early_idt_handler_array[0]) /
		     EARLY_IDT_HANDLER_SIZE;
		*addr = (void *)xen_early_idt_handler_array[nr];
	}

	if (WARN_ON(ist != 0 && !ist_okay))
		return false;

	return true;
}

static int cvt_gate_to_trap(int vector, const gate_desc *val,
			    struct trap_info *info)
{
	unsigned long addr;

	if (val->bits.type != GATE_TRAP && val->bits.type != GATE_INTERRUPT)
		return 0;

	info->vector = vector;

	addr = gate_offset(val);
	if (!get_trap_addr((void **)&addr, val->bits.ist))
		return 0;
	info->address = addr;

	info->cs = gate_segment(val);
	info->flags = val->bits.dpl;
	/* interrupt gates clear IF */
	if (val->bits.type == GATE_INTERRUPT)
		info->flags |= 1 << 2;

	return 1;
}

/* Locations of each CPU's IDT */
static DEFINE_PER_CPU(struct desc_ptr, idt_desc);

/* Set an IDT entry.  If the entry is part of the current IDT, then
   also update Xen. */
static void xen_write_idt_entry(gate_desc *dt, int entrynum, const gate_desc *g)
{
	unsigned long p = (unsigned long)&dt[entrynum];
	unsigned long start, end;

	trace_xen_cpu_write_idt_entry(dt, entrynum, g);

	preempt_disable();

	start = __this_cpu_read(idt_desc.address);
	end = start + __this_cpu_read(idt_desc.size) + 1;

	xen_mc_flush();

	native_write_idt_entry(dt, entrynum, g);

	if (p >= start && (p + 8) <= end) {
		struct trap_info info[2];

		info[1].address = 0;

		if (cvt_gate_to_trap(entrynum, g, &info[0]))
			if (HYPERVISOR_set_trap_table(info))
				BUG();
	}

	preempt_enable();
}

static void xen_convert_trap_info(const struct desc_ptr *desc,
				  struct trap_info *traps)
{
	unsigned in, out, count;

	count = (desc->size+1) / sizeof(gate_desc);
	BUG_ON(count > 256);

	for (in = out = 0; in < count; in++) {
		gate_desc *entry = (gate_desc *)(desc->address) + in;

		if (cvt_gate_to_trap(in, entry, &traps[out]))
			out++;
	}
	traps[out].address = 0;
}

void xen_copy_trap_info(struct trap_info *traps)
{
	const struct desc_ptr *desc = this_cpu_ptr(&idt_desc);

	xen_convert_trap_info(desc, traps);
}

/* Load a new IDT into Xen.  In principle this can be per-CPU, so we
   hold a spinlock to protect the static traps[] array (static because
   it avoids allocation, and saves stack space). */
static void xen_load_idt(const struct desc_ptr *desc)
{
	static DEFINE_SPINLOCK(lock);
	static struct trap_info traps[257];

	trace_xen_cpu_load_idt(desc);

	spin_lock(&lock);

	memcpy(this_cpu_ptr(&idt_desc), desc, sizeof(idt_desc));

	xen_convert_trap_info(desc, traps);

	xen_mc_flush();
	if (HYPERVISOR_set_trap_table(traps))
		BUG();

	spin_unlock(&lock);
}

/* Write a GDT descriptor entry.  Ignore LDT descriptors, since
   they're handled differently. */
static void xen_write_gdt_entry(struct desc_struct *dt, int entry,
				const void *desc, int type)
{
	trace_xen_cpu_write_gdt_entry(dt, entry, desc, type);

	preempt_disable();

	switch (type) {
	case DESC_LDT:
	case DESC_TSS:
		/* ignore */
		break;

	default: {
		xmaddr_t maddr = arbitrary_virt_to_machine(&dt[entry]);

		xen_mc_flush();
		if (HYPERVISOR_update_descriptor(maddr.maddr, *(u64 *)desc))
			BUG();
	}

	}

	preempt_enable();
}

/*
 * Version of write_gdt_entry for use at early boot-time needed to
 * update an entry as simply as possible.
 */
static void __init xen_write_gdt_entry_boot(struct desc_struct *dt, int entry,
					    const void *desc, int type)
{
	trace_xen_cpu_write_gdt_entry(dt, entry, desc, type);

	switch (type) {
	case DESC_LDT:
	case DESC_TSS:
		/* ignore */
		break;

	default: {
		xmaddr_t maddr = virt_to_machine(&dt[entry]);

		if (HYPERVISOR_update_descriptor(maddr.maddr, *(u64 *)desc))
			dt[entry] = *(struct desc_struct *)desc;
	}

	}
}

static void xen_load_sp0(unsigned long sp0)
{
	struct multicall_space mcs;

	mcs = xen_mc_entry(0);
	MULTI_stack_switch(mcs.mc, __KERNEL_DS, sp0);
	xen_mc_issue(PARAVIRT_LAZY_CPU);
	this_cpu_write(cpu_tss_rw.x86_tss.sp0, sp0);
}

#ifdef CONFIG_X86_IOPL_IOPERM
static void xen_invalidate_io_bitmap(void)
{
	struct physdev_set_iobitmap iobitmap = {
		.bitmap = NULL,
		.nr_ports = 0,
	};

	native_tss_invalidate_io_bitmap();
	HYPERVISOR_physdev_op(PHYSDEVOP_set_iobitmap, &iobitmap);
}

static void xen_update_io_bitmap(void)
{
	struct physdev_set_iobitmap iobitmap;
	struct tss_struct *tss = this_cpu_ptr(&cpu_tss_rw);

	native_tss_update_io_bitmap();

	iobitmap.bitmap = (uint8_t *)(&tss->x86_tss) +
			  tss->x86_tss.io_bitmap_base;
	if (tss->x86_tss.io_bitmap_base == IO_BITMAP_OFFSET_INVALID)
		iobitmap.nr_ports = 0;
	else
		iobitmap.nr_ports = IO_BITMAP_BITS;

	HYPERVISOR_physdev_op(PHYSDEVOP_set_iobitmap, &iobitmap);
}
#endif

static void xen_io_delay(void)
{
}

static DEFINE_PER_CPU(unsigned long, xen_cr0_value);

static unsigned long xen_read_cr0(void)
{
	unsigned long cr0 = this_cpu_read(xen_cr0_value);

	if (unlikely(cr0 == 0)) {
		cr0 = native_read_cr0();
		this_cpu_write(xen_cr0_value, cr0);
	}

	return cr0;
}

static void xen_write_cr0(unsigned long cr0)
{
	struct multicall_space mcs;

	this_cpu_write(xen_cr0_value, cr0);

	/* Only pay attention to cr0.TS; everything else is
	   ignored. */
	mcs = xen_mc_entry(0);

	MULTI_fpu_taskswitch(mcs.mc, (cr0 & X86_CR0_TS) != 0);

	xen_mc_issue(PARAVIRT_LAZY_CPU);
}

static void xen_write_cr4(unsigned long cr4)
{
	cr4 &= ~(X86_CR4_PGE | X86_CR4_PSE | X86_CR4_PCE);

	native_write_cr4(cr4);
}

static u64 xen_read_msr_safe(unsigned int msr, int *err)
{
	u64 val;

	if (pmu_msr_read(msr, &val, err))
		return val;

	val = native_read_msr_safe(msr, err);
	switch (msr) {
	case MSR_IA32_APICBASE:
		val &= ~X2APIC_ENABLE;
		break;
	}
	return val;
}

static int xen_write_msr_safe(unsigned int msr, unsigned low, unsigned high)
{
	int ret;
<<<<<<< HEAD
#ifdef CONFIG_X86_64
	unsigned int which;
	u64 base;
#endif
=======
	unsigned int which;
	u64 base;
>>>>>>> d1988041

	ret = 0;

	switch (msr) {
<<<<<<< HEAD
#ifdef CONFIG_X86_64
=======
>>>>>>> d1988041
	case MSR_FS_BASE:		which = SEGBASE_FS; goto set;
	case MSR_KERNEL_GS_BASE:	which = SEGBASE_GS_USER; goto set;
	case MSR_GS_BASE:		which = SEGBASE_GS_KERNEL; goto set;

	set:
		base = ((u64)high << 32) | low;
		if (HYPERVISOR_set_segment_base(which, base) != 0)
			ret = -EIO;
		break;

	case MSR_STAR:
	case MSR_CSTAR:
	case MSR_LSTAR:
	case MSR_SYSCALL_MASK:
	case MSR_IA32_SYSENTER_CS:
	case MSR_IA32_SYSENTER_ESP:
	case MSR_IA32_SYSENTER_EIP:
		/* Fast syscall setup is all done in hypercalls, so
		   these are all ignored.  Stub them out here to stop
		   Xen console noise. */
		break;

	default:
		if (!pmu_msr_write(msr, low, high, &ret))
			ret = native_write_msr_safe(msr, low, high);
	}

	return ret;
}

static u64 xen_read_msr(unsigned int msr)
{
	/*
	 * This will silently swallow a #GP from RDMSR.  It may be worth
	 * changing that.
	 */
	int err;

	return xen_read_msr_safe(msr, &err);
}

static void xen_write_msr(unsigned int msr, unsigned low, unsigned high)
{
	/*
	 * This will silently swallow a #GP from WRMSR.  It may be worth
	 * changing that.
	 */
	xen_write_msr_safe(msr, low, high);
}

/* This is called once we have the cpu_possible_mask */
void __init xen_setup_vcpu_info_placement(void)
{
	int cpu;

	for_each_possible_cpu(cpu) {
		/* Set up direct vCPU id mapping for PV guests. */
		per_cpu(xen_vcpu_id, cpu) = cpu;

		/*
		 * xen_vcpu_setup(cpu) can fail  -- in which case it
		 * falls back to the shared_info version for cpus
		 * where xen_vcpu_nr(cpu) < MAX_VIRT_CPUS.
		 *
		 * xen_cpu_up_prepare_pv() handles the rest by failing
		 * them in hotplug.
		 */
		(void) xen_vcpu_setup(cpu);
	}

	/*
	 * xen_vcpu_setup managed to place the vcpu_info within the
	 * percpu area for all cpus, so make use of it.
	 */
	if (xen_have_vcpu_info_placement) {
		pv_ops.irq.save_fl = __PV_IS_CALLEE_SAVE(xen_save_fl_direct);
		pv_ops.irq.restore_fl =
			__PV_IS_CALLEE_SAVE(xen_restore_fl_direct);
		pv_ops.irq.irq_disable =
			__PV_IS_CALLEE_SAVE(xen_irq_disable_direct);
		pv_ops.irq.irq_enable =
			__PV_IS_CALLEE_SAVE(xen_irq_enable_direct);
		pv_ops.mmu.read_cr2 =
			__PV_IS_CALLEE_SAVE(xen_read_cr2_direct);
	}
}

static const struct pv_info xen_info __initconst = {
	.extra_user_64bit_cs = FLAT_USER_CS64,
	.name = "Xen",
};

static const struct pv_cpu_ops xen_cpu_ops __initconst = {
	.cpuid = xen_cpuid,

	.set_debugreg = xen_set_debugreg,
	.get_debugreg = xen_get_debugreg,

	.read_cr0 = xen_read_cr0,
	.write_cr0 = xen_write_cr0,

	.write_cr4 = xen_write_cr4,

	.wbinvd = native_wbinvd,

	.read_msr = xen_read_msr,
	.write_msr = xen_write_msr,

	.read_msr_safe = xen_read_msr_safe,
	.write_msr_safe = xen_write_msr_safe,

	.read_pmc = xen_read_pmc,

	.iret = xen_iret,
	.usergs_sysret64 = xen_sysret64,

	.load_tr_desc = paravirt_nop,
	.set_ldt = xen_set_ldt,
	.load_gdt = xen_load_gdt,
	.load_idt = xen_load_idt,
	.load_tls = xen_load_tls,
	.load_gs_index = xen_load_gs_index,

	.alloc_ldt = xen_alloc_ldt,
	.free_ldt = xen_free_ldt,

	.store_tr = xen_store_tr,

	.write_ldt_entry = xen_write_ldt_entry,
	.write_gdt_entry = xen_write_gdt_entry,
	.write_idt_entry = xen_write_idt_entry,
	.load_sp0 = xen_load_sp0,

#ifdef CONFIG_X86_IOPL_IOPERM
	.invalidate_io_bitmap = xen_invalidate_io_bitmap,
	.update_io_bitmap = xen_update_io_bitmap,
#endif
	.io_delay = xen_io_delay,

	/* Xen takes care of %gs when switching to usermode for us */
	.swapgs = paravirt_nop,

	.start_context_switch = paravirt_start_context_switch,
	.end_context_switch = xen_end_context_switch,
};

static void xen_restart(char *msg)
{
	xen_reboot(SHUTDOWN_reboot);
}

static void xen_machine_halt(void)
{
	xen_reboot(SHUTDOWN_poweroff);
}

static void xen_machine_power_off(void)
{
	if (pm_power_off)
		pm_power_off();
	xen_reboot(SHUTDOWN_poweroff);
}

static void xen_crash_shutdown(struct pt_regs *regs)
{
	xen_reboot(SHUTDOWN_crash);
}

static const struct machine_ops xen_machine_ops __initconst = {
	.restart = xen_restart,
	.halt = xen_machine_halt,
	.power_off = xen_machine_power_off,
	.shutdown = xen_machine_halt,
	.crash_shutdown = xen_crash_shutdown,
	.emergency_restart = xen_emergency_restart,
};

static unsigned char xen_get_nmi_reason(void)
{
	unsigned char reason = 0;

	/* Construct a value which looks like it came from port 0x61. */
	if (test_bit(_XEN_NMIREASON_io_error,
		     &HYPERVISOR_shared_info->arch.nmi_reason))
		reason |= NMI_REASON_IOCHK;
	if (test_bit(_XEN_NMIREASON_pci_serr,
		     &HYPERVISOR_shared_info->arch.nmi_reason))
		reason |= NMI_REASON_SERR;

	return reason;
}

static void __init xen_boot_params_init_edd(void)
{
#if IS_ENABLED(CONFIG_EDD)
	struct xen_platform_op op;
	struct edd_info *edd_info;
	u32 *mbr_signature;
	unsigned nr;
	int ret;

	edd_info = boot_params.eddbuf;
	mbr_signature = boot_params.edd_mbr_sig_buffer;

	op.cmd = XENPF_firmware_info;

	op.u.firmware_info.type = XEN_FW_DISK_INFO;
	for (nr = 0; nr < EDDMAXNR; nr++) {
		struct edd_info *info = edd_info + nr;

		op.u.firmware_info.index = nr;
		info->params.length = sizeof(info->params);
		set_xen_guest_handle(op.u.firmware_info.u.disk_info.edd_params,
				     &info->params);
		ret = HYPERVISOR_platform_op(&op);
		if (ret)
			break;

#define C(x) info->x = op.u.firmware_info.u.disk_info.x
		C(device);
		C(version);
		C(interface_support);
		C(legacy_max_cylinder);
		C(legacy_max_head);
		C(legacy_sectors_per_track);
#undef C
	}
	boot_params.eddbuf_entries = nr;

	op.u.firmware_info.type = XEN_FW_DISK_MBR_SIGNATURE;
	for (nr = 0; nr < EDD_MBR_SIG_MAX; nr++) {
		op.u.firmware_info.index = nr;
		ret = HYPERVISOR_platform_op(&op);
		if (ret)
			break;
		mbr_signature[nr] = op.u.firmware_info.u.disk_mbr_signature.mbr_signature;
	}
	boot_params.edd_mbr_sig_buf_entries = nr;
#endif
}

/*
 * Set up the GDT and segment registers for -fstack-protector.  Until
 * we do this, we have to be careful not to call any stack-protected
 * function, which is most of the kernel.
 */
static void __init xen_setup_gdt(int cpu)
{
	pv_ops.cpu.write_gdt_entry = xen_write_gdt_entry_boot;
	pv_ops.cpu.load_gdt = xen_load_gdt_boot;

	setup_stack_canary_segment(cpu);
	switch_to_new_gdt(cpu);

	pv_ops.cpu.write_gdt_entry = xen_write_gdt_entry;
	pv_ops.cpu.load_gdt = xen_load_gdt;
}

static void __init xen_dom0_set_legacy_features(void)
{
	x86_platform.legacy.rtc = 1;
}

/* First C function to be called on Xen boot */
asmlinkage __visible void __init xen_start_kernel(void)
{
	struct physdev_set_iopl set_iopl;
	unsigned long initrd_start = 0;
	int rc;

	if (!xen_start_info)
		return;

	xen_domain_type = XEN_PV_DOMAIN;
	xen_start_flags = xen_start_info->flags;

	xen_setup_features();

	/* Install Xen paravirt ops */
	pv_info = xen_info;
	pv_ops.init.patch = paravirt_patch_default;
	pv_ops.cpu = xen_cpu_ops;
	xen_init_irq_ops();

	/*
	 * Setup xen_vcpu early because it is needed for
	 * local_irq_disable(), irqs_disabled(), e.g. in printk().
	 *
	 * Don't do the full vcpu_info placement stuff until we have
	 * the cpu_possible_mask and a non-dummy shared_info.
	 */
	xen_vcpu_info_reset(0);

	x86_platform.get_nmi_reason = xen_get_nmi_reason;

	x86_init.resources.memory_setup = xen_memory_setup;
	x86_init.irqs.intr_mode_select	= x86_init_noop;
	x86_init.irqs.intr_mode_init	= x86_init_noop;
	x86_init.oem.arch_setup = xen_arch_setup;
	x86_init.oem.banner = xen_banner;
	x86_init.hyper.init_platform = xen_pv_init_platform;
	x86_init.hyper.guest_late_init = xen_pv_guest_late_init;

	/*
	 * Set up some pagetable state before starting to set any ptes.
	 */

	xen_setup_machphys_mapping();
	xen_init_mmu_ops();

	/* Prevent unwanted bits from being set in PTEs. */
	__supported_pte_mask &= ~_PAGE_GLOBAL;
	__default_kernel_pte_mask &= ~_PAGE_GLOBAL;

	/*
	 * Prevent page tables from being allocated in highmem, even
	 * if CONFIG_HIGHPTE is enabled.
	 */
	__userpte_alloc_gfp &= ~__GFP_HIGHMEM;

	/* Get mfn list */
	xen_build_dynamic_phys_to_machine();

	/*
	 * Set up kernel GDT and segment registers, mainly so that
	 * -fstack-protector code can be executed.
	 */
	xen_setup_gdt(0);

	/* Work out if we support NX */
	get_cpu_cap(&boot_cpu_data);
	x86_configure_nx();

	/* Determine virtual and physical address sizes */
	get_cpu_address_sizes(&boot_cpu_data);

	/* Let's presume PV guests always boot on vCPU with id 0. */
	per_cpu(xen_vcpu_id, 0) = 0;

	idt_setup_early_handler();

	xen_init_capabilities();

#ifdef CONFIG_X86_LOCAL_APIC
	/*
	 * set up the basic apic ops.
	 */
	xen_init_apic();
#endif

	if (xen_feature(XENFEAT_mmu_pt_update_preserve_ad)) {
		pv_ops.mmu.ptep_modify_prot_start =
			xen_ptep_modify_prot_start;
		pv_ops.mmu.ptep_modify_prot_commit =
			xen_ptep_modify_prot_commit;
	}

	machine_ops = xen_machine_ops;

	/*
	 * The only reliable way to retain the initial address of the
	 * percpu gdt_page is to remember it here, so we can go and
	 * mark it RW later, when the initial percpu area is freed.
	 */
	xen_initial_gdt = &per_cpu(gdt_page, 0);

	xen_smp_init();

#ifdef CONFIG_ACPI_NUMA
	/*
	 * The pages we from Xen are not related to machine pages, so
	 * any NUMA information the kernel tries to get from ACPI will
	 * be meaningless.  Prevent it from trying.
	 */
	disable_srat();
#endif
	WARN_ON(xen_cpuhp_setup(xen_cpu_up_prepare_pv, xen_cpu_dead_pv));

	local_irq_disable();
	early_boot_irqs_disabled = true;

	xen_raw_console_write("mapping kernel into physical memory\n");
	xen_setup_kernel_pagetable((pgd_t *)xen_start_info->pt_base,
				   xen_start_info->nr_pages);
	xen_reserve_special_pages();

	/*
	 * We used to do this in xen_arch_setup, but that is too late
	 * on AMD were early_cpu_init (run before ->arch_setup()) calls
	 * early_amd_init which pokes 0xcf8 port.
	 */
	set_iopl.iopl = 1;
	rc = HYPERVISOR_physdev_op(PHYSDEVOP_set_iopl, &set_iopl);
	if (rc != 0)
		xen_raw_printk("physdev_op failed %d\n", rc);


	if (xen_start_info->mod_start) {
	    if (xen_start_info->flags & SIF_MOD_START_PFN)
		initrd_start = PFN_PHYS(xen_start_info->mod_start);
	    else
		initrd_start = __pa(xen_start_info->mod_start);
	}

	/* Poke various useful things into boot_params */
	boot_params.hdr.type_of_loader = (9 << 4) | 0;
	boot_params.hdr.ramdisk_image = initrd_start;
	boot_params.hdr.ramdisk_size = xen_start_info->mod_len;
	boot_params.hdr.cmd_line_ptr = __pa(xen_start_info->cmd_line);
	boot_params.hdr.hardware_subarch = X86_SUBARCH_XEN;

	if (!xen_initial_domain()) {
		add_preferred_console("xenboot", 0, NULL);
		if (pci_xen)
			x86_init.pci.arch_init = pci_xen_init;
	} else {
		const struct dom0_vga_console_info *info =
			(void *)((char *)xen_start_info +
				 xen_start_info->console.dom0.info_off);
		struct xen_platform_op op = {
			.cmd = XENPF_firmware_info,
			.interface_version = XENPF_INTERFACE_VERSION,
			.u.firmware_info.type = XEN_FW_KBD_SHIFT_FLAGS,
		};

		x86_platform.set_legacy_features =
				xen_dom0_set_legacy_features;
		xen_init_vga(info, xen_start_info->console.dom0.info_size);
		xen_start_info->console.domU.mfn = 0;
		xen_start_info->console.domU.evtchn = 0;

		if (HYPERVISOR_platform_op(&op) == 0)
			boot_params.kbd_status = op.u.firmware_info.u.kbd_shift_flags;

		/* Make sure ACS will be enabled */
		pci_request_acs();

		xen_acpi_sleep_register();

		/* Avoid searching for BIOS MP tables */
		x86_init.mpparse.find_smp_config = x86_init_noop;
		x86_init.mpparse.get_smp_config = x86_init_uint_noop;

		xen_boot_params_init_edd();

#ifdef CONFIG_ACPI
		/*
		 * Disable selecting "Firmware First mode" for correctable
		 * memory errors, as this is the duty of the hypervisor to
		 * decide.
		 */
		acpi_disable_cmcff = 1;
#endif
	}

	if (!boot_params.screen_info.orig_video_isVGA)
		add_preferred_console("tty", 0, NULL);
	add_preferred_console("hvc", 0, NULL);
	if (boot_params.screen_info.orig_video_isVGA)
		add_preferred_console("tty", 0, NULL);

#ifdef CONFIG_PCI
	/* PCI BIOS service won't work from a PV guest. */
	pci_probe &= ~PCI_PROBE_BIOS;
#endif
	xen_raw_console_write("about to get started...\n");

	/* We need this for printk timestamps */
	xen_setup_runstate_info(0);

	xen_efi_init(&boot_params);

	/* Start the world */
	cr4_init_shadow(); /* 32b kernel does this in i386_start_kernel() */
	x86_64_start_reservations((char *)__pa_symbol(&boot_params));
}

static int xen_cpu_up_prepare_pv(unsigned int cpu)
{
	int rc;

	if (per_cpu(xen_vcpu, cpu) == NULL)
		return -ENODEV;

	xen_setup_timer(cpu);

	rc = xen_smp_intr_init(cpu);
	if (rc) {
		WARN(1, "xen_smp_intr_init() for CPU %d failed: %d\n",
		     cpu, rc);
		return rc;
	}

	rc = xen_smp_intr_init_pv(cpu);
	if (rc) {
		WARN(1, "xen_smp_intr_init_pv() for CPU %d failed: %d\n",
		     cpu, rc);
		return rc;
	}

	return 0;
}

static int xen_cpu_dead_pv(unsigned int cpu)
{
	xen_smp_intr_free(cpu);
	xen_smp_intr_free_pv(cpu);

	xen_teardown_timer(cpu);

	return 0;
}

static uint32_t __init xen_platform_pv(void)
{
	if (xen_pv_domain())
		return xen_cpuid_base();

	return 0;
}

const __initconst struct hypervisor_x86 x86_hyper_xen_pv = {
	.name                   = "Xen PV",
	.detect                 = xen_platform_pv,
	.type			= X86_HYPER_XEN_PV,
	.runtime.pin_vcpu       = xen_pin_vcpu,
	.ignore_nopv		= true,
};<|MERGE_RESOLUTION|>--- conflicted
+++ resolved
@@ -920,23 +920,12 @@
 static int xen_write_msr_safe(unsigned int msr, unsigned low, unsigned high)
 {
 	int ret;
-<<<<<<< HEAD
-#ifdef CONFIG_X86_64
 	unsigned int which;
 	u64 base;
-#endif
-=======
-	unsigned int which;
-	u64 base;
->>>>>>> d1988041
 
 	ret = 0;
 
 	switch (msr) {
-<<<<<<< HEAD
-#ifdef CONFIG_X86_64
-=======
->>>>>>> d1988041
 	case MSR_FS_BASE:		which = SEGBASE_FS; goto set;
 	case MSR_KERNEL_GS_BASE:	which = SEGBASE_GS_USER; goto set;
 	case MSR_GS_BASE:		which = SEGBASE_GS_KERNEL; goto set;
