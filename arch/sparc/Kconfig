--- conflicted
+++ resolved
@@ -30,22 +30,17 @@
 	select USE_GENERIC_SMP_HELPERS if SMP
 	select GENERIC_PCI_IOMAP
 	select HAVE_NMI_WATCHDOG if SPARC64
-<<<<<<< HEAD
 	select HAVE_BPF_JIT
 	select GENERIC_SMP_IDLE_THREAD
-=======
 	select GENERIC_CMOS_UPDATE
->>>>>>> b80fe101
+	select GENERIC_CLOCKEVENTS
 
 config SPARC32
 	def_bool !64BIT
 	select GENERIC_ATOMIC64
 	select CLZ_TAB
-<<<<<<< HEAD
 	select ARCH_THREAD_INFO_ALLOCATOR
-=======
 	select ARCH_USES_GETTIMEOFFSET
->>>>>>> b80fe101
 
 config SPARC64
 	def_bool 64BIT
@@ -72,11 +67,7 @@
 	select IRQ_PREFLOW_FASTEOI
 	select ARCH_HAVE_NMI_SAFE_CMPXCHG
 	select HAVE_C_RECORDMCOUNT
-<<<<<<< HEAD
 	select NO_BOOTMEM
-=======
-	select GENERIC_CLOCKEVENTS
->>>>>>> b80fe101
 
 config ARCH_DEFCONFIG
 	string
@@ -89,16 +80,6 @@
 	default 32 if SPARC32
 	default 64 if SPARC64
 
-<<<<<<< HEAD
-config GENERIC_CMOS_UPDATE
-	bool
-	default y
-
-config GENERIC_CLOCKEVENTS
-	def_bool y
-
-=======
->>>>>>> b80fe101
 config IOMMU_HELPER
 	bool
 	default y if SPARC64
