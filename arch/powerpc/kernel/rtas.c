// SPDX-License-Identifier: GPL-2.0-or-later
/*
 *
 * Procedures for interfacing to the RTAS on CHRP machines.
 *
 * Peter Bergner, IBM	March 2001.
 * Copyright (C) 2001 IBM.
 */

#include <stdarg.h>
#include <linux/kernel.h>
#include <linux/types.h>
#include <linux/spinlock.h>
#include <linux/export.h>
#include <linux/init.h>
#include <linux/capability.h>
#include <linux/delay.h>
#include <linux/cpu.h>
#include <linux/sched.h>
#include <linux/smp.h>
#include <linux/completion.h>
#include <linux/cpumask.h>
#include <linux/memblock.h>
#include <linux/slab.h>
#include <linux/reboot.h>
#include <linux/syscalls.h>

#include <asm/prom.h>
#include <asm/rtas.h>
#include <asm/hvcall.h>
#include <asm/machdep.h>
#include <asm/firmware.h>
#include <asm/page.h>
#include <asm/param.h>
#include <asm/delay.h>
#include <linux/uaccess.h>
#include <asm/udbg.h>
#include <asm/syscalls.h>
#include <asm/smp.h>
#include <linux/atomic.h>
#include <asm/time.h>
#include <asm/mmu.h>
#include <asm/topology.h>

/* This is here deliberately so it's only used in this file */
void enter_rtas(unsigned long);

struct rtas_t rtas = {
	.lock = __ARCH_SPIN_LOCK_UNLOCKED
};
EXPORT_SYMBOL(rtas);

DEFINE_SPINLOCK(rtas_data_buf_lock);
EXPORT_SYMBOL(rtas_data_buf_lock);

char rtas_data_buf[RTAS_DATA_BUF_SIZE] __cacheline_aligned;
EXPORT_SYMBOL(rtas_data_buf);

unsigned long rtas_rmo_buf;

/*
 * If non-NULL, this gets called when the kernel terminates.
 * This is done like this so rtas_flash can be a module.
 */
void (*rtas_flash_term_hook)(int);
EXPORT_SYMBOL(rtas_flash_term_hook);

/* RTAS use home made raw locking instead of spin_lock_irqsave
 * because those can be called from within really nasty contexts
 * such as having the timebase stopped which would lockup with
 * normal locks and spinlock debugging enabled
 */
static unsigned long lock_rtas(void)
{
	unsigned long flags;

	local_irq_save(flags);
	preempt_disable();
	arch_spin_lock(&rtas.lock);
	return flags;
}

static void unlock_rtas(unsigned long flags)
{
	arch_spin_unlock(&rtas.lock);
	local_irq_restore(flags);
	preempt_enable();
}

/*
 * call_rtas_display_status and call_rtas_display_status_delay
 * are designed only for very early low-level debugging, which
 * is why the token is hard-coded to 10.
 */
static void call_rtas_display_status(unsigned char c)
{
	unsigned long s;

	if (!rtas.base)
		return;

	s = lock_rtas();
	rtas_call_unlocked(&rtas.args, 10, 1, 1, NULL, c);
	unlock_rtas(s);
}

static void call_rtas_display_status_delay(char c)
{
	static int pending_newline = 0;  /* did last write end with unprinted newline? */
	static int width = 16;

	if (c == '\n') {	
		while (width-- > 0)
			call_rtas_display_status(' ');
		width = 16;
		mdelay(500);
		pending_newline = 1;
	} else {
		if (pending_newline) {
			call_rtas_display_status('\r');
			call_rtas_display_status('\n');
		} 
		pending_newline = 0;
		if (width--) {
			call_rtas_display_status(c);
			udelay(10000);
		}
	}
}

void __init udbg_init_rtas_panel(void)
{
	udbg_putc = call_rtas_display_status_delay;
}

#ifdef CONFIG_UDBG_RTAS_CONSOLE

/* If you think you're dying before early_init_dt_scan_rtas() does its
 * work, you can hard code the token values for your firmware here and
 * hardcode rtas.base/entry etc.
 */
static unsigned int rtas_putchar_token = RTAS_UNKNOWN_SERVICE;
static unsigned int rtas_getchar_token = RTAS_UNKNOWN_SERVICE;

static void udbg_rtascon_putc(char c)
{
	int tries;

	if (!rtas.base)
		return;

	/* Add CRs before LFs */
	if (c == '\n')
		udbg_rtascon_putc('\r');

	/* if there is more than one character to be displayed, wait a bit */
	for (tries = 0; tries < 16; tries++) {
		if (rtas_call(rtas_putchar_token, 1, 1, NULL, c) == 0)
			break;
		udelay(1000);
	}
}

static int udbg_rtascon_getc_poll(void)
{
	int c;

	if (!rtas.base)
		return -1;

	if (rtas_call(rtas_getchar_token, 0, 2, &c))
		return -1;

	return c;
}

static int udbg_rtascon_getc(void)
{
	int c;

	while ((c = udbg_rtascon_getc_poll()) == -1)
		;

	return c;
}


void __init udbg_init_rtas_console(void)
{
	udbg_putc = udbg_rtascon_putc;
	udbg_getc = udbg_rtascon_getc;
	udbg_getc_poll = udbg_rtascon_getc_poll;
}
#endif /* CONFIG_UDBG_RTAS_CONSOLE */

void rtas_progress(char *s, unsigned short hex)
{
	struct device_node *root;
	int width;
	const __be32 *p;
	char *os;
	static int display_character, set_indicator;
	static int display_width, display_lines, form_feed;
	static const int *row_width;
	static DEFINE_SPINLOCK(progress_lock);
	static int current_line;
	static int pending_newline = 0;  /* did last write end with unprinted newline? */

	if (!rtas.base)
		return;

	if (display_width == 0) {
		display_width = 0x10;
		if ((root = of_find_node_by_path("/rtas"))) {
			if ((p = of_get_property(root,
					"ibm,display-line-length", NULL)))
				display_width = be32_to_cpu(*p);
			if ((p = of_get_property(root,
					"ibm,form-feed", NULL)))
				form_feed = be32_to_cpu(*p);
			if ((p = of_get_property(root,
					"ibm,display-number-of-lines", NULL)))
				display_lines = be32_to_cpu(*p);
			row_width = of_get_property(root,
					"ibm,display-truncation-length", NULL);
			of_node_put(root);
		}
		display_character = rtas_token("display-character");
		set_indicator = rtas_token("set-indicator");
	}

	if (display_character == RTAS_UNKNOWN_SERVICE) {
		/* use hex display if available */
		if (set_indicator != RTAS_UNKNOWN_SERVICE)
			rtas_call(set_indicator, 3, 1, NULL, 6, 0, hex);
		return;
	}

	spin_lock(&progress_lock);

	/*
	 * Last write ended with newline, but we didn't print it since
	 * it would just clear the bottom line of output. Print it now
	 * instead.
	 *
	 * If no newline is pending and form feed is supported, clear the
	 * display with a form feed; otherwise, print a CR to start output
	 * at the beginning of the line.
	 */
	if (pending_newline) {
		rtas_call(display_character, 1, 1, NULL, '\r');
		rtas_call(display_character, 1, 1, NULL, '\n');
		pending_newline = 0;
	} else {
		current_line = 0;
		if (form_feed)
			rtas_call(display_character, 1, 1, NULL,
				  (char)form_feed);
		else
			rtas_call(display_character, 1, 1, NULL, '\r');
	}
 
	if (row_width)
		width = row_width[current_line];
	else
		width = display_width;
	os = s;
	while (*os) {
		if (*os == '\n' || *os == '\r') {
			/* If newline is the last character, save it
			 * until next call to avoid bumping up the
			 * display output.
			 */
			if (*os == '\n' && !os[1]) {
				pending_newline = 1;
				current_line++;
				if (current_line > display_lines-1)
					current_line = display_lines-1;
				spin_unlock(&progress_lock);
				return;
			}
 
			/* RTAS wants CR-LF, not just LF */
 
			if (*os == '\n') {
				rtas_call(display_character, 1, 1, NULL, '\r');
				rtas_call(display_character, 1, 1, NULL, '\n');
			} else {
				/* CR might be used to re-draw a line, so we'll
				 * leave it alone and not add LF.
				 */
				rtas_call(display_character, 1, 1, NULL, *os);
			}
 
			if (row_width)
				width = row_width[current_line];
			else
				width = display_width;
		} else {
			width--;
			rtas_call(display_character, 1, 1, NULL, *os);
		}
 
		os++;
 
		/* if we overwrite the screen length */
		if (width <= 0)
			while ((*os != 0) && (*os != '\n') && (*os != '\r'))
				os++;
	}
 
	spin_unlock(&progress_lock);
}
EXPORT_SYMBOL(rtas_progress);		/* needed by rtas_flash module */

int rtas_token(const char *service)
{
	const __be32 *tokp;
	if (rtas.dev == NULL)
		return RTAS_UNKNOWN_SERVICE;
	tokp = of_get_property(rtas.dev, service, NULL);
	return tokp ? be32_to_cpu(*tokp) : RTAS_UNKNOWN_SERVICE;
}
EXPORT_SYMBOL(rtas_token);

int rtas_service_present(const char *service)
{
	return rtas_token(service) != RTAS_UNKNOWN_SERVICE;
}
EXPORT_SYMBOL(rtas_service_present);

#ifdef CONFIG_RTAS_ERROR_LOGGING
/*
 * Return the firmware-specified size of the error log buffer
 *  for all rtas calls that require an error buffer argument.
 *  This includes 'check-exception' and 'rtas-last-error'.
 */
int rtas_get_error_log_max(void)
{
	static int rtas_error_log_max;
	if (rtas_error_log_max)
		return rtas_error_log_max;

	rtas_error_log_max = rtas_token ("rtas-error-log-max");
	if ((rtas_error_log_max == RTAS_UNKNOWN_SERVICE) ||
	    (rtas_error_log_max > RTAS_ERROR_LOG_MAX)) {
		printk (KERN_WARNING "RTAS: bad log buffer size %d\n",
			rtas_error_log_max);
		rtas_error_log_max = RTAS_ERROR_LOG_MAX;
	}
	return rtas_error_log_max;
}
EXPORT_SYMBOL(rtas_get_error_log_max);


static char rtas_err_buf[RTAS_ERROR_LOG_MAX];
static int rtas_last_error_token;

/** Return a copy of the detailed error text associated with the
 *  most recent failed call to rtas.  Because the error text
 *  might go stale if there are any other intervening rtas calls,
 *  this routine must be called atomically with whatever produced
 *  the error (i.e. with rtas.lock still held from the previous call).
 */
static char *__fetch_rtas_last_error(char *altbuf)
{
	struct rtas_args err_args, save_args;
	u32 bufsz;
	char *buf = NULL;

	if (rtas_last_error_token == -1)
		return NULL;

	bufsz = rtas_get_error_log_max();

	err_args.token = cpu_to_be32(rtas_last_error_token);
	err_args.nargs = cpu_to_be32(2);
	err_args.nret = cpu_to_be32(1);
	err_args.args[0] = cpu_to_be32(__pa(rtas_err_buf));
	err_args.args[1] = cpu_to_be32(bufsz);
	err_args.args[2] = 0;

	save_args = rtas.args;
	rtas.args = err_args;

	enter_rtas(__pa(&rtas.args));

	err_args = rtas.args;
	rtas.args = save_args;

	/* Log the error in the unlikely case that there was one. */
	if (unlikely(err_args.args[2] == 0)) {
		if (altbuf) {
			buf = altbuf;
		} else {
			buf = rtas_err_buf;
			if (slab_is_available())
				buf = kmalloc(RTAS_ERROR_LOG_MAX, GFP_ATOMIC);
		}
		if (buf)
			memcpy(buf, rtas_err_buf, RTAS_ERROR_LOG_MAX);
	}

	return buf;
}

#define get_errorlog_buffer()	kmalloc(RTAS_ERROR_LOG_MAX, GFP_KERNEL)

#else /* CONFIG_RTAS_ERROR_LOGGING */
#define __fetch_rtas_last_error(x)	NULL
#define get_errorlog_buffer()		NULL
#endif


static void
va_rtas_call_unlocked(struct rtas_args *args, int token, int nargs, int nret,
		      va_list list)
{
	int i;

	args->token = cpu_to_be32(token);
	args->nargs = cpu_to_be32(nargs);
	args->nret  = cpu_to_be32(nret);
	args->rets  = &(args->args[nargs]);

	for (i = 0; i < nargs; ++i)
		args->args[i] = cpu_to_be32(va_arg(list, __u32));

	for (i = 0; i < nret; ++i)
		args->rets[i] = 0;

	enter_rtas(__pa(args));
}

void rtas_call_unlocked(struct rtas_args *args, int token, int nargs, int nret, ...)
{
	va_list list;

	va_start(list, nret);
	va_rtas_call_unlocked(args, token, nargs, nret, list);
	va_end(list);
}

int rtas_call(int token, int nargs, int nret, int *outputs, ...)
{
	va_list list;
	int i;
	unsigned long s;
	struct rtas_args *rtas_args;
	char *buff_copy = NULL;
	int ret;

	if (!rtas.entry || token == RTAS_UNKNOWN_SERVICE)
		return -1;

	s = lock_rtas();

	/* We use the global rtas args buffer */
	rtas_args = &rtas.args;

	va_start(list, outputs);
	va_rtas_call_unlocked(rtas_args, token, nargs, nret, list);
	va_end(list);

	/* A -1 return code indicates that the last command couldn't
	   be completed due to a hardware error. */
	if (be32_to_cpu(rtas_args->rets[0]) == -1)
		buff_copy = __fetch_rtas_last_error(NULL);

	if (nret > 1 && outputs != NULL)
		for (i = 0; i < nret-1; ++i)
			outputs[i] = be32_to_cpu(rtas_args->rets[i+1]);
	ret = (nret > 0)? be32_to_cpu(rtas_args->rets[0]): 0;

	unlock_rtas(s);

	if (buff_copy) {
		log_error(buff_copy, ERR_TYPE_RTAS_LOG, 0);
		if (slab_is_available())
			kfree(buff_copy);
	}
	return ret;
}
EXPORT_SYMBOL(rtas_call);

/* For RTAS_BUSY (-2), delay for 1 millisecond.  For an extended busy status
 * code of 990n, perform the hinted delay of 10^n (last digit) milliseconds.
 */
unsigned int rtas_busy_delay_time(int status)
{
	int order;
	unsigned int ms = 0;

	if (status == RTAS_BUSY) {
		ms = 1;
	} else if (status >= RTAS_EXTENDED_DELAY_MIN &&
		   status <= RTAS_EXTENDED_DELAY_MAX) {
		order = status - RTAS_EXTENDED_DELAY_MIN;
		for (ms = 1; order > 0; order--)
			ms *= 10;
	}

	return ms;
}
EXPORT_SYMBOL(rtas_busy_delay_time);

/* For an RTAS busy status code, perform the hinted delay. */
unsigned int rtas_busy_delay(int status)
{
	unsigned int ms;

	might_sleep();
	ms = rtas_busy_delay_time(status);
	if (ms && need_resched())
		msleep(ms);

	return ms;
}
EXPORT_SYMBOL(rtas_busy_delay);

static int rtas_error_rc(int rtas_rc)
{
	int rc;

	switch (rtas_rc) {
		case -1: 		/* Hardware Error */
			rc = -EIO;
			break;
		case -3:		/* Bad indicator/domain/etc */
			rc = -EINVAL;
			break;
		case -9000:		/* Isolation error */
			rc = -EFAULT;
			break;
		case -9001:		/* Outstanding TCE/PTE */
			rc = -EEXIST;
			break;
		case -9002:		/* No usable slot */
			rc = -ENODEV;
			break;
		default:
			printk(KERN_ERR "%s: unexpected RTAS error %d\n",
					__func__, rtas_rc);
			rc = -ERANGE;
			break;
	}
	return rc;
}

int rtas_get_power_level(int powerdomain, int *level)
{
	int token = rtas_token("get-power-level");
	int rc;

	if (token == RTAS_UNKNOWN_SERVICE)
		return -ENOENT;

	while ((rc = rtas_call(token, 1, 2, level, powerdomain)) == RTAS_BUSY)
		udelay(1);

	if (rc < 0)
		return rtas_error_rc(rc);
	return rc;
}
EXPORT_SYMBOL(rtas_get_power_level);

int rtas_set_power_level(int powerdomain, int level, int *setlevel)
{
	int token = rtas_token("set-power-level");
	int rc;

	if (token == RTAS_UNKNOWN_SERVICE)
		return -ENOENT;

	do {
		rc = rtas_call(token, 2, 2, setlevel, powerdomain, level);
	} while (rtas_busy_delay(rc));

	if (rc < 0)
		return rtas_error_rc(rc);
	return rc;
}
EXPORT_SYMBOL(rtas_set_power_level);

int rtas_get_sensor(int sensor, int index, int *state)
{
	int token = rtas_token("get-sensor-state");
	int rc;

	if (token == RTAS_UNKNOWN_SERVICE)
		return -ENOENT;

	do {
		rc = rtas_call(token, 2, 2, state, sensor, index);
	} while (rtas_busy_delay(rc));

	if (rc < 0)
		return rtas_error_rc(rc);
	return rc;
}
EXPORT_SYMBOL(rtas_get_sensor);

int rtas_get_sensor_fast(int sensor, int index, int *state)
{
	int token = rtas_token("get-sensor-state");
	int rc;

	if (token == RTAS_UNKNOWN_SERVICE)
		return -ENOENT;

	rc = rtas_call(token, 2, 2, state, sensor, index);
	WARN_ON(rc == RTAS_BUSY || (rc >= RTAS_EXTENDED_DELAY_MIN &&
				    rc <= RTAS_EXTENDED_DELAY_MAX));

	if (rc < 0)
		return rtas_error_rc(rc);
	return rc;
}

bool rtas_indicator_present(int token, int *maxindex)
{
	int proplen, count, i;
	const struct indicator_elem {
		__be32 token;
		__be32 maxindex;
	} *indicators;

	indicators = of_get_property(rtas.dev, "rtas-indicators", &proplen);
	if (!indicators)
		return false;

	count = proplen / sizeof(struct indicator_elem);

	for (i = 0; i < count; i++) {
		if (__be32_to_cpu(indicators[i].token) != token)
			continue;
		if (maxindex)
			*maxindex = __be32_to_cpu(indicators[i].maxindex);
		return true;
	}

	return false;
}
EXPORT_SYMBOL(rtas_indicator_present);

int rtas_set_indicator(int indicator, int index, int new_value)
{
	int token = rtas_token("set-indicator");
	int rc;

	if (token == RTAS_UNKNOWN_SERVICE)
		return -ENOENT;

	do {
		rc = rtas_call(token, 3, 1, NULL, indicator, index, new_value);
	} while (rtas_busy_delay(rc));

	if (rc < 0)
		return rtas_error_rc(rc);
	return rc;
}
EXPORT_SYMBOL(rtas_set_indicator);

/*
 * Ignoring RTAS extended delay
 */
int rtas_set_indicator_fast(int indicator, int index, int new_value)
{
	int rc;
	int token = rtas_token("set-indicator");

	if (token == RTAS_UNKNOWN_SERVICE)
		return -ENOENT;

	rc = rtas_call(token, 3, 1, NULL, indicator, index, new_value);

	WARN_ON(rc == RTAS_BUSY || (rc >= RTAS_EXTENDED_DELAY_MIN &&
				    rc <= RTAS_EXTENDED_DELAY_MAX));

	if (rc < 0)
		return rtas_error_rc(rc);

	return rc;
}

void __noreturn rtas_restart(char *cmd)
{
	if (rtas_flash_term_hook)
		rtas_flash_term_hook(SYS_RESTART);
	printk("RTAS system-reboot returned %d\n",
	       rtas_call(rtas_token("system-reboot"), 0, 1, NULL));
	for (;;);
}

void rtas_power_off(void)
{
	if (rtas_flash_term_hook)
		rtas_flash_term_hook(SYS_POWER_OFF);
	/* allow power on only with power button press */
	printk("RTAS power-off returned %d\n",
	       rtas_call(rtas_token("power-off"), 2, 1, NULL, -1, -1));
	for (;;);
}

void __noreturn rtas_halt(void)
{
	if (rtas_flash_term_hook)
		rtas_flash_term_hook(SYS_HALT);
	/* allow power on only with power button press */
	printk("RTAS power-off returned %d\n",
	       rtas_call(rtas_token("power-off"), 2, 1, NULL, -1, -1));
	for (;;);
}

/* Must be in the RMO region, so we place it here */
static char rtas_os_term_buf[2048];

void rtas_os_term(char *str)
{
	int status;

	/*
	 * Firmware with the ibm,extended-os-term property is guaranteed
	 * to always return from an ibm,os-term call. Earlier versions without
	 * this property may terminate the partition which we want to avoid
	 * since it interferes with panic_timeout.
	 */
	if (RTAS_UNKNOWN_SERVICE == rtas_token("ibm,os-term") ||
	    RTAS_UNKNOWN_SERVICE == rtas_token("ibm,extended-os-term"))
		return;

	snprintf(rtas_os_term_buf, 2048, "OS panic: %s", str);

	do {
		status = rtas_call(rtas_token("ibm,os-term"), 1, 1, NULL,
				   __pa(rtas_os_term_buf));
	} while (rtas_busy_delay(status));

	if (status != 0)
		printk(KERN_EMERG "ibm,os-term call failed %d\n", status);
}

static int ibm_suspend_me_token = RTAS_UNKNOWN_SERVICE;
#ifdef CONFIG_PPC_PSERIES
static int __rtas_suspend_last_cpu(struct rtas_suspend_me_data *data, int wake_when_done)
{
	u16 slb_size = mmu_slb_size;
	int rc = H_MULTI_THREADS_ACTIVE;
	int cpu;

	slb_set_size(SLB_MIN_SIZE);
	printk(KERN_DEBUG "calling ibm,suspend-me on cpu %i\n", smp_processor_id());

	while (rc == H_MULTI_THREADS_ACTIVE && !atomic_read(&data->done) &&
	       !atomic_read(&data->error))
		rc = rtas_call(data->token, 0, 1, NULL);

	if (rc || atomic_read(&data->error)) {
		printk(KERN_DEBUG "ibm,suspend-me returned %d\n", rc);
		slb_set_size(slb_size);
	}

	if (atomic_read(&data->error))
		rc = atomic_read(&data->error);

	atomic_set(&data->error, rc);
	pSeries_coalesce_init();

	if (wake_when_done) {
		atomic_set(&data->done, 1);

		for_each_online_cpu(cpu)
			plpar_hcall_norets(H_PROD, get_hard_smp_processor_id(cpu));
	}

	if (atomic_dec_return(&data->working) == 0)
		complete(data->complete);

	return rc;
}

int rtas_suspend_last_cpu(struct rtas_suspend_me_data *data)
{
	atomic_inc(&data->working);
	return __rtas_suspend_last_cpu(data, 0);
}

static int __rtas_suspend_cpu(struct rtas_suspend_me_data *data, int wake_when_done)
{
	long rc = H_SUCCESS;
	unsigned long msr_save;
	int cpu;

	atomic_inc(&data->working);

	/* really need to ensure MSR.EE is off for H_JOIN */
	msr_save = mfmsr();
	mtmsr(msr_save & ~(MSR_EE));

	while (rc == H_SUCCESS && !atomic_read(&data->done) && !atomic_read(&data->error))
		rc = plpar_hcall_norets(H_JOIN);

	mtmsr(msr_save);

	if (rc == H_SUCCESS) {
		/* This cpu was prodded and the suspend is complete. */
		goto out;
	} else if (rc == H_CONTINUE) {
		/* All other cpus are in H_JOIN, this cpu does
		 * the suspend.
		 */
		return __rtas_suspend_last_cpu(data, wake_when_done);
	} else {
		printk(KERN_ERR "H_JOIN on cpu %i failed with rc = %ld\n",
		       smp_processor_id(), rc);
		atomic_set(&data->error, rc);
	}

	if (wake_when_done) {
		atomic_set(&data->done, 1);

		/* This cpu did the suspend or got an error; in either case,
		 * we need to prod all other other cpus out of join state.
		 * Extra prods are harmless.
		 */
		for_each_online_cpu(cpu)
			plpar_hcall_norets(H_PROD, get_hard_smp_processor_id(cpu));
	}
out:
	if (atomic_dec_return(&data->working) == 0)
		complete(data->complete);
	return rc;
}

int rtas_suspend_cpu(struct rtas_suspend_me_data *data)
{
	return __rtas_suspend_cpu(data, 0);
}

static void rtas_percpu_suspend_me(void *info)
{
	__rtas_suspend_cpu((struct rtas_suspend_me_data *)info, 1);
}

enum rtas_cpu_state {
	DOWN,
	UP,
};

#ifndef CONFIG_SMP
static int rtas_cpu_state_change_mask(enum rtas_cpu_state state,
				cpumask_var_t cpus)
{
	if (!cpumask_empty(cpus)) {
		cpumask_clear(cpus);
		return -EINVAL;
	} else
		return 0;
}
#else
/* On return cpumask will be altered to indicate CPUs changed.
 * CPUs with states changed will be set in the mask,
 * CPUs with status unchanged will be unset in the mask. */
static int rtas_cpu_state_change_mask(enum rtas_cpu_state state,
				cpumask_var_t cpus)
{
	int cpu;
	int cpuret = 0;
	int ret = 0;

	if (cpumask_empty(cpus))
		return 0;

	for_each_cpu(cpu, cpus) {
		struct device *dev = get_cpu_device(cpu);

		switch (state) {
		case DOWN:
			cpuret = device_offline(dev);
			break;
		case UP:
			cpuret = device_online(dev);
			break;
		}
		if (cpuret < 0) {
			pr_debug("%s: cpu_%s for cpu#%d returned %d.\n",
					__func__,
					((state == UP) ? "up" : "down"),
					cpu, cpuret);
			if (!ret)
				ret = cpuret;
			if (state == UP) {
				/* clear bits for unchanged cpus, return */
				cpumask_shift_right(cpus, cpus, cpu);
				cpumask_shift_left(cpus, cpus, cpu);
				break;
			} else {
				/* clear bit for unchanged cpu, continue */
				cpumask_clear_cpu(cpu, cpus);
			}
		}
		cond_resched();
	}

	return ret;
}
#endif

int rtas_online_cpus_mask(cpumask_var_t cpus)
{
	int ret;

	ret = rtas_cpu_state_change_mask(UP, cpus);

	if (ret) {
		cpumask_var_t tmp_mask;

		if (!alloc_cpumask_var(&tmp_mask, GFP_KERNEL))
			return ret;

		/* Use tmp_mask to preserve cpus mask from first failure */
		cpumask_copy(tmp_mask, cpus);
		rtas_offline_cpus_mask(tmp_mask);
		free_cpumask_var(tmp_mask);
	}

	return ret;
}

int rtas_offline_cpus_mask(cpumask_var_t cpus)
{
	return rtas_cpu_state_change_mask(DOWN, cpus);
}

int rtas_ibm_suspend_me(u64 handle)
{
	long state;
	long rc;
	unsigned long retbuf[PLPAR_HCALL_BUFSIZE];
	struct rtas_suspend_me_data data;
	DECLARE_COMPLETION_ONSTACK(done);
	cpumask_var_t offline_mask;
	int cpuret;

	if (!rtas_service_present("ibm,suspend-me"))
		return -ENOSYS;

	/* Make sure the state is valid */
	rc = plpar_hcall(H_VASI_STATE, retbuf, handle);

	state = retbuf[0];

	if (rc) {
		printk(KERN_ERR "rtas_ibm_suspend_me: vasi_state returned %ld\n",rc);
		return rc;
	} else if (state == H_VASI_ENABLED) {
		return -EAGAIN;
	} else if (state != H_VASI_SUSPENDING) {
		printk(KERN_ERR "rtas_ibm_suspend_me: vasi_state returned state %ld\n",
		       state);
		return -EIO;
	}

	if (!alloc_cpumask_var(&offline_mask, GFP_KERNEL))
		return -ENOMEM;

	atomic_set(&data.working, 0);
	atomic_set(&data.done, 0);
	atomic_set(&data.error, 0);
	data.token = rtas_token("ibm,suspend-me");
	data.complete = &done;

	lock_device_hotplug();

	/* All present CPUs must be online */
	cpumask_andnot(offline_mask, cpu_present_mask, cpu_online_mask);
	cpuret = rtas_online_cpus_mask(offline_mask);
	if (cpuret) {
		pr_err("%s: Could not bring present CPUs online.\n", __func__);
		atomic_set(&data.error, cpuret);
		goto out;
	}

	cpu_hotplug_disable();
<<<<<<< HEAD
	stop_topology_update();
=======

	/* Check if we raced with a CPU-Offline Operation */
	if (!cpumask_equal(cpu_present_mask, cpu_online_mask)) {
		pr_info("%s: Raced against a concurrent CPU-Offline\n", __func__);
		atomic_set(&data.error, -EAGAIN);
		goto out_hotplug_enable;
	}
>>>>>>> f7688b48

	/* Call function on all CPUs.  One of us will make the
	 * rtas call
	 */
	on_each_cpu(rtas_percpu_suspend_me, &data, 0);

	wait_for_completion(&done);

	if (atomic_read(&data.error) != 0)
		printk(KERN_ERR "Error doing global join\n");

<<<<<<< HEAD
	start_topology_update();
=======
out_hotplug_enable:
>>>>>>> f7688b48
	cpu_hotplug_enable();

	/* Take down CPUs not online prior to suspend */
	cpuret = rtas_offline_cpus_mask(offline_mask);
	if (cpuret)
		pr_warn("%s: Could not restore CPUs to offline state.\n",
				__func__);

out:
	unlock_device_hotplug();
	free_cpumask_var(offline_mask);
	return atomic_read(&data.error);
}
#else /* CONFIG_PPC_PSERIES */
int rtas_ibm_suspend_me(u64 handle)
{
	return -ENOSYS;
}
#endif

/**
 * Find a specific pseries error log in an RTAS extended event log.
 * @log: RTAS error/event log
 * @section_id: two character section identifier
 *
 * Returns a pointer to the specified errorlog or NULL if not found.
 */
struct pseries_errorlog *get_pseries_errorlog(struct rtas_error_log *log,
					      uint16_t section_id)
{
	struct rtas_ext_event_log_v6 *ext_log =
		(struct rtas_ext_event_log_v6 *)log->buffer;
	struct pseries_errorlog *sect;
	unsigned char *p, *log_end;
	uint32_t ext_log_length = rtas_error_extended_log_length(log);
	uint8_t log_format = rtas_ext_event_log_format(ext_log);
	uint32_t company_id = rtas_ext_event_company_id(ext_log);

	/* Check that we understand the format */
	if (ext_log_length < sizeof(struct rtas_ext_event_log_v6) ||
	    log_format != RTAS_V6EXT_LOG_FORMAT_EVENT_LOG ||
	    company_id != RTAS_V6EXT_COMPANY_ID_IBM)
		return NULL;

	log_end = log->buffer + ext_log_length;
	p = ext_log->vendor_log;

	while (p < log_end) {
		sect = (struct pseries_errorlog *)p;
		if (pseries_errorlog_id(sect) == section_id)
			return sect;
		p += pseries_errorlog_length(sect);
	}

	return NULL;
}

/* We assume to be passed big endian arguments */
SYSCALL_DEFINE1(rtas, struct rtas_args __user *, uargs)
{
	struct rtas_args args;
	unsigned long flags;
	char *buff_copy, *errbuf = NULL;
	int nargs, nret, token;

	if (!capable(CAP_SYS_ADMIN))
		return -EPERM;

	if (!rtas.entry)
		return -EINVAL;

	if (copy_from_user(&args, uargs, 3 * sizeof(u32)) != 0)
		return -EFAULT;

	nargs = be32_to_cpu(args.nargs);
	nret  = be32_to_cpu(args.nret);
	token = be32_to_cpu(args.token);

	if (nargs >= ARRAY_SIZE(args.args)
	    || nret > ARRAY_SIZE(args.args)
	    || nargs + nret > ARRAY_SIZE(args.args))
		return -EINVAL;

	/* Copy in args. */
	if (copy_from_user(args.args, uargs->args,
			   nargs * sizeof(rtas_arg_t)) != 0)
		return -EFAULT;

	if (token == RTAS_UNKNOWN_SERVICE)
		return -EINVAL;

	args.rets = &args.args[nargs];
	memset(args.rets, 0, nret * sizeof(rtas_arg_t));

	/* Need to handle ibm,suspend_me call specially */
	if (token == ibm_suspend_me_token) {

		/*
		 * rtas_ibm_suspend_me assumes the streamid handle is in cpu
		 * endian, or at least the hcall within it requires it.
		 */
		int rc = 0;
		u64 handle = ((u64)be32_to_cpu(args.args[0]) << 32)
		              | be32_to_cpu(args.args[1]);
		rc = rtas_ibm_suspend_me(handle);
		if (rc == -EAGAIN)
			args.rets[0] = cpu_to_be32(RTAS_NOT_SUSPENDABLE);
		else if (rc == -EIO)
			args.rets[0] = cpu_to_be32(-1);
		else if (rc)
			return rc;
		goto copy_return;
	}

	buff_copy = get_errorlog_buffer();

	flags = lock_rtas();

	rtas.args = args;
	enter_rtas(__pa(&rtas.args));
	args = rtas.args;

	/* A -1 return code indicates that the last command couldn't
	   be completed due to a hardware error. */
	if (be32_to_cpu(args.rets[0]) == -1)
		errbuf = __fetch_rtas_last_error(buff_copy);

	unlock_rtas(flags);

	if (buff_copy) {
		if (errbuf)
			log_error(errbuf, ERR_TYPE_RTAS_LOG, 0);
		kfree(buff_copy);
	}

 copy_return:
	/* Copy out args. */
	if (copy_to_user(uargs->args + nargs,
			 args.args + nargs,
			 nret * sizeof(rtas_arg_t)) != 0)
		return -EFAULT;

	return 0;
}

/*
 * Call early during boot, before mem init, to retrieve the RTAS
 * information from the device-tree and allocate the RMO buffer for userland
 * accesses.
 */
void __init rtas_initialize(void)
{
	unsigned long rtas_region = RTAS_INSTANTIATE_MAX;
	u32 base, size, entry;
	int no_base, no_size, no_entry;

	/* Get RTAS dev node and fill up our "rtas" structure with infos
	 * about it.
	 */
	rtas.dev = of_find_node_by_name(NULL, "rtas");
	if (!rtas.dev)
		return;

	no_base = of_property_read_u32(rtas.dev, "linux,rtas-base", &base);
	no_size = of_property_read_u32(rtas.dev, "rtas-size", &size);
	if (no_base || no_size) {
		of_node_put(rtas.dev);
		rtas.dev = NULL;
		return;
	}

	rtas.base = base;
	rtas.size = size;
	no_entry = of_property_read_u32(rtas.dev, "linux,rtas-entry", &entry);
	rtas.entry = no_entry ? rtas.base : entry;

	/* If RTAS was found, allocate the RMO buffer for it and look for
	 * the stop-self token if any
	 */
#ifdef CONFIG_PPC64
	if (firmware_has_feature(FW_FEATURE_LPAR)) {
		rtas_region = min(ppc64_rma_size, RTAS_INSTANTIATE_MAX);
		ibm_suspend_me_token = rtas_token("ibm,suspend-me");
	}
#endif
	rtas_rmo_buf = memblock_phys_alloc_range(RTAS_RMOBUF_MAX, PAGE_SIZE,
						 0, rtas_region);
	if (!rtas_rmo_buf)
		panic("ERROR: RTAS: Failed to allocate %lx bytes below %pa\n",
		      PAGE_SIZE, &rtas_region);

#ifdef CONFIG_RTAS_ERROR_LOGGING
	rtas_last_error_token = rtas_token("rtas-last-error");
#endif
}

int __init early_init_dt_scan_rtas(unsigned long node,
		const char *uname, int depth, void *data)
{
	const u32 *basep, *entryp, *sizep;

	if (depth != 1 || strcmp(uname, "rtas") != 0)
		return 0;

	basep  = of_get_flat_dt_prop(node, "linux,rtas-base", NULL);
	entryp = of_get_flat_dt_prop(node, "linux,rtas-entry", NULL);
	sizep  = of_get_flat_dt_prop(node, "rtas-size", NULL);

	if (basep && entryp && sizep) {
		rtas.base = *basep;
		rtas.entry = *entryp;
		rtas.size = *sizep;
	}

#ifdef CONFIG_UDBG_RTAS_CONSOLE
	basep = of_get_flat_dt_prop(node, "put-term-char", NULL);
	if (basep)
		rtas_putchar_token = *basep;

	basep = of_get_flat_dt_prop(node, "get-term-char", NULL);
	if (basep)
		rtas_getchar_token = *basep;

	if (rtas_putchar_token != RTAS_UNKNOWN_SERVICE &&
	    rtas_getchar_token != RTAS_UNKNOWN_SERVICE)
		udbg_init_rtas_console();

#endif

	/* break now */
	return 1;
}

static arch_spinlock_t timebase_lock;
static u64 timebase = 0;

void rtas_give_timebase(void)
{
	unsigned long flags;

	local_irq_save(flags);
	hard_irq_disable();
	arch_spin_lock(&timebase_lock);
	rtas_call(rtas_token("freeze-time-base"), 0, 1, NULL);
	timebase = get_tb();
	arch_spin_unlock(&timebase_lock);

	while (timebase)
		barrier();
	rtas_call(rtas_token("thaw-time-base"), 0, 1, NULL);
	local_irq_restore(flags);
}

void rtas_take_timebase(void)
{
	while (!timebase)
		barrier();
	arch_spin_lock(&timebase_lock);
	set_tb(timebase >> 32, timebase & 0xffffffff);
	timebase = 0;
	arch_spin_unlock(&timebase_lock);
}<|MERGE_RESOLUTION|>--- conflicted
+++ resolved
@@ -982,9 +982,6 @@
 	}
 
 	cpu_hotplug_disable();
-<<<<<<< HEAD
-	stop_topology_update();
-=======
 
 	/* Check if we raced with a CPU-Offline Operation */
 	if (!cpumask_equal(cpu_present_mask, cpu_online_mask)) {
@@ -992,7 +989,6 @@
 		atomic_set(&data.error, -EAGAIN);
 		goto out_hotplug_enable;
 	}
->>>>>>> f7688b48
 
 	/* Call function on all CPUs.  One of us will make the
 	 * rtas call
@@ -1004,11 +1000,7 @@
 	if (atomic_read(&data.error) != 0)
 		printk(KERN_ERR "Error doing global join\n");
 
-<<<<<<< HEAD
-	start_topology_update();
-=======
 out_hotplug_enable:
->>>>>>> f7688b48
 	cpu_hotplug_enable();
 
 	/* Take down CPUs not online prior to suspend */
