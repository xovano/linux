--- conflicted
+++ resolved
@@ -88,18 +88,6 @@
 		of_node_put(np);
 	}
 
-<<<<<<< HEAD
-	/* Hotplug Events */
-	np = of_find_node_by_path("/event-sources/hot-plug-events");
-	if (np != NULL) {
-		if (dlpar_workqueue_init() == 0)
-			request_event_sources_irqs(np, ras_hotplug_interrupt,
-					   "RAS_HOTPLUG");
-		of_node_put(np);
-	}
-
-=======
->>>>>>> 661e50bc
 	/* EPOW Events */
 	np = of_find_node_by_path("/event-sources/epow-events");
 	if (np != NULL) {
