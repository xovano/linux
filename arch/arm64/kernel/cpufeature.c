// SPDX-License-Identifier: GPL-2.0-only
/*
 * Contains CPU feature definitions
 *
 * Copyright (C) 2015 ARM Ltd.
 *
 * A note for the weary kernel hacker: the code here is confusing and hard to
 * follow! That's partly because it's solving a nasty problem, but also because
 * there's a little bit of over-abstraction that tends to obscure what's going
 * on behind a maze of helper functions and macros.
 *
 * The basic problem is that hardware folks have started gluing together CPUs
 * with distinct architectural features; in some cases even creating SoCs where
 * user-visible instructions are available only on a subset of the available
 * cores. We try to address this by snapshotting the feature registers of the
 * boot CPU and comparing these with the feature registers of each secondary
 * CPU when bringing them up. If there is a mismatch, then we update the
 * snapshot state to indicate the lowest-common denominator of the feature,
 * known as the "safe" value. This snapshot state can be queried to view the
 * "sanitised" value of a feature register.
 *
 * The sanitised register values are used to decide which capabilities we
 * have in the system. These may be in the form of traditional "hwcaps"
 * advertised to userspace or internal "cpucaps" which are used to configure
 * things like alternative patching and static keys. While a feature mismatch
 * may result in a TAINT_CPU_OUT_OF_SPEC kernel taint, a capability mismatch
 * may prevent a CPU from being onlined at all.
 *
 * Some implementation details worth remembering:
 *
 * - Mismatched features are *always* sanitised to a "safe" value, which
 *   usually indicates that the feature is not supported.
 *
 * - A mismatched feature marked with FTR_STRICT will cause a "SANITY CHECK"
 *   warning when onlining an offending CPU and the kernel will be tainted
 *   with TAINT_CPU_OUT_OF_SPEC.
 *
 * - Features marked as FTR_VISIBLE have their sanitised value visible to
 *   userspace. FTR_VISIBLE features in registers that are only visible
 *   to EL0 by trapping *must* have a corresponding HWCAP so that late
 *   onlining of CPUs cannot lead to features disappearing at runtime.
 *
 * - A "feature" is typically a 4-bit register field. A "capability" is the
 *   high-level description derived from the sanitised field value.
 *
 * - Read the Arm ARM (DDI 0487F.a) section D13.1.3 ("Principles of the ID
 *   scheme for fields in ID registers") to understand when feature fields
 *   may be signed or unsigned (FTR_SIGNED and FTR_UNSIGNED accordingly).
 *
 * - KVM exposes its own view of the feature registers to guest operating
 *   systems regardless of FTR_VISIBLE. This is typically driven from the
 *   sanitised register values to allow virtual CPUs to be migrated between
 *   arbitrary physical CPUs, but some features not present on the host are
 *   also advertised and emulated. Look at sys_reg_descs[] for the gory
 *   details.
 *
 * - If the arm64_ftr_bits[] for a register has a missing field, then this
 *   field is treated as STRICT RES0, including for read_sanitised_ftr_reg().
 *   This is stronger than FTR_HIDDEN and can be used to hide features from
 *   KVM guests.
 */

#define pr_fmt(fmt) "CPU features: " fmt

#include <linux/bsearch.h>
#include <linux/cpumask.h>
#include <linux/crash_dump.h>
#include <linux/sort.h>
#include <linux/stop_machine.h>
#include <linux/types.h>
#include <linux/mm.h>
#include <linux/cpu.h>
#include <asm/cpu.h>
#include <asm/cpufeature.h>
#include <asm/cpu_ops.h>
#include <asm/fpsimd.h>
#include <asm/mmu_context.h>
#include <asm/mte.h>
#include <asm/processor.h>
#include <asm/sysreg.h>
#include <asm/traps.h>
#include <asm/virt.h>

/* Kernel representation of AT_HWCAP and AT_HWCAP2 */
static unsigned long elf_hwcap __read_mostly;

#ifdef CONFIG_COMPAT
#define COMPAT_ELF_HWCAP_DEFAULT	\
				(COMPAT_HWCAP_HALF|COMPAT_HWCAP_THUMB|\
				 COMPAT_HWCAP_FAST_MULT|COMPAT_HWCAP_EDSP|\
				 COMPAT_HWCAP_TLS|COMPAT_HWCAP_IDIV|\
				 COMPAT_HWCAP_LPAE)
unsigned int compat_elf_hwcap __read_mostly = COMPAT_ELF_HWCAP_DEFAULT;
unsigned int compat_elf_hwcap2 __read_mostly;
#endif

DECLARE_BITMAP(cpu_hwcaps, ARM64_NCAPS);
EXPORT_SYMBOL(cpu_hwcaps);
static struct arm64_cpu_capabilities const __ro_after_init *cpu_hwcaps_ptrs[ARM64_NCAPS];

/* Need also bit for ARM64_CB_PATCH */
DECLARE_BITMAP(boot_capabilities, ARM64_NPATCHABLE);

bool arm64_use_ng_mappings = false;
EXPORT_SYMBOL(arm64_use_ng_mappings);

/*
 * Flag to indicate if we have computed the system wide
 * capabilities based on the boot time active CPUs. This
 * will be used to determine if a new booting CPU should
 * go through the verification process to make sure that it
 * supports the system capabilities, without using a hotplug
 * notifier. This is also used to decide if we could use
 * the fast path for checking constant CPU caps.
 */
DEFINE_STATIC_KEY_FALSE(arm64_const_caps_ready);
EXPORT_SYMBOL(arm64_const_caps_ready);
static inline void finalize_system_capabilities(void)
{
	static_branch_enable(&arm64_const_caps_ready);
}

void dump_cpu_features(void)
{
	/* file-wide pr_fmt adds "CPU features: " prefix */
	pr_emerg("0x%*pb\n", ARM64_NCAPS, &cpu_hwcaps);
}

DEFINE_STATIC_KEY_ARRAY_FALSE(cpu_hwcap_keys, ARM64_NCAPS);
EXPORT_SYMBOL(cpu_hwcap_keys);

#define __ARM64_FTR_BITS(SIGNED, VISIBLE, STRICT, TYPE, SHIFT, WIDTH, SAFE_VAL) \
	{						\
		.sign = SIGNED,				\
		.visible = VISIBLE,			\
		.strict = STRICT,			\
		.type = TYPE,				\
		.shift = SHIFT,				\
		.width = WIDTH,				\
		.safe_val = SAFE_VAL,			\
	}

/* Define a feature with unsigned values */
#define ARM64_FTR_BITS(VISIBLE, STRICT, TYPE, SHIFT, WIDTH, SAFE_VAL) \
	__ARM64_FTR_BITS(FTR_UNSIGNED, VISIBLE, STRICT, TYPE, SHIFT, WIDTH, SAFE_VAL)

/* Define a feature with a signed value */
#define S_ARM64_FTR_BITS(VISIBLE, STRICT, TYPE, SHIFT, WIDTH, SAFE_VAL) \
	__ARM64_FTR_BITS(FTR_SIGNED, VISIBLE, STRICT, TYPE, SHIFT, WIDTH, SAFE_VAL)

#define ARM64_FTR_END					\
	{						\
		.width = 0,				\
	}

/* meta feature for alternatives */
static bool __maybe_unused
cpufeature_pan_not_uao(const struct arm64_cpu_capabilities *entry, int __unused);

static void cpu_enable_cnp(struct arm64_cpu_capabilities const *cap);

static bool __system_matches_cap(unsigned int n);

/*
 * NOTE: Any changes to the visibility of features should be kept in
 * sync with the documentation of the CPU feature register ABI.
 */
static const struct arm64_ftr_bits ftr_id_aa64isar0[] = {
	ARM64_FTR_BITS(FTR_VISIBLE, FTR_STRICT, FTR_LOWER_SAFE, ID_AA64ISAR0_RNDR_SHIFT, 4, 0),
	ARM64_FTR_BITS(FTR_HIDDEN, FTR_STRICT, FTR_LOWER_SAFE, ID_AA64ISAR0_TLB_SHIFT, 4, 0),
	ARM64_FTR_BITS(FTR_VISIBLE, FTR_STRICT, FTR_LOWER_SAFE, ID_AA64ISAR0_TS_SHIFT, 4, 0),
	ARM64_FTR_BITS(FTR_VISIBLE, FTR_STRICT, FTR_LOWER_SAFE, ID_AA64ISAR0_FHM_SHIFT, 4, 0),
	ARM64_FTR_BITS(FTR_VISIBLE, FTR_STRICT, FTR_LOWER_SAFE, ID_AA64ISAR0_DP_SHIFT, 4, 0),
	ARM64_FTR_BITS(FTR_VISIBLE, FTR_STRICT, FTR_LOWER_SAFE, ID_AA64ISAR0_SM4_SHIFT, 4, 0),
	ARM64_FTR_BITS(FTR_VISIBLE, FTR_STRICT, FTR_LOWER_SAFE, ID_AA64ISAR0_SM3_SHIFT, 4, 0),
	ARM64_FTR_BITS(FTR_VISIBLE, FTR_STRICT, FTR_LOWER_SAFE, ID_AA64ISAR0_SHA3_SHIFT, 4, 0),
	ARM64_FTR_BITS(FTR_VISIBLE, FTR_STRICT, FTR_LOWER_SAFE, ID_AA64ISAR0_RDM_SHIFT, 4, 0),
	ARM64_FTR_BITS(FTR_VISIBLE, FTR_STRICT, FTR_LOWER_SAFE, ID_AA64ISAR0_ATOMICS_SHIFT, 4, 0),
	ARM64_FTR_BITS(FTR_VISIBLE, FTR_STRICT, FTR_LOWER_SAFE, ID_AA64ISAR0_CRC32_SHIFT, 4, 0),
	ARM64_FTR_BITS(FTR_VISIBLE, FTR_STRICT, FTR_LOWER_SAFE, ID_AA64ISAR0_SHA2_SHIFT, 4, 0),
	ARM64_FTR_BITS(FTR_VISIBLE, FTR_STRICT, FTR_LOWER_SAFE, ID_AA64ISAR0_SHA1_SHIFT, 4, 0),
	ARM64_FTR_BITS(FTR_VISIBLE, FTR_STRICT, FTR_LOWER_SAFE, ID_AA64ISAR0_AES_SHIFT, 4, 0),
	ARM64_FTR_END,
};

static const struct arm64_ftr_bits ftr_id_aa64isar1[] = {
	ARM64_FTR_BITS(FTR_VISIBLE, FTR_STRICT, FTR_LOWER_SAFE, ID_AA64ISAR1_I8MM_SHIFT, 4, 0),
	ARM64_FTR_BITS(FTR_VISIBLE, FTR_STRICT, FTR_LOWER_SAFE, ID_AA64ISAR1_DGH_SHIFT, 4, 0),
	ARM64_FTR_BITS(FTR_VISIBLE, FTR_STRICT, FTR_LOWER_SAFE, ID_AA64ISAR1_BF16_SHIFT, 4, 0),
	ARM64_FTR_BITS(FTR_HIDDEN, FTR_STRICT, FTR_LOWER_SAFE, ID_AA64ISAR1_SPECRES_SHIFT, 4, 0),
	ARM64_FTR_BITS(FTR_VISIBLE, FTR_STRICT, FTR_LOWER_SAFE, ID_AA64ISAR1_SB_SHIFT, 4, 0),
	ARM64_FTR_BITS(FTR_VISIBLE, FTR_STRICT, FTR_LOWER_SAFE, ID_AA64ISAR1_FRINTTS_SHIFT, 4, 0),
	ARM64_FTR_BITS(FTR_VISIBLE_IF_IS_ENABLED(CONFIG_ARM64_PTR_AUTH),
		       FTR_STRICT, FTR_LOWER_SAFE, ID_AA64ISAR1_GPI_SHIFT, 4, 0),
	ARM64_FTR_BITS(FTR_VISIBLE_IF_IS_ENABLED(CONFIG_ARM64_PTR_AUTH),
		       FTR_STRICT, FTR_LOWER_SAFE, ID_AA64ISAR1_GPA_SHIFT, 4, 0),
	ARM64_FTR_BITS(FTR_VISIBLE, FTR_STRICT, FTR_LOWER_SAFE, ID_AA64ISAR1_LRCPC_SHIFT, 4, 0),
	ARM64_FTR_BITS(FTR_VISIBLE, FTR_STRICT, FTR_LOWER_SAFE, ID_AA64ISAR1_FCMA_SHIFT, 4, 0),
	ARM64_FTR_BITS(FTR_VISIBLE, FTR_STRICT, FTR_LOWER_SAFE, ID_AA64ISAR1_JSCVT_SHIFT, 4, 0),
	ARM64_FTR_BITS(FTR_VISIBLE_IF_IS_ENABLED(CONFIG_ARM64_PTR_AUTH),
		       FTR_STRICT, FTR_EXACT, ID_AA64ISAR1_API_SHIFT, 4, 0),
	ARM64_FTR_BITS(FTR_VISIBLE_IF_IS_ENABLED(CONFIG_ARM64_PTR_AUTH),
		       FTR_STRICT, FTR_EXACT, ID_AA64ISAR1_APA_SHIFT, 4, 0),
	ARM64_FTR_BITS(FTR_VISIBLE, FTR_STRICT, FTR_LOWER_SAFE, ID_AA64ISAR1_DPB_SHIFT, 4, 0),
	ARM64_FTR_END,
};

static const struct arm64_ftr_bits ftr_id_aa64pfr0[] = {
	ARM64_FTR_BITS(FTR_HIDDEN, FTR_NONSTRICT, FTR_LOWER_SAFE, ID_AA64PFR0_CSV3_SHIFT, 4, 0),
	ARM64_FTR_BITS(FTR_HIDDEN, FTR_NONSTRICT, FTR_LOWER_SAFE, ID_AA64PFR0_CSV2_SHIFT, 4, 0),
	ARM64_FTR_BITS(FTR_VISIBLE, FTR_STRICT, FTR_LOWER_SAFE, ID_AA64PFR0_DIT_SHIFT, 4, 0),
	ARM64_FTR_BITS(FTR_HIDDEN, FTR_NONSTRICT, FTR_LOWER_SAFE, ID_AA64PFR0_AMU_SHIFT, 4, 0),
	ARM64_FTR_BITS(FTR_HIDDEN, FTR_STRICT, FTR_LOWER_SAFE, ID_AA64PFR0_MPAM_SHIFT, 4, 0),
	ARM64_FTR_BITS(FTR_HIDDEN, FTR_NONSTRICT, FTR_LOWER_SAFE, ID_AA64PFR0_SEL2_SHIFT, 4, 0),
	ARM64_FTR_BITS(FTR_VISIBLE_IF_IS_ENABLED(CONFIG_ARM64_SVE),
				   FTR_STRICT, FTR_LOWER_SAFE, ID_AA64PFR0_SVE_SHIFT, 4, 0),
	ARM64_FTR_BITS(FTR_HIDDEN, FTR_STRICT, FTR_LOWER_SAFE, ID_AA64PFR0_RAS_SHIFT, 4, 0),
	ARM64_FTR_BITS(FTR_HIDDEN, FTR_STRICT, FTR_LOWER_SAFE, ID_AA64PFR0_GIC_SHIFT, 4, 0),
	S_ARM64_FTR_BITS(FTR_VISIBLE, FTR_STRICT, FTR_LOWER_SAFE, ID_AA64PFR0_ASIMD_SHIFT, 4, ID_AA64PFR0_ASIMD_NI),
	S_ARM64_FTR_BITS(FTR_VISIBLE, FTR_STRICT, FTR_LOWER_SAFE, ID_AA64PFR0_FP_SHIFT, 4, ID_AA64PFR0_FP_NI),
	ARM64_FTR_BITS(FTR_HIDDEN, FTR_NONSTRICT, FTR_LOWER_SAFE, ID_AA64PFR0_EL3_SHIFT, 4, 0),
	ARM64_FTR_BITS(FTR_HIDDEN, FTR_NONSTRICT, FTR_LOWER_SAFE, ID_AA64PFR0_EL2_SHIFT, 4, 0),
	ARM64_FTR_BITS(FTR_HIDDEN, FTR_NONSTRICT, FTR_LOWER_SAFE, ID_AA64PFR0_EL1_SHIFT, 4, ID_AA64PFR0_EL1_64BIT_ONLY),
	ARM64_FTR_BITS(FTR_HIDDEN, FTR_NONSTRICT, FTR_LOWER_SAFE, ID_AA64PFR0_EL0_SHIFT, 4, ID_AA64PFR0_EL0_64BIT_ONLY),
	ARM64_FTR_END,
};

static const struct arm64_ftr_bits ftr_id_aa64pfr1[] = {
	ARM64_FTR_BITS(FTR_HIDDEN, FTR_STRICT, FTR_LOWER_SAFE, ID_AA64PFR1_MPAMFRAC_SHIFT, 4, 0),
	ARM64_FTR_BITS(FTR_HIDDEN, FTR_STRICT, FTR_LOWER_SAFE, ID_AA64PFR1_RASFRAC_SHIFT, 4, 0),
	ARM64_FTR_BITS(FTR_VISIBLE_IF_IS_ENABLED(CONFIG_ARM64_MTE),
		       FTR_STRICT, FTR_LOWER_SAFE, ID_AA64PFR1_MTE_SHIFT, 4, ID_AA64PFR1_MTE_NI),
	ARM64_FTR_BITS(FTR_VISIBLE, FTR_NONSTRICT, FTR_LOWER_SAFE, ID_AA64PFR1_SSBS_SHIFT, 4, ID_AA64PFR1_SSBS_PSTATE_NI),
	ARM64_FTR_BITS(FTR_VISIBLE_IF_IS_ENABLED(CONFIG_ARM64_BTI),
				    FTR_STRICT, FTR_LOWER_SAFE, ID_AA64PFR1_BT_SHIFT, 4, 0),
	ARM64_FTR_END,
};

static const struct arm64_ftr_bits ftr_id_aa64zfr0[] = {
	ARM64_FTR_BITS(FTR_VISIBLE_IF_IS_ENABLED(CONFIG_ARM64_SVE),
		       FTR_STRICT, FTR_LOWER_SAFE, ID_AA64ZFR0_F64MM_SHIFT, 4, 0),
	ARM64_FTR_BITS(FTR_VISIBLE_IF_IS_ENABLED(CONFIG_ARM64_SVE),
		       FTR_STRICT, FTR_LOWER_SAFE, ID_AA64ZFR0_F32MM_SHIFT, 4, 0),
	ARM64_FTR_BITS(FTR_VISIBLE_IF_IS_ENABLED(CONFIG_ARM64_SVE),
		       FTR_STRICT, FTR_LOWER_SAFE, ID_AA64ZFR0_I8MM_SHIFT, 4, 0),
	ARM64_FTR_BITS(FTR_VISIBLE_IF_IS_ENABLED(CONFIG_ARM64_SVE),
		       FTR_STRICT, FTR_LOWER_SAFE, ID_AA64ZFR0_SM4_SHIFT, 4, 0),
	ARM64_FTR_BITS(FTR_VISIBLE_IF_IS_ENABLED(CONFIG_ARM64_SVE),
		       FTR_STRICT, FTR_LOWER_SAFE, ID_AA64ZFR0_SHA3_SHIFT, 4, 0),
	ARM64_FTR_BITS(FTR_VISIBLE_IF_IS_ENABLED(CONFIG_ARM64_SVE),
		       FTR_STRICT, FTR_LOWER_SAFE, ID_AA64ZFR0_BF16_SHIFT, 4, 0),
	ARM64_FTR_BITS(FTR_VISIBLE_IF_IS_ENABLED(CONFIG_ARM64_SVE),
		       FTR_STRICT, FTR_LOWER_SAFE, ID_AA64ZFR0_BITPERM_SHIFT, 4, 0),
	ARM64_FTR_BITS(FTR_VISIBLE_IF_IS_ENABLED(CONFIG_ARM64_SVE),
		       FTR_STRICT, FTR_LOWER_SAFE, ID_AA64ZFR0_AES_SHIFT, 4, 0),
	ARM64_FTR_BITS(FTR_VISIBLE_IF_IS_ENABLED(CONFIG_ARM64_SVE),
		       FTR_STRICT, FTR_LOWER_SAFE, ID_AA64ZFR0_SVEVER_SHIFT, 4, 0),
	ARM64_FTR_END,
};

static const struct arm64_ftr_bits ftr_id_aa64mmfr0[] = {
	ARM64_FTR_BITS(FTR_HIDDEN, FTR_STRICT, FTR_LOWER_SAFE, ID_AA64MMFR0_ECV_SHIFT, 4, 0),
	ARM64_FTR_BITS(FTR_HIDDEN, FTR_STRICT, FTR_LOWER_SAFE, ID_AA64MMFR0_FGT_SHIFT, 4, 0),
	ARM64_FTR_BITS(FTR_HIDDEN, FTR_STRICT, FTR_LOWER_SAFE, ID_AA64MMFR0_EXS_SHIFT, 4, 0),
	/*
	 * Page size not being supported at Stage-2 is not fatal. You
	 * just give up KVM if PAGE_SIZE isn't supported there. Go fix
	 * your favourite nesting hypervisor.
	 *
	 * There is a small corner case where the hypervisor explicitly
	 * advertises a given granule size at Stage-2 (value 2) on some
	 * vCPUs, and uses the fallback to Stage-1 (value 0) for other
	 * vCPUs. Although this is not forbidden by the architecture, it
	 * indicates that the hypervisor is being silly (or buggy).
	 *
	 * We make no effort to cope with this and pretend that if these
	 * fields are inconsistent across vCPUs, then it isn't worth
	 * trying to bring KVM up.
	 */
	ARM64_FTR_BITS(FTR_HIDDEN, FTR_NONSTRICT, FTR_EXACT, ID_AA64MMFR0_TGRAN4_2_SHIFT, 4, 1),
	ARM64_FTR_BITS(FTR_HIDDEN, FTR_NONSTRICT, FTR_EXACT, ID_AA64MMFR0_TGRAN64_2_SHIFT, 4, 1),
	ARM64_FTR_BITS(FTR_HIDDEN, FTR_NONSTRICT, FTR_EXACT, ID_AA64MMFR0_TGRAN16_2_SHIFT, 4, 1),
	/*
	 * We already refuse to boot CPUs that don't support our configured
	 * page size, so we can only detect mismatches for a page size other
	 * than the one we're currently using. Unfortunately, SoCs like this
	 * exist in the wild so, even though we don't like it, we'll have to go
	 * along with it and treat them as non-strict.
	 */
	S_ARM64_FTR_BITS(FTR_HIDDEN, FTR_NONSTRICT, FTR_LOWER_SAFE, ID_AA64MMFR0_TGRAN4_SHIFT, 4, ID_AA64MMFR0_TGRAN4_NI),
	S_ARM64_FTR_BITS(FTR_HIDDEN, FTR_NONSTRICT, FTR_LOWER_SAFE, ID_AA64MMFR0_TGRAN64_SHIFT, 4, ID_AA64MMFR0_TGRAN64_NI),
	ARM64_FTR_BITS(FTR_HIDDEN, FTR_NONSTRICT, FTR_LOWER_SAFE, ID_AA64MMFR0_TGRAN16_SHIFT, 4, ID_AA64MMFR0_TGRAN16_NI),

	ARM64_FTR_BITS(FTR_HIDDEN, FTR_STRICT, FTR_LOWER_SAFE, ID_AA64MMFR0_BIGENDEL0_SHIFT, 4, 0),
	/* Linux shouldn't care about secure memory */
	ARM64_FTR_BITS(FTR_HIDDEN, FTR_NONSTRICT, FTR_LOWER_SAFE, ID_AA64MMFR0_SNSMEM_SHIFT, 4, 0),
	ARM64_FTR_BITS(FTR_HIDDEN, FTR_STRICT, FTR_LOWER_SAFE, ID_AA64MMFR0_BIGENDEL_SHIFT, 4, 0),
	ARM64_FTR_BITS(FTR_HIDDEN, FTR_STRICT, FTR_LOWER_SAFE, ID_AA64MMFR0_ASID_SHIFT, 4, 0),
	/*
	 * Differing PARange is fine as long as all peripherals and memory are mapped
	 * within the minimum PARange of all CPUs
	 */
	ARM64_FTR_BITS(FTR_HIDDEN, FTR_NONSTRICT, FTR_LOWER_SAFE, ID_AA64MMFR0_PARANGE_SHIFT, 4, 0),
	ARM64_FTR_END,
};

static const struct arm64_ftr_bits ftr_id_aa64mmfr1[] = {
	ARM64_FTR_BITS(FTR_HIDDEN, FTR_STRICT, FTR_LOWER_SAFE, ID_AA64MMFR1_ETS_SHIFT, 4, 0),
	ARM64_FTR_BITS(FTR_HIDDEN, FTR_STRICT, FTR_LOWER_SAFE, ID_AA64MMFR1_TWED_SHIFT, 4, 0),
	ARM64_FTR_BITS(FTR_HIDDEN, FTR_STRICT, FTR_LOWER_SAFE, ID_AA64MMFR1_XNX_SHIFT, 4, 0),
	ARM64_FTR_BITS(FTR_HIDDEN, FTR_STRICT, FTR_HIGHER_SAFE, ID_AA64MMFR1_SPECSEI_SHIFT, 4, 0),
	ARM64_FTR_BITS(FTR_HIDDEN, FTR_STRICT, FTR_LOWER_SAFE, ID_AA64MMFR1_PAN_SHIFT, 4, 0),
	ARM64_FTR_BITS(FTR_HIDDEN, FTR_STRICT, FTR_LOWER_SAFE, ID_AA64MMFR1_LOR_SHIFT, 4, 0),
	ARM64_FTR_BITS(FTR_HIDDEN, FTR_STRICT, FTR_LOWER_SAFE, ID_AA64MMFR1_HPD_SHIFT, 4, 0),
	ARM64_FTR_BITS(FTR_HIDDEN, FTR_STRICT, FTR_LOWER_SAFE, ID_AA64MMFR1_VHE_SHIFT, 4, 0),
	ARM64_FTR_BITS(FTR_HIDDEN, FTR_STRICT, FTR_LOWER_SAFE, ID_AA64MMFR1_VMIDBITS_SHIFT, 4, 0),
	ARM64_FTR_BITS(FTR_HIDDEN, FTR_STRICT, FTR_LOWER_SAFE, ID_AA64MMFR1_HADBS_SHIFT, 4, 0),
	ARM64_FTR_END,
};

static const struct arm64_ftr_bits ftr_id_aa64mmfr2[] = {
	ARM64_FTR_BITS(FTR_HIDDEN, FTR_NONSTRICT, FTR_LOWER_SAFE, ID_AA64MMFR2_E0PD_SHIFT, 4, 0),
	ARM64_FTR_BITS(FTR_HIDDEN, FTR_STRICT, FTR_LOWER_SAFE, ID_AA64MMFR2_EVT_SHIFT, 4, 0),
	ARM64_FTR_BITS(FTR_HIDDEN, FTR_STRICT, FTR_LOWER_SAFE, ID_AA64MMFR2_BBM_SHIFT, 4, 0),
	ARM64_FTR_BITS(FTR_HIDDEN, FTR_STRICT, FTR_LOWER_SAFE, ID_AA64MMFR2_TTL_SHIFT, 4, 0),
	ARM64_FTR_BITS(FTR_HIDDEN, FTR_STRICT, FTR_LOWER_SAFE, ID_AA64MMFR2_FWB_SHIFT, 4, 0),
	ARM64_FTR_BITS(FTR_HIDDEN, FTR_STRICT, FTR_LOWER_SAFE, ID_AA64MMFR2_IDS_SHIFT, 4, 0),
	ARM64_FTR_BITS(FTR_VISIBLE, FTR_STRICT, FTR_LOWER_SAFE, ID_AA64MMFR2_AT_SHIFT, 4, 0),
	ARM64_FTR_BITS(FTR_HIDDEN, FTR_STRICT, FTR_LOWER_SAFE, ID_AA64MMFR2_ST_SHIFT, 4, 0),
	ARM64_FTR_BITS(FTR_HIDDEN, FTR_STRICT, FTR_LOWER_SAFE, ID_AA64MMFR2_NV_SHIFT, 4, 0),
	ARM64_FTR_BITS(FTR_HIDDEN, FTR_STRICT, FTR_LOWER_SAFE, ID_AA64MMFR2_CCIDX_SHIFT, 4, 0),
	ARM64_FTR_BITS(FTR_HIDDEN, FTR_STRICT, FTR_LOWER_SAFE, ID_AA64MMFR2_LVA_SHIFT, 4, 0),
	ARM64_FTR_BITS(FTR_HIDDEN, FTR_NONSTRICT, FTR_LOWER_SAFE, ID_AA64MMFR2_IESB_SHIFT, 4, 0),
	ARM64_FTR_BITS(FTR_HIDDEN, FTR_STRICT, FTR_LOWER_SAFE, ID_AA64MMFR2_LSM_SHIFT, 4, 0),
	ARM64_FTR_BITS(FTR_HIDDEN, FTR_STRICT, FTR_LOWER_SAFE, ID_AA64MMFR2_UAO_SHIFT, 4, 0),
	ARM64_FTR_BITS(FTR_HIDDEN, FTR_STRICT, FTR_LOWER_SAFE, ID_AA64MMFR2_CNP_SHIFT, 4, 0),
	ARM64_FTR_END,
};

static const struct arm64_ftr_bits ftr_ctr[] = {
	ARM64_FTR_BITS(FTR_VISIBLE, FTR_STRICT, FTR_EXACT, 31, 1, 1), /* RES1 */
	ARM64_FTR_BITS(FTR_VISIBLE, FTR_STRICT, FTR_LOWER_SAFE, CTR_DIC_SHIFT, 1, 1),
	ARM64_FTR_BITS(FTR_VISIBLE, FTR_STRICT, FTR_LOWER_SAFE, CTR_IDC_SHIFT, 1, 1),
	ARM64_FTR_BITS(FTR_VISIBLE, FTR_STRICT, FTR_HIGHER_OR_ZERO_SAFE, CTR_CWG_SHIFT, 4, 0),
	ARM64_FTR_BITS(FTR_VISIBLE, FTR_STRICT, FTR_HIGHER_OR_ZERO_SAFE, CTR_ERG_SHIFT, 4, 0),
	ARM64_FTR_BITS(FTR_VISIBLE, FTR_STRICT, FTR_LOWER_SAFE, CTR_DMINLINE_SHIFT, 4, 1),
	/*
	 * Linux can handle differing I-cache policies. Userspace JITs will
	 * make use of *minLine.
	 * If we have differing I-cache policies, report it as the weakest - VIPT.
	 */
	ARM64_FTR_BITS(FTR_VISIBLE, FTR_NONSTRICT, FTR_EXACT, CTR_L1IP_SHIFT, 2, ICACHE_POLICY_VIPT),	/* L1Ip */
	ARM64_FTR_BITS(FTR_VISIBLE, FTR_STRICT, FTR_LOWER_SAFE, CTR_IMINLINE_SHIFT, 4, 0),
	ARM64_FTR_END,
};

struct arm64_ftr_reg arm64_ftr_reg_ctrel0 = {
	.name		= "SYS_CTR_EL0",
	.ftr_bits	= ftr_ctr
};

static const struct arm64_ftr_bits ftr_id_mmfr0[] = {
	S_ARM64_FTR_BITS(FTR_HIDDEN, FTR_STRICT, FTR_LOWER_SAFE, ID_MMFR0_INNERSHR_SHIFT, 4, 0xf),
	ARM64_FTR_BITS(FTR_HIDDEN, FTR_STRICT, FTR_LOWER_SAFE, ID_MMFR0_FCSE_SHIFT, 4, 0),
	ARM64_FTR_BITS(FTR_HIDDEN, FTR_NONSTRICT, FTR_LOWER_SAFE, ID_MMFR0_AUXREG_SHIFT, 4, 0),
	ARM64_FTR_BITS(FTR_HIDDEN, FTR_STRICT, FTR_LOWER_SAFE, ID_MMFR0_TCM_SHIFT, 4, 0),
	ARM64_FTR_BITS(FTR_HIDDEN, FTR_STRICT, FTR_LOWER_SAFE, ID_MMFR0_SHARELVL_SHIFT, 4, 0),
	S_ARM64_FTR_BITS(FTR_HIDDEN, FTR_STRICT, FTR_LOWER_SAFE, ID_MMFR0_OUTERSHR_SHIFT, 4, 0xf),
	ARM64_FTR_BITS(FTR_HIDDEN, FTR_STRICT, FTR_LOWER_SAFE, ID_MMFR0_PMSA_SHIFT, 4, 0),
	ARM64_FTR_BITS(FTR_HIDDEN, FTR_STRICT, FTR_LOWER_SAFE, ID_MMFR0_VMSA_SHIFT, 4, 0),
	ARM64_FTR_END,
};

static const struct arm64_ftr_bits ftr_id_aa64dfr0[] = {
	S_ARM64_FTR_BITS(FTR_HIDDEN, FTR_STRICT, FTR_LOWER_SAFE, ID_AA64DFR0_DOUBLELOCK_SHIFT, 4, 0),
	ARM64_FTR_BITS(FTR_HIDDEN, FTR_NONSTRICT, FTR_LOWER_SAFE, ID_AA64DFR0_PMSVER_SHIFT, 4, 0),
	ARM64_FTR_BITS(FTR_HIDDEN, FTR_STRICT, FTR_LOWER_SAFE, ID_AA64DFR0_CTX_CMPS_SHIFT, 4, 0),
	ARM64_FTR_BITS(FTR_HIDDEN, FTR_STRICT, FTR_LOWER_SAFE, ID_AA64DFR0_WRPS_SHIFT, 4, 0),
	ARM64_FTR_BITS(FTR_HIDDEN, FTR_STRICT, FTR_LOWER_SAFE, ID_AA64DFR0_BRPS_SHIFT, 4, 0),
	/*
	 * We can instantiate multiple PMU instances with different levels
	 * of support.
	 */
	S_ARM64_FTR_BITS(FTR_HIDDEN, FTR_NONSTRICT, FTR_EXACT, ID_AA64DFR0_PMUVER_SHIFT, 4, 0),
	ARM64_FTR_BITS(FTR_HIDDEN, FTR_STRICT, FTR_EXACT, ID_AA64DFR0_TRACEVER_SHIFT, 4, 0),
	ARM64_FTR_BITS(FTR_HIDDEN, FTR_STRICT, FTR_EXACT, ID_AA64DFR0_DEBUGVER_SHIFT, 4, 0x6),
	ARM64_FTR_END,
};

static const struct arm64_ftr_bits ftr_mvfr2[] = {
	ARM64_FTR_BITS(FTR_HIDDEN, FTR_STRICT, FTR_LOWER_SAFE, MVFR2_FPMISC_SHIFT, 4, 0),
	ARM64_FTR_BITS(FTR_HIDDEN, FTR_STRICT, FTR_LOWER_SAFE, MVFR2_SIMDMISC_SHIFT, 4, 0),
	ARM64_FTR_END,
};

static const struct arm64_ftr_bits ftr_dczid[] = {
	ARM64_FTR_BITS(FTR_VISIBLE, FTR_STRICT, FTR_EXACT, DCZID_DZP_SHIFT, 1, 1),
	ARM64_FTR_BITS(FTR_VISIBLE, FTR_STRICT, FTR_LOWER_SAFE, DCZID_BS_SHIFT, 4, 0),
	ARM64_FTR_END,
};

static const struct arm64_ftr_bits ftr_id_isar0[] = {
	ARM64_FTR_BITS(FTR_HIDDEN, FTR_STRICT, FTR_LOWER_SAFE, ID_ISAR0_DIVIDE_SHIFT, 4, 0),
	ARM64_FTR_BITS(FTR_HIDDEN, FTR_STRICT, FTR_LOWER_SAFE, ID_ISAR0_DEBUG_SHIFT, 4, 0),
	ARM64_FTR_BITS(FTR_HIDDEN, FTR_STRICT, FTR_LOWER_SAFE, ID_ISAR0_COPROC_SHIFT, 4, 0),
	ARM64_FTR_BITS(FTR_HIDDEN, FTR_STRICT, FTR_LOWER_SAFE, ID_ISAR0_CMPBRANCH_SHIFT, 4, 0),
	ARM64_FTR_BITS(FTR_HIDDEN, FTR_STRICT, FTR_LOWER_SAFE, ID_ISAR0_BITFIELD_SHIFT, 4, 0),
	ARM64_FTR_BITS(FTR_HIDDEN, FTR_STRICT, FTR_LOWER_SAFE, ID_ISAR0_BITCOUNT_SHIFT, 4, 0),
	ARM64_FTR_BITS(FTR_HIDDEN, FTR_STRICT, FTR_LOWER_SAFE, ID_ISAR0_SWAP_SHIFT, 4, 0),
	ARM64_FTR_END,
};

static const struct arm64_ftr_bits ftr_id_isar5[] = {
	ARM64_FTR_BITS(FTR_HIDDEN, FTR_STRICT, FTR_LOWER_SAFE, ID_ISAR5_RDM_SHIFT, 4, 0),
	ARM64_FTR_BITS(FTR_HIDDEN, FTR_STRICT, FTR_LOWER_SAFE, ID_ISAR5_CRC32_SHIFT, 4, 0),
	ARM64_FTR_BITS(FTR_HIDDEN, FTR_STRICT, FTR_LOWER_SAFE, ID_ISAR5_SHA2_SHIFT, 4, 0),
	ARM64_FTR_BITS(FTR_HIDDEN, FTR_STRICT, FTR_LOWER_SAFE, ID_ISAR5_SHA1_SHIFT, 4, 0),
	ARM64_FTR_BITS(FTR_HIDDEN, FTR_STRICT, FTR_LOWER_SAFE, ID_ISAR5_AES_SHIFT, 4, 0),
	ARM64_FTR_BITS(FTR_HIDDEN, FTR_STRICT, FTR_LOWER_SAFE, ID_ISAR5_SEVL_SHIFT, 4, 0),
	ARM64_FTR_END,
};

static const struct arm64_ftr_bits ftr_id_mmfr4[] = {
	ARM64_FTR_BITS(FTR_HIDDEN, FTR_STRICT, FTR_LOWER_SAFE, ID_MMFR4_EVT_SHIFT, 4, 0),
	ARM64_FTR_BITS(FTR_HIDDEN, FTR_STRICT, FTR_LOWER_SAFE, ID_MMFR4_CCIDX_SHIFT, 4, 0),
	ARM64_FTR_BITS(FTR_HIDDEN, FTR_STRICT, FTR_LOWER_SAFE, ID_MMFR4_LSM_SHIFT, 4, 0),
	ARM64_FTR_BITS(FTR_HIDDEN, FTR_STRICT, FTR_LOWER_SAFE, ID_MMFR4_HPDS_SHIFT, 4, 0),
	ARM64_FTR_BITS(FTR_HIDDEN, FTR_STRICT, FTR_LOWER_SAFE, ID_MMFR4_CNP_SHIFT, 4, 0),
	ARM64_FTR_BITS(FTR_HIDDEN, FTR_STRICT, FTR_LOWER_SAFE, ID_MMFR4_XNX_SHIFT, 4, 0),
	ARM64_FTR_BITS(FTR_HIDDEN, FTR_STRICT, FTR_LOWER_SAFE, ID_MMFR4_AC2_SHIFT, 4, 0),

	/*
	 * SpecSEI = 1 indicates that the PE might generate an SError on an
	 * external abort on speculative read. It is safe to assume that an
	 * SError might be generated than it will not be. Hence it has been
	 * classified as FTR_HIGHER_SAFE.
	 */
	ARM64_FTR_BITS(FTR_HIDDEN, FTR_STRICT, FTR_HIGHER_SAFE, ID_MMFR4_SPECSEI_SHIFT, 4, 0),
	ARM64_FTR_END,
};

static const struct arm64_ftr_bits ftr_id_isar4[] = {
	ARM64_FTR_BITS(FTR_HIDDEN, FTR_STRICT, FTR_LOWER_SAFE, ID_ISAR4_SWP_FRAC_SHIFT, 4, 0),
	ARM64_FTR_BITS(FTR_HIDDEN, FTR_STRICT, FTR_LOWER_SAFE, ID_ISAR4_PSR_M_SHIFT, 4, 0),
	ARM64_FTR_BITS(FTR_HIDDEN, FTR_STRICT, FTR_LOWER_SAFE, ID_ISAR4_SYNCH_PRIM_FRAC_SHIFT, 4, 0),
	ARM64_FTR_BITS(FTR_HIDDEN, FTR_STRICT, FTR_LOWER_SAFE, ID_ISAR4_BARRIER_SHIFT, 4, 0),
	ARM64_FTR_BITS(FTR_HIDDEN, FTR_STRICT, FTR_LOWER_SAFE, ID_ISAR4_SMC_SHIFT, 4, 0),
	ARM64_FTR_BITS(FTR_HIDDEN, FTR_STRICT, FTR_LOWER_SAFE, ID_ISAR4_WRITEBACK_SHIFT, 4, 0),
	ARM64_FTR_BITS(FTR_HIDDEN, FTR_STRICT, FTR_LOWER_SAFE, ID_ISAR4_WITHSHIFTS_SHIFT, 4, 0),
	ARM64_FTR_BITS(FTR_HIDDEN, FTR_STRICT, FTR_LOWER_SAFE, ID_ISAR4_UNPRIV_SHIFT, 4, 0),
	ARM64_FTR_END,
};

static const struct arm64_ftr_bits ftr_id_mmfr5[] = {
	ARM64_FTR_BITS(FTR_HIDDEN, FTR_STRICT, FTR_LOWER_SAFE, ID_MMFR5_ETS_SHIFT, 4, 0),
	ARM64_FTR_END,
};

static const struct arm64_ftr_bits ftr_id_isar6[] = {
	ARM64_FTR_BITS(FTR_HIDDEN, FTR_STRICT, FTR_LOWER_SAFE, ID_ISAR6_I8MM_SHIFT, 4, 0),
	ARM64_FTR_BITS(FTR_HIDDEN, FTR_STRICT, FTR_LOWER_SAFE, ID_ISAR6_BF16_SHIFT, 4, 0),
	ARM64_FTR_BITS(FTR_HIDDEN, FTR_STRICT, FTR_LOWER_SAFE, ID_ISAR6_SPECRES_SHIFT, 4, 0),
	ARM64_FTR_BITS(FTR_HIDDEN, FTR_STRICT, FTR_LOWER_SAFE, ID_ISAR6_SB_SHIFT, 4, 0),
	ARM64_FTR_BITS(FTR_HIDDEN, FTR_STRICT, FTR_LOWER_SAFE, ID_ISAR6_FHM_SHIFT, 4, 0),
	ARM64_FTR_BITS(FTR_HIDDEN, FTR_STRICT, FTR_LOWER_SAFE, ID_ISAR6_DP_SHIFT, 4, 0),
	ARM64_FTR_BITS(FTR_HIDDEN, FTR_STRICT, FTR_LOWER_SAFE, ID_ISAR6_JSCVT_SHIFT, 4, 0),
	ARM64_FTR_END,
};

static const struct arm64_ftr_bits ftr_id_pfr0[] = {
	ARM64_FTR_BITS(FTR_HIDDEN, FTR_STRICT, FTR_LOWER_SAFE, ID_PFR0_DIT_SHIFT, 4, 0),
	ARM64_FTR_BITS(FTR_HIDDEN, FTR_NONSTRICT, FTR_LOWER_SAFE, ID_PFR0_CSV2_SHIFT, 4, 0),
	ARM64_FTR_BITS(FTR_HIDDEN, FTR_STRICT, FTR_LOWER_SAFE, ID_PFR0_STATE3_SHIFT, 4, 0),
	ARM64_FTR_BITS(FTR_HIDDEN, FTR_STRICT, FTR_LOWER_SAFE, ID_PFR0_STATE2_SHIFT, 4, 0),
	ARM64_FTR_BITS(FTR_HIDDEN, FTR_STRICT, FTR_LOWER_SAFE, ID_PFR0_STATE1_SHIFT, 4, 0),
	ARM64_FTR_BITS(FTR_HIDDEN, FTR_STRICT, FTR_LOWER_SAFE, ID_PFR0_STATE0_SHIFT, 4, 0),
	ARM64_FTR_END,
};

static const struct arm64_ftr_bits ftr_id_pfr1[] = {
	ARM64_FTR_BITS(FTR_HIDDEN, FTR_STRICT, FTR_LOWER_SAFE, ID_PFR1_GIC_SHIFT, 4, 0),
	ARM64_FTR_BITS(FTR_HIDDEN, FTR_STRICT, FTR_LOWER_SAFE, ID_PFR1_VIRT_FRAC_SHIFT, 4, 0),
	ARM64_FTR_BITS(FTR_HIDDEN, FTR_STRICT, FTR_LOWER_SAFE, ID_PFR1_SEC_FRAC_SHIFT, 4, 0),
	ARM64_FTR_BITS(FTR_HIDDEN, FTR_STRICT, FTR_LOWER_SAFE, ID_PFR1_GENTIMER_SHIFT, 4, 0),
	ARM64_FTR_BITS(FTR_HIDDEN, FTR_STRICT, FTR_LOWER_SAFE, ID_PFR1_VIRTUALIZATION_SHIFT, 4, 0),
	ARM64_FTR_BITS(FTR_HIDDEN, FTR_STRICT, FTR_LOWER_SAFE, ID_PFR1_MPROGMOD_SHIFT, 4, 0),
	ARM64_FTR_BITS(FTR_HIDDEN, FTR_STRICT, FTR_LOWER_SAFE, ID_PFR1_SECURITY_SHIFT, 4, 0),
	ARM64_FTR_BITS(FTR_HIDDEN, FTR_STRICT, FTR_LOWER_SAFE, ID_PFR1_PROGMOD_SHIFT, 4, 0),
	ARM64_FTR_END,
};

static const struct arm64_ftr_bits ftr_id_pfr2[] = {
	ARM64_FTR_BITS(FTR_HIDDEN, FTR_NONSTRICT, FTR_LOWER_SAFE, ID_PFR2_SSBS_SHIFT, 4, 0),
	ARM64_FTR_BITS(FTR_HIDDEN, FTR_NONSTRICT, FTR_LOWER_SAFE, ID_PFR2_CSV3_SHIFT, 4, 0),
	ARM64_FTR_END,
};

static const struct arm64_ftr_bits ftr_id_dfr0[] = {
	/* [31:28] TraceFilt */
<<<<<<< HEAD
	S_ARM64_FTR_BITS(FTR_HIDDEN, FTR_STRICT, FTR_LOWER_SAFE, 24, 4, 0xf),	/* PerfMon */
	ARM64_FTR_BITS(FTR_HIDDEN, FTR_STRICT, FTR_LOWER_SAFE, 20, 4, 0),
	ARM64_FTR_BITS(FTR_HIDDEN, FTR_STRICT, FTR_LOWER_SAFE, 16, 4, 0),
	ARM64_FTR_BITS(FTR_HIDDEN, FTR_STRICT, FTR_LOWER_SAFE, 12, 4, 0),
	ARM64_FTR_BITS(FTR_HIDDEN, FTR_STRICT, FTR_LOWER_SAFE, 8, 4, 0),
	ARM64_FTR_BITS(FTR_HIDDEN, FTR_STRICT, FTR_LOWER_SAFE, 4, 4, 0),
	ARM64_FTR_BITS(FTR_HIDDEN, FTR_STRICT, FTR_LOWER_SAFE, 0, 4, 0),
=======
	S_ARM64_FTR_BITS(FTR_HIDDEN, FTR_STRICT, FTR_LOWER_SAFE, ID_DFR0_PERFMON_SHIFT, 4, 0xf),
	ARM64_FTR_BITS(FTR_HIDDEN, FTR_STRICT, FTR_LOWER_SAFE, ID_DFR0_MPROFDBG_SHIFT, 4, 0),
	ARM64_FTR_BITS(FTR_HIDDEN, FTR_STRICT, FTR_LOWER_SAFE, ID_DFR0_MMAPTRC_SHIFT, 4, 0),
	ARM64_FTR_BITS(FTR_HIDDEN, FTR_STRICT, FTR_LOWER_SAFE, ID_DFR0_COPTRC_SHIFT, 4, 0),
	ARM64_FTR_BITS(FTR_HIDDEN, FTR_STRICT, FTR_LOWER_SAFE, ID_DFR0_MMAPDBG_SHIFT, 4, 0),
	ARM64_FTR_BITS(FTR_HIDDEN, FTR_STRICT, FTR_LOWER_SAFE, ID_DFR0_COPSDBG_SHIFT, 4, 0),
	ARM64_FTR_BITS(FTR_HIDDEN, FTR_STRICT, FTR_LOWER_SAFE, ID_DFR0_COPDBG_SHIFT, 4, 0),
	ARM64_FTR_END,
};

static const struct arm64_ftr_bits ftr_id_dfr1[] = {
	S_ARM64_FTR_BITS(FTR_HIDDEN, FTR_STRICT, FTR_LOWER_SAFE, ID_DFR1_MTPMU_SHIFT, 4, 0),
>>>>>>> d1988041
	ARM64_FTR_END,
};

static const struct arm64_ftr_bits ftr_zcr[] = {
	ARM64_FTR_BITS(FTR_HIDDEN, FTR_NONSTRICT, FTR_LOWER_SAFE,
		ZCR_ELx_LEN_SHIFT, ZCR_ELx_LEN_SIZE, 0),	/* LEN */
	ARM64_FTR_END,
};

/*
 * Common ftr bits for a 32bit register with all hidden, strict
 * attributes, with 4bit feature fields and a default safe value of
 * 0. Covers the following 32bit registers:
 * id_isar[1-4], id_mmfr[1-3], id_pfr1, mvfr[0-1]
 */
static const struct arm64_ftr_bits ftr_generic_32bits[] = {
	ARM64_FTR_BITS(FTR_HIDDEN, FTR_STRICT, FTR_LOWER_SAFE, 28, 4, 0),
	ARM64_FTR_BITS(FTR_HIDDEN, FTR_STRICT, FTR_LOWER_SAFE, 24, 4, 0),
	ARM64_FTR_BITS(FTR_HIDDEN, FTR_STRICT, FTR_LOWER_SAFE, 20, 4, 0),
	ARM64_FTR_BITS(FTR_HIDDEN, FTR_STRICT, FTR_LOWER_SAFE, 16, 4, 0),
	ARM64_FTR_BITS(FTR_HIDDEN, FTR_STRICT, FTR_LOWER_SAFE, 12, 4, 0),
	ARM64_FTR_BITS(FTR_HIDDEN, FTR_STRICT, FTR_LOWER_SAFE, 8, 4, 0),
	ARM64_FTR_BITS(FTR_HIDDEN, FTR_STRICT, FTR_LOWER_SAFE, 4, 4, 0),
	ARM64_FTR_BITS(FTR_HIDDEN, FTR_STRICT, FTR_LOWER_SAFE, 0, 4, 0),
	ARM64_FTR_END,
};

/* Table for a single 32bit feature value */
static const struct arm64_ftr_bits ftr_single32[] = {
	ARM64_FTR_BITS(FTR_HIDDEN, FTR_STRICT, FTR_EXACT, 0, 32, 0),
	ARM64_FTR_END,
};

static const struct arm64_ftr_bits ftr_raz[] = {
	ARM64_FTR_END,
};

#define ARM64_FTR_REG(id, table) {		\
	.sys_id = id,				\
	.reg = 	&(struct arm64_ftr_reg){	\
		.name = #id,			\
		.ftr_bits = &((table)[0]),	\
	}}

static const struct __ftr_reg_entry {
	u32			sys_id;
	struct arm64_ftr_reg 	*reg;
} arm64_ftr_regs[] = {

	/* Op1 = 0, CRn = 0, CRm = 1 */
	ARM64_FTR_REG(SYS_ID_PFR0_EL1, ftr_id_pfr0),
	ARM64_FTR_REG(SYS_ID_PFR1_EL1, ftr_id_pfr1),
	ARM64_FTR_REG(SYS_ID_DFR0_EL1, ftr_id_dfr0),
	ARM64_FTR_REG(SYS_ID_MMFR0_EL1, ftr_id_mmfr0),
	ARM64_FTR_REG(SYS_ID_MMFR1_EL1, ftr_generic_32bits),
	ARM64_FTR_REG(SYS_ID_MMFR2_EL1, ftr_generic_32bits),
	ARM64_FTR_REG(SYS_ID_MMFR3_EL1, ftr_generic_32bits),

	/* Op1 = 0, CRn = 0, CRm = 2 */
	ARM64_FTR_REG(SYS_ID_ISAR0_EL1, ftr_id_isar0),
	ARM64_FTR_REG(SYS_ID_ISAR1_EL1, ftr_generic_32bits),
	ARM64_FTR_REG(SYS_ID_ISAR2_EL1, ftr_generic_32bits),
	ARM64_FTR_REG(SYS_ID_ISAR3_EL1, ftr_generic_32bits),
	ARM64_FTR_REG(SYS_ID_ISAR4_EL1, ftr_id_isar4),
	ARM64_FTR_REG(SYS_ID_ISAR5_EL1, ftr_id_isar5),
	ARM64_FTR_REG(SYS_ID_MMFR4_EL1, ftr_id_mmfr4),
	ARM64_FTR_REG(SYS_ID_ISAR6_EL1, ftr_id_isar6),

	/* Op1 = 0, CRn = 0, CRm = 3 */
	ARM64_FTR_REG(SYS_MVFR0_EL1, ftr_generic_32bits),
	ARM64_FTR_REG(SYS_MVFR1_EL1, ftr_generic_32bits),
	ARM64_FTR_REG(SYS_MVFR2_EL1, ftr_mvfr2),
	ARM64_FTR_REG(SYS_ID_PFR2_EL1, ftr_id_pfr2),
	ARM64_FTR_REG(SYS_ID_DFR1_EL1, ftr_id_dfr1),
	ARM64_FTR_REG(SYS_ID_MMFR5_EL1, ftr_id_mmfr5),

	/* Op1 = 0, CRn = 0, CRm = 4 */
	ARM64_FTR_REG(SYS_ID_AA64PFR0_EL1, ftr_id_aa64pfr0),
	ARM64_FTR_REG(SYS_ID_AA64PFR1_EL1, ftr_id_aa64pfr1),
	ARM64_FTR_REG(SYS_ID_AA64ZFR0_EL1, ftr_id_aa64zfr0),

	/* Op1 = 0, CRn = 0, CRm = 5 */
	ARM64_FTR_REG(SYS_ID_AA64DFR0_EL1, ftr_id_aa64dfr0),
	ARM64_FTR_REG(SYS_ID_AA64DFR1_EL1, ftr_raz),

	/* Op1 = 0, CRn = 0, CRm = 6 */
	ARM64_FTR_REG(SYS_ID_AA64ISAR0_EL1, ftr_id_aa64isar0),
	ARM64_FTR_REG(SYS_ID_AA64ISAR1_EL1, ftr_id_aa64isar1),

	/* Op1 = 0, CRn = 0, CRm = 7 */
	ARM64_FTR_REG(SYS_ID_AA64MMFR0_EL1, ftr_id_aa64mmfr0),
	ARM64_FTR_REG(SYS_ID_AA64MMFR1_EL1, ftr_id_aa64mmfr1),
	ARM64_FTR_REG(SYS_ID_AA64MMFR2_EL1, ftr_id_aa64mmfr2),

	/* Op1 = 0, CRn = 1, CRm = 2 */
	ARM64_FTR_REG(SYS_ZCR_EL1, ftr_zcr),

	/* Op1 = 3, CRn = 0, CRm = 0 */
	{ SYS_CTR_EL0, &arm64_ftr_reg_ctrel0 },
	ARM64_FTR_REG(SYS_DCZID_EL0, ftr_dczid),

	/* Op1 = 3, CRn = 14, CRm = 0 */
	ARM64_FTR_REG(SYS_CNTFRQ_EL0, ftr_single32),
};

static int search_cmp_ftr_reg(const void *id, const void *regp)
{
	return (int)(unsigned long)id - (int)((const struct __ftr_reg_entry *)regp)->sys_id;
}

/*
 * get_arm64_ftr_reg_nowarn - Looks up a feature register entry using
 * its sys_reg() encoding. With the array arm64_ftr_regs sorted in the
 * ascending order of sys_id, we use binary search to find a matching
 * entry.
 *
 * returns - Upon success,  matching ftr_reg entry for id.
 *         - NULL on failure. It is upto the caller to decide
 *	     the impact of a failure.
 */
static struct arm64_ftr_reg *get_arm64_ftr_reg_nowarn(u32 sys_id)
{
	const struct __ftr_reg_entry *ret;

	ret = bsearch((const void *)(unsigned long)sys_id,
			arm64_ftr_regs,
			ARRAY_SIZE(arm64_ftr_regs),
			sizeof(arm64_ftr_regs[0]),
			search_cmp_ftr_reg);
	if (ret)
		return ret->reg;
	return NULL;
}

/*
 * get_arm64_ftr_reg - Looks up a feature register entry using
 * its sys_reg() encoding. This calls get_arm64_ftr_reg_nowarn().
 *
 * returns - Upon success,  matching ftr_reg entry for id.
 *         - NULL on failure but with an WARN_ON().
 */
static struct arm64_ftr_reg *get_arm64_ftr_reg(u32 sys_id)
{
	struct arm64_ftr_reg *reg;

	reg = get_arm64_ftr_reg_nowarn(sys_id);

	/*
	 * Requesting a non-existent register search is an error. Warn
	 * and let the caller handle it.
	 */
	WARN_ON(!reg);
	return reg;
}

static u64 arm64_ftr_set_value(const struct arm64_ftr_bits *ftrp, s64 reg,
			       s64 ftr_val)
{
	u64 mask = arm64_ftr_mask(ftrp);

	reg &= ~mask;
	reg |= (ftr_val << ftrp->shift) & mask;
	return reg;
}

static s64 arm64_ftr_safe_value(const struct arm64_ftr_bits *ftrp, s64 new,
				s64 cur)
{
	s64 ret = 0;

	switch (ftrp->type) {
	case FTR_EXACT:
		ret = ftrp->safe_val;
		break;
	case FTR_LOWER_SAFE:
		ret = new < cur ? new : cur;
		break;
	case FTR_HIGHER_OR_ZERO_SAFE:
		if (!cur || !new)
			break;
		fallthrough;
	case FTR_HIGHER_SAFE:
		ret = new > cur ? new : cur;
		break;
	default:
		BUG();
	}

	return ret;
}

static void __init sort_ftr_regs(void)
{
	unsigned int i;

	for (i = 0; i < ARRAY_SIZE(arm64_ftr_regs); i++) {
		const struct arm64_ftr_reg *ftr_reg = arm64_ftr_regs[i].reg;
		const struct arm64_ftr_bits *ftr_bits = ftr_reg->ftr_bits;
		unsigned int j = 0;

		/*
		 * Features here must be sorted in descending order with respect
		 * to their shift values and should not overlap with each other.
		 */
		for (; ftr_bits->width != 0; ftr_bits++, j++) {
			unsigned int width = ftr_reg->ftr_bits[j].width;
			unsigned int shift = ftr_reg->ftr_bits[j].shift;
			unsigned int prev_shift;

			WARN((shift  + width) > 64,
				"%s has invalid feature at shift %d\n",
				ftr_reg->name, shift);

			/*
			 * Skip the first feature. There is nothing to
			 * compare against for now.
			 */
			if (j == 0)
				continue;

			prev_shift = ftr_reg->ftr_bits[j - 1].shift;
			WARN((shift + width) > prev_shift,
				"%s has feature overlap at shift %d\n",
				ftr_reg->name, shift);
		}

		/*
		 * Skip the first register. There is nothing to
		 * compare against for now.
		 */
		if (i == 0)
			continue;
		/*
		 * Registers here must be sorted in ascending order with respect
		 * to sys_id for subsequent binary search in get_arm64_ftr_reg()
		 * to work correctly.
		 */
		BUG_ON(arm64_ftr_regs[i].sys_id < arm64_ftr_regs[i - 1].sys_id);
	}
}

/*
 * Initialise the CPU feature register from Boot CPU values.
 * Also initiliases the strict_mask for the register.
 * Any bits that are not covered by an arm64_ftr_bits entry are considered
 * RES0 for the system-wide value, and must strictly match.
 */
static void __init init_cpu_ftr_reg(u32 sys_reg, u64 new)
{
	u64 val = 0;
	u64 strict_mask = ~0x0ULL;
	u64 user_mask = 0;
	u64 valid_mask = 0;

	const struct arm64_ftr_bits *ftrp;
	struct arm64_ftr_reg *reg = get_arm64_ftr_reg(sys_reg);

	if (!reg)
		return;

	for (ftrp = reg->ftr_bits; ftrp->width; ftrp++) {
		u64 ftr_mask = arm64_ftr_mask(ftrp);
		s64 ftr_new = arm64_ftr_value(ftrp, new);

		val = arm64_ftr_set_value(ftrp, val, ftr_new);

		valid_mask |= ftr_mask;
		if (!ftrp->strict)
			strict_mask &= ~ftr_mask;
		if (ftrp->visible)
			user_mask |= ftr_mask;
		else
			reg->user_val = arm64_ftr_set_value(ftrp,
							    reg->user_val,
							    ftrp->safe_val);
	}

	val &= valid_mask;

	reg->sys_val = val;
	reg->strict_mask = strict_mask;
	reg->user_mask = user_mask;
}

extern const struct arm64_cpu_capabilities arm64_errata[];
static const struct arm64_cpu_capabilities arm64_features[];

static void __init
init_cpu_hwcaps_indirect_list_from_array(const struct arm64_cpu_capabilities *caps)
{
	for (; caps->matches; caps++) {
		if (WARN(caps->capability >= ARM64_NCAPS,
			"Invalid capability %d\n", caps->capability))
			continue;
		if (WARN(cpu_hwcaps_ptrs[caps->capability],
			"Duplicate entry for capability %d\n",
			caps->capability))
			continue;
		cpu_hwcaps_ptrs[caps->capability] = caps;
	}
}

static void __init init_cpu_hwcaps_indirect_list(void)
{
	init_cpu_hwcaps_indirect_list_from_array(arm64_features);
	init_cpu_hwcaps_indirect_list_from_array(arm64_errata);
}

static void __init setup_boot_cpu_capabilities(void);

void __init init_cpu_features(struct cpuinfo_arm64 *info)
{
	/* Before we start using the tables, make sure it is sorted */
	sort_ftr_regs();

	init_cpu_ftr_reg(SYS_CTR_EL0, info->reg_ctr);
	init_cpu_ftr_reg(SYS_DCZID_EL0, info->reg_dczid);
	init_cpu_ftr_reg(SYS_CNTFRQ_EL0, info->reg_cntfrq);
	init_cpu_ftr_reg(SYS_ID_AA64DFR0_EL1, info->reg_id_aa64dfr0);
	init_cpu_ftr_reg(SYS_ID_AA64DFR1_EL1, info->reg_id_aa64dfr1);
	init_cpu_ftr_reg(SYS_ID_AA64ISAR0_EL1, info->reg_id_aa64isar0);
	init_cpu_ftr_reg(SYS_ID_AA64ISAR1_EL1, info->reg_id_aa64isar1);
	init_cpu_ftr_reg(SYS_ID_AA64MMFR0_EL1, info->reg_id_aa64mmfr0);
	init_cpu_ftr_reg(SYS_ID_AA64MMFR1_EL1, info->reg_id_aa64mmfr1);
	init_cpu_ftr_reg(SYS_ID_AA64MMFR2_EL1, info->reg_id_aa64mmfr2);
	init_cpu_ftr_reg(SYS_ID_AA64PFR0_EL1, info->reg_id_aa64pfr0);
	init_cpu_ftr_reg(SYS_ID_AA64PFR1_EL1, info->reg_id_aa64pfr1);
	init_cpu_ftr_reg(SYS_ID_AA64ZFR0_EL1, info->reg_id_aa64zfr0);

	if (id_aa64pfr0_32bit_el0(info->reg_id_aa64pfr0)) {
		init_cpu_ftr_reg(SYS_ID_DFR0_EL1, info->reg_id_dfr0);
		init_cpu_ftr_reg(SYS_ID_DFR1_EL1, info->reg_id_dfr1);
		init_cpu_ftr_reg(SYS_ID_ISAR0_EL1, info->reg_id_isar0);
		init_cpu_ftr_reg(SYS_ID_ISAR1_EL1, info->reg_id_isar1);
		init_cpu_ftr_reg(SYS_ID_ISAR2_EL1, info->reg_id_isar2);
		init_cpu_ftr_reg(SYS_ID_ISAR3_EL1, info->reg_id_isar3);
		init_cpu_ftr_reg(SYS_ID_ISAR4_EL1, info->reg_id_isar4);
		init_cpu_ftr_reg(SYS_ID_ISAR5_EL1, info->reg_id_isar5);
		init_cpu_ftr_reg(SYS_ID_ISAR6_EL1, info->reg_id_isar6);
		init_cpu_ftr_reg(SYS_ID_MMFR0_EL1, info->reg_id_mmfr0);
		init_cpu_ftr_reg(SYS_ID_MMFR1_EL1, info->reg_id_mmfr1);
		init_cpu_ftr_reg(SYS_ID_MMFR2_EL1, info->reg_id_mmfr2);
		init_cpu_ftr_reg(SYS_ID_MMFR3_EL1, info->reg_id_mmfr3);
		init_cpu_ftr_reg(SYS_ID_MMFR4_EL1, info->reg_id_mmfr4);
		init_cpu_ftr_reg(SYS_ID_MMFR5_EL1, info->reg_id_mmfr5);
		init_cpu_ftr_reg(SYS_ID_PFR0_EL1, info->reg_id_pfr0);
		init_cpu_ftr_reg(SYS_ID_PFR1_EL1, info->reg_id_pfr1);
		init_cpu_ftr_reg(SYS_ID_PFR2_EL1, info->reg_id_pfr2);
		init_cpu_ftr_reg(SYS_MVFR0_EL1, info->reg_mvfr0);
		init_cpu_ftr_reg(SYS_MVFR1_EL1, info->reg_mvfr1);
		init_cpu_ftr_reg(SYS_MVFR2_EL1, info->reg_mvfr2);
	}

	if (id_aa64pfr0_sve(info->reg_id_aa64pfr0)) {
		init_cpu_ftr_reg(SYS_ZCR_EL1, info->reg_zcr);
		sve_init_vq_map();
	}

	/*
	 * Initialize the indirect array of CPU hwcaps capabilities pointers
	 * before we handle the boot CPU below.
	 */
	init_cpu_hwcaps_indirect_list();

	/*
	 * Detect and enable early CPU capabilities based on the boot CPU,
	 * after we have initialised the CPU feature infrastructure.
	 */
	setup_boot_cpu_capabilities();
}

static void update_cpu_ftr_reg(struct arm64_ftr_reg *reg, u64 new)
{
	const struct arm64_ftr_bits *ftrp;

	for (ftrp = reg->ftr_bits; ftrp->width; ftrp++) {
		s64 ftr_cur = arm64_ftr_value(ftrp, reg->sys_val);
		s64 ftr_new = arm64_ftr_value(ftrp, new);

		if (ftr_cur == ftr_new)
			continue;
		/* Find a safe value */
		ftr_new = arm64_ftr_safe_value(ftrp, ftr_new, ftr_cur);
		reg->sys_val = arm64_ftr_set_value(ftrp, reg->sys_val, ftr_new);
	}

}

static int check_update_ftr_reg(u32 sys_id, int cpu, u64 val, u64 boot)
{
	struct arm64_ftr_reg *regp = get_arm64_ftr_reg(sys_id);

	if (!regp)
		return 0;

	update_cpu_ftr_reg(regp, val);
	if ((boot & regp->strict_mask) == (val & regp->strict_mask))
		return 0;
	pr_warn("SANITY CHECK: Unexpected variation in %s. Boot CPU: %#016llx, CPU%d: %#016llx\n",
			regp->name, boot, cpu, val);
	return 1;
}

static void relax_cpu_ftr_reg(u32 sys_id, int field)
{
	const struct arm64_ftr_bits *ftrp;
	struct arm64_ftr_reg *regp = get_arm64_ftr_reg(sys_id);

	if (!regp)
		return;

	for (ftrp = regp->ftr_bits; ftrp->width; ftrp++) {
		if (ftrp->shift == field) {
			regp->strict_mask &= ~arm64_ftr_mask(ftrp);
			break;
		}
	}

	/* Bogus field? */
	WARN_ON(!ftrp->width);
}

static int update_32bit_cpu_features(int cpu, struct cpuinfo_arm64 *info,
				     struct cpuinfo_arm64 *boot)
{
	int taint = 0;
	u64 pfr0 = read_sanitised_ftr_reg(SYS_ID_AA64PFR0_EL1);

	/*
	 * If we don't have AArch32 at all then skip the checks entirely
	 * as the register values may be UNKNOWN and we're not going to be
	 * using them for anything.
	 */
	if (!id_aa64pfr0_32bit_el0(pfr0))
		return taint;

	/*
	 * If we don't have AArch32 at EL1, then relax the strictness of
	 * EL1-dependent register fields to avoid spurious sanity check fails.
	 */
	if (!id_aa64pfr0_32bit_el1(pfr0)) {
		relax_cpu_ftr_reg(SYS_ID_ISAR4_EL1, ID_ISAR4_SMC_SHIFT);
		relax_cpu_ftr_reg(SYS_ID_PFR1_EL1, ID_PFR1_VIRT_FRAC_SHIFT);
		relax_cpu_ftr_reg(SYS_ID_PFR1_EL1, ID_PFR1_SEC_FRAC_SHIFT);
		relax_cpu_ftr_reg(SYS_ID_PFR1_EL1, ID_PFR1_VIRTUALIZATION_SHIFT);
		relax_cpu_ftr_reg(SYS_ID_PFR1_EL1, ID_PFR1_SECURITY_SHIFT);
		relax_cpu_ftr_reg(SYS_ID_PFR1_EL1, ID_PFR1_PROGMOD_SHIFT);
	}

	taint |= check_update_ftr_reg(SYS_ID_DFR0_EL1, cpu,
				      info->reg_id_dfr0, boot->reg_id_dfr0);
	taint |= check_update_ftr_reg(SYS_ID_DFR1_EL1, cpu,
				      info->reg_id_dfr1, boot->reg_id_dfr1);
	taint |= check_update_ftr_reg(SYS_ID_ISAR0_EL1, cpu,
				      info->reg_id_isar0, boot->reg_id_isar0);
	taint |= check_update_ftr_reg(SYS_ID_ISAR1_EL1, cpu,
				      info->reg_id_isar1, boot->reg_id_isar1);
	taint |= check_update_ftr_reg(SYS_ID_ISAR2_EL1, cpu,
				      info->reg_id_isar2, boot->reg_id_isar2);
	taint |= check_update_ftr_reg(SYS_ID_ISAR3_EL1, cpu,
				      info->reg_id_isar3, boot->reg_id_isar3);
	taint |= check_update_ftr_reg(SYS_ID_ISAR4_EL1, cpu,
				      info->reg_id_isar4, boot->reg_id_isar4);
	taint |= check_update_ftr_reg(SYS_ID_ISAR5_EL1, cpu,
				      info->reg_id_isar5, boot->reg_id_isar5);
	taint |= check_update_ftr_reg(SYS_ID_ISAR6_EL1, cpu,
				      info->reg_id_isar6, boot->reg_id_isar6);

	/*
	 * Regardless of the value of the AuxReg field, the AIFSR, ADFSR, and
	 * ACTLR formats could differ across CPUs and therefore would have to
	 * be trapped for virtualization anyway.
	 */
	taint |= check_update_ftr_reg(SYS_ID_MMFR0_EL1, cpu,
				      info->reg_id_mmfr0, boot->reg_id_mmfr0);
	taint |= check_update_ftr_reg(SYS_ID_MMFR1_EL1, cpu,
				      info->reg_id_mmfr1, boot->reg_id_mmfr1);
	taint |= check_update_ftr_reg(SYS_ID_MMFR2_EL1, cpu,
				      info->reg_id_mmfr2, boot->reg_id_mmfr2);
	taint |= check_update_ftr_reg(SYS_ID_MMFR3_EL1, cpu,
				      info->reg_id_mmfr3, boot->reg_id_mmfr3);
	taint |= check_update_ftr_reg(SYS_ID_MMFR4_EL1, cpu,
				      info->reg_id_mmfr4, boot->reg_id_mmfr4);
	taint |= check_update_ftr_reg(SYS_ID_MMFR5_EL1, cpu,
				      info->reg_id_mmfr5, boot->reg_id_mmfr5);
	taint |= check_update_ftr_reg(SYS_ID_PFR0_EL1, cpu,
				      info->reg_id_pfr0, boot->reg_id_pfr0);
	taint |= check_update_ftr_reg(SYS_ID_PFR1_EL1, cpu,
				      info->reg_id_pfr1, boot->reg_id_pfr1);
	taint |= check_update_ftr_reg(SYS_ID_PFR2_EL1, cpu,
				      info->reg_id_pfr2, boot->reg_id_pfr2);
	taint |= check_update_ftr_reg(SYS_MVFR0_EL1, cpu,
				      info->reg_mvfr0, boot->reg_mvfr0);
	taint |= check_update_ftr_reg(SYS_MVFR1_EL1, cpu,
				      info->reg_mvfr1, boot->reg_mvfr1);
	taint |= check_update_ftr_reg(SYS_MVFR2_EL1, cpu,
				      info->reg_mvfr2, boot->reg_mvfr2);

	return taint;
}

/*
 * Update system wide CPU feature registers with the values from a
 * non-boot CPU. Also performs SANITY checks to make sure that there
 * aren't any insane variations from that of the boot CPU.
 */
void update_cpu_features(int cpu,
			 struct cpuinfo_arm64 *info,
			 struct cpuinfo_arm64 *boot)
{
	int taint = 0;

	/*
	 * The kernel can handle differing I-cache policies, but otherwise
	 * caches should look identical. Userspace JITs will make use of
	 * *minLine.
	 */
	taint |= check_update_ftr_reg(SYS_CTR_EL0, cpu,
				      info->reg_ctr, boot->reg_ctr);

	/*
	 * Userspace may perform DC ZVA instructions. Mismatched block sizes
	 * could result in too much or too little memory being zeroed if a
	 * process is preempted and migrated between CPUs.
	 */
	taint |= check_update_ftr_reg(SYS_DCZID_EL0, cpu,
				      info->reg_dczid, boot->reg_dczid);

	/* If different, timekeeping will be broken (especially with KVM) */
	taint |= check_update_ftr_reg(SYS_CNTFRQ_EL0, cpu,
				      info->reg_cntfrq, boot->reg_cntfrq);

	/*
	 * The kernel uses self-hosted debug features and expects CPUs to
	 * support identical debug features. We presently need CTX_CMPs, WRPs,
	 * and BRPs to be identical.
	 * ID_AA64DFR1 is currently RES0.
	 */
	taint |= check_update_ftr_reg(SYS_ID_AA64DFR0_EL1, cpu,
				      info->reg_id_aa64dfr0, boot->reg_id_aa64dfr0);
	taint |= check_update_ftr_reg(SYS_ID_AA64DFR1_EL1, cpu,
				      info->reg_id_aa64dfr1, boot->reg_id_aa64dfr1);
	/*
	 * Even in big.LITTLE, processors should be identical instruction-set
	 * wise.
	 */
	taint |= check_update_ftr_reg(SYS_ID_AA64ISAR0_EL1, cpu,
				      info->reg_id_aa64isar0, boot->reg_id_aa64isar0);
	taint |= check_update_ftr_reg(SYS_ID_AA64ISAR1_EL1, cpu,
				      info->reg_id_aa64isar1, boot->reg_id_aa64isar1);

	/*
	 * Differing PARange support is fine as long as all peripherals and
	 * memory are mapped within the minimum PARange of all CPUs.
	 * Linux should not care about secure memory.
	 */
	taint |= check_update_ftr_reg(SYS_ID_AA64MMFR0_EL1, cpu,
				      info->reg_id_aa64mmfr0, boot->reg_id_aa64mmfr0);
	taint |= check_update_ftr_reg(SYS_ID_AA64MMFR1_EL1, cpu,
				      info->reg_id_aa64mmfr1, boot->reg_id_aa64mmfr1);
	taint |= check_update_ftr_reg(SYS_ID_AA64MMFR2_EL1, cpu,
				      info->reg_id_aa64mmfr2, boot->reg_id_aa64mmfr2);

	taint |= check_update_ftr_reg(SYS_ID_AA64PFR0_EL1, cpu,
				      info->reg_id_aa64pfr0, boot->reg_id_aa64pfr0);
	taint |= check_update_ftr_reg(SYS_ID_AA64PFR1_EL1, cpu,
				      info->reg_id_aa64pfr1, boot->reg_id_aa64pfr1);

	taint |= check_update_ftr_reg(SYS_ID_AA64ZFR0_EL1, cpu,
				      info->reg_id_aa64zfr0, boot->reg_id_aa64zfr0);

	if (id_aa64pfr0_sve(info->reg_id_aa64pfr0)) {
		taint |= check_update_ftr_reg(SYS_ZCR_EL1, cpu,
					info->reg_zcr, boot->reg_zcr);

		/* Probe vector lengths, unless we already gave up on SVE */
		if (id_aa64pfr0_sve(read_sanitised_ftr_reg(SYS_ID_AA64PFR0_EL1)) &&
		    !system_capabilities_finalized())
			sve_update_vq_map();
	}

	/*
	 * This relies on a sanitised view of the AArch64 ID registers
	 * (e.g. SYS_ID_AA64PFR0_EL1), so we call it last.
	 */
	taint |= update_32bit_cpu_features(cpu, info, boot);

	/*
	 * Mismatched CPU features are a recipe for disaster. Don't even
	 * pretend to support them.
	 */
	if (taint) {
		pr_warn_once("Unsupported CPU feature variation detected.\n");
		add_taint(TAINT_CPU_OUT_OF_SPEC, LOCKDEP_STILL_OK);
	}
}

u64 read_sanitised_ftr_reg(u32 id)
{
	struct arm64_ftr_reg *regp = get_arm64_ftr_reg(id);

	if (!regp)
		return 0;
	return regp->sys_val;
}
EXPORT_SYMBOL_GPL(read_sanitised_ftr_reg);

#define read_sysreg_case(r)	\
	case r:		return read_sysreg_s(r)

/*
 * __read_sysreg_by_encoding() - Used by a STARTING cpu before cpuinfo is populated.
 * Read the system register on the current CPU
 */
static u64 __read_sysreg_by_encoding(u32 sys_id)
{
	switch (sys_id) {
	read_sysreg_case(SYS_ID_PFR0_EL1);
	read_sysreg_case(SYS_ID_PFR1_EL1);
	read_sysreg_case(SYS_ID_PFR2_EL1);
	read_sysreg_case(SYS_ID_DFR0_EL1);
	read_sysreg_case(SYS_ID_DFR1_EL1);
	read_sysreg_case(SYS_ID_MMFR0_EL1);
	read_sysreg_case(SYS_ID_MMFR1_EL1);
	read_sysreg_case(SYS_ID_MMFR2_EL1);
	read_sysreg_case(SYS_ID_MMFR3_EL1);
	read_sysreg_case(SYS_ID_MMFR4_EL1);
	read_sysreg_case(SYS_ID_MMFR5_EL1);
	read_sysreg_case(SYS_ID_ISAR0_EL1);
	read_sysreg_case(SYS_ID_ISAR1_EL1);
	read_sysreg_case(SYS_ID_ISAR2_EL1);
	read_sysreg_case(SYS_ID_ISAR3_EL1);
	read_sysreg_case(SYS_ID_ISAR4_EL1);
	read_sysreg_case(SYS_ID_ISAR5_EL1);
	read_sysreg_case(SYS_ID_ISAR6_EL1);
	read_sysreg_case(SYS_MVFR0_EL1);
	read_sysreg_case(SYS_MVFR1_EL1);
	read_sysreg_case(SYS_MVFR2_EL1);

	read_sysreg_case(SYS_ID_AA64PFR0_EL1);
	read_sysreg_case(SYS_ID_AA64PFR1_EL1);
	read_sysreg_case(SYS_ID_AA64ZFR0_EL1);
	read_sysreg_case(SYS_ID_AA64DFR0_EL1);
	read_sysreg_case(SYS_ID_AA64DFR1_EL1);
	read_sysreg_case(SYS_ID_AA64MMFR0_EL1);
	read_sysreg_case(SYS_ID_AA64MMFR1_EL1);
	read_sysreg_case(SYS_ID_AA64MMFR2_EL1);
	read_sysreg_case(SYS_ID_AA64ISAR0_EL1);
	read_sysreg_case(SYS_ID_AA64ISAR1_EL1);

	read_sysreg_case(SYS_CNTFRQ_EL0);
	read_sysreg_case(SYS_CTR_EL0);
	read_sysreg_case(SYS_DCZID_EL0);

	default:
		BUG();
		return 0;
	}
}

#include <linux/irqchip/arm-gic-v3.h>

static bool
feature_matches(u64 reg, const struct arm64_cpu_capabilities *entry)
{
	int val = cpuid_feature_extract_field(reg, entry->field_pos, entry->sign);

	return val >= entry->min_field_value;
}

static bool
has_cpuid_feature(const struct arm64_cpu_capabilities *entry, int scope)
{
	u64 val;

	WARN_ON(scope == SCOPE_LOCAL_CPU && preemptible());
	if (scope == SCOPE_SYSTEM)
		val = read_sanitised_ftr_reg(entry->sys_reg);
	else
		val = __read_sysreg_by_encoding(entry->sys_reg);

	return feature_matches(val, entry);
}

static bool has_useable_gicv3_cpuif(const struct arm64_cpu_capabilities *entry, int scope)
{
	bool has_sre;

	if (!has_cpuid_feature(entry, scope))
		return false;

	has_sre = gic_enable_sre();
	if (!has_sre)
		pr_warn_once("%s present but disabled by higher exception level\n",
			     entry->desc);

	return has_sre;
}

static bool has_no_hw_prefetch(const struct arm64_cpu_capabilities *entry, int __unused)
{
	u32 midr = read_cpuid_id();

	/* Cavium ThunderX pass 1.x and 2.x */
	return midr_is_cpu_model_range(midr, MIDR_THUNDERX,
		MIDR_CPU_VAR_REV(0, 0),
		MIDR_CPU_VAR_REV(1, MIDR_REVISION_MASK));
}

static bool has_no_fpsimd(const struct arm64_cpu_capabilities *entry, int __unused)
{
	u64 pfr0 = read_sanitised_ftr_reg(SYS_ID_AA64PFR0_EL1);

	return cpuid_feature_extract_signed_field(pfr0,
					ID_AA64PFR0_FP_SHIFT) < 0;
}

static bool has_cache_idc(const struct arm64_cpu_capabilities *entry,
			  int scope)
{
	u64 ctr;

	if (scope == SCOPE_SYSTEM)
		ctr = arm64_ftr_reg_ctrel0.sys_val;
	else
		ctr = read_cpuid_effective_cachetype();

	return ctr & BIT(CTR_IDC_SHIFT);
}

static void cpu_emulate_effective_ctr(const struct arm64_cpu_capabilities *__unused)
{
	/*
	 * If the CPU exposes raw CTR_EL0.IDC = 0, while effectively
	 * CTR_EL0.IDC = 1 (from CLIDR values), we need to trap accesses
	 * to the CTR_EL0 on this CPU and emulate it with the real/safe
	 * value.
	 */
	if (!(read_cpuid_cachetype() & BIT(CTR_IDC_SHIFT)))
		sysreg_clear_set(sctlr_el1, SCTLR_EL1_UCT, 0);
}

static bool has_cache_dic(const struct arm64_cpu_capabilities *entry,
			  int scope)
{
	u64 ctr;

	if (scope == SCOPE_SYSTEM)
		ctr = arm64_ftr_reg_ctrel0.sys_val;
	else
		ctr = read_cpuid_cachetype();

	return ctr & BIT(CTR_DIC_SHIFT);
}

static bool __maybe_unused
has_useable_cnp(const struct arm64_cpu_capabilities *entry, int scope)
{
	/*
	 * Kdump isn't guaranteed to power-off all secondary CPUs, CNP
	 * may share TLB entries with a CPU stuck in the crashed
	 * kernel.
	 */
	 if (is_kdump_kernel())
		return false;

	return has_cpuid_feature(entry, scope);
}

/*
 * This check is triggered during the early boot before the cpufeature
 * is initialised. Checking the status on the local CPU allows the boot
 * CPU to detect the need for non-global mappings and thus avoiding a
 * pagetable re-write after all the CPUs are booted. This check will be
 * anyway run on individual CPUs, allowing us to get the consistent
 * state once the SMP CPUs are up and thus make the switch to non-global
 * mappings if required.
 */
bool kaslr_requires_kpti(void)
{
	if (!IS_ENABLED(CONFIG_RANDOMIZE_BASE))
		return false;

	/*
	 * E0PD does a similar job to KPTI so can be used instead
	 * where available.
	 */
	if (IS_ENABLED(CONFIG_ARM64_E0PD)) {
		u64 mmfr2 = read_sysreg_s(SYS_ID_AA64MMFR2_EL1);
		if (cpuid_feature_extract_unsigned_field(mmfr2,
						ID_AA64MMFR2_E0PD_SHIFT))
			return false;
	}

	/*
	 * Systems affected by Cavium erratum 24756 are incompatible
	 * with KPTI.
	 */
	if (IS_ENABLED(CONFIG_CAVIUM_ERRATUM_27456)) {
		extern const struct midr_range cavium_erratum_27456_cpus[];

		if (is_midr_in_range_list(read_cpuid_id(),
					  cavium_erratum_27456_cpus))
			return false;
	}

	return kaslr_offset() > 0;
}

static bool __meltdown_safe = true;
static int __kpti_forced; /* 0: not forced, >0: forced on, <0: forced off */

static bool unmap_kernel_at_el0(const struct arm64_cpu_capabilities *entry,
				int scope)
{
	/* List of CPUs that are not vulnerable and don't need KPTI */
	static const struct midr_range kpti_safe_list[] = {
		MIDR_ALL_VERSIONS(MIDR_CAVIUM_THUNDERX2),
		MIDR_ALL_VERSIONS(MIDR_BRCM_VULCAN),
		MIDR_ALL_VERSIONS(MIDR_BRAHMA_B53),
		MIDR_ALL_VERSIONS(MIDR_CORTEX_A35),
		MIDR_ALL_VERSIONS(MIDR_CORTEX_A53),
		MIDR_ALL_VERSIONS(MIDR_CORTEX_A55),
		MIDR_ALL_VERSIONS(MIDR_CORTEX_A57),
		MIDR_ALL_VERSIONS(MIDR_CORTEX_A72),
		MIDR_ALL_VERSIONS(MIDR_CORTEX_A73),
		MIDR_ALL_VERSIONS(MIDR_HISI_TSV110),
		MIDR_ALL_VERSIONS(MIDR_NVIDIA_CARMEL),
		MIDR_ALL_VERSIONS(MIDR_QCOM_KRYO_2XX_GOLD),
		MIDR_ALL_VERSIONS(MIDR_QCOM_KRYO_2XX_SILVER),
		MIDR_ALL_VERSIONS(MIDR_QCOM_KRYO_3XX_SILVER),
		MIDR_ALL_VERSIONS(MIDR_QCOM_KRYO_4XX_SILVER),
		{ /* sentinel */ }
	};
	char const *str = "kpti command line option";
	bool meltdown_safe;

	meltdown_safe = is_midr_in_range_list(read_cpuid_id(), kpti_safe_list);

	/* Defer to CPU feature registers */
	if (has_cpuid_feature(entry, scope))
		meltdown_safe = true;

	if (!meltdown_safe)
		__meltdown_safe = false;

	/*
	 * For reasons that aren't entirely clear, enabling KPTI on Cavium
	 * ThunderX leads to apparent I-cache corruption of kernel text, which
	 * ends as well as you might imagine. Don't even try.
	 */
	if (cpus_have_const_cap(ARM64_WORKAROUND_CAVIUM_27456)) {
		str = "ARM64_WORKAROUND_CAVIUM_27456";
		__kpti_forced = -1;
	}

	/* Useful for KASLR robustness */
	if (kaslr_requires_kpti()) {
		if (!__kpti_forced) {
			str = "KASLR";
			__kpti_forced = 1;
		}
	}

	if (cpu_mitigations_off() && !__kpti_forced) {
		str = "mitigations=off";
		__kpti_forced = -1;
	}

	if (!IS_ENABLED(CONFIG_UNMAP_KERNEL_AT_EL0)) {
		pr_info_once("kernel page table isolation disabled by kernel configuration\n");
		return false;
	}

	/* Forced? */
	if (__kpti_forced) {
		pr_info_once("kernel page table isolation forced %s by %s\n",
			     __kpti_forced > 0 ? "ON" : "OFF", str);
		return __kpti_forced > 0;
	}

	return !meltdown_safe;
}

#ifdef CONFIG_UNMAP_KERNEL_AT_EL0
static void
kpti_install_ng_mappings(const struct arm64_cpu_capabilities *__unused)
{
	typedef void (kpti_remap_fn)(int, int, phys_addr_t);
	extern kpti_remap_fn idmap_kpti_install_ng_mappings;
	kpti_remap_fn *remap_fn;

	int cpu = smp_processor_id();

	/*
	 * We don't need to rewrite the page-tables if either we've done
	 * it already or we have KASLR enabled and therefore have not
	 * created any global mappings at all.
	 */
	if (arm64_use_ng_mappings)
		return;

	remap_fn = (void *)__pa_symbol(idmap_kpti_install_ng_mappings);

	cpu_install_idmap();
	remap_fn(cpu, num_online_cpus(), __pa_symbol(swapper_pg_dir));
	cpu_uninstall_idmap();

	if (!cpu)
		arm64_use_ng_mappings = true;

	return;
}
#else
static void
kpti_install_ng_mappings(const struct arm64_cpu_capabilities *__unused)
{
}
#endif	/* CONFIG_UNMAP_KERNEL_AT_EL0 */

static int __init parse_kpti(char *str)
{
	bool enabled;
	int ret = strtobool(str, &enabled);

	if (ret)
		return ret;

	__kpti_forced = enabled ? 1 : -1;
	return 0;
}
early_param("kpti", parse_kpti);

#ifdef CONFIG_ARM64_HW_AFDBM
static inline void __cpu_enable_hw_dbm(void)
{
	u64 tcr = read_sysreg(tcr_el1) | TCR_HD;

	write_sysreg(tcr, tcr_el1);
	isb();
	local_flush_tlb_all();
}

static bool cpu_has_broken_dbm(void)
{
	/* List of CPUs which have broken DBM support. */
	static const struct midr_range cpus[] = {
#ifdef CONFIG_ARM64_ERRATUM_1024718
		MIDR_RANGE(MIDR_CORTEX_A55, 0, 0, 1, 0),  // A55 r0p0 -r1p0
		/* Kryo4xx Silver (rdpe => r1p0) */
		MIDR_REV(MIDR_QCOM_KRYO_4XX_SILVER, 0xd, 0xe),
#endif
		{},
	};

	return is_midr_in_range_list(read_cpuid_id(), cpus);
}

static bool cpu_can_use_dbm(const struct arm64_cpu_capabilities *cap)
{
	return has_cpuid_feature(cap, SCOPE_LOCAL_CPU) &&
	       !cpu_has_broken_dbm();
}

static void cpu_enable_hw_dbm(struct arm64_cpu_capabilities const *cap)
{
	if (cpu_can_use_dbm(cap))
		__cpu_enable_hw_dbm();
}

static bool has_hw_dbm(const struct arm64_cpu_capabilities *cap,
		       int __unused)
{
	static bool detected = false;
	/*
	 * DBM is a non-conflicting feature. i.e, the kernel can safely
	 * run a mix of CPUs with and without the feature. So, we
	 * unconditionally enable the capability to allow any late CPU
	 * to use the feature. We only enable the control bits on the
	 * CPU, if it actually supports.
	 *
	 * We have to make sure we print the "feature" detection only
	 * when at least one CPU actually uses it. So check if this CPU
	 * can actually use it and print the message exactly once.
	 *
	 * This is safe as all CPUs (including secondary CPUs - due to the
	 * LOCAL_CPU scope - and the hotplugged CPUs - via verification)
	 * goes through the "matches" check exactly once. Also if a CPU
	 * matches the criteria, it is guaranteed that the CPU will turn
	 * the DBM on, as the capability is unconditionally enabled.
	 */
	if (!detected && cpu_can_use_dbm(cap)) {
		detected = true;
		pr_info("detected: Hardware dirty bit management\n");
	}

	return true;
}

#endif

#ifdef CONFIG_ARM64_AMU_EXTN

/*
 * The "amu_cpus" cpumask only signals that the CPU implementation for the
 * flagged CPUs supports the Activity Monitors Unit (AMU) but does not provide
 * information regarding all the events that it supports. When a CPU bit is
 * set in the cpumask, the user of this feature can only rely on the presence
 * of the 4 fixed counters for that CPU. But this does not guarantee that the
 * counters are enabled or access to these counters is enabled by code
 * executed at higher exception levels (firmware).
 */
static struct cpumask amu_cpus __read_mostly;

bool cpu_has_amu_feat(int cpu)
{
	return cpumask_test_cpu(cpu, &amu_cpus);
}

/* Initialize the use of AMU counters for frequency invariance */
extern void init_cpu_freq_invariance_counters(void);

static void cpu_amu_enable(struct arm64_cpu_capabilities const *cap)
{
	if (has_cpuid_feature(cap, SCOPE_LOCAL_CPU)) {
		pr_info("detected CPU%d: Activity Monitors Unit (AMU)\n",
			smp_processor_id());
		cpumask_set_cpu(smp_processor_id(), &amu_cpus);
		init_cpu_freq_invariance_counters();
	}
}

static bool has_amu(const struct arm64_cpu_capabilities *cap,
		    int __unused)
{
	/*
	 * The AMU extension is a non-conflicting feature: the kernel can
	 * safely run a mix of CPUs with and without support for the
	 * activity monitors extension. Therefore, unconditionally enable
	 * the capability to allow any late CPU to use the feature.
	 *
	 * With this feature unconditionally enabled, the cpu_enable
	 * function will be called for all CPUs that match the criteria,
	 * including secondary and hotplugged, marking this feature as
	 * present on that respective CPU. The enable function will also
	 * print a detection message.
	 */

	return true;
}
#endif

#ifdef CONFIG_ARM64_VHE
static bool runs_at_el2(const struct arm64_cpu_capabilities *entry, int __unused)
{
	return is_kernel_in_hyp_mode();
}

static void cpu_copy_el2regs(const struct arm64_cpu_capabilities *__unused)
{
	/*
	 * Copy register values that aren't redirected by hardware.
	 *
	 * Before code patching, we only set tpidr_el1, all CPUs need to copy
	 * this value to tpidr_el2 before we patch the code. Once we've done
	 * that, freshly-onlined CPUs will set tpidr_el2, so we don't need to
	 * do anything here.
	 */
	if (!alternative_is_applied(ARM64_HAS_VIRT_HOST_EXTN))
		write_sysreg(read_sysreg(tpidr_el1), tpidr_el2);
}
#endif

static void cpu_has_fwb(const struct arm64_cpu_capabilities *__unused)
{
	u64 val = read_sysreg_s(SYS_CLIDR_EL1);

	/* Check that CLIDR_EL1.LOU{U,IS} are both 0 */
	WARN_ON(val & (7 << 27 | 7 << 21));
}

#ifdef CONFIG_ARM64_PAN
static void cpu_enable_pan(const struct arm64_cpu_capabilities *__unused)
{
	/*
	 * We modify PSTATE. This won't work from irq context as the PSTATE
	 * is discarded once we return from the exception.
	 */
	WARN_ON_ONCE(in_interrupt());

	sysreg_clear_set(sctlr_el1, SCTLR_EL1_SPAN, 0);
	asm(SET_PSTATE_PAN(1));
}
#endif /* CONFIG_ARM64_PAN */

#ifdef CONFIG_ARM64_RAS_EXTN
static void cpu_clear_disr(const struct arm64_cpu_capabilities *__unused)
{
	/* Firmware may have left a deferred SError in this register. */
	write_sysreg_s(0, SYS_DISR_EL1);
}
#endif /* CONFIG_ARM64_RAS_EXTN */

#ifdef CONFIG_ARM64_PTR_AUTH
static bool has_address_auth_cpucap(const struct arm64_cpu_capabilities *entry, int scope)
{
	int boot_val, sec_val;

	/* We don't expect to be called with SCOPE_SYSTEM */
	WARN_ON(scope == SCOPE_SYSTEM);
	/*
	 * The ptr-auth feature levels are not intercompatible with lower
	 * levels. Hence we must match ptr-auth feature level of the secondary
	 * CPUs with that of the boot CPU. The level of boot cpu is fetched
	 * from the sanitised register whereas direct register read is done for
	 * the secondary CPUs.
	 * The sanitised feature state is guaranteed to match that of the
	 * boot CPU as a mismatched secondary CPU is parked before it gets
	 * a chance to update the state, with the capability.
	 */
	boot_val = cpuid_feature_extract_field(read_sanitised_ftr_reg(entry->sys_reg),
					       entry->field_pos, entry->sign);
	if (scope & SCOPE_BOOT_CPU)
		return boot_val >= entry->min_field_value;
	/* Now check for the secondary CPUs with SCOPE_LOCAL_CPU scope */
	sec_val = cpuid_feature_extract_field(__read_sysreg_by_encoding(entry->sys_reg),
					      entry->field_pos, entry->sign);
	return sec_val == boot_val;
}

static bool has_address_auth_metacap(const struct arm64_cpu_capabilities *entry,
				     int scope)
{
	return has_address_auth_cpucap(cpu_hwcaps_ptrs[ARM64_HAS_ADDRESS_AUTH_ARCH], scope) ||
	       has_address_auth_cpucap(cpu_hwcaps_ptrs[ARM64_HAS_ADDRESS_AUTH_IMP_DEF], scope);
}

static bool has_generic_auth(const struct arm64_cpu_capabilities *entry,
			     int __unused)
{
	return __system_matches_cap(ARM64_HAS_GENERIC_AUTH_ARCH) ||
	       __system_matches_cap(ARM64_HAS_GENERIC_AUTH_IMP_DEF);
}
#endif /* CONFIG_ARM64_PTR_AUTH */

#ifdef CONFIG_ARM64_E0PD
static void cpu_enable_e0pd(struct arm64_cpu_capabilities const *cap)
{
	if (this_cpu_has_cap(ARM64_HAS_E0PD))
		sysreg_clear_set(tcr_el1, 0, TCR_E0PD1);
}
#endif /* CONFIG_ARM64_E0PD */

#ifdef CONFIG_ARM64_PSEUDO_NMI
static bool enable_pseudo_nmi;

static int __init early_enable_pseudo_nmi(char *p)
{
	return strtobool(p, &enable_pseudo_nmi);
}
early_param("irqchip.gicv3_pseudo_nmi", early_enable_pseudo_nmi);

static bool can_use_gic_priorities(const struct arm64_cpu_capabilities *entry,
				   int scope)
{
	return enable_pseudo_nmi && has_useable_gicv3_cpuif(entry, scope);
}
#endif

#ifdef CONFIG_ARM64_BTI
static void bti_enable(const struct arm64_cpu_capabilities *__unused)
{
	/*
	 * Use of X16/X17 for tail-calls and trampolines that jump to
	 * function entry points using BR is a requirement for
	 * marking binaries with GNU_PROPERTY_AARCH64_FEATURE_1_BTI.
	 * So, be strict and forbid other BRs using other registers to
	 * jump onto a PACIxSP instruction:
	 */
	sysreg_clear_set(sctlr_el1, 0, SCTLR_EL1_BT0 | SCTLR_EL1_BT1);
	isb();
}
#endif /* CONFIG_ARM64_BTI */

#ifdef CONFIG_ARM64_MTE
static void cpu_enable_mte(struct arm64_cpu_capabilities const *cap)
{
	static bool cleared_zero_page = false;

	/*
	 * Clear the tags in the zero page. This needs to be done via the
	 * linear map which has the Tagged attribute.
	 */
	if (!cleared_zero_page) {
		cleared_zero_page = true;
		mte_clear_page_tags(lm_alias(empty_zero_page));
	}
}
#endif /* CONFIG_ARM64_MTE */

/* Internal helper functions to match cpu capability type */
static bool
cpucap_late_cpu_optional(const struct arm64_cpu_capabilities *cap)
{
	return !!(cap->type & ARM64_CPUCAP_OPTIONAL_FOR_LATE_CPU);
}

static bool
cpucap_late_cpu_permitted(const struct arm64_cpu_capabilities *cap)
{
	return !!(cap->type & ARM64_CPUCAP_PERMITTED_FOR_LATE_CPU);
}

static bool
cpucap_panic_on_conflict(const struct arm64_cpu_capabilities *cap)
{
	return !!(cap->type & ARM64_CPUCAP_PANIC_ON_CONFLICT);
}

static const struct arm64_cpu_capabilities arm64_features[] = {
	{
		.desc = "GIC system register CPU interface",
		.capability = ARM64_HAS_SYSREG_GIC_CPUIF,
		.type = ARM64_CPUCAP_STRICT_BOOT_CPU_FEATURE,
		.matches = has_useable_gicv3_cpuif,
		.sys_reg = SYS_ID_AA64PFR0_EL1,
		.field_pos = ID_AA64PFR0_GIC_SHIFT,
		.sign = FTR_UNSIGNED,
		.min_field_value = 1,
	},
#ifdef CONFIG_ARM64_PAN
	{
		.desc = "Privileged Access Never",
		.capability = ARM64_HAS_PAN,
		.type = ARM64_CPUCAP_SYSTEM_FEATURE,
		.matches = has_cpuid_feature,
		.sys_reg = SYS_ID_AA64MMFR1_EL1,
		.field_pos = ID_AA64MMFR1_PAN_SHIFT,
		.sign = FTR_UNSIGNED,
		.min_field_value = 1,
		.cpu_enable = cpu_enable_pan,
	},
#endif /* CONFIG_ARM64_PAN */
#ifdef CONFIG_ARM64_LSE_ATOMICS
	{
		.desc = "LSE atomic instructions",
		.capability = ARM64_HAS_LSE_ATOMICS,
		.type = ARM64_CPUCAP_SYSTEM_FEATURE,
		.matches = has_cpuid_feature,
		.sys_reg = SYS_ID_AA64ISAR0_EL1,
		.field_pos = ID_AA64ISAR0_ATOMICS_SHIFT,
		.sign = FTR_UNSIGNED,
		.min_field_value = 2,
	},
#endif /* CONFIG_ARM64_LSE_ATOMICS */
	{
		.desc = "Software prefetching using PRFM",
		.capability = ARM64_HAS_NO_HW_PREFETCH,
		.type = ARM64_CPUCAP_WEAK_LOCAL_CPU_FEATURE,
		.matches = has_no_hw_prefetch,
	},
#ifdef CONFIG_ARM64_UAO
	{
		.desc = "User Access Override",
		.capability = ARM64_HAS_UAO,
		.type = ARM64_CPUCAP_SYSTEM_FEATURE,
		.matches = has_cpuid_feature,
		.sys_reg = SYS_ID_AA64MMFR2_EL1,
		.field_pos = ID_AA64MMFR2_UAO_SHIFT,
		.min_field_value = 1,
		/*
		 * We rely on stop_machine() calling uao_thread_switch() to set
		 * UAO immediately after patching.
		 */
	},
#endif /* CONFIG_ARM64_UAO */
#ifdef CONFIG_ARM64_PAN
	{
		.capability = ARM64_ALT_PAN_NOT_UAO,
		.type = ARM64_CPUCAP_SYSTEM_FEATURE,
		.matches = cpufeature_pan_not_uao,
	},
#endif /* CONFIG_ARM64_PAN */
#ifdef CONFIG_ARM64_VHE
	{
		.desc = "Virtualization Host Extensions",
		.capability = ARM64_HAS_VIRT_HOST_EXTN,
		.type = ARM64_CPUCAP_STRICT_BOOT_CPU_FEATURE,
		.matches = runs_at_el2,
		.cpu_enable = cpu_copy_el2regs,
	},
#endif	/* CONFIG_ARM64_VHE */
	{
		.desc = "32-bit EL0 Support",
		.capability = ARM64_HAS_32BIT_EL0,
		.type = ARM64_CPUCAP_SYSTEM_FEATURE,
		.matches = has_cpuid_feature,
		.sys_reg = SYS_ID_AA64PFR0_EL1,
		.sign = FTR_UNSIGNED,
		.field_pos = ID_AA64PFR0_EL0_SHIFT,
		.min_field_value = ID_AA64PFR0_EL0_32BIT_64BIT,
	},
#ifdef CONFIG_KVM
	{
		.desc = "32-bit EL1 Support",
		.capability = ARM64_HAS_32BIT_EL1,
		.type = ARM64_CPUCAP_SYSTEM_FEATURE,
		.matches = has_cpuid_feature,
		.sys_reg = SYS_ID_AA64PFR0_EL1,
		.sign = FTR_UNSIGNED,
		.field_pos = ID_AA64PFR0_EL1_SHIFT,
		.min_field_value = ID_AA64PFR0_EL1_32BIT_64BIT,
	},
#endif
	{
		.desc = "Kernel page table isolation (KPTI)",
		.capability = ARM64_UNMAP_KERNEL_AT_EL0,
		.type = ARM64_CPUCAP_BOOT_RESTRICTED_CPU_LOCAL_FEATURE,
		/*
		 * The ID feature fields below are used to indicate that
		 * the CPU doesn't need KPTI. See unmap_kernel_at_el0 for
		 * more details.
		 */
		.sys_reg = SYS_ID_AA64PFR0_EL1,
		.field_pos = ID_AA64PFR0_CSV3_SHIFT,
		.min_field_value = 1,
		.matches = unmap_kernel_at_el0,
		.cpu_enable = kpti_install_ng_mappings,
	},
	{
		/* FP/SIMD is not implemented */
		.capability = ARM64_HAS_NO_FPSIMD,
		.type = ARM64_CPUCAP_BOOT_RESTRICTED_CPU_LOCAL_FEATURE,
		.min_field_value = 0,
		.matches = has_no_fpsimd,
	},
#ifdef CONFIG_ARM64_PMEM
	{
		.desc = "Data cache clean to Point of Persistence",
		.capability = ARM64_HAS_DCPOP,
		.type = ARM64_CPUCAP_SYSTEM_FEATURE,
		.matches = has_cpuid_feature,
		.sys_reg = SYS_ID_AA64ISAR1_EL1,
		.field_pos = ID_AA64ISAR1_DPB_SHIFT,
		.min_field_value = 1,
	},
	{
		.desc = "Data cache clean to Point of Deep Persistence",
		.capability = ARM64_HAS_DCPODP,
		.type = ARM64_CPUCAP_SYSTEM_FEATURE,
		.matches = has_cpuid_feature,
		.sys_reg = SYS_ID_AA64ISAR1_EL1,
		.sign = FTR_UNSIGNED,
		.field_pos = ID_AA64ISAR1_DPB_SHIFT,
		.min_field_value = 2,
	},
#endif
#ifdef CONFIG_ARM64_SVE
	{
		.desc = "Scalable Vector Extension",
		.type = ARM64_CPUCAP_SYSTEM_FEATURE,
		.capability = ARM64_SVE,
		.sys_reg = SYS_ID_AA64PFR0_EL1,
		.sign = FTR_UNSIGNED,
		.field_pos = ID_AA64PFR0_SVE_SHIFT,
		.min_field_value = ID_AA64PFR0_SVE,
		.matches = has_cpuid_feature,
		.cpu_enable = sve_kernel_enable,
	},
#endif /* CONFIG_ARM64_SVE */
#ifdef CONFIG_ARM64_RAS_EXTN
	{
		.desc = "RAS Extension Support",
		.capability = ARM64_HAS_RAS_EXTN,
		.type = ARM64_CPUCAP_SYSTEM_FEATURE,
		.matches = has_cpuid_feature,
		.sys_reg = SYS_ID_AA64PFR0_EL1,
		.sign = FTR_UNSIGNED,
		.field_pos = ID_AA64PFR0_RAS_SHIFT,
		.min_field_value = ID_AA64PFR0_RAS_V1,
		.cpu_enable = cpu_clear_disr,
	},
#endif /* CONFIG_ARM64_RAS_EXTN */
#ifdef CONFIG_ARM64_AMU_EXTN
	{
		/*
		 * The feature is enabled by default if CONFIG_ARM64_AMU_EXTN=y.
		 * Therefore, don't provide .desc as we don't want the detection
		 * message to be shown until at least one CPU is detected to
		 * support the feature.
		 */
		.capability = ARM64_HAS_AMU_EXTN,
		.type = ARM64_CPUCAP_WEAK_LOCAL_CPU_FEATURE,
		.matches = has_amu,
		.sys_reg = SYS_ID_AA64PFR0_EL1,
		.sign = FTR_UNSIGNED,
		.field_pos = ID_AA64PFR0_AMU_SHIFT,
		.min_field_value = ID_AA64PFR0_AMU,
		.cpu_enable = cpu_amu_enable,
	},
#endif /* CONFIG_ARM64_AMU_EXTN */
	{
		.desc = "Data cache clean to the PoU not required for I/D coherence",
		.capability = ARM64_HAS_CACHE_IDC,
		.type = ARM64_CPUCAP_SYSTEM_FEATURE,
		.matches = has_cache_idc,
		.cpu_enable = cpu_emulate_effective_ctr,
	},
	{
		.desc = "Instruction cache invalidation not required for I/D coherence",
		.capability = ARM64_HAS_CACHE_DIC,
		.type = ARM64_CPUCAP_SYSTEM_FEATURE,
		.matches = has_cache_dic,
	},
	{
		.desc = "Stage-2 Force Write-Back",
		.type = ARM64_CPUCAP_SYSTEM_FEATURE,
		.capability = ARM64_HAS_STAGE2_FWB,
		.sys_reg = SYS_ID_AA64MMFR2_EL1,
		.sign = FTR_UNSIGNED,
		.field_pos = ID_AA64MMFR2_FWB_SHIFT,
		.min_field_value = 1,
		.matches = has_cpuid_feature,
		.cpu_enable = cpu_has_fwb,
	},
	{
		.desc = "ARMv8.4 Translation Table Level",
		.type = ARM64_CPUCAP_SYSTEM_FEATURE,
		.capability = ARM64_HAS_ARMv8_4_TTL,
		.sys_reg = SYS_ID_AA64MMFR2_EL1,
		.sign = FTR_UNSIGNED,
		.field_pos = ID_AA64MMFR2_TTL_SHIFT,
		.min_field_value = 1,
		.matches = has_cpuid_feature,
	},
	{
		.desc = "TLB range maintenance instructions",
		.capability = ARM64_HAS_TLB_RANGE,
		.type = ARM64_CPUCAP_SYSTEM_FEATURE,
		.matches = has_cpuid_feature,
		.sys_reg = SYS_ID_AA64ISAR0_EL1,
		.field_pos = ID_AA64ISAR0_TLB_SHIFT,
		.sign = FTR_UNSIGNED,
		.min_field_value = ID_AA64ISAR0_TLB_RANGE,
	},
#ifdef CONFIG_ARM64_HW_AFDBM
	{
		/*
		 * Since we turn this on always, we don't want the user to
		 * think that the feature is available when it may not be.
		 * So hide the description.
		 *
		 * .desc = "Hardware pagetable Dirty Bit Management",
		 *
		 */
		.type = ARM64_CPUCAP_WEAK_LOCAL_CPU_FEATURE,
		.capability = ARM64_HW_DBM,
		.sys_reg = SYS_ID_AA64MMFR1_EL1,
		.sign = FTR_UNSIGNED,
		.field_pos = ID_AA64MMFR1_HADBS_SHIFT,
		.min_field_value = 2,
		.matches = has_hw_dbm,
		.cpu_enable = cpu_enable_hw_dbm,
	},
#endif
	{
		.desc = "CRC32 instructions",
		.capability = ARM64_HAS_CRC32,
		.type = ARM64_CPUCAP_SYSTEM_FEATURE,
		.matches = has_cpuid_feature,
		.sys_reg = SYS_ID_AA64ISAR0_EL1,
		.field_pos = ID_AA64ISAR0_CRC32_SHIFT,
		.min_field_value = 1,
	},
	{
		.desc = "Speculative Store Bypassing Safe (SSBS)",
		.capability = ARM64_SSBS,
		.type = ARM64_CPUCAP_SYSTEM_FEATURE,
		.matches = has_cpuid_feature,
		.sys_reg = SYS_ID_AA64PFR1_EL1,
		.field_pos = ID_AA64PFR1_SSBS_SHIFT,
		.sign = FTR_UNSIGNED,
		.min_field_value = ID_AA64PFR1_SSBS_PSTATE_ONLY,
	},
#ifdef CONFIG_ARM64_CNP
	{
		.desc = "Common not Private translations",
		.capability = ARM64_HAS_CNP,
		.type = ARM64_CPUCAP_SYSTEM_FEATURE,
		.matches = has_useable_cnp,
		.sys_reg = SYS_ID_AA64MMFR2_EL1,
		.sign = FTR_UNSIGNED,
		.field_pos = ID_AA64MMFR2_CNP_SHIFT,
		.min_field_value = 1,
		.cpu_enable = cpu_enable_cnp,
	},
#endif
	{
		.desc = "Speculation barrier (SB)",
		.capability = ARM64_HAS_SB,
		.type = ARM64_CPUCAP_SYSTEM_FEATURE,
		.matches = has_cpuid_feature,
		.sys_reg = SYS_ID_AA64ISAR1_EL1,
		.field_pos = ID_AA64ISAR1_SB_SHIFT,
		.sign = FTR_UNSIGNED,
		.min_field_value = 1,
	},
#ifdef CONFIG_ARM64_PTR_AUTH
	{
		.desc = "Address authentication (architected algorithm)",
		.capability = ARM64_HAS_ADDRESS_AUTH_ARCH,
		.type = ARM64_CPUCAP_BOOT_CPU_FEATURE,
		.sys_reg = SYS_ID_AA64ISAR1_EL1,
		.sign = FTR_UNSIGNED,
		.field_pos = ID_AA64ISAR1_APA_SHIFT,
		.min_field_value = ID_AA64ISAR1_APA_ARCHITECTED,
		.matches = has_address_auth_cpucap,
	},
	{
		.desc = "Address authentication (IMP DEF algorithm)",
		.capability = ARM64_HAS_ADDRESS_AUTH_IMP_DEF,
		.type = ARM64_CPUCAP_BOOT_CPU_FEATURE,
		.sys_reg = SYS_ID_AA64ISAR1_EL1,
		.sign = FTR_UNSIGNED,
		.field_pos = ID_AA64ISAR1_API_SHIFT,
		.min_field_value = ID_AA64ISAR1_API_IMP_DEF,
		.matches = has_address_auth_cpucap,
	},
	{
		.capability = ARM64_HAS_ADDRESS_AUTH,
		.type = ARM64_CPUCAP_BOOT_CPU_FEATURE,
		.matches = has_address_auth_metacap,
	},
	{
		.desc = "Generic authentication (architected algorithm)",
		.capability = ARM64_HAS_GENERIC_AUTH_ARCH,
		.type = ARM64_CPUCAP_SYSTEM_FEATURE,
		.sys_reg = SYS_ID_AA64ISAR1_EL1,
		.sign = FTR_UNSIGNED,
		.field_pos = ID_AA64ISAR1_GPA_SHIFT,
		.min_field_value = ID_AA64ISAR1_GPA_ARCHITECTED,
		.matches = has_cpuid_feature,
	},
	{
		.desc = "Generic authentication (IMP DEF algorithm)",
		.capability = ARM64_HAS_GENERIC_AUTH_IMP_DEF,
		.type = ARM64_CPUCAP_SYSTEM_FEATURE,
		.sys_reg = SYS_ID_AA64ISAR1_EL1,
		.sign = FTR_UNSIGNED,
		.field_pos = ID_AA64ISAR1_GPI_SHIFT,
		.min_field_value = ID_AA64ISAR1_GPI_IMP_DEF,
		.matches = has_cpuid_feature,
	},
	{
		.capability = ARM64_HAS_GENERIC_AUTH,
		.type = ARM64_CPUCAP_SYSTEM_FEATURE,
		.matches = has_generic_auth,
	},
#endif /* CONFIG_ARM64_PTR_AUTH */
#ifdef CONFIG_ARM64_PSEUDO_NMI
	{
		/*
		 * Depends on having GICv3
		 */
		.desc = "IRQ priority masking",
		.capability = ARM64_HAS_IRQ_PRIO_MASKING,
		.type = ARM64_CPUCAP_STRICT_BOOT_CPU_FEATURE,
		.matches = can_use_gic_priorities,
		.sys_reg = SYS_ID_AA64PFR0_EL1,
		.field_pos = ID_AA64PFR0_GIC_SHIFT,
		.sign = FTR_UNSIGNED,
		.min_field_value = 1,
	},
#endif
#ifdef CONFIG_ARM64_E0PD
	{
		.desc = "E0PD",
		.capability = ARM64_HAS_E0PD,
		.type = ARM64_CPUCAP_SYSTEM_FEATURE,
		.sys_reg = SYS_ID_AA64MMFR2_EL1,
		.sign = FTR_UNSIGNED,
		.field_pos = ID_AA64MMFR2_E0PD_SHIFT,
		.matches = has_cpuid_feature,
		.min_field_value = 1,
		.cpu_enable = cpu_enable_e0pd,
	},
#endif
#ifdef CONFIG_ARCH_RANDOM
	{
		.desc = "Random Number Generator",
		.capability = ARM64_HAS_RNG,
		.type = ARM64_CPUCAP_SYSTEM_FEATURE,
		.matches = has_cpuid_feature,
		.sys_reg = SYS_ID_AA64ISAR0_EL1,
		.field_pos = ID_AA64ISAR0_RNDR_SHIFT,
		.sign = FTR_UNSIGNED,
		.min_field_value = 1,
	},
#endif
#ifdef CONFIG_ARM64_BTI
	{
		.desc = "Branch Target Identification",
		.capability = ARM64_BTI,
#ifdef CONFIG_ARM64_BTI_KERNEL
		.type = ARM64_CPUCAP_STRICT_BOOT_CPU_FEATURE,
#else
		.type = ARM64_CPUCAP_SYSTEM_FEATURE,
#endif
		.matches = has_cpuid_feature,
		.cpu_enable = bti_enable,
		.sys_reg = SYS_ID_AA64PFR1_EL1,
		.field_pos = ID_AA64PFR1_BT_SHIFT,
		.min_field_value = ID_AA64PFR1_BT_BTI,
		.sign = FTR_UNSIGNED,
	},
#endif
#ifdef CONFIG_ARM64_MTE
	{
		.desc = "Memory Tagging Extension",
		.capability = ARM64_MTE,
		.type = ARM64_CPUCAP_STRICT_BOOT_CPU_FEATURE,
		.matches = has_cpuid_feature,
		.sys_reg = SYS_ID_AA64PFR1_EL1,
		.field_pos = ID_AA64PFR1_MTE_SHIFT,
		.min_field_value = ID_AA64PFR1_MTE,
		.sign = FTR_UNSIGNED,
		.cpu_enable = cpu_enable_mte,
	},
#endif /* CONFIG_ARM64_MTE */
	{},
};

#define HWCAP_CPUID_MATCH(reg, field, s, min_value)				\
		.matches = has_cpuid_feature,					\
		.sys_reg = reg,							\
		.field_pos = field,						\
		.sign = s,							\
		.min_field_value = min_value,

#define __HWCAP_CAP(name, cap_type, cap)					\
		.desc = name,							\
		.type = ARM64_CPUCAP_SYSTEM_FEATURE,				\
		.hwcap_type = cap_type,						\
		.hwcap = cap,							\

#define HWCAP_CAP(reg, field, s, min_value, cap_type, cap)			\
	{									\
		__HWCAP_CAP(#cap, cap_type, cap)				\
		HWCAP_CPUID_MATCH(reg, field, s, min_value)			\
	}

#define HWCAP_MULTI_CAP(list, cap_type, cap)					\
	{									\
		__HWCAP_CAP(#cap, cap_type, cap)				\
		.matches = cpucap_multi_entry_cap_matches,			\
		.match_list = list,						\
	}

#define HWCAP_CAP_MATCH(match, cap_type, cap)					\
	{									\
		__HWCAP_CAP(#cap, cap_type, cap)				\
		.matches = match,						\
	}

#ifdef CONFIG_ARM64_PTR_AUTH
static const struct arm64_cpu_capabilities ptr_auth_hwcap_addr_matches[] = {
	{
		HWCAP_CPUID_MATCH(SYS_ID_AA64ISAR1_EL1, ID_AA64ISAR1_APA_SHIFT,
				  FTR_UNSIGNED, ID_AA64ISAR1_APA_ARCHITECTED)
	},
	{
		HWCAP_CPUID_MATCH(SYS_ID_AA64ISAR1_EL1, ID_AA64ISAR1_API_SHIFT,
				  FTR_UNSIGNED, ID_AA64ISAR1_API_IMP_DEF)
	},
	{},
};

static const struct arm64_cpu_capabilities ptr_auth_hwcap_gen_matches[] = {
	{
		HWCAP_CPUID_MATCH(SYS_ID_AA64ISAR1_EL1, ID_AA64ISAR1_GPA_SHIFT,
				  FTR_UNSIGNED, ID_AA64ISAR1_GPA_ARCHITECTED)
	},
	{
		HWCAP_CPUID_MATCH(SYS_ID_AA64ISAR1_EL1, ID_AA64ISAR1_GPI_SHIFT,
				  FTR_UNSIGNED, ID_AA64ISAR1_GPI_IMP_DEF)
	},
	{},
};
#endif

static const struct arm64_cpu_capabilities arm64_elf_hwcaps[] = {
	HWCAP_CAP(SYS_ID_AA64ISAR0_EL1, ID_AA64ISAR0_AES_SHIFT, FTR_UNSIGNED, 2, CAP_HWCAP, KERNEL_HWCAP_PMULL),
	HWCAP_CAP(SYS_ID_AA64ISAR0_EL1, ID_AA64ISAR0_AES_SHIFT, FTR_UNSIGNED, 1, CAP_HWCAP, KERNEL_HWCAP_AES),
	HWCAP_CAP(SYS_ID_AA64ISAR0_EL1, ID_AA64ISAR0_SHA1_SHIFT, FTR_UNSIGNED, 1, CAP_HWCAP, KERNEL_HWCAP_SHA1),
	HWCAP_CAP(SYS_ID_AA64ISAR0_EL1, ID_AA64ISAR0_SHA2_SHIFT, FTR_UNSIGNED, 1, CAP_HWCAP, KERNEL_HWCAP_SHA2),
	HWCAP_CAP(SYS_ID_AA64ISAR0_EL1, ID_AA64ISAR0_SHA2_SHIFT, FTR_UNSIGNED, 2, CAP_HWCAP, KERNEL_HWCAP_SHA512),
	HWCAP_CAP(SYS_ID_AA64ISAR0_EL1, ID_AA64ISAR0_CRC32_SHIFT, FTR_UNSIGNED, 1, CAP_HWCAP, KERNEL_HWCAP_CRC32),
	HWCAP_CAP(SYS_ID_AA64ISAR0_EL1, ID_AA64ISAR0_ATOMICS_SHIFT, FTR_UNSIGNED, 2, CAP_HWCAP, KERNEL_HWCAP_ATOMICS),
	HWCAP_CAP(SYS_ID_AA64ISAR0_EL1, ID_AA64ISAR0_RDM_SHIFT, FTR_UNSIGNED, 1, CAP_HWCAP, KERNEL_HWCAP_ASIMDRDM),
	HWCAP_CAP(SYS_ID_AA64ISAR0_EL1, ID_AA64ISAR0_SHA3_SHIFT, FTR_UNSIGNED, 1, CAP_HWCAP, KERNEL_HWCAP_SHA3),
	HWCAP_CAP(SYS_ID_AA64ISAR0_EL1, ID_AA64ISAR0_SM3_SHIFT, FTR_UNSIGNED, 1, CAP_HWCAP, KERNEL_HWCAP_SM3),
	HWCAP_CAP(SYS_ID_AA64ISAR0_EL1, ID_AA64ISAR0_SM4_SHIFT, FTR_UNSIGNED, 1, CAP_HWCAP, KERNEL_HWCAP_SM4),
	HWCAP_CAP(SYS_ID_AA64ISAR0_EL1, ID_AA64ISAR0_DP_SHIFT, FTR_UNSIGNED, 1, CAP_HWCAP, KERNEL_HWCAP_ASIMDDP),
	HWCAP_CAP(SYS_ID_AA64ISAR0_EL1, ID_AA64ISAR0_FHM_SHIFT, FTR_UNSIGNED, 1, CAP_HWCAP, KERNEL_HWCAP_ASIMDFHM),
	HWCAP_CAP(SYS_ID_AA64ISAR0_EL1, ID_AA64ISAR0_TS_SHIFT, FTR_UNSIGNED, 1, CAP_HWCAP, KERNEL_HWCAP_FLAGM),
	HWCAP_CAP(SYS_ID_AA64ISAR0_EL1, ID_AA64ISAR0_TS_SHIFT, FTR_UNSIGNED, 2, CAP_HWCAP, KERNEL_HWCAP_FLAGM2),
	HWCAP_CAP(SYS_ID_AA64ISAR0_EL1, ID_AA64ISAR0_RNDR_SHIFT, FTR_UNSIGNED, 1, CAP_HWCAP, KERNEL_HWCAP_RNG),
	HWCAP_CAP(SYS_ID_AA64PFR0_EL1, ID_AA64PFR0_FP_SHIFT, FTR_SIGNED, 0, CAP_HWCAP, KERNEL_HWCAP_FP),
	HWCAP_CAP(SYS_ID_AA64PFR0_EL1, ID_AA64PFR0_FP_SHIFT, FTR_SIGNED, 1, CAP_HWCAP, KERNEL_HWCAP_FPHP),
	HWCAP_CAP(SYS_ID_AA64PFR0_EL1, ID_AA64PFR0_ASIMD_SHIFT, FTR_SIGNED, 0, CAP_HWCAP, KERNEL_HWCAP_ASIMD),
	HWCAP_CAP(SYS_ID_AA64PFR0_EL1, ID_AA64PFR0_ASIMD_SHIFT, FTR_SIGNED, 1, CAP_HWCAP, KERNEL_HWCAP_ASIMDHP),
	HWCAP_CAP(SYS_ID_AA64PFR0_EL1, ID_AA64PFR0_DIT_SHIFT, FTR_SIGNED, 1, CAP_HWCAP, KERNEL_HWCAP_DIT),
	HWCAP_CAP(SYS_ID_AA64ISAR1_EL1, ID_AA64ISAR1_DPB_SHIFT, FTR_UNSIGNED, 1, CAP_HWCAP, KERNEL_HWCAP_DCPOP),
	HWCAP_CAP(SYS_ID_AA64ISAR1_EL1, ID_AA64ISAR1_DPB_SHIFT, FTR_UNSIGNED, 2, CAP_HWCAP, KERNEL_HWCAP_DCPODP),
	HWCAP_CAP(SYS_ID_AA64ISAR1_EL1, ID_AA64ISAR1_JSCVT_SHIFT, FTR_UNSIGNED, 1, CAP_HWCAP, KERNEL_HWCAP_JSCVT),
	HWCAP_CAP(SYS_ID_AA64ISAR1_EL1, ID_AA64ISAR1_FCMA_SHIFT, FTR_UNSIGNED, 1, CAP_HWCAP, KERNEL_HWCAP_FCMA),
	HWCAP_CAP(SYS_ID_AA64ISAR1_EL1, ID_AA64ISAR1_LRCPC_SHIFT, FTR_UNSIGNED, 1, CAP_HWCAP, KERNEL_HWCAP_LRCPC),
	HWCAP_CAP(SYS_ID_AA64ISAR1_EL1, ID_AA64ISAR1_LRCPC_SHIFT, FTR_UNSIGNED, 2, CAP_HWCAP, KERNEL_HWCAP_ILRCPC),
	HWCAP_CAP(SYS_ID_AA64ISAR1_EL1, ID_AA64ISAR1_FRINTTS_SHIFT, FTR_UNSIGNED, 1, CAP_HWCAP, KERNEL_HWCAP_FRINT),
	HWCAP_CAP(SYS_ID_AA64ISAR1_EL1, ID_AA64ISAR1_SB_SHIFT, FTR_UNSIGNED, 1, CAP_HWCAP, KERNEL_HWCAP_SB),
	HWCAP_CAP(SYS_ID_AA64ISAR1_EL1, ID_AA64ISAR1_BF16_SHIFT, FTR_UNSIGNED, 1, CAP_HWCAP, KERNEL_HWCAP_BF16),
	HWCAP_CAP(SYS_ID_AA64ISAR1_EL1, ID_AA64ISAR1_DGH_SHIFT, FTR_UNSIGNED, 1, CAP_HWCAP, KERNEL_HWCAP_DGH),
	HWCAP_CAP(SYS_ID_AA64ISAR1_EL1, ID_AA64ISAR1_I8MM_SHIFT, FTR_UNSIGNED, 1, CAP_HWCAP, KERNEL_HWCAP_I8MM),
	HWCAP_CAP(SYS_ID_AA64MMFR2_EL1, ID_AA64MMFR2_AT_SHIFT, FTR_UNSIGNED, 1, CAP_HWCAP, KERNEL_HWCAP_USCAT),
#ifdef CONFIG_ARM64_SVE
	HWCAP_CAP(SYS_ID_AA64PFR0_EL1, ID_AA64PFR0_SVE_SHIFT, FTR_UNSIGNED, ID_AA64PFR0_SVE, CAP_HWCAP, KERNEL_HWCAP_SVE),
	HWCAP_CAP(SYS_ID_AA64ZFR0_EL1, ID_AA64ZFR0_SVEVER_SHIFT, FTR_UNSIGNED, ID_AA64ZFR0_SVEVER_SVE2, CAP_HWCAP, KERNEL_HWCAP_SVE2),
	HWCAP_CAP(SYS_ID_AA64ZFR0_EL1, ID_AA64ZFR0_AES_SHIFT, FTR_UNSIGNED, ID_AA64ZFR0_AES, CAP_HWCAP, KERNEL_HWCAP_SVEAES),
	HWCAP_CAP(SYS_ID_AA64ZFR0_EL1, ID_AA64ZFR0_AES_SHIFT, FTR_UNSIGNED, ID_AA64ZFR0_AES_PMULL, CAP_HWCAP, KERNEL_HWCAP_SVEPMULL),
	HWCAP_CAP(SYS_ID_AA64ZFR0_EL1, ID_AA64ZFR0_BITPERM_SHIFT, FTR_UNSIGNED, ID_AA64ZFR0_BITPERM, CAP_HWCAP, KERNEL_HWCAP_SVEBITPERM),
	HWCAP_CAP(SYS_ID_AA64ZFR0_EL1, ID_AA64ZFR0_BF16_SHIFT, FTR_UNSIGNED, ID_AA64ZFR0_BF16, CAP_HWCAP, KERNEL_HWCAP_SVEBF16),
	HWCAP_CAP(SYS_ID_AA64ZFR0_EL1, ID_AA64ZFR0_SHA3_SHIFT, FTR_UNSIGNED, ID_AA64ZFR0_SHA3, CAP_HWCAP, KERNEL_HWCAP_SVESHA3),
	HWCAP_CAP(SYS_ID_AA64ZFR0_EL1, ID_AA64ZFR0_SM4_SHIFT, FTR_UNSIGNED, ID_AA64ZFR0_SM4, CAP_HWCAP, KERNEL_HWCAP_SVESM4),
	HWCAP_CAP(SYS_ID_AA64ZFR0_EL1, ID_AA64ZFR0_I8MM_SHIFT, FTR_UNSIGNED, ID_AA64ZFR0_I8MM, CAP_HWCAP, KERNEL_HWCAP_SVEI8MM),
	HWCAP_CAP(SYS_ID_AA64ZFR0_EL1, ID_AA64ZFR0_F32MM_SHIFT, FTR_UNSIGNED, ID_AA64ZFR0_F32MM, CAP_HWCAP, KERNEL_HWCAP_SVEF32MM),
	HWCAP_CAP(SYS_ID_AA64ZFR0_EL1, ID_AA64ZFR0_F64MM_SHIFT, FTR_UNSIGNED, ID_AA64ZFR0_F64MM, CAP_HWCAP, KERNEL_HWCAP_SVEF64MM),
#endif
	HWCAP_CAP(SYS_ID_AA64PFR1_EL1, ID_AA64PFR1_SSBS_SHIFT, FTR_UNSIGNED, ID_AA64PFR1_SSBS_PSTATE_INSNS, CAP_HWCAP, KERNEL_HWCAP_SSBS),
#ifdef CONFIG_ARM64_BTI
	HWCAP_CAP(SYS_ID_AA64PFR1_EL1, ID_AA64PFR1_BT_SHIFT, FTR_UNSIGNED, ID_AA64PFR1_BT_BTI, CAP_HWCAP, KERNEL_HWCAP_BTI),
#endif
#ifdef CONFIG_ARM64_PTR_AUTH
	HWCAP_MULTI_CAP(ptr_auth_hwcap_addr_matches, CAP_HWCAP, KERNEL_HWCAP_PACA),
	HWCAP_MULTI_CAP(ptr_auth_hwcap_gen_matches, CAP_HWCAP, KERNEL_HWCAP_PACG),
#endif
#ifdef CONFIG_ARM64_MTE
	HWCAP_CAP(SYS_ID_AA64PFR1_EL1, ID_AA64PFR1_MTE_SHIFT, FTR_UNSIGNED, ID_AA64PFR1_MTE, CAP_HWCAP, KERNEL_HWCAP_MTE),
#endif /* CONFIG_ARM64_MTE */
	{},
};

#ifdef CONFIG_COMPAT
static bool compat_has_neon(const struct arm64_cpu_capabilities *cap, int scope)
{
	/*
	 * Check that all of MVFR1_EL1.{SIMDSP, SIMDInt, SIMDLS} are available,
	 * in line with that of arm32 as in vfp_init(). We make sure that the
	 * check is future proof, by making sure value is non-zero.
	 */
	u32 mvfr1;

	WARN_ON(scope == SCOPE_LOCAL_CPU && preemptible());
	if (scope == SCOPE_SYSTEM)
		mvfr1 = read_sanitised_ftr_reg(SYS_MVFR1_EL1);
	else
		mvfr1 = read_sysreg_s(SYS_MVFR1_EL1);

	return cpuid_feature_extract_unsigned_field(mvfr1, MVFR1_SIMDSP_SHIFT) &&
		cpuid_feature_extract_unsigned_field(mvfr1, MVFR1_SIMDINT_SHIFT) &&
		cpuid_feature_extract_unsigned_field(mvfr1, MVFR1_SIMDLS_SHIFT);
}
#endif

static const struct arm64_cpu_capabilities compat_elf_hwcaps[] = {
#ifdef CONFIG_COMPAT
	HWCAP_CAP_MATCH(compat_has_neon, CAP_COMPAT_HWCAP, COMPAT_HWCAP_NEON),
	HWCAP_CAP(SYS_MVFR1_EL1, MVFR1_SIMDFMAC_SHIFT, FTR_UNSIGNED, 1, CAP_COMPAT_HWCAP, COMPAT_HWCAP_VFPv4),
	/* Arm v8 mandates MVFR0.FPDP == {0, 2}. So, piggy back on this for the presence of VFP support */
	HWCAP_CAP(SYS_MVFR0_EL1, MVFR0_FPDP_SHIFT, FTR_UNSIGNED, 2, CAP_COMPAT_HWCAP, COMPAT_HWCAP_VFP),
	HWCAP_CAP(SYS_MVFR0_EL1, MVFR0_FPDP_SHIFT, FTR_UNSIGNED, 2, CAP_COMPAT_HWCAP, COMPAT_HWCAP_VFPv3),
	HWCAP_CAP(SYS_ID_ISAR5_EL1, ID_ISAR5_AES_SHIFT, FTR_UNSIGNED, 2, CAP_COMPAT_HWCAP2, COMPAT_HWCAP2_PMULL),
	HWCAP_CAP(SYS_ID_ISAR5_EL1, ID_ISAR5_AES_SHIFT, FTR_UNSIGNED, 1, CAP_COMPAT_HWCAP2, COMPAT_HWCAP2_AES),
	HWCAP_CAP(SYS_ID_ISAR5_EL1, ID_ISAR5_SHA1_SHIFT, FTR_UNSIGNED, 1, CAP_COMPAT_HWCAP2, COMPAT_HWCAP2_SHA1),
	HWCAP_CAP(SYS_ID_ISAR5_EL1, ID_ISAR5_SHA2_SHIFT, FTR_UNSIGNED, 1, CAP_COMPAT_HWCAP2, COMPAT_HWCAP2_SHA2),
	HWCAP_CAP(SYS_ID_ISAR5_EL1, ID_ISAR5_CRC32_SHIFT, FTR_UNSIGNED, 1, CAP_COMPAT_HWCAP2, COMPAT_HWCAP2_CRC32),
#endif
	{},
};

static void __init cap_set_elf_hwcap(const struct arm64_cpu_capabilities *cap)
{
	switch (cap->hwcap_type) {
	case CAP_HWCAP:
		cpu_set_feature(cap->hwcap);
		break;
#ifdef CONFIG_COMPAT
	case CAP_COMPAT_HWCAP:
		compat_elf_hwcap |= (u32)cap->hwcap;
		break;
	case CAP_COMPAT_HWCAP2:
		compat_elf_hwcap2 |= (u32)cap->hwcap;
		break;
#endif
	default:
		WARN_ON(1);
		break;
	}
}

/* Check if we have a particular HWCAP enabled */
static bool cpus_have_elf_hwcap(const struct arm64_cpu_capabilities *cap)
{
	bool rc;

	switch (cap->hwcap_type) {
	case CAP_HWCAP:
		rc = cpu_have_feature(cap->hwcap);
		break;
#ifdef CONFIG_COMPAT
	case CAP_COMPAT_HWCAP:
		rc = (compat_elf_hwcap & (u32)cap->hwcap) != 0;
		break;
	case CAP_COMPAT_HWCAP2:
		rc = (compat_elf_hwcap2 & (u32)cap->hwcap) != 0;
		break;
#endif
	default:
		WARN_ON(1);
		rc = false;
	}

	return rc;
}

static void __init setup_elf_hwcaps(const struct arm64_cpu_capabilities *hwcaps)
{
	/* We support emulation of accesses to CPU ID feature registers */
	cpu_set_named_feature(CPUID);
	for (; hwcaps->matches; hwcaps++)
		if (hwcaps->matches(hwcaps, cpucap_default_scope(hwcaps)))
			cap_set_elf_hwcap(hwcaps);
}

static void update_cpu_capabilities(u16 scope_mask)
{
	int i;
	const struct arm64_cpu_capabilities *caps;

	scope_mask &= ARM64_CPUCAP_SCOPE_MASK;
	for (i = 0; i < ARM64_NCAPS; i++) {
		caps = cpu_hwcaps_ptrs[i];
		if (!caps || !(caps->type & scope_mask) ||
		    cpus_have_cap(caps->capability) ||
		    !caps->matches(caps, cpucap_default_scope(caps)))
			continue;

		if (caps->desc)
			pr_info("detected: %s\n", caps->desc);
		cpus_set_cap(caps->capability);

		if ((scope_mask & SCOPE_BOOT_CPU) && (caps->type & SCOPE_BOOT_CPU))
			set_bit(caps->capability, boot_capabilities);
	}
}

/*
 * Enable all the available capabilities on this CPU. The capabilities
 * with BOOT_CPU scope are handled separately and hence skipped here.
 */
static int cpu_enable_non_boot_scope_capabilities(void *__unused)
{
	int i;
	u16 non_boot_scope = SCOPE_ALL & ~SCOPE_BOOT_CPU;

	for_each_available_cap(i) {
		const struct arm64_cpu_capabilities *cap = cpu_hwcaps_ptrs[i];

		if (WARN_ON(!cap))
			continue;

		if (!(cap->type & non_boot_scope))
			continue;

		if (cap->cpu_enable)
			cap->cpu_enable(cap);
	}
	return 0;
}

/*
 * Run through the enabled capabilities and enable() it on all active
 * CPUs
 */
static void __init enable_cpu_capabilities(u16 scope_mask)
{
	int i;
	const struct arm64_cpu_capabilities *caps;
	bool boot_scope;

	scope_mask &= ARM64_CPUCAP_SCOPE_MASK;
	boot_scope = !!(scope_mask & SCOPE_BOOT_CPU);

	for (i = 0; i < ARM64_NCAPS; i++) {
		unsigned int num;

		caps = cpu_hwcaps_ptrs[i];
		if (!caps || !(caps->type & scope_mask))
			continue;
		num = caps->capability;
		if (!cpus_have_cap(num))
			continue;

		/* Ensure cpus_have_const_cap(num) works */
		static_branch_enable(&cpu_hwcap_keys[num]);

		if (boot_scope && caps->cpu_enable)
			/*
			 * Capabilities with SCOPE_BOOT_CPU scope are finalised
			 * before any secondary CPU boots. Thus, each secondary
			 * will enable the capability as appropriate via
			 * check_local_cpu_capabilities(). The only exception is
			 * the boot CPU, for which the capability must be
			 * enabled here. This approach avoids costly
			 * stop_machine() calls for this case.
			 */
			caps->cpu_enable(caps);
	}

	/*
	 * For all non-boot scope capabilities, use stop_machine()
	 * as it schedules the work allowing us to modify PSTATE,
	 * instead of on_each_cpu() which uses an IPI, giving us a
	 * PSTATE that disappears when we return.
	 */
	if (!boot_scope)
		stop_machine(cpu_enable_non_boot_scope_capabilities,
			     NULL, cpu_online_mask);
}

/*
 * Run through the list of capabilities to check for conflicts.
 * If the system has already detected a capability, take necessary
 * action on this CPU.
 */
static void verify_local_cpu_caps(u16 scope_mask)
{
	int i;
	bool cpu_has_cap, system_has_cap;
	const struct arm64_cpu_capabilities *caps;

	scope_mask &= ARM64_CPUCAP_SCOPE_MASK;

	for (i = 0; i < ARM64_NCAPS; i++) {
		caps = cpu_hwcaps_ptrs[i];
		if (!caps || !(caps->type & scope_mask))
			continue;

		cpu_has_cap = caps->matches(caps, SCOPE_LOCAL_CPU);
		system_has_cap = cpus_have_cap(caps->capability);

		if (system_has_cap) {
			/*
			 * Check if the new CPU misses an advertised feature,
			 * which is not safe to miss.
			 */
			if (!cpu_has_cap && !cpucap_late_cpu_optional(caps))
				break;
			/*
			 * We have to issue cpu_enable() irrespective of
			 * whether the CPU has it or not, as it is enabeld
			 * system wide. It is upto the call back to take
			 * appropriate action on this CPU.
			 */
			if (caps->cpu_enable)
				caps->cpu_enable(caps);
		} else {
			/*
			 * Check if the CPU has this capability if it isn't
			 * safe to have when the system doesn't.
			 */
			if (cpu_has_cap && !cpucap_late_cpu_permitted(caps))
				break;
		}
	}

	if (i < ARM64_NCAPS) {
		pr_crit("CPU%d: Detected conflict for capability %d (%s), System: %d, CPU: %d\n",
			smp_processor_id(), caps->capability,
			caps->desc, system_has_cap, cpu_has_cap);

		if (cpucap_panic_on_conflict(caps))
			cpu_panic_kernel();
		else
			cpu_die_early();
	}
}

/*
 * Check for CPU features that are used in early boot
 * based on the Boot CPU value.
 */
static void check_early_cpu_features(void)
{
	verify_cpu_asid_bits();

	verify_local_cpu_caps(SCOPE_BOOT_CPU);
}

static void
verify_local_elf_hwcaps(const struct arm64_cpu_capabilities *caps)
{

	for (; caps->matches; caps++)
		if (cpus_have_elf_hwcap(caps) && !caps->matches(caps, SCOPE_LOCAL_CPU)) {
			pr_crit("CPU%d: missing HWCAP: %s\n",
					smp_processor_id(), caps->desc);
			cpu_die_early();
		}
}

static void verify_sve_features(void)
{
	u64 safe_zcr = read_sanitised_ftr_reg(SYS_ZCR_EL1);
	u64 zcr = read_zcr_features();

	unsigned int safe_len = safe_zcr & ZCR_ELx_LEN_MASK;
	unsigned int len = zcr & ZCR_ELx_LEN_MASK;

	if (len < safe_len || sve_verify_vq_map()) {
		pr_crit("CPU%d: SVE: vector length support mismatch\n",
			smp_processor_id());
		cpu_die_early();
	}

	/* Add checks on other ZCR bits here if necessary */
}

static void verify_hyp_capabilities(void)
{
	u64 safe_mmfr1, mmfr0, mmfr1;
	int parange, ipa_max;
	unsigned int safe_vmid_bits, vmid_bits;

	if (!IS_ENABLED(CONFIG_KVM) || !IS_ENABLED(CONFIG_KVM_ARM_HOST))
		return;

	safe_mmfr1 = read_sanitised_ftr_reg(SYS_ID_AA64MMFR1_EL1);
	mmfr0 = read_cpuid(ID_AA64MMFR0_EL1);
	mmfr1 = read_cpuid(ID_AA64MMFR1_EL1);

	/* Verify VMID bits */
	safe_vmid_bits = get_vmid_bits(safe_mmfr1);
	vmid_bits = get_vmid_bits(mmfr1);
	if (vmid_bits < safe_vmid_bits) {
		pr_crit("CPU%d: VMID width mismatch\n", smp_processor_id());
		cpu_die_early();
	}

	/* Verify IPA range */
	parange = cpuid_feature_extract_unsigned_field(mmfr0,
				ID_AA64MMFR0_PARANGE_SHIFT);
	ipa_max = id_aa64mmfr0_parange_to_phys_shift(parange);
	if (ipa_max < get_kvm_ipa_limit()) {
		pr_crit("CPU%d: IPA range mismatch\n", smp_processor_id());
		cpu_die_early();
	}
}

/*
 * Run through the enabled system capabilities and enable() it on this CPU.
 * The capabilities were decided based on the available CPUs at the boot time.
 * Any new CPU should match the system wide status of the capability. If the
 * new CPU doesn't have a capability which the system now has enabled, we
 * cannot do anything to fix it up and could cause unexpected failures. So
 * we park the CPU.
 */
static void verify_local_cpu_capabilities(void)
{
	/*
	 * The capabilities with SCOPE_BOOT_CPU are checked from
	 * check_early_cpu_features(), as they need to be verified
	 * on all secondary CPUs.
	 */
	verify_local_cpu_caps(SCOPE_ALL & ~SCOPE_BOOT_CPU);

	verify_local_elf_hwcaps(arm64_elf_hwcaps);

	if (system_supports_32bit_el0())
		verify_local_elf_hwcaps(compat_elf_hwcaps);

	if (system_supports_sve())
		verify_sve_features();

	if (is_hyp_mode_available())
		verify_hyp_capabilities();
}

void check_local_cpu_capabilities(void)
{
	/*
	 * All secondary CPUs should conform to the early CPU features
	 * in use by the kernel based on boot CPU.
	 */
	check_early_cpu_features();

	/*
	 * If we haven't finalised the system capabilities, this CPU gets
	 * a chance to update the errata work arounds and local features.
	 * Otherwise, this CPU should verify that it has all the system
	 * advertised capabilities.
	 */
	if (!system_capabilities_finalized())
		update_cpu_capabilities(SCOPE_LOCAL_CPU);
	else
		verify_local_cpu_capabilities();
}

static void __init setup_boot_cpu_capabilities(void)
{
	/* Detect capabilities with either SCOPE_BOOT_CPU or SCOPE_LOCAL_CPU */
	update_cpu_capabilities(SCOPE_BOOT_CPU | SCOPE_LOCAL_CPU);
	/* Enable the SCOPE_BOOT_CPU capabilities alone right away */
	enable_cpu_capabilities(SCOPE_BOOT_CPU);
}

bool this_cpu_has_cap(unsigned int n)
{
	if (!WARN_ON(preemptible()) && n < ARM64_NCAPS) {
		const struct arm64_cpu_capabilities *cap = cpu_hwcaps_ptrs[n];

		if (cap)
			return cap->matches(cap, SCOPE_LOCAL_CPU);
	}

	return false;
}

/*
 * This helper function is used in a narrow window when,
 * - The system wide safe registers are set with all the SMP CPUs and,
 * - The SYSTEM_FEATURE cpu_hwcaps may not have been set.
 * In all other cases cpus_have_{const_}cap() should be used.
 */
static bool __system_matches_cap(unsigned int n)
{
	if (n < ARM64_NCAPS) {
		const struct arm64_cpu_capabilities *cap = cpu_hwcaps_ptrs[n];

		if (cap)
			return cap->matches(cap, SCOPE_SYSTEM);
	}
	return false;
}

void cpu_set_feature(unsigned int num)
{
	WARN_ON(num >= MAX_CPU_FEATURES);
	elf_hwcap |= BIT(num);
}
EXPORT_SYMBOL_GPL(cpu_set_feature);

bool cpu_have_feature(unsigned int num)
{
	WARN_ON(num >= MAX_CPU_FEATURES);
	return elf_hwcap & BIT(num);
}
EXPORT_SYMBOL_GPL(cpu_have_feature);

unsigned long cpu_get_elf_hwcap(void)
{
	/*
	 * We currently only populate the first 32 bits of AT_HWCAP. Please
	 * note that for userspace compatibility we guarantee that bits 62
	 * and 63 will always be returned as 0.
	 */
	return lower_32_bits(elf_hwcap);
}

unsigned long cpu_get_elf_hwcap2(void)
{
	return upper_32_bits(elf_hwcap);
}

static void __init setup_system_capabilities(void)
{
	/*
	 * We have finalised the system-wide safe feature
	 * registers, finalise the capabilities that depend
	 * on it. Also enable all the available capabilities,
	 * that are not enabled already.
	 */
	update_cpu_capabilities(SCOPE_SYSTEM);
	enable_cpu_capabilities(SCOPE_ALL & ~SCOPE_BOOT_CPU);
}

void __init setup_cpu_features(void)
{
	u32 cwg;

	setup_system_capabilities();
	setup_elf_hwcaps(arm64_elf_hwcaps);

	if (system_supports_32bit_el0())
		setup_elf_hwcaps(compat_elf_hwcaps);

	if (system_uses_ttbr0_pan())
		pr_info("emulated: Privileged Access Never (PAN) using TTBR0_EL1 switching\n");

	sve_setup();
	minsigstksz_setup();

	/* Advertise that we have computed the system capabilities */
	finalize_system_capabilities();

	/*
	 * Check for sane CTR_EL0.CWG value.
	 */
	cwg = cache_type_cwg();
	if (!cwg)
		pr_warn("No Cache Writeback Granule information, assuming %d\n",
			ARCH_DMA_MINALIGN);
}

static bool __maybe_unused
cpufeature_pan_not_uao(const struct arm64_cpu_capabilities *entry, int __unused)
{
	return (__system_matches_cap(ARM64_HAS_PAN) && !__system_matches_cap(ARM64_HAS_UAO));
}

static void __maybe_unused cpu_enable_cnp(struct arm64_cpu_capabilities const *cap)
{
	cpu_replace_ttbr1(lm_alias(swapper_pg_dir));
}

/*
 * We emulate only the following system register space.
 * Op0 = 0x3, CRn = 0x0, Op1 = 0x0, CRm = [0, 4 - 7]
 * See Table C5-6 System instruction encodings for System register accesses,
 * ARMv8 ARM(ARM DDI 0487A.f) for more details.
 */
static inline bool __attribute_const__ is_emulated(u32 id)
{
	return (sys_reg_Op0(id) == 0x3 &&
		sys_reg_CRn(id) == 0x0 &&
		sys_reg_Op1(id) == 0x0 &&
		(sys_reg_CRm(id) == 0 ||
		 ((sys_reg_CRm(id) >= 4) && (sys_reg_CRm(id) <= 7))));
}

/*
 * With CRm == 0, reg should be one of :
 * MIDR_EL1, MPIDR_EL1 or REVIDR_EL1.
 */
static inline int emulate_id_reg(u32 id, u64 *valp)
{
	switch (id) {
	case SYS_MIDR_EL1:
		*valp = read_cpuid_id();
		break;
	case SYS_MPIDR_EL1:
		*valp = SYS_MPIDR_SAFE_VAL;
		break;
	case SYS_REVIDR_EL1:
		/* IMPLEMENTATION DEFINED values are emulated with 0 */
		*valp = 0;
		break;
	default:
		return -EINVAL;
	}

	return 0;
}

static int emulate_sys_reg(u32 id, u64 *valp)
{
	struct arm64_ftr_reg *regp;

	if (!is_emulated(id))
		return -EINVAL;

	if (sys_reg_CRm(id) == 0)
		return emulate_id_reg(id, valp);

	regp = get_arm64_ftr_reg_nowarn(id);
	if (regp)
		*valp = arm64_ftr_reg_user_value(regp);
	else
		/*
		 * The untracked registers are either IMPLEMENTATION DEFINED
		 * (e.g, ID_AFR0_EL1) or reserved RAZ.
		 */
		*valp = 0;
	return 0;
}

int do_emulate_mrs(struct pt_regs *regs, u32 sys_reg, u32 rt)
{
	int rc;
	u64 val;

	rc = emulate_sys_reg(sys_reg, &val);
	if (!rc) {
		pt_regs_write_reg(regs, rt, val);
		arm64_skip_faulting_instruction(regs, AARCH64_INSN_SIZE);
	}
	return rc;
}

static int emulate_mrs(struct pt_regs *regs, u32 insn)
{
	u32 sys_reg, rt;

	/*
	 * sys_reg values are defined as used in mrs/msr instruction.
	 * shift the imm value to get the encoding.
	 */
	sys_reg = (u32)aarch64_insn_decode_immediate(AARCH64_INSN_IMM_16, insn) << 5;
	rt = aarch64_insn_decode_register(AARCH64_INSN_REGTYPE_RT, insn);
	return do_emulate_mrs(regs, sys_reg, rt);
}

static struct undef_hook mrs_hook = {
	.instr_mask = 0xfff00000,
	.instr_val  = 0xd5300000,
	.pstate_mask = PSR_AA32_MODE_MASK,
	.pstate_val = PSR_MODE_EL0t,
	.fn = emulate_mrs,
};

static int __init enable_mrs_emulation(void)
{
	register_undef_hook(&mrs_hook);
	return 0;
}

core_initcall(enable_mrs_emulation);

ssize_t cpu_show_meltdown(struct device *dev, struct device_attribute *attr,
			  char *buf)
{
	if (__meltdown_safe)
		return sprintf(buf, "Not affected\n");

	if (arm64_kernel_unmapped_at_el0())
		return sprintf(buf, "Mitigation: PTI\n");

	return sprintf(buf, "Vulnerable\n");
}<|MERGE_RESOLUTION|>--- conflicted
+++ resolved
@@ -497,15 +497,6 @@
 
 static const struct arm64_ftr_bits ftr_id_dfr0[] = {
 	/* [31:28] TraceFilt */
-<<<<<<< HEAD
-	S_ARM64_FTR_BITS(FTR_HIDDEN, FTR_STRICT, FTR_LOWER_SAFE, 24, 4, 0xf),	/* PerfMon */
-	ARM64_FTR_BITS(FTR_HIDDEN, FTR_STRICT, FTR_LOWER_SAFE, 20, 4, 0),
-	ARM64_FTR_BITS(FTR_HIDDEN, FTR_STRICT, FTR_LOWER_SAFE, 16, 4, 0),
-	ARM64_FTR_BITS(FTR_HIDDEN, FTR_STRICT, FTR_LOWER_SAFE, 12, 4, 0),
-	ARM64_FTR_BITS(FTR_HIDDEN, FTR_STRICT, FTR_LOWER_SAFE, 8, 4, 0),
-	ARM64_FTR_BITS(FTR_HIDDEN, FTR_STRICT, FTR_LOWER_SAFE, 4, 4, 0),
-	ARM64_FTR_BITS(FTR_HIDDEN, FTR_STRICT, FTR_LOWER_SAFE, 0, 4, 0),
-=======
 	S_ARM64_FTR_BITS(FTR_HIDDEN, FTR_STRICT, FTR_LOWER_SAFE, ID_DFR0_PERFMON_SHIFT, 4, 0xf),
 	ARM64_FTR_BITS(FTR_HIDDEN, FTR_STRICT, FTR_LOWER_SAFE, ID_DFR0_MPROFDBG_SHIFT, 4, 0),
 	ARM64_FTR_BITS(FTR_HIDDEN, FTR_STRICT, FTR_LOWER_SAFE, ID_DFR0_MMAPTRC_SHIFT, 4, 0),
@@ -518,7 +509,6 @@
 
 static const struct arm64_ftr_bits ftr_id_dfr1[] = {
 	S_ARM64_FTR_BITS(FTR_HIDDEN, FTR_STRICT, FTR_LOWER_SAFE, ID_DFR1_MTPMU_SHIFT, 4, 0),
->>>>>>> d1988041
 	ARM64_FTR_END,
 };
 
