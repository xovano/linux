--- conflicted
+++ resolved
@@ -45,11 +45,7 @@
 #define TASK_SIZE_64		(UL(1) << vabits_actual)
 
 #ifdef CONFIG_COMPAT
-<<<<<<< HEAD
-#ifdef CONFIG_ARM64_64K_PAGES
-=======
 #if defined(CONFIG_ARM64_64K_PAGES) && defined(CONFIG_KUSER_HELPERS)
->>>>>>> f7688b48
 /*
  * With CONFIG_ARM64_64K_PAGES enabled, the last page is occupied
  * by the compat vectors page.
@@ -206,16 +202,6 @@
 	regs->pstate |= PSR_AA32_SSBS_BIT;
 }
 
-static inline void set_ssbs_bit(struct pt_regs *regs)
-{
-	regs->pstate |= PSR_SSBS_BIT;
-}
-
-static inline void set_compat_ssbs_bit(struct pt_regs *regs)
-{
-	regs->pstate |= PSR_AA32_SSBS_BIT;
-}
-
 static inline void start_thread(struct pt_regs *regs, unsigned long pc,
 				unsigned long sp)
 {
