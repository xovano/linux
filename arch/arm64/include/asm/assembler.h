--- conflicted
+++ resolved
@@ -395,21 +395,15 @@
 	.else
 	.ifc	\op, cvap
 	sys	3, c7, c12, 1, \kaddr	// dc cvap
-<<<<<<< HEAD
-=======
 	.else
 	.ifc	\op, cvadp
 	sys	3, c7, c13, 1, \kaddr	// dc cvadp
->>>>>>> f7688b48
 	.else
 	dc	\op, \kaddr
 	.endif
 	.endif
 	.endif
-<<<<<<< HEAD
-=======
-	.endif
->>>>>>> f7688b48
+	.endif
 	add	\kaddr, \kaddr, \tmp1
 	cmp	\kaddr, \size
 	b.lo	9998b
@@ -735,11 +729,7 @@
 
 	.macro		if_will_cond_yield_neon
 #ifdef CONFIG_PREEMPT
-<<<<<<< HEAD
-	get_thread_info	x0
-=======
 	get_current_task	x0
->>>>>>> f7688b48
 	ldr		x0, [x0, #TSK_TI_PREEMPT]
 	sub		x0, x0, #PREEMPT_DISABLE_OFFSET
 	cbz		x0, .Lyield_\@
