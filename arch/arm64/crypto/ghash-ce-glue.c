--- conflicted
+++ resolved
@@ -202,23 +202,6 @@
 	.base.cra_name		= "ghash",
 	.base.cra_driver_name	= "ghash-neon",
 	.base.cra_priority	= 150,
-<<<<<<< HEAD
-	.base.cra_blocksize	= GHASH_BLOCK_SIZE,
-	.base.cra_ctxsize	= sizeof(struct ghash_key),
-	.base.cra_module	= THIS_MODULE,
-
-	.digestsize		= GHASH_DIGEST_SIZE,
-	.init			= ghash_init,
-	.update			= ghash_update_p8,
-	.final			= ghash_final_p8,
-	.setkey			= ghash_setkey,
-	.descsize		= sizeof(struct ghash_desc_ctx),
-}, {
-	.base.cra_name		= "ghash",
-	.base.cra_driver_name	= "ghash-ce",
-	.base.cra_priority	= 200,
-=======
->>>>>>> d1988041
 	.base.cra_blocksize	= GHASH_BLOCK_SIZE,
 	.base.cra_ctxsize	= sizeof(struct ghash_key) + sizeof(u64[2]),
 	.base.cra_module	= THIS_MODULE,
