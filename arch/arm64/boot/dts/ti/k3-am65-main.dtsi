--- conflicted
+++ resolved
@@ -7,8 +7,6 @@
 #include <dt-bindings/phy/phy-am654-serdes.h>
 
 &cbass_main {
-<<<<<<< HEAD
-=======
 	msmc_ram: sram@70000000 {
 		compatible = "mmio-sram";
 		reg = <0x0 0x70000000 0x0 0x200000>;
@@ -29,7 +27,6 @@
 		};
 	};
 
->>>>>>> f7688b48
 	gic500: interrupt-controller@1800000 {
 		compatible = "arm,gic-v3";
 		#address-cells = <2>;
@@ -48,10 +45,7 @@
 		gic_its: gic-its@1820000 {
 			compatible = "arm,gic-v3-its";
 			reg = <0x00 0x01820000 0x00 0x10000>;
-<<<<<<< HEAD
-=======
 			socionext,synquacer-pre-its = <0x1000000 0x400000>;
->>>>>>> f7688b48
 			msi-controller;
 			#msi-cells = <1>;
 		};
