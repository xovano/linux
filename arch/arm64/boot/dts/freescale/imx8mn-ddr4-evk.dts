// SPDX-License-Identifier: (GPL-2.0+ OR MIT)
/*
 * Copyright 2019 NXP
 */

/dts-v1/;

#include "imx8mn.dtsi"
#include "imx8mn-evk.dtsi"

/ {
	model = "NXP i.MX8MNano DDR4 EVK board";
	compatible = "fsl,imx8mn-ddr4-evk", "fsl,imx8mn";
};

&A53_0 {
	cpu-supply = <&buck2_reg>;
};

&A53_1 {
	cpu-supply = <&buck2_reg>;
};

&A53_2 {
	cpu-supply = <&buck2_reg>;
};

&A53_3 {
	cpu-supply = <&buck2_reg>;
};

&ddrc {
	operating-points-v2 = <&ddrc_opp_table>;

	ddrc_opp_table: opp-table {
		compatible = "operating-points-v2";

		opp-25M {
			opp-hz = /bits/ 64 <25000000>;
		};

		opp-100M {
			opp-hz = /bits/ 64 <100000000>;
		};

		opp-600M {
			opp-hz = /bits/ 64 <600000000>;
		};
	};
};

&i2c1 {
	pmic@4b {
		compatible = "rohm,bd71847";
		reg = <0x4b>;
		pinctrl-names = "default";
		pinctrl-0 = <&pinctrl_pmic>;
		interrupt-parent = <&gpio1>;
		interrupts = <3 IRQ_TYPE_LEVEL_LOW>;
		rohm,reset-snvs-powered;

		regulators {
			buck1_reg: BUCK1 {
				regulator-name = "buck1";
				regulator-min-microvolt = <700000>;
				regulator-max-microvolt = <1300000>;
				regulator-boot-on;
				regulator-always-on;
				regulator-ramp-delay = <1250>;
			};

			buck2_reg: BUCK2 {
				regulator-name = "buck2";
				regulator-min-microvolt = <700000>;
				regulator-max-microvolt = <1300000>;
				regulator-boot-on;
				regulator-always-on;
				regulator-ramp-delay = <1250>;
			};

			buck3_reg: BUCK3 {
				// BUCK5 in datasheet
				regulator-name = "buck3";
				regulator-min-microvolt = <700000>;
				regulator-max-microvolt = <1350000>;
			};

			buck4_reg: BUCK4 {
				// BUCK6 in datasheet
				regulator-name = "buck4";
				regulator-min-microvolt = <3000000>;
				regulator-max-microvolt = <3300000>;
				regulator-boot-on;
				regulator-always-on;
			};

			buck5_reg: BUCK5 {
				// BUCK7 in datasheet
				regulator-name = "buck5";
				regulator-min-microvolt = <1605000>;
				regulator-max-microvolt = <1995000>;
				regulator-boot-on;
				regulator-always-on;
			};

			buck6_reg: BUCK6 {
				// BUCK8 in datasheet
				regulator-name = "buck6";
				regulator-min-microvolt = <800000>;
				regulator-max-microvolt = <1400000>;
				regulator-boot-on;
				regulator-always-on;
			};

			ldo1_reg: LDO1 {
<<<<<<< HEAD
				regulator-name = "LDO1";
=======
				regulator-name = "ldo1";
>>>>>>> d1988041
				regulator-min-microvolt = <1600000>;
				regulator-max-microvolt = <3300000>;
				regulator-boot-on;
				regulator-always-on;
			};

			ldo2_reg: LDO2 {
<<<<<<< HEAD
				regulator-name = "LDO2";
=======
				regulator-name = "ldo2";
>>>>>>> d1988041
				regulator-min-microvolt = <800000>;
				regulator-max-microvolt = <900000>;
				regulator-boot-on;
				regulator-always-on;
			};

			ldo3_reg: LDO3 {
				regulator-name = "ldo3";
				regulator-min-microvolt = <1800000>;
				regulator-max-microvolt = <3300000>;
				regulator-boot-on;
				regulator-always-on;
			};

			ldo4_reg: LDO4 {
				regulator-name = "ldo4";
				regulator-min-microvolt = <900000>;
				regulator-max-microvolt = <1800000>;
				regulator-boot-on;
				regulator-always-on;
			};

			ldo6_reg: LDO6 {
				regulator-name = "ldo6";
				regulator-min-microvolt = <900000>;
				regulator-max-microvolt = <1800000>;
				regulator-boot-on;
				regulator-always-on;
			};
		};
	};
};<|MERGE_RESOLUTION|>--- conflicted
+++ resolved
@@ -113,11 +113,7 @@
 			};
 
 			ldo1_reg: LDO1 {
-<<<<<<< HEAD
-				regulator-name = "LDO1";
-=======
 				regulator-name = "ldo1";
->>>>>>> d1988041
 				regulator-min-microvolt = <1600000>;
 				regulator-max-microvolt = <3300000>;
 				regulator-boot-on;
@@ -125,11 +121,7 @@
 			};
 
 			ldo2_reg: LDO2 {
-<<<<<<< HEAD
-				regulator-name = "LDO2";
-=======
 				regulator-name = "ldo2";
->>>>>>> d1988041
 				regulator-min-microvolt = <800000>;
 				regulator-max-microvolt = <900000>;
 				regulator-boot-on;
