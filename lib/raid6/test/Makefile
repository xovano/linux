--- conflicted
+++ resolved
@@ -34,16 +34,7 @@
 
 ifeq ($(IS_X86),yes)
         OBJS   += mmx.o sse1.o sse2.o avx2.o recov_ssse3.o recov_avx2.o avx512.o recov_avx512.o
-<<<<<<< HEAD
-        CFLAGS += $(shell echo "pshufb %xmm0, %xmm0" |		\
-                    gcc -c -x assembler - >/dev/null 2>&1 &&	\
-                    rm ./-.o && echo -DCONFIG_AS_SSSE3=1)
-        CFLAGS += $(shell echo "vpbroadcastb %xmm0, %ymm1" |	\
-                    gcc -c -x assembler - >/dev/null 2>&1 &&	\
-                    rm ./-.o && echo -DCONFIG_AS_AVX2=1)
-=======
         CFLAGS += -DCONFIG_X86
->>>>>>> c58091a3
 	CFLAGS += $(shell echo "vpmovm2b %k1, %zmm5" |          \
 		    gcc -c -x assembler - >/dev/null 2>&1 &&	\
 		    rm ./-.o && echo -DCONFIG_AS_AVX512=1)
