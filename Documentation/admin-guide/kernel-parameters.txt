--- conflicted
+++ resolved
@@ -2653,14 +2653,8 @@
 				expose users to several CPU vulnerabilities.
 				Equivalent to: nopti [X86,PPC]
 					       kpti=0 [ARM64]
-<<<<<<< HEAD
-					       nospectre_v1 [PPC]
-					       nobp=0 [S390]
-					       nospectre_v1 [X86]
-=======
 					       nospectre_v1 [X86,PPC]
 					       nobp=0 [S390]
->>>>>>> f7688b48
 					       nospectre_v2 [X86,PPC,S390,ARM64]
 					       spectre_v2_user=off [X86]
 					       spec_store_bypass_disable=off [X86,PPC]
@@ -3028,15 +3022,9 @@
 			nosmt=force: Force disable SMT, cannot be undone
 				     via the sysfs control file.
 
-<<<<<<< HEAD
-	nospectre_v1	[X66, PPC] Disable mitigations for Spectre Variant 1
-			(bounds check bypass). With this option data leaks
-			are possible in the system.
-=======
 	nospectre_v1	[X86,PPC] Disable mitigations for Spectre Variant 1
 			(bounds check bypass). With this option data leaks are
 			possible in the system.
->>>>>>> f7688b48
 
 	nospectre_v2	[X86,PPC_FSL_BOOK3E,ARM64] Disable all mitigations for
 			the Spectre variant 2 (indirect branch prediction)
@@ -4963,76 +4951,6 @@
 			For details see:
 			Documentation/admin-guide/hw-vuln/tsx_async_abort.rst
 
-	tsx=		[X86] Control Transactional Synchronization
-			Extensions (TSX) feature in Intel processors that
-			support TSX control.
-
-			This parameter controls the TSX feature. The options are:
-
-			on	- Enable TSX on the system. Although there are
-				mitigations for all known security vulnerabilities,
-				TSX has been known to be an accelerator for
-				several previous speculation-related CVEs, and
-				so there may be unknown	security risks associated
-				with leaving it enabled.
-
-			off	- Disable TSX on the system. (Note that this
-				option takes effect only on newer CPUs which are
-				not vulnerable to MDS, i.e., have
-				MSR_IA32_ARCH_CAPABILITIES.MDS_NO=1 and which get
-				the new IA32_TSX_CTRL MSR through a microcode
-				update. This new MSR allows for the reliable
-				deactivation of the TSX functionality.)
-
-			auto	- Disable TSX if X86_BUG_TAA is present,
-				  otherwise enable TSX on the system.
-
-			Not specifying this option is equivalent to tsx=off.
-
-			See Documentation/admin-guide/hw-vuln/tsx_async_abort.rst
-			for more details.
-
-	tsx_async_abort= [X86,INTEL] Control mitigation for the TSX Async
-			Abort (TAA) vulnerability.
-
-			Similar to Micro-architectural Data Sampling (MDS)
-			certain CPUs that support Transactional
-			Synchronization Extensions (TSX) are vulnerable to an
-			exploit against CPU internal buffers which can forward
-			information to a disclosure gadget under certain
-			conditions.
-
-			In vulnerable processors, the speculatively forwarded
-			data can be used in a cache side channel attack, to
-			access data to which the attacker does not have direct
-			access.
-
-			This parameter controls the TAA mitigation.  The
-			options are:
-
-			full       - Enable TAA mitigation on vulnerable CPUs
-				     if TSX is enabled.
-
-			full,nosmt - Enable TAA mitigation and disable SMT on
-				     vulnerable CPUs. If TSX is disabled, SMT
-				     is not disabled because CPU is not
-				     vulnerable to cross-thread TAA attacks.
-			off        - Unconditionally disable TAA mitigation
-
-			On MDS-affected machines, tsx_async_abort=off can be
-			prevented by an active MDS mitigation as both vulnerabilities
-			are mitigated with the same mechanism so in order to disable
-			this mitigation, you need to specify mds=off too.
-
-			Not specifying this option is equivalent to
-			tsx_async_abort=full.  On CPUs which are MDS affected
-			and deploy MDS mitigation, TAA mitigation is not
-			required and doesn't provide any additional
-			mitigation.
-
-			For details see:
-			Documentation/admin-guide/hw-vuln/tsx_async_abort.rst
-
 	turbografx.map[2|3]=	[HW,JOY]
 			TurboGraFX parallel port interface
 			Format:
@@ -5344,13 +5262,10 @@
 			            emulated reasonably safely.  The vsyscall
 				    page is readable.
 
-<<<<<<< HEAD
-=======
 			xonly       Vsyscalls turn into traps and are
 			            emulated reasonably safely.  The vsyscall
 				    page is not readable.
 
->>>>>>> f7688b48
 			none        Vsyscalls don't work at all.  This makes
 			            them quite hard to use for exploits but
 			            might break your system.
